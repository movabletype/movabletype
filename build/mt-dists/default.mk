--- conflicted
+++ resolved
@@ -1,10 +1,6 @@
 PRODUCT_NAME = Movable Type Core
 PRODUCT_CODE = MT
-<<<<<<< HEAD
-PRODUCT_VERSION = 8.2
-=======
 PRODUCT_VERSION = 8.3
->>>>>>> b146d4cf
 
 VERSION_SUFFIX = 
 
