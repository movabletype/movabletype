PRODUCT_NAME = Movable Type Core
<<<<<<< HEAD
PRODUCT_VERSION = 7.904
=======
PRODUCT_VERSION = 7.905
>>>>>>> 04597c8f

VERSION_SUFFIX = 

PORTAL_URL = http://www.sixapart.com/movabletype/<|MERGE_RESOLUTION|>--- conflicted
+++ resolved
@@ -1,9 +1,5 @@
 PRODUCT_NAME = Movable Type Core
-<<<<<<< HEAD
-PRODUCT_VERSION = 7.904
-=======
 PRODUCT_VERSION = 7.905
->>>>>>> 04597c8f
 
 VERSION_SUFFIX = 
 
