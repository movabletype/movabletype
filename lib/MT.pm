--- conflicted
+++ resolved
@@ -33,11 +33,7 @@
 BEGIN {
     $plugins_installed = 0;
 
-<<<<<<< HEAD
-    ( $VERSION, $SCHEMA_VERSION ) = ( '7.0', '7.0016' );
-=======
     ( $VERSION, $SCHEMA_VERSION ) = ( '7.0', '7.0017' );
->>>>>>> 1ead74ad
     (   $PRODUCT_NAME, $PRODUCT_CODE,   $PRODUCT_VERSION,
         $VERSION_ID,   $RELEASE_NUMBER, $PORTAL_URL,
         )
