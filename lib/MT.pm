--- conflicted
+++ resolved
@@ -39,11 +39,7 @@
 BEGIN {
     $plugins_installed = 0;
 
-<<<<<<< HEAD
-    ( $VERSION, $SCHEMA_VERSION ) = ( '8.004002', '8.0002' );
-=======
-    ( $VERSION, $SCHEMA_VERSION ) = ( '8.004003', '8.0001' );
->>>>>>> 274c4a3c
+    ( $VERSION, $SCHEMA_VERSION ) = ( '8.004003', '8.0002' );
     (   $PRODUCT_NAME, $PRODUCT_CODE,   $PRODUCT_VERSION,
         $VERSION_ID,   $RELEASE_NUMBER, $PORTAL_URL,
         $RELEASE_VERSION_ID
