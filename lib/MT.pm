# Movable Type (r) (C) 2001-2019 Six Apart, Ltd. All Rights Reserved.
# This code cannot be redistributed without permission from www.sixapart.com.
# For more information, consult your Movable Type license.
#
# $Id$

package MT;

use strict;
use warnings;
use base qw( MT::ErrorHandler );
use filetest 'access';
use File::Spec;
use File::Basename;
use Encode::Locale;
use MT::Util qw( weaken );
use MT::I18N qw( const );

our ( $VERSION, $SCHEMA_VERSION );
our (
    $PRODUCT_NAME,   $PRODUCT_CODE, $PRODUCT_VERSION, $VERSION_ID,
    $RELEASE_NUMBER, $PORTAL_URL,   $RELEASE_VERSION_ID
);
our ( $MT_DIR, $APP_DIR, $CFG_DIR, $CFG_FILE, $SCRIPT_SUFFIX );
our (
    $plugin_sig, $plugin_envelope, $plugin_registry,
    %Plugins,    @Components,      %Components,
    $DebugMode,  $mt_inst,         %mt_inst
);
my %Text_filters;

# For state determination in MT::Object
our $plugins_installed;

BEGIN {
    $plugins_installed = 0;

    ( $VERSION, $SCHEMA_VERSION ) = ( '7.1', '7.0046' );
    (   $PRODUCT_NAME, $PRODUCT_CODE,   $PRODUCT_VERSION,
        $VERSION_ID,   $RELEASE_NUMBER, $PORTAL_URL,
        $RELEASE_VERSION_ID
        )
        = (
        '__PRODUCT_NAME__',   'MT',
<<<<<<< HEAD
        '7.1.4',                '__PRODUCT_VERSION_ID__',
=======
        '7.1.3',              '__PRODUCT_VERSION_ID__',
>>>>>>> 6f1dae12
        '__RELEASE_NUMBER__', '__PORTAL_URL__',
        '__RELEASE_VERSION_ID__',
        );

  # To allow MT to run straight from svn, if no build process (pre-processing)
  # is run, then default to MTOS
    if ( $PRODUCT_NAME eq '__PRODUCT' . '_NAME__' ) {
        $PRODUCT_NAME = 'Movable Type';
    }
    if ( $PORTAL_URL eq '__PORTAL' . '_URL__' ) {
        $PORTAL_URL = 'https://www.movabletype.org/';
    }
    if ( $VERSION_ID eq '__PRODUCT_VERSION' . '_ID__' ) {
        $VERSION_ID = $PRODUCT_VERSION;
    }

    if ( $RELEASE_NUMBER eq '__RELEASE' . '_NUMBER__' ) {
        $RELEASE_NUMBER = 4;
    }

    if ( $RELEASE_VERSION_ID eq '__RELEASE' . '_VERSION_ID__' ) {
        $RELEASE_VERSION_ID = 'r.4603';
    }

    $DebugMode = 0;

    # Alias lowercase to uppercase package; note: this is an equivalence
    # as opposed to having @mt::ISA set to 'MT'. so @mt::Plugins would
    # resolve as well as @MT::Plugins.
    *{mt::} = *{MT::};

    # Alias these; Components is the preferred array for MT 4
    *Plugins = \@Components;

    # Do not read ExifTool configFile.
    $Image::ExifTool::configFile = '';
}

# On-demand loading of compatibility module, if a plugin asks for it, using
#     use MT 3;
# or even specific to minor version (but this just loads MT::Compat::v3)
#     use MT 3.3;
sub VERSION {
    my $v = $_[1];
    if ( defined $v && ( $v =~ m/^(\d+)/ ) ) {
        my $compat = "MT::Compat::v" . $1;
        if ( ( $1 > 2 ) && ( $1 < int($VERSION) ) ) {
            no strict 'refs';
            unless ( defined *{ $compat . '::' } ) {
                eval "# line " . __LINE__ . " " . __FILE__
                    . "\nrequire $compat;";
            }
        }
    }
    return UNIVERSAL::VERSION(@_);
}

sub version_number     {$VERSION}
sub version_id         {$VERSION_ID}
sub product_code       {$PRODUCT_CODE}
sub product_name       {$PRODUCT_NAME}
sub product_version    {$PRODUCT_VERSION}
sub schema_version     {$SCHEMA_VERSION}
sub release_number     {$RELEASE_NUMBER}
sub release_version_id {$RELEASE_VERSION_ID}

sub portal_url {
    if ( my $url = const('PORTAL_URL') ) {
        return $url;
    }
    return $PORTAL_URL;
}

# Default id method turns MT::App::CMS => cms; Foo::Bar => foo/bar
sub id {
    my $pkg = shift;
    my $id  = ref($pkg) || $pkg;

    # ignore the MT::App prefix as part of the identifier
    $id =~ s/^MT::App:://;
    $id =~ s!::!/!g;
    return lc $id;
}

sub version_slug {
    return MT->translate_templatized(<<"SLUG");
<__trans phrase="Powered by [_1]" params="$PRODUCT_NAME">
<__trans phrase="Version [_1]" params="$VERSION_ID">
<__trans phrase="https://www.movabletype.com/">
SLUG
}

sub build_id {
    my $build_id = '__BUILD_ID__';
    $build_id = '' if $build_id eq '__BUILD_' . 'ID__';
    return $build_id;
}

sub instance {
    my $class = shift;
    $mt_inst ||= $mt_inst{$class} ||= $class->construct(@_);
}
*app = \&instance;

sub set_instance {
    my $class = shift;
    $mt_inst = shift;
}

sub new {
    my $mt = &instance_of;
    $mt_inst ||= $mt;
    $mt;
}

sub instance_of {
    my $class = shift;
    $mt_inst{$class} ||= $class->construct(@_);
}

sub construct {
    my $class = shift;
    my $mt    = bless {}, $class;
    local $mt_inst = $mt;
    $mt->init(@_)
        or die $mt->errstr;
    $mt;
}

{
    my %object_types;

    sub model {
        my $pkg = shift;
        my ($k) = @_;

        $object_types{$k} = $_[1] if scalar @_ > 1;
        return $object_types{$k} if exists $object_types{$k};

        if ( $k =~ m/^(.+):(meta|summary)$/ ) {
            my $ppkg = $pkg->model($1);
            my $mpkg = $ppkg->meta_pkg($2);
            return $mpkg ? $object_types{$k} = $mpkg : undef;
        }

        if ( $k =~ m/^(.+):revision$/ ) {
            my $ppkg = $pkg->model($1);
            my $rpkg = $ppkg->revision_pkg;
            return $rpkg ? $object_types{$k} = $rpkg : undef;
        }

        my $model = $pkg->registry( 'object_types', $k );
        if ( ref($model) eq 'ARRAY' ) {

           # First element of an array *should* be a scalar; in case it isn't,
           # return undef.
            $model = $model->[0];
            return undef if ref $model;
        }
        elsif ( ref($model) eq 'HASH' ) {

            # If all we have is a hash, this doesn't tell us the package for
            # this object type, so it's undefined.
            return undef;
        }
        return undef unless $model;

        # Element in object type hash is scalar, so return it
        no strict 'refs';
        unless ( defined *{ $model . '::__properties' } ) {
            use strict 'refs';
            eval "# line " . __LINE__ . " " . __FILE__ . "\nrequire $model;";
            if ( $@ && ( $k =~ m/^(.+)\./ ) ) {

                # x.foo can't be found, so try loading x
                if ( my $ppkg = $pkg->model($1) ) {

                    # well now see if $model is defined
                    no strict 'refs';
                    unless ( defined *{ $model . '::__properties' } ) {

                        # if not, use parent package instead
                        $model = $ppkg;
                    }
                }
            }
        }
        return $object_types{$k} = $model;
    }

    sub models {
        my $pkg = shift;
        my ($k) = @_;

        my @matches;
        my $model = $pkg->registry('object_types');
        foreach my $m ( keys %$model ) {
            if ( $m =~ m/^\Q$k\E\.?/ ) {
                push @matches, $m;
            }
        }
        return @matches;
    }
}

sub all_models {
    my $pkg = shift;
    map { $pkg->model($_) } keys %{ $pkg->registry('object_types') };
}

sub registry {
    my $pkg = shift;

    require MT::Component;
    my $regs = MT::Component->registry(@_);
    my $r;
    if ($regs) {
        foreach my $cr (@$regs) {

            # in the event that our registry request returns something
            # other than an array of hashes, return it as is instead of
            # merging it together.
            return $regs unless ref($cr) eq 'HASH';

            delete $cr->{plugin} if exists $cr->{plugin};
            __merge_hash( $r ||= {}, $cr );
        }
    }
    return $r;
}

# merges contents of two hashes, giving preference to the right side
# if $replace is true; otherwise it will always append to the left side.
sub __merge_hash {
    my ( $h1, $h2, $replace ) = @_;
    for my $k ( keys(%$h2) ) {
        if ( exists( $h1->{$k} ) && ( !$replace ) ) {
            if ( ref $h1->{$k} eq 'HASH' ) {
                __merge_hash( $h1->{$k}, $h2->{$k}, ( $replace || 0 ) + 1 );
            }
            elsif ( ref $h1->{$k} eq 'ARRAY' ) {
                if ( ref $h2->{$k} eq 'ARRAY' ) {
                    push @{ $h1->{$k} }, @{ $h2->{$k} };
                }
                else {
                    push @{ $h1->{$k} }, $h2->{$k};
                }
            }
            else {
                $h1->{$k} = [ $h1->{$k}, $h2->{$k} ];
            }
        }
        else {
            $h1->{$k} = $h2->{$k};
        }
    }
}

# The above functions can all be used to make MT objects (and subobjects).
# The difference between them is characterized by these assertions:
#
#  $mt = MT::App::Search->new();
#  assert($mt->isa('MT::App::Search'))
#
#  $mt1 = MT->instance
#  $mt2 = MT->instance
#  assert($mt1 == $mt2);
#
#  $mt1 = MT::App::CMS->construct()
#  $mt2 = MT::App::CMS->construct()
#  assert($mt1 != $mt2);
#
# TBD: make a test script for these.

# obsolete; do not use
sub unplug {
}

sub config {
    my $mt = shift;
    ref $mt or $mt = MT->instance;
    unless ( $mt->{cfg} ) {
        require MT::ConfigMgr;
        weaken( $mt->{cfg} = MT::ConfigMgr->instance );
    }
    if (@_) {
        my $setting = shift;
        @_ ? $mt->{cfg}->set( $setting, @_ ) : $mt->{cfg}->get($setting);
    }
    else {
        $mt->{cfg};
    }
}

sub request {
    my $pkg  = shift;
    my $inst = ref($pkg) ? $pkg : $pkg->instance;
    unless ( $inst->{request} ) {
        require MT::Request;
        $inst->{request} = MT::Request->instance;
    }
    if (@_) {
        $inst->{request}->stash(@_);
    }
    else {
        $inst->{request};
    }
}

sub log {
    my ( $mt, $msg );
    if ( @_ == 1 ) {

        # single parameter to log, so it must be the message
        $msg = shift;
        $mt  = MT->instance;
    }
    else {

        # multiple parameters to log; second one is message
        ( $mt, $msg ) = @_;
    }
    unless ($plugins_installed) {

        # finish init_schema here since we have to log something
        # to the database.
        $mt->init_schema();
    }
    my $log_class = $mt->model('log');
    my $log       = $log_class->new();
    if ( ref $msg eq 'HASH' ) {
        $log->set_values($msg);
    }
    elsif ( ( ref $msg ) && ( UNIVERSAL::isa( $msg, 'MT::Log' ) ) ) {
        $log = $msg;
    }
    else {
        $log->message($msg);
    }
    $log->level( MT::Log::INFO() )
        unless defined $log->level;
    $log->class('system')
        unless defined $log->class;
    $log->save();
    print STDERR Encode::encode( 'locale',
        MT->translate( "Message: [_1]", $log->message ) . "\n" )
        if $MT::DebugMode;

    require MT::Util::Log;
    MT::Util::Log::init();
    my $method
        = $log->level == MT::Log::DEBUG()    ? 'debug'
        : $log->level == MT::Log::INFO()     ? 'info'
        : $log->level == MT::Log::WARNING()  ? 'warn'
        : $log->level == MT::Log::ERROR()    ? 'error'
        : $log->level == MT::Log::SECURITY() ? 'error'
        :                                      'none';
    MT::Util::Log->$method( $log->message );
}

sub run_tasks {
    my $mt = shift;
    require MT::TaskMgr;
    MT::TaskMgr->run_tasks(@_);
}

our %CallbackAlias;
our $CallbacksEnabled = 1;
my %CallbacksEnabled;
my @Callbacks;

sub add_callback {
    my $class = shift;
    my ( $meth, $priority, $plugin, $code ) = @_;
    if ( $meth =~ m/^(.+::)?([^\.]+)(\..+)?$/ ) {

        # Remap (whatever)::(name).(something)
        if ( exists $CallbackAlias{$2} ) {
            $meth = $CallbackAlias{$2};
            $meth = $1 . $meth if $1;
            $meth = $meth . $3 if $3;
        }
    }
    $meth = $CallbackAlias{$meth} if exists $CallbackAlias{$meth};
    my $internal = 0;
    if ( ref $plugin ) {
        if ( ( defined $mt_inst ) && ( $plugin == $mt_inst ) ) {
            $plugin   = undef;
            $internal = 1;
        }
        elsif ( !UNIVERSAL::isa( $plugin, "MT::Component" ) ) {
            return $class->trans_error(
                "If it is present, the third argument to add_callback must be an object of type MT::Component or MT::Plugin"
            );
        }
    }
    if ( ( ref $code ) ne 'CODE' ) {
        if ( ref $code ) {
            return $class->trans_error(
                'Fourth argument to add_callback must be a CODE reference.');
        }
        else {

            # Defer until callback is used
            # if ($plugin) {
            #     $code = MT->handler_to_coderef($code);
            # }
        }
    }

    # 0 and 11 are exclusive.
    if ( $priority == 0 || $priority == 11 ) {
        if ( $Callbacks[$priority]->{$meth} ) {
            return $class->trans_error("Two plugins are in conflict");
        }
    }
    return $class->trans_error( "Invalid priority level [_1] at add_callback",
        $priority )
        if ( ( $priority < 0 ) || ( $priority > 11 ) );
    require MT::Callback;
    $CallbacksEnabled{$meth} = 1;
    ## push @{$Plugins{$plugin_sig}{callbacks}}, "$meth Callback" if $plugin_sig;
    my $cb = MT::Callback->new(
        plugin   => $plugin,
        code     => $code,
        priority => $priority,
        internal => $internal,
        method   => $meth
    );
    push @{ $Callbacks[$priority]->{$meth} }, $cb;
    $cb;
}

sub remove_callback {
    my $class    = shift;
    my ($cb)     = @_;
    my $priority = $cb->{priority};
    my $method   = $cb->{method};
    my $list     = $Callbacks[$priority];
    return unless $list;
    my $cbarr = $list->{$method};
    return unless $cbarr;
    @$cbarr = grep { $_ != $cb } @$cbarr;
}

sub is_callback_registered {
    my $class = shift;
    my ($meth) = @_;

    foreach my $list (@Callbacks) {
        return 1 if exists $list->{$meth};
    }
    return 0;
}

# For use by MT internal code
sub _register_core_callbacks {
    my $class = shift;
    my ($callback_table) = @_;
    foreach my $name ( keys %$callback_table ) {
        $class->add_callback( $name, 5, $mt_inst, $callback_table->{$name} )
            || return;
    }
    1;
}

sub register_callbacks {
    my $class = shift;
    my ($callback_list) = @_;
    foreach my $cb (@$callback_list) {
        $class->add_callback( $cb->{name}, $cb->{priority}, $cb->{plugin},
            $cb->{code} )
            || return;
    }
    1;
}

{
    my $CB_ERR;
    sub callback_error { $CB_ERR = $_[0]; }
    sub callback_errstr {$CB_ERR}
}

sub run_callback {
    my $class = shift;
    my ( $cb, @args ) = @_;

    $cb->error();    # reset the error string
    my $result = eval { $cb->invoke(@args); };
    if ( my $err = $@ ) {
        $cb->error($err);
        my $plugin = $cb->{plugin};
        my $name;
        if ( $cb->{internal} ) {
            $name = MT->translate("Internal callback");
        }
        elsif ( UNIVERSAL::isa( $plugin, 'MT::Plugin' ) ) {
            $name = $plugin->name() || MT->translate("Unnamed plugin");
        }
        else {
            $name = MT->translate("Unnamed plugin");
        }
        require MT::Log;
        MT->log(
            {   message =>
                    MT->translate( "[_1] died with: [_2]", $name, $err ),
                class    => 'system',
                category => 'callback',
                level    => MT::Log::ERROR(),
            }
        );
        return 0;
    }
    if ( $cb->errstr() ) {
        return 0;
    }
    return $result;
}

# A callback should return a true/false value. The result of
# run_callbacks is the logical AND of all the callback's return
# values. Some hookpoints will ignore the return value: e.g. object
# callbacks don't use it. By convention, those that use it have Filter
# at the end of their names (CommentPostFilter, CommentThrottleFilter,
# etc.)
# Note: this composition is not short-circuiting. All callbacks are
# executed even if one has already returned false.
# ALSO NOTE: failure (dying or setting $cb->errstr) does not force a
# "false" return.
# THINK: are there cases where a true value should override all false values?
# that is, where logical OR is the right way to compose multiple callbacks?
sub run_callbacks {
    my $class = shift;
    my ( $meth, @args ) = @_;
    return 1 unless $CallbacksEnabled && %CallbacksEnabled;
    $meth = $CallbackAlias{$meth} if exists $CallbackAlias{$meth};
    my @methods;

    # execution:
    #   Full::Name.<variant>
    #   *::Name.<variant> OR Name.<variant>
    #   Full::Name
    #   *::Name OR Name
    push @methods, $meth if $CallbacksEnabled{$meth};    # bleh::blah variant
    if ( $meth =~ /::/ ) {    # presence of :: implies it's an obj. cb
        my $name = $meth;
        $name =~ s/^.*::([^:]*)$/$1/;
        $name = $CallbackAlias{ '*::' . $name }
            if exists $CallbackAlias{ '*::' . $name };
        push @methods, '*::' . $name
            if $CallbacksEnabled{ '*::' . $name };    # *::blah variant
        push @methods, $name if $CallbacksEnabled{$name};    # blah variant
    }
    if ( $meth =~ /\./ ) {  # presence of ' ' implies it is a variant callback
        my ($name) = split /\./, $meth, 2;
        $name = $CallbackAlias{$name} if exists $CallbackAlias{$name};
        push @methods, $name if $CallbacksEnabled{$name};    # bleh::blah
        if ( $name =~ m/::/ ) {
            my $name2 = $name;
            $name2 =~ s/^.*::([^:]*)$/$1/;
            $name2 = $CallbackAlias{ '*::' . $name2 }
                if exists $CallbackAlias{ '*::' . $name2 };
            push @methods, '*::' . $name2
                if $CallbacksEnabled{ '*::' . $name2 };      # *::blah
            push @methods, $name2 if $CallbacksEnabled{$name2};    # blah
        }
    }
    return 1 unless @methods;

    $CallbacksEnabled{$_} = 0 for @methods;
    my @errors;
    my $filter_value = 1;
    my $first_error;

    foreach my $callback_sheaf (@Callbacks) {
        for my $meth (@methods) {
            if ( my $set = $callback_sheaf->{$meth} ) {
                for my $cb (@$set) {
                    my $result = $class->run_callback( $cb, @args );
                    $filter_value &&= $result;
                    if ( !$result ) {
                        if ( $cb->errstr() ) {
                            push @errors, $cb->errstr();
                        }
                        if ( $class->errstr() ) {
                            push @errors, $class->errstr();
                        }
                        if ( !defined($first_error) ) {
                            $first_error = $cb->errstr() || $class->errstr();
                        }
                    }
                }
            }
        }
    }

    callback_error( join( '', @errors ) );

    $CallbacksEnabled{$_} = 1 for @methods;
    if ( !$filter_value ) {
        return $class->error($first_error);
    }
    else {
        return $filter_value;
    }
}

sub user_class {
    shift->{user_class};
}

sub find_config {
    my $mt = shift;
    my ($param) = @_;

    $param->{Config}    ||= $ENV{MT_CONFIG};
    $param->{Directory} ||= $ENV{MT_HOME};
    if ( !$param->{Directory} ) {
        if ( $param->{Config} ) {
            $param->{Directory} = dirname( $param->{Config} );
        }
        else {
            $param->{Directory} = dirname($0) || $ENV{PWD} || '.';
        }
    }

    # the directory is the more important parameter between it and
    # the config parameter. if config is unreadable, then scan for
    # a config file using the directory as a base.  we support
    # either mt.cfg or mt-config.cgi for the config file name. the
    # latter being a more secure choice since it is unreadable from
    # a browser.
    for my $cfg_file ( $param->{Config},
        File::Spec->catfile( $param->{Directory}, 'mt-config.cgi' ),
        'mt-config.cgi' )
    {
        return $cfg_file if $cfg_file && -r $cfg_file && -f $cfg_file;
    }
    return undef;
}

sub init_schema {
    require MT::Object;
    MT::Object->install_pre_init_properties();
}

sub init_permissions {
    my $app = shift;

    require MT::Permission;
    MT::Permission->init_permissions;

    $app->component('core')
        ->registry( 'permissions',
        $app->model('content_type')->all_permissions );
}

sub init_config {
    my $mt = shift;
    my ($param) = @_;

    unless ( $mt->{cfg_file} ) {
        my $cfg_file = $mt->find_config($param);

        return $mt->error(
            "Missing configuration file. Did you forgot to move mt-config.cgi-original to mt-config.cgi?"
        ) unless $cfg_file;
        $cfg_file = File::Spec->rel2abs($cfg_file);
        $mt->{cfg_file} = $cfg_file;
    }

    # translate the config file's location to an absolute path, so we
    # can use that directory as a basis for calculating other relative
    # paths found in the config file.
    my $config_dir = $mt->{config_dir} = dirname( $mt->{cfg_file} );

    # store the mt_dir (home) as an absolute path; fallback to the config
    # directory if it isn't set.
    $mt->{mt_dir}
        = $param->{Directory}
        ? File::Spec->rel2abs( $param->{Directory} )
        : $mt->{config_dir};
    $mt->{mt_dir} ||= dirname($0);

    # also make note of the active application path; this is derived by
    # checking the PWD environment variable, the dirname of $0,
    # the directory of SCRIPT_FILENAME and lastly, falls back to mt_dir
    unless ( $mt->{app_dir} ) {
        $mt->{app_dir} = $ENV{PWD} || "";
        $mt->{app_dir} = dirname($0)
            if !$mt->{app_dir}
            || !File::Spec->file_name_is_absolute( $mt->{app_dir} );
        $mt->{app_dir} = dirname( $ENV{SCRIPT_FILENAME} )
            if $ENV{SCRIPT_FILENAME}
            && ( !$mt->{app_dir}
            || ( !File::Spec->file_name_is_absolute( $mt->{app_dir} ) ) );
        $mt->{app_dir} ||= $mt->{mt_dir};
        $mt->{app_dir} = File::Spec->rel2abs( $mt->{app_dir} );
    }

    my $cfg = $mt->config;
    $cfg->define( $mt->registry('config_settings') );
    $cfg->read_config( $mt->{cfg_file} ) or return $mt->error( $cfg->errstr );

    my @mt_paths = $cfg->paths;
    for my $meth (@mt_paths) {
        my $path = $cfg->get( $meth, undef );
        my $type = $cfg->type($meth);
        if ( defined $path ) {
            if ( $type eq 'ARRAY' ) {
                my @paths = $cfg->get($meth);
                foreach my $path (@paths) {
                    next if File::Spec->file_name_is_absolute($path);
                    my $abs_path = File::Spec->catfile( $config_dir, $path );
                    $abs_path = File::Spec->catfile( $mt->{mt_dir}, $path )
                        unless -d $abs_path;
                    $path = $abs_path;
                }
                $cfg->$meth( \@paths );
            }
            else {
                next if ref($path);    # unexpected referene, ignore
                if ( !File::Spec->file_name_is_absolute($path) ) {
                    my $abs_path = File::Spec->catfile( $config_dir, $path );
                    $abs_path = File::Spec->catfile( $mt->{mt_dir}, $path )
                        unless -d $abs_path;
                    $cfg->$meth($abs_path);
                }
            }
        }
        else {
            next if $type eq 'ARRAY';
            my $path = $cfg->default($meth);
            if ( defined $path ) {
                my $abs_path = File::Spec->catfile( $config_dir, $path );
                $abs_path = File::Spec->catfile( $mt->{mt_dir}, $path )
                    unless -d $abs_path;
                $cfg->$meth($abs_path);
            }
        }
    }

    if ( my $local_lib = $cfg->LocalLib ) {
        $local_lib = [$local_lib] if !ref $local_lib;
        eval "use local::lib qw( @{$local_lib} )";
        return $mt->trans_error( 'Bad LocalLib config ([_1]): [_2]',
            join( ', ', @$local_lib ), $@, )
            if $@;
    }

    return $mt->trans_error("Bad ObjectDriver config")
        unless $cfg->ObjectDriver;

    if ( $cfg->PerformanceLogging && $cfg->ProcessMemoryCommand ) {
        $mt->log_times();
    }

    $mt->set_language( $cfg->DefaultLanguage );

    my $cgi_path = $cfg->CGIPath;
    if ( !$cgi_path || $cgi_path =~ m!http://www\.example\.com/! ) {
        return $mt->trans_error("Bad CGIPath config");
    }

    $mt->{cfg} = $cfg;

    1;
}

{
    my ($memory_start);

    sub log_times {
        my $pkg = shift;

        my $timer = $pkg->get_timer;
        return unless $timer;

        my $memory;
        my $cmd = $pkg->config->ProcessMemoryCommand;
        if ($cmd) {
            my $re;
            if ( ref($cmd) eq 'HASH' ) {
                $re  = $cmd->{regex};
                $cmd = $cmd->{command};
            }
            $cmd =~ s/\$\$/$$/g;
            $memory = `$cmd`;
            if ($re) {
                if ( $memory =~ m/$re/ ) {
                    $memory = $1;
                    $memory =~ s/\D//g;
                }
            }
            else {
                $memory =~ s/\s+//gs;
            }
        }

        # Called at the start of the process; so we're only recording
        # the memory usage at the start of the app right now.
        unless ( $timer->{elapsed} ) {
            $memory_start = $memory;
            return;
        }

        require File::Spec;
        my $dir = MT->config('PerformanceLoggingPath') or return;

        my @time = localtime(time);
        my $file = sprintf(
            "pl-%04d%02d%02d.log",
            $time[5] + 1900,
            $time[4] + 1,
            $time[3]
        );
        my $log_file = File::Spec->catfile( $dir, $file );

        my $first_write = !-f $log_file;

        open my $PERFLOG, ">>", $log_file
            or ( warn("Failed to open preflog $log_file"), return );
        require Fcntl;
        flock( $PERFLOG, Fcntl::LOCK_EX() );

        if ($first_write) {
            require Config;
            my ( $osname, $osvers )
                = ( $Config::Config{osname}, $Config::Config{osvers} );
            print $PERFLOG "# Operating System: $osname/$osvers\n";
            print $PERFLOG "# Platform: $^O\n";
            my $ver
                = ref($^V) eq 'version'
                ? $^V->normal
                : ( $^V ? join( '.', unpack 'C*', $^V ) : $] );
            print $PERFLOG "# Perl Version: $ver\n";
            print $PERFLOG "# Web Server: $ENV{SERVER_SOFTWARE}\n";
            require MT::Object;
            my $driver = MT::Object->driver;

            if ($driver) {
                my $dbh = $driver->r_handle;
                if ($dbh) {
                    my $dbname = $dbh->get_info(17);    # SQL_DBMS_NAME
                    my $dbver  = $dbh->get_info(18);    # SQL_DBMS_VER
                    if ( $dbname && $dbver ) {
                        print $PERFLOG "# Database: $dbname/$dbver\n";
                    }
                }
            }
            my ( $drname, $drh ) = each %DBI::installed_drh;
            print $PERFLOG "# Database Library: DBI/"
                . $DBI::VERSION
                . "; DBD/"
                . $drh->{Version} . "\n";
            if ( MT::Util::is_mod_perl1() ) {
                print $PERFLOG "# App Mode: mod_perl\n";
            }
            elsif ( $ENV{FAST_CGI} ) {
                print $PERFLOG "# App Mode: FastCGI\n";
            }
            elsif ( $ENV{'psgi.input'} ) {
                print $PERFLOG "# App Mode: PSGI\n";
            }
            else {
                print $PERFLOG "# App Mode: CGI\n";
            }
        }

        if ($memory) {
            print $PERFLOG $timer->dump_line( "mem_start=$memory_start",
                "mem_end=$memory" );
        }
        else {
            print $PERFLOG $timer->dump_line();
        }

        close $PERFLOG;
    }
}

sub get_timer {
    my $mt = shift;
    $mt = MT->instance unless ref $mt;
    my $timer = $mt->request('timer');
    unless ( defined $timer ) {
        if ( MT->config('PerformanceLogging') ) {
            my $uri;
            if ( $mt->isa('MT::App') ) {
                local @$mt{qw(__path __mt_path)};
                delete @$mt{qw(__path __mt_path)};

                local $mt->{is_admin}
                    = exists( $mt->{is_admin} )
                    ? $mt->{is_admin}
                    : $mt->isa('MT::App::CMS');

                $uri = $mt->uri( args => { $mt->param_hash } );
            }
            require MT::Util::ReqTimer;
            $timer = MT::Util::ReqTimer->new($uri);
        }
        else {
            $timer = 0;
        }
        $mt->request( 'timer', $timer );
    }
    return $timer;
}

sub time_this {
    my $mt = shift;
    my ( $str, $code ) = @_;
    my $timer = $mt->get_timer();
    my $ret;
    if ($timer) {
        $timer->pause_partial();
        $ret = $code->();
        $timer->mark($str);
    }
    else {
        $ret = $code->();
    }
    return $ret;
}

sub init_config_from_db {
    my $mt      = shift;
    my ($param) = @_;
    my $cfg     = $mt->config;

    # Tell any instantiated drivers to reconfigure themselves as necessary
    require MT::ObjectDriverFactory;
    if ( MT->config('ObjectDriver') ) {
        my $driver = MT::ObjectDriverFactory->instance;
        $driver->configure if $driver;
    }
    else {
        MT::ObjectDriverFactory->configure();
    }

    $cfg->read_config_db();

    1;
}

sub bootstrap {
    my $pkg = shift;
    $pkg->init_paths() or return;
    $pkg->init_core()  or return;
}

sub init_paths {
    my $mt = shift;
    my ($param) = @_;

    # determine MT directory
    my ($orig_dir);
    require File::Spec;
    if ( !( $MT_DIR = $ENV{MT_HOME} ) ) {
        if ( $0 =~ m!(.*([/\\]))! ) {
            $orig_dir = $MT_DIR = $1;
            my $slash = $2;
            $MT_DIR =~ s!(?:[/\\]|^)(?:plugins[/\\].*|tools[/\\])$!$slash!;
            $MT_DIR = '' if ( $MT_DIR =~ m!^\.?[\\/]$! );
        }
        else {

            # MT_DIR/lib/MT.pm -> MT_DIR/lib -> MT_DIR
            $MT_DIR = dirname( dirname( File::Spec->rel2abs(__FILE__) ) );
        }
        unless ($MT_DIR) {
            $orig_dir = $MT_DIR = $ENV{PWD} || '.';
            $MT_DIR =~ s!(?:[/\\]|^)(?:plugins[/\\].*|tools[/\\]?)$!!;
        }
        $ENV{MT_HOME} = $MT_DIR;
    }
    unshift @INC, File::Spec->catdir( $MT_DIR,   'extlib' );
    unshift @INC, File::Spec->catdir( $orig_dir, 'lib' )
        if $orig_dir && ( $orig_dir ne $MT_DIR );

    $mt->set_language('en_US');

    if ( my $cfg_file = $mt->find_config($param) ) {
        $cfg_file = File::Spec->rel2abs($cfg_file);
        $CFG_FILE = $cfg_file;
    }
    else {
        return $mt->trans_error(
            "Missing configuration file. Maybe you forgot to move mt-config.cgi-original to mt-config.cgi?"
        ) if ref($mt);
    }

    # store the mt_dir (home) as an absolute path; fallback to the config
    # directory if it isn't set.
    $MT_DIR ||=
        $param->{directory}
        ? File::Spec->rel2abs( $param->{directory} )
        : $CFG_DIR;
    $MT_DIR ||= dirname($0);

    # also make note of the active application path; this is derived by
    # checking the PWD environment variable, the dirname of $0,
    # the directory of SCRIPT_FILENAME and lastly, falls back to mt_dir
    $APP_DIR = $ENV{PWD} || "";
    $APP_DIR = dirname($0)
        if !$APP_DIR || !File::Spec->file_name_is_absolute($APP_DIR);
    $APP_DIR = dirname( $ENV{SCRIPT_FILENAME} )
        if $ENV{SCRIPT_FILENAME}
        && ( !$APP_DIR
        || ( !File::Spec->file_name_is_absolute($APP_DIR) ) );
    $APP_DIR ||= $MT_DIR;
    $APP_DIR = File::Spec->rel2abs($APP_DIR);

    return 1;
}

sub init_core {
    my $mt = shift;
    return if exists $Components{'core'};
    require MT::Core;
    my $c = MT::Core->new( { id => 'core', path => $MT_DIR } )
        or die MT::Core->errstr;
    $Components{'core'} = $c;

    push @Components, $c;
    return 1;
}

sub i18n_default_settings {
    my %settings = (
        'NewsboxURL'         => 'NEWSBOX_URL',
        'SupportURL'         => 'SUPPORT_URL',
        'NewsURL'            => 'NEWS_URL',
        'DefaultTimezone'    => 'DEFAULT_TIMEZONE',
        'TimeOffset'         => 'DEFAULT_TIMEZONE',
        'MailEncoding'       => 'MAIL_ENCODING',
        'ExportEncoding'     => 'EXPORT_ENCODING',
        'LogExportEncoding'  => 'LOG_EXPORT_ENCODING',
        'CategoryNameNodash' => 'CATEGORY_NAME_NODASH',
        'PublishCharset'     => 'PUBLISH_CHARSET',
        'FeedbackURL'        => 'FEEDBACK_URL',
    );

    foreach my $key ( keys %settings ) {
        $settings{$key} = const( $settings{$key} );
    }

    \%settings;
}

sub init_lang_defaults {
    my $mt  = shift;
    my $cfg = $mt->config;
    $cfg->DefaultLanguage('en_US') unless $cfg->DefaultLanguage;

    my $settings = $mt->i18n_default_settings;
    foreach my $key ( keys %$settings ) {
        $cfg->default( $key, $settings->{$key} );
    }

    return 1;
}

sub init {
    my $mt    = shift;
    my %param = @_;

    $mt->bootstrap() unless $MT_DIR;
    $mt->{mt_dir}     = $MT_DIR;
    $mt->{config_dir} = $CFG_DIR;
    $mt->{app_dir}    = $APP_DIR;

    $mt->init_callbacks();

    ## Initialize the language to the default in case any errors occur in
    ## the rest of the initialization process.
    $mt->init_config( \%param ) or return;
    $mt->init_lang_defaults(@_) or return;
    require MT::Plugin;
    $mt->init_addons(@_) or return;
    $mt->init_config_from_db( \%param ) or return;
    $mt->init_debug_mode;
    $mt->init_plugins(@_) or return;
    $plugins_installed = 1;
    $mt->init_schema();
    $mt->init_permissions();

    # Load MT::Log so constants are available
    require MT::Log;

    $mt->run_callbacks( 'post_init', $mt, \%param );

    if ( $^O eq 'MSWin32' ) {

# bugid:111222
# Disable IPv6 in Net::LDAP because LDAP authentication does not work on Windows.
        if ( $mt->config->AuthenticationModule eq 'LDAP'
            || UNIVERSAL::isa( $mt, 'MT::App::Wizard' ) )
        {
            eval <<'__END_OF_EVAL__';
            {
                package Net::LDAP;
                use constant::override substitute => { CAN_IPV6 => 0 };
            }
            require Net::LDAP;
__END_OF_EVAL__
        }

        require MT::Util;
        if ( MT::Util::check_fast_cgi() ) {

            eval {

             # bugid:111075
             # If using both Windows and FastCGI, load Net::SSLeay module here
             # for avoiding module load error in Facebook plugin setting.
                require Net::SSLeay;

                # bugid: 111212
                # Make Net::SSLeay::RAND_poll run only once
                # for avoiding a timeout in Contents Sync Settings.
                Net::SSLeay::RAND_poll();
                no warnings 'redefine';
                *Net::SSLeay::RAND_poll = sub () {1};
            };

# bugid:111140
# Shorten the time of process which uses OpenSSL when using Azure and FastCGI.
# This hack makes the starting time of FastCGI process long.
            eval { require IO::Socket::SSL };

            eval {
                require Net::HTTPS;
                Net::HTTPS->new(
                    Host            => 'https://dummy',
                    SSL_verify_mode => 0,                 # SSL_VERIFY_NONE
                );
            };
        }
    }

    # Force MT to use IPv4 when using SSL and old IO::Socket::INET6 module,
    # because an error may occur.
    if ( eval { require IO::Socket::INET6; 1 }
        && $IO::Socket::INET6::VERSION <= 2.57 )
    {
        eval 'use IO::Socket::SSL qw( inet4 )';
    }

    return $mt;
}

sub init_debug_mode {
    my $mt  = shift;
    my $cfg = $mt->config;

    # init the debug mode
    if ( $MT::DebugMode = $cfg->DebugMode ) {
        require Data::Dumper;
        $Data::Dumper::Terse    = 1;
        $Data::Dumper::Maxdepth = 4;
        $Data::Dumper::Sortkeys = 1;
        $Data::Dumper::Indent   = 1;
    }
}

{
    my $callbacks_added;

    sub init_callbacks {
        my $mt = shift;
        return if $callbacks_added;
        MT->_register_core_callbacks(
            {   'build_file_filter' =>
                    sub { MT->publisher->queue_build_file_filter(@_) },
                'cms_upload_file' => \&core_upload_file_to_sync,
                'api_upload_file' => \&core_upload_file_to_sync,
                'post_init' =>
                    '$Core::MT::Summary::Triggers::post_init_add_triggers',
            }
        );
        MT->_register_core_callbacks(
            {   'post_init' =>
                    '$Core::MT::CMS::ContentType::init_content_type',
            }
        );
        $callbacks_added = 1;
    }
}

sub core_upload_file_to_sync {
    my ( $cb, %args ) = @_;
    MT->upload_file_to_sync(%args);
}

sub upload_file_to_sync {
    my $class = shift;
    my (%args) = @_;

    # no need to do this unless we're syncing stuff.
    return unless MT->config('SyncTarget');

    my $url  = $args{url};
    my $file = $args{file};
    return unless -f $file;

    my $blog    = $args{blog};
    my $blog_id = $blog->id;
    return unless $blog->publish_queue;

    require MT::FileInfo;
    my $base_url = $url;
    $base_url =~ s!^https?://[^/]+!!;
    my $fi = MT::FileInfo->load( { blog_id => $blog_id, url => $base_url } );
    if ( !$fi ) {
        $fi = MT::FileInfo->new();
        $fi->blog_id($blog_id);
        $fi->url($base_url);
    }
    $fi->file_path($file);
    $fi->save;

    require MT::TheSchwartz;
    require TheSchwartz::Job;
    my $job = TheSchwartz::Job->new();
    $job->funcname('MT::Worker::Sync');
    $job->uniqkey( $fi->id );
    $job->coalesce(
        ( $fi->blog_id || 0 ) . ':' . $$ . ':' . ( time - ( time % 10 ) ) );
    MT::TheSchwartz->insert($job);
}

sub init_addons {
    my $mt  = shift;
    my $cfg = $mt->config;
    my @PluginPaths;

    unshift @PluginPaths, File::Spec->catdir( $MT_DIR, 'addons' );
    return $mt->_init_plugins_core( {}, 1, \@PluginPaths );
}

sub init_plugins {
    my $mt = shift;

    # Load compatibility module for prior version
    # This should always be MT::Compat::v(MAJOR_RELEASE_VERSION - 1).
    if ( MT->config('RequiredCompatibility') < 4.0 ) {
        require MT::Compat::v3;
    }

    my $cfg          = $mt->config;
    my $use_plugins  = $cfg->UsePlugins;
    my @PluginPaths  = $cfg->PluginPath;
    my $PluginSwitch = $cfg->PluginSwitch || {};
    my $plugin_sigs  = join ',', sort keys %$PluginSwitch;
    $mt->_init_plugins_core( $PluginSwitch, $use_plugins, \@PluginPaths );

    unless (%$PluginSwitch) {
        for my $plugin_sig ( keys %Plugins ) {
            if ( !exists $PluginSwitch->{$plugin_sig} ) {
                $PluginSwitch->{$plugin_sig} = 1
                    if !exists $Plugins{$plugin_sig}{enabled}
                    or $Plugins{$plugin_sig}{enabled};
            }
        }
    }

    if ( $plugin_sigs ne join ',', sort keys %$PluginSwitch ) {
        for my $plugin_sig ( keys %$PluginSwitch ) {
            delete $PluginSwitch->{$plugin_sig}
                unless exists $Plugins{$plugin_sig};
        }

        $mt->config->PluginSwitch( $PluginSwitch, 1 );

        my %PluginAlias;
        for my $plugin_sig ( keys %$PluginSwitch ) {
            next unless ref $Plugins{$plugin_sig}{object};
            my $alias = $Plugins{$plugin_sig}{object}->name or next;
            $PluginAlias{$alias} = $plugin_sig if $alias ne $plugin_sig;
        }
        $mt->config->PluginAlias( \%PluginAlias, 1 );

        $mt->config->save_config unless $mt->isa('MT::App::Wizard');
    }
    return 1;
}

{
    my $plugin_full_path;

    sub add_plugin {
        my $class = shift;
        my ($plugin) = @_;
        if ( ref $plugin eq 'HASH' ) {
            require MT::Plugin;
            $plugin = MT::Plugin->new($plugin);
        }
        $plugin->{name} ||= $plugin_sig;
        $plugin->{plugin_sig} = $plugin_sig;

        my $id = $plugin->id;
        unless ($plugin_envelope) {
            warn
                "MT->add_plugin improperly called outside of MT plugin load loop.";
            return;
        }
        $plugin->envelope($plugin_envelope);
        Carp::confess(
            "You cannot register multiple plugin objects from a single script. $plugin_sig"
            )
            if exists( $Plugins{$plugin_sig} )
            && ( exists $Plugins{$plugin_sig}{object} );

        $Components{ lc $id } = $plugin if $id;
        $Plugins{$plugin_sig}{object} = $plugin;
        $plugin->{full_path} = $plugin_full_path;
        $plugin->path($plugin_full_path);
        unless ( $plugin->{registry} && ( %{ $plugin->{registry} } ) ) {
            $plugin->{registry} = $plugin_registry;
        }
        if ( $plugin->{registry} ) {
            if ( my $settings = $plugin->{registry}{config_settings} ) {
                $settings = $plugin->{registry}{config_settings}
                    = $settings->()
                    if ref($settings) eq 'CODE';
                $class->config->define($settings) if $settings;
            }
        }
        push @Components, $plugin;
        1;
    }

    sub __load_plugin {
        my ( $mt, $timer, $PluginSwitch, $use_plugins, $plugin, $sig ) = @_;
        die "Bad plugin filename '$plugin'"
            if ( $plugin !~ /^([-\\\/\@\:\w\.\s~]+)$/ );
        local $plugin_sig      = $sig;
        local $plugin_registry = {};
        if (!$use_plugins
            || ( exists $PluginSwitch->{$plugin_sig}
                && !$PluginSwitch->{$plugin_sig} )
            )
        {
            $Plugins{$plugin_sig}{full_path} = $plugin_full_path;
            $Plugins{$plugin_sig}{enabled}   = 0;
            return 0;
        }
        return 0 if exists $Plugins{$plugin_sig};
        $Plugins{$plugin_sig}{full_path} = $plugin_full_path;
        $timer->pause_partial if $timer;
        eval "# line " . __LINE__ . " " . __FILE__ . "\nrequire '$plugin';";
        $timer->mark( "Loaded plugin " . $sig ) if $timer;
        if ($@) {
            $Plugins{$plugin_sig}{error} = $@;

            # Issue MT log within another eval block in the
            # event that the plugin error is happening before
            # the database has been initialized...
            eval {
                require MT::Log;
                $mt->log(
                    {   message => $mt->translate(
                            "Plugin error: [_1] [_2]", $plugin,
                            $Plugins{$plugin_sig}{error}
                        ),
                        class    => 'system',
                        category => 'plugin',
                        level    => MT::Log::ERROR()
                    }
                );
            };
            return 0;
        }
        else {
            if ( my $obj = $Plugins{$plugin_sig}{object} ) {
                $obj->init_callbacks();
            }
            else {

                # A plugin did not register itself, so
                # create a dummy plugin object which will
                # cause it to show up in the plugin listing
                # by it's filename.
                MT->add_plugin( {} );
            }
        }
        $Plugins{$plugin_sig}{enabled} = 1;
        $PluginSwitch->{$plugin_sig} = 1;
        return 1;
    }

    sub __load_plugin_with_yaml {
        my ( $use_plugins, $PluginSwitch, $plugin_dir ) = @_;
        my $pclass
            = $plugin_dir =~ m/\.pack$/
            ? 'MT::Component'
            : 'MT::Plugin';

        # Don't process disabled plugin config.yaml files.
        if ($pclass eq 'MT::Plugin'
            && (!$use_plugins
                || ( exists $PluginSwitch->{$plugin_dir}
                    && !$PluginSwitch->{$plugin_dir} )
            )
            )
        {
            $Plugins{$plugin_dir}{full_path} = $plugin_full_path;
            $Plugins{$plugin_dir}{enabled}   = 0;
            return;
        }
        return if exists $Plugins{$plugin_dir};
        my $id = lc $plugin_dir;
        $id =~ s/\.\w+$//;
        my $p = $pclass->new(
            {   id       => $id,
                path     => $plugin_full_path,
                envelope => $plugin_envelope
            }
        );

        # rebless? based on config?
        local $plugin_sig = $plugin_dir;
        $PluginSwitch->{$plugin_sig} = 1;
        MT->add_plugin($p);
        $p->init_callbacks();
    }

    sub _init_plugins_core {
        my $mt = shift;
        my ( $PluginSwitch, $use_plugins, $PluginPaths ) = @_;

        my $timer;
        if ( $mt->config->PerformanceLogging ) {
            $timer = $mt->get_timer();
        }

        foreach my $PluginPath (@$PluginPaths) {
            my $plugin_lastdir = $PluginPath;
            $plugin_lastdir =~ s![\\/]$!!;
            $plugin_lastdir =~ s!^.*[\\/]!!;

            if ( opendir my $DH, $PluginPath ) {
                my @p = readdir $DH;
                closedir $DH;
                for my $plugin (@p) {
                    next if ( $plugin =~ /^\.\.?$/ || $plugin =~ /~$/ );

                    $plugin_full_path
                        = File::Spec->catfile( $PluginPath, $plugin );
                    if ( -f $plugin_full_path ) {
                        $plugin_envelope = $plugin_lastdir;
                        __load_plugin( $mt, $timer, $PluginSwitch,
                            $use_plugins, $plugin_full_path, $plugin )
                            if $plugin_full_path =~ /\.pl$/;
                        next;
                    }

                    my $plugin_dir = $plugin;
                    $plugin_envelope = "$plugin_lastdir/" . $plugin;

                    foreach my $lib (qw(lib extlib)) {
                        my $plib
                            = File::Spec->catdir( $plugin_full_path, $lib );
                        unshift @INC, $plib if -d $plib;
                    }

                    # handle config.yaml
                    my $yaml = File::Spec->catdir( $plugin_full_path,
                        'config.yaml' );

                    if ( -f $yaml ) {
                        __load_plugin_with_yaml( $use_plugins, $PluginSwitch,
                            $plugin_dir );
                        next;
                    }

                    my @plugins;
                    if ( opendir my $subdir, $plugin_full_path ) {
                        @plugins = readdir $subdir;
                        closedir $subdir;
                    }
                    else {
                        warn "Cannot read directory: $plugin_full_path";
                    }
                    for my $plugin (@plugins) {
                        next if $plugin !~ /\.pl$/;
                        my $plugin_file
                            = File::Spec->catfile( $plugin_full_path,
                            $plugin );
                        if ( -f $plugin_file ) {
                            __load_plugin( $mt, $timer, $PluginSwitch,
                                $use_plugins, $plugin_file,
                                $plugin_dir . '/' . $plugin );
                        }
                    }
                }
            }
        }

        # Reset the Text_filters hash in case it was preloaded by plugins by
        # calling all_text_filters (Markdown in particular does this).
        # Upon calling all_text_filters again, it will be properly loaded by
        # querying the registry.
        %Text_filters = ();

        1;
    }

    sub has_plugin {
        my ( $mt, $plugin ) = @_;
        return 0 unless defined $plugin;
        return 0 unless exists $MT::Plugins{$plugin};
        return 0
            if defined $MT::Plugins{$plugin}{enabled}
            && !$MT::Plugins{$plugin}{enabled};
        return 1;
    }
}

my %addons;

sub find_addons {
    my $mt = shift;
    my ($type) = @_;

    unless (%addons) {
        my $addon_path = File::Spec->catdir( $MT_DIR, 'addons' );
        if ( opendir my $DH, $addon_path ) {
            my @p = readdir $DH;
            closedir $DH;
            foreach my $p (@p) {
                next if $p eq '.' || $p eq '..';
                my $full_path = File::Spec->catdir( $addon_path, $p );
                if ( -d $full_path ) {
                    if ( $p =~ m/^(.+)\.(\w+)$/ ) {
                        my $label = $1;
                        my $id    = lc $1;
                        my $type  = $2;
                        if ( $type eq 'pack' ) {
                            $label .= ' Pack';
                        }
                        elsif ( $type eq 'theme' ) {
                            $label .= ' Theme';
                        }
                        elsif ( $type eq 'plugin' ) {
                            $label .= ' Plugin';
                        }
                        push @{ $addons{$type} },
                            {
                            label    => $label,
                            id       => $id,
                            envelope => 'addons/' . $p . '/',
                            path     => $full_path,
                            };
                    }
                }
            }
        }
    }
    if ($type) {
        my $addons = $addons{$type} ||= [];
        return $addons;
    }
    return 1;
}

*mt_dir = \&server_path;
sub server_path { $_[0]->{mt_dir} }
sub app_dir     { $_[0]->{app_dir} }
sub config_dir  { $_[0]->{config_dir} }

sub component {
    my $mt = shift;
    my ($id) = @_;
    return $Components{ lc $id };
}

sub publisher {
    my $mt = shift;
    $mt = $mt->instance unless ref $mt;
    require MT::ContentPublisher;
    $mt->request('ContentPublisher')
        || $mt->request( 'ContentPublisher', new MT::ContentPublisher() );
}

sub rebuild {
    my $mt = shift;
    $mt->publisher->rebuild(@_)
        or return $mt->error( $mt->publisher->errstr );
}

sub rebuild_entry {
    my $mt = shift;
    $mt->publisher->rebuild_entry(@_)
        or return $mt->error( $mt->publisher->errstr );
}

sub rebuild_content_data {
    my $mt = shift;
    $mt->publisher->rebuild_content_data(@_)
        or return $mt->error( $mt->publisher->errstr );
}

sub rebuild_indexes {
    my $mt = shift;
    $mt->publisher->rebuild_indexes(@_)
        or return $mt->error( $mt->publisher->errstr );
}

sub rebuild_archives {
    my $mt = shift;
    $mt->publisher->rebuild_archives(@_)
        or return $mt->error( $mt->publisher->errstr );
}

sub ping { return [] }

sub ping_and_save {
    my $mt    = shift;
    my %param = @_;
    if ( my $entry = $param{Entry} ) {
        $entry->save or return $mt->error( $entry->errstr );
        return [];
    }
    1;
}

sub needs_ping       {return}
sub update_ping_list {return}

{
    my $LH;

    sub set_language {
        my $pkg = shift;
        require MT::L10N;
        $LH = MT::L10N->get_handle(@_);

        # Clear any l10n_handles in request
        $pkg->request( 'l10n_handle', {} );
        return $LH;
    }

    sub translate {
        my $this = shift;
        my $app  = ref($this) ? $this : $this->app;
        if ( $app->{component} ) {
            if ( my $c = $app->component( $app->{component} ) ) {
                local $app->{component} = undef;
                return $c->translate(@_);
            }
        }
        my ( $format, @args ) = @_;
        foreach (@args) {
            $_ = $_->() if ref($_) eq 'CODE';
        }
        my $text = $LH->maketext( $format, @args );
        return $text;
    }

    sub translate_templatized {
        my $mt  = shift;
        my $app = ref($mt) ? $mt : $mt->app;
        if ( $app->{component} ) {
            if ( my $c = $app->component( $app->{component} ) ) {
                local $app->{component} = undef;
                return $c->translate_templatized(@_);
            }
        }
        my @cstack;
        my ($text) = @_;

        # Here, the text must be handled as binary ( non utf-8 ) data,
        # because regexp for utf-8 string is too heavy.
        # things we have to do is
        #  * encode $text before parse
        #  * decode the strings captured by regexp
        #  * encode the translated string from translate()
        #  * decode again for return
        $text = Encode::encode( 'utf8', $text )
            if Encode::is_utf8($text);
        while (1) {
            return '' unless $text;
            $text
                =~ s!(<(/)?(?:_|MT)_TRANS(_SECTION)?(?:(?:\s+((?:\w+)\s*=\s*(["'])(?:(<(?:[^"'>]|"[^"]*"|'[^']*')+)?>|[^\5]+?)*?\5))+?\s*/?)?>)!
            my($msg, $close, $section, %args) = ($1, $2, $3);
            while ($msg =~ /\b(\w+)\s*=\s*(["'])((?:<(?:[^"'>]|"[^"]*"|'[^']*')+?>|[^\2])*?)?\2/g) {  #"
                $args{$1} = Encode::decode_utf8($3);
            }
            if ($section) {
                if ($close) {
                    $mt = pop @cstack;
                } else {
                    if ($args{component}) {
                        push @cstack, $mt;
                        $mt = MT->component($args{component})
                            or die "Bad translation component: $args{component}";
                    }
                    else {
                        die "__trans_section without a component argument";
                    }
                }
                '';
            }
            else {
                $args{params} = '' unless defined $args{params};
                my @p = map MT::Util::decode_html($_),
                        split /\s*%%\s*/, $args{params}, -1;
                @p = ('') unless @p;
                my $phrase = $args{phrase};
                $phrase = Encode::decode('utf8', $phrase)
                    unless Encode::is_utf8($phrase);
                my $translation = $mt->translate($phrase, @p);
                if (exists $args{escape}) {
                    if (lc($args{escape}) eq 'html') {
                        $translation = MT::Util::encode_html($translation);
                    } elsif (lc($args{escape}) eq 'url') {
                        $translation = MT::Util::encode_url($translation);
                    } else {
                        # fallback for js/javascript/singlequotes
                        $translation = MT::Util::encode_js($translation);
                    }
                }
                $translation = Encode::encode('utf8', $translation)
                    if Encode::is_utf8($translation);
                $translation;
            }
            !igem or last;
        }
        $text = Encode::decode_utf8($text)
            unless Encode::is_utf8($text);
        return $text;
    }

    sub current_language { $LH->language_tag }
    sub language_handle  {$LH}

    sub charset {
        my $mt = shift;
        $mt->{charset} = shift if @_;
        return $mt->{charset} if $mt->{charset};
        $mt->{charset} = $mt->config->PublishCharset
            || $mt->language_handle->encoding;
    }
}

sub supported_languages {
    my $mt = shift;
    require MT::L10N;
    require File::Basename;
    ## Determine full path to lib/MT/L10N directory...
    my $lib
        = File::Spec->catdir( File::Basename::dirname( $INC{'MT/L10N.pm'} ),
        'L10N' );
    ## ... From that, determine full path to extlib/MT/L10N.
    ## To do that, we look for the last instance of the string 'lib'
    ## in $lib and replace it with 'extlib'. reverse is a nice tricky
    ## way of doing that.
    ( my $extlib = reverse $lib ) =~ s!bil!biltxe!;
    $extlib = reverse $extlib;
    my @dirs = ( $lib, $extlib );
    my %langs;
    for my $dir (@dirs) {
        opendir my $DH, $dir or next;
        for my $f ( readdir $DH ) {
            my ($tag) = $f =~ /^(\w+)\.pm$/;
            next unless $tag;
            my $lh = MT::L10N->get_handle($tag);
            $langs{ $lh->language_tag } = $lh->language_name;
        }
        closedir $DH;
    }
    \%langs;
}

# For your convenience
sub trans_error {
    my $app = shift;
    $app->error( $app->translate(@_) );
}

sub all_text_filters {
    unless (%Text_filters) {
        if ( my $filters = MT->registry('text_filters') ) {
            %Text_filters = %$filters if ref($filters) eq 'HASH';
        }
    }
    if ( my $enabled_filters = MT->config('AllowedTextFilters') ) {
        my %enabled = map { $_ => 1 } split /\s*,\s*/, $enabled_filters;
        %Text_filters = map { $_ => $Text_filters{$_} }
            grep { exists $enabled{$_} }
            keys %Text_filters;
    }
    return \%Text_filters;
}

sub apply_text_filters {
    my $mt = shift;
    my ( $str, $filters, @extra ) = @_;
    my $all_filters = $mt->all_text_filters;
    for my $filter (@$filters) {
        my $f = $all_filters->{$filter} or next;
        my $code = $f->{code} || $f->{handler};
        unless ( ref($code) eq 'CODE' ) {
            $code = $mt->handler_to_coderef($code);
            $f->{code} = $code;
        }
        if ( !$code ) {
            warn "Bad text filter: $filter";
            next;
        }
        $str = $code->( $str, @extra );
    }
    $str = Encode::decode_utf8($str)
        if !Encode::is_utf8($str);
    return $str;
}

sub static_path {
    my $app   = shift;
    my $spath = $app->config->StaticWebPath;
    if ( !$spath ) {
        $spath = $app->config->CGIPath;
        $spath .= '/' unless $spath =~ m!/$!;
        $spath .= 'mt-static/';
    }
    else {
        $spath .= '/' unless $spath =~ m!/$!;
    }
    $spath;
}

sub static_file_path {
    my $app = shift;
    return $app->{__static_file_path}
        if exists $app->{__static_file_path};

    my $path = $app->config('StaticFilePath');
    return $app->{__static_file_path} = $path if defined $path;

    # Attempt to derive StaticFilePath based on environment
    my $web_path = $app->config->StaticWebPath || 'mt-static';
    $web_path =~ s!^https?://[^/]+/!!;
    if ( $app->can('document_root') ) {
        my $doc_static_path
            = File::Spec->catdir( $app->document_root(), $web_path );
        return $app->{__static_file_path} = $doc_static_path
            if -d $doc_static_path;
    }
    my $mtdir_static_path = File::Spec->catdir( $app->mt_dir, 'mt-static' );
    return $app->{__static_file_path} = $mtdir_static_path
        if -d $mtdir_static_path;
    return;
}

sub support_directory_url {
    my $app = shift;
    my $url = $app->config->SupportDirectoryURL;
    if ( !$url ) {
        my $spath = $app->static_path;
        $spath .= '/' unless $spath =~ m!/$!;
        $url = $spath . 'support/';
    }
    else {
        $url .= '/' unless $url =~ m!/$!;
    }
    $url;
}

sub support_directory_path {
    my $app  = shift;
    my $path = $app->config('SupportDirectoryPath');
    if ($path) {
        if ( $path !~ m{^/|^[a-zA-Z]:\\|^\\\\[a-zA-Z0-9\.]+} ) {
            return File::Spec->catdir( $app->path, $path );
        }
        return $path;
    }
    else {
        return File::Spec->catdir( $app->static_file_path, 'support' );
    }
}

sub template_paths {
    my $mt = shift;
    my @paths;
    if ( $mt->{plugin_template_path} ) {
        if (File::Spec->file_name_is_absolute( $mt->{plugin_template_path} ) )
        {
            push @paths, $mt->{plugin_template_path}
                if -d $mt->{plugin_template_path};
        }
        else {
            my $dir = File::Spec->catdir( $mt->app_dir,
                $mt->{plugin_template_path} );
            if ( -d $dir ) {
                push @paths, $dir;
            }
            else {
                $dir = File::Spec->catdir( $mt->mt_dir,
                    $mt->{plugin_template_path} );
                push @paths, $dir if -d $dir;
            }
        }
    }
    my @alt_paths = $mt->config('AltTemplatePath');
    foreach my $alt_path (@alt_paths) {
        if ( -d $alt_path ) {    # AltTemplatePath is absolute
            push @paths, File::Spec->catdir( $alt_path, $mt->{template_dir} )
                if $mt->{template_dir};
            push @paths, $alt_path;
        }
    }

    for my $addon ( @{ $mt->find_addons('pack') } ) {
        push @paths,
            File::Spec->catdir( $addon->{path}, 'tmpl', $mt->{template_dir} )
            if $mt->{template_dir};
        push @paths, File::Spec->catdir( $addon->{path}, 'tmpl' );
    }

    my $path = $mt->config->TemplatePath;
    push @paths, File::Spec->catdir( $path, $mt->{template_dir} )
        if $mt->{template_dir};
    push @paths, $path;

    return @paths;
}

sub find_file {
    my $mt = shift;
    my ( $paths, $file ) = @_;
    my $filename;
    foreach my $p (@$paths) {
        my $filepath
            = File::Spec->canonpath( File::Spec->catfile( $p, $file ) );
        $filename = File::Spec->canonpath($filepath);
        return $filename if -f $filename;
    }
    undef;
}

sub load_global_tmpl {
    my $app = shift;
    my ( $arg, $blog_id ) = @_;
    $blog_id
        = $blog_id ? [ $blog_id, 0 ]
        : MT->app->blog ? [ MT->app->blog->id, 0 ]
        :                 0;

    my $terms = {};
    if ( 'HASH' eq ref($arg) ) {
        $terms = { %$arg, blog_id => $blog_id };
    }
    else {
        $terms = {
            type    => $arg,
            blog_id => $blog_id,
        };
    }
    my $args;
    if ( ref $blog_id eq 'ARRAY' ) {
        $args->{sort}      = 'blog_id';
        $args->{direction} = 'descend';
        $args->{limit}     = 1;
    }
    require MT::Template;
    my $tmpl = MT::Template->load( $terms, $args );
    $app->set_default_tmpl_params($tmpl) if $tmpl;
    $tmpl;
}

sub load_tmpl {
    my $mt = shift;
    if ( exists( $mt->{component} ) && ( lc( $mt->{component} ) ne 'core' ) )
    {
        if ( my $c = $mt->component( $mt->{component} ) ) {
            return $c->load_tmpl(@_);
        }
    }

    my ( $file, @p ) = @_;
    my $param;
    if ( @p && ( ref( $p[$#p] ) eq 'HASH' ) ) {
        $param = pop @p;
    }
    my $cfg = $mt->config;
    require MT::Template;
    my $tmpl;
    my @paths = $mt->template_paths;

    my $type
        = { 'SCALAR' => 'scalarref', 'ARRAY' => 'arrayref' }->{ ref $file }
        || 'filename';
    $tmpl = MT::Template->new(
        type   => $type,
        source => $file,
        path   => \@paths,
        filter => sub {
            my ( $str, $fname ) = @_;
            if ($fname) {
                $fname = File::Basename::basename($fname);
                $fname =~ s/\.tmpl$//;
                $mt->run_callbacks( "template_source.$fname", $mt, @_ );
            }
            else {
                $mt->run_callbacks( "template_source", $mt, @_ );
            }
            return $str;
        },
        @p
    );
    return $mt->error(
        $mt->translate( "Loading template '[_1]' failed.", $file ) )
        unless $tmpl;
    $mt->set_default_tmpl_params($tmpl);
    $tmpl->param($param) if $param;
    $tmpl;
}

sub set_default_tmpl_params {
    my $mt     = shift;
    my ($tmpl) = @_;
    my $param  = {};
    $param->{mt_debug} = $MT::DebugMode;
    if ( $param->{mt_debug} && $mt->isa('MT::App') ) {
        require MT::Debug::GitInfo;
        $param->{mt_vcs_revision} = MT::Debug::GitInfo->is_repository;
        if ( MT::Util::is_mod_perl1() && exists( $mt->{apache} ) ) {
            $param->{mt_headers} = $mt->{apache}->headers_in();
        }
        else {
            $param->{mt_headers} = \%ENV;
        }
        unless ( $mt->{cookies} ) {
            if ( MT::Util::is_mod_perl1() ) {
                eval { require Apache::Cookie };
                $mt->{cookies} = Apache::Cookie->fetch;
            }
            else {
                eval { require CGI::Cookie };
                $mt->{cookies} = CGI::Cookie->fetch;
            }
        }
        if ( $mt->{cookies} ) {
            $param->{mt_cookies} = $mt->{cookies};
        }
        my %params = $mt->param_hash;
        $param->{mt_queries} = \%params;
        if ( $param->{mt_debug} & 4 ) {
            if ( my $profiler = Data::ObjectDriver->profiler ) {
                my $stats = $profiler->statistics;
                $param->{mt_sql_profile}{statistics} = $stats;
                $param->{mt_sql_profile}{total_queries}
                    = $stats->{'DBI:total_queries'};

                my $freq = $profiler->query_frequency;
                my @cache_types;
                foreach ( keys %$freq ) {
                    my ( $cache_type, $memcache, $method )
                        = $_ =~ /^(.+)CACHE(D?)_(.+)\s\?/;
                    next unless $cache_type;
                    push @cache_types,
                        $cache_type . ':query_' . lc($method),
                        delete $freq->{$_};
                }
                $param->{mt_sql_profile}{query_frequency} = $freq;
                $param->{mt_cache_profile} = [];
                while ( my $k = shift(@cache_types) ) {
                    push @{ $param->{mt_cache_profile} }, $k,
                        shift(@cache_types);
                }
            }
        }
    }
    $param->{mt_alpha} = 1 if MT->version_id =~ m/^\d+\.\d+a/;
    $param->{mt_beta}  = 1 if MT->version_id =~ m/^\d+\.\d+(?:b|rc)/;
    $param->{mt_alpha_or_beta}      = $param->{mt_alpha} || $param->{mt_beta};
    $param->{static_uri}            = $mt->static_path;
    $param->{mt_version}            = MT->version_number;
    $param->{mt_version_id}         = MT->version_id;
    $param->{mt_release_version_id} = MT->release_version_id;
    $param->{mt_product_code}       = MT->product_code;
    $param->{mt_product_name}       = $mt->translate( MT->product_name );
    $param->{language_tag}          = substr( $mt->current_language, 0, 2 );
    $param->{language_encoding}     = $mt->charset;
    $param->{optimize_ui}           = $mt->build_id && !$MT::DebugMode;

    if ( $mt->isa('MT::App') ) {
        if ( my $author = $mt->user ) {
            $param->{author_id}   = $author->id;
            $param->{author_name} = $author->name;
            $param->{pc_view}     = $mt->session('pc_view') ? 1 : 0;
        }
        ## We do this in load_tmpl because show_error and login don't call
        ## build_page; so we need to set these variables here.
        require MT::Auth;
        $param->{can_logout}      = MT::Auth->can_logout;
        $param->{script_url}      = $mt->uri;
        $param->{mt_url}          = $mt->mt_uri;
        $param->{script_path}     = $mt->path;
        $param->{script_full_url} = $mt->base . $mt->uri;
        $param->{agent_mozilla} = ( $ENV{HTTP_USER_AGENT} || '' ) =~ /gecko/i;
        $param->{agent_ie} = ( $ENV{HTTP_USER_AGENT} || '' ) =~ /\bMSIE\b/;
    }
    if ( !$tmpl->param('template_filename') ) {
        if ( my $fname = $tmpl->{__file} ) {
            $fname =~ s!\\!/!g;
            $fname =~ s/\.tmpl$//;
            $param->{template_filename} = $fname;
        }
    }

    my $switch = $mt->config->PluginSwitch || {};
    my %enabled_plugins;
    for my $plugin_sig ( keys %MT::Plugins ) {
        next
            if defined $MT::Plugins{$plugin_sig}{enabled}
            && !$MT::Plugins{$plugin_sig}{enabled};
        next if defined $switch->{$plugin_sig} && !$switch->{$plugin_sig};
        $enabled_plugins{$plugin_sig} = 1;
    }
    $enabled_plugins{CommentsTrackback} = 1
        if $enabled_plugins{Comments} or $enabled_plugins{Trackback};
    $param->{enabled_plugins} = \%enabled_plugins;

    $tmpl->param($param);
}

sub process_mt_template {
    my $mt = shift;
    use bytes;
    my ($body) = @_;
    $body =~ s@<(?:_|MT)_ACTION\s+mode="([^"]+)"(?:\s+([^>]*))?>@
        my $mode = $1; my %args;
        %args = $2 =~ m/\s*(\w+)="([^"]*?)"\s*/g if defined $2; # "
        MT::Util::encode_html($mt->uri(mode => $mode, args => \%args));
    @geis;

    # Strip out placeholder wrappers to facilitate tmpl_* callbacks
    $body =~ s/<\/?MT_\w+:\w+>//g;
    $body;
}

sub build_page {
    my $mt = shift;
    my ( $file, $param ) = @_;
    my $tmpl;
    my $mode = $mt->mode;
    $param->{'app_page_template'} = 1;
    $param->{"mode_$mode"} ||= 1;
    $param->{breadcrumbs} = $mt->{breadcrumbs};
    if ( $param->{breadcrumbs}[-1] ) {
        $param->{breadcrumbs}[-1]{is_last} = 1;
        $param->{page_titles} = [ reverse @{ $mt->{breadcrumbs} } ];
    }
    pop @{ $param->{page_titles} };
    if ( my $lang_id = $mt->current_language ) {
        $param->{local_lang_id} ||= lc $lang_id;
    }
    $param->{magic_token} = $mt->current_magic if $mt->user;

    # List of installed packs in the application footer
    my @packs_installed;
    my $packs = $mt->find_addons('pack');
    if ($packs) {
        foreach my $pack (@$packs) {
            my $c = $mt->component( lc $pack->{id} );
            if ($c) {
                my $label = $c->label || $pack->{label};
                $label = $label->() if ref($label) eq 'CODE';

                # if the component did not declare a label,
                # it isn't wanting to be visible on the app footer.
                next if $label eq $c->{plugin_sig};

                my $pack_link
                    = $c->pack_link   ? $c->pack_link
                    : $c->author_link ? $c->author_link
                    :                   '';

                push @packs_installed,
                    {
                    label   => $label,
                    version => $c->version,
                    id      => $c->id,
                    link    => $pack_link,
                    };
            }
        }
    }
    @packs_installed = sort { $a->{label} cmp $b->{label} } @packs_installed;
    $param->{packs_installed} = \@packs_installed;

    $param->{portal_url} = &portal_url;

    for my $config_field ( keys %{ MT::ConfigMgr->instance->{__var} || {} } )
    {
        $param->{ $config_field . '_readonly' } = 1;
    }

    my $tmpl_file = '';
    if ( UNIVERSAL::isa( $file, 'MT::Template' ) ) {
        $tmpl      = $file;
        $tmpl_file = ( exists $file->{__file} ) ? $file->{__file} : '';
    }
    else {
        $tmpl = $mt->load_tmpl($file) or return;
        $tmpl_file = $file unless ref($file);
    }

    if (( $mode && ( $mode !~ m/delete/ ) )
        && ( $mt->{login_again}
            || ( $mt->{requires_login} && !$mt->user ) )
        )
    {
        ## If it's a login screen, direct the user to where they were going
        ## (query params including mode and all) unless they were logging in,
        ## logging out, or deleting something.
        my $q = $mt->{query};
        if ($mode) {
            my @query;
            my @query_keys = grep {
                       ( $_ ne 'username' )
                    && ( $_ ne 'password' )
                    && ( $_ ne 'submit' )
                    && ( $mode eq 'logout' ? ( $_ ne '__mode' ) : 1 )
            } $mt->multi_param;
            for my $query_key (@query_keys) {
                my @vals = $mt->multi_param($query_key);
                for my $val (@vals) {
                    push @query, { name => $query_key, value => $val };
                }
            }
            $param->{query_params} = \@query;
        }
        $param->{login_again} = $mt->{login_again};
    }

    my $blog = $mt->blog;
    $tmpl->context()->stash( 'blog', $blog ) if $blog;

    $tmpl->param($param) if $param;

    if ($tmpl_file) {
        $tmpl_file = File::Basename::basename($tmpl_file);
        $tmpl_file =~ s/\.tmpl$//;
        $tmpl_file = '.' . $tmpl_file;
    }
    $mt->run_callbacks( 'template_param' . $tmpl_file,
        $mt, $tmpl->param, $tmpl );

    my $output = $mt->build_page_in_mem($tmpl);
    return unless defined $output;

    $mt->run_callbacks( 'template_output' . $tmpl_file,
        $mt, \$output, $tmpl->param, $tmpl );
    return $output;
}

sub build_page_in_mem {
    my $mt = shift;
    my ( $tmpl, $param ) = @_;
    $tmpl->param($param) if $param;
    my $out = $tmpl->output;
    return $mt->error( $tmpl->errstr ) unless defined $out;
    return $mt->translate_templatized( $mt->process_mt_template($out) );
}

sub new_ua {
    my $class = shift;
    my ($opt) = @_;
    $opt ||= {};
    my $lwp_class = 'LWP::UserAgent';
    if ( $opt->{paranoid} ) {
        eval { require LWPx::ParanoidAgent; };
        $lwp_class = 'LWPx::ParanoidAgent' unless $@;
    }
    eval "require $lwp_class;";
    return undef if $@;
    my $cfg      = $class->config;
    my $max_size = exists $opt->{max_size} ? $opt->{max_size} : 100_000;
    my $timeout = exists $opt->{timeout} ? $opt->{timeout} : $cfg->HTTPTimeout
        || $cfg->PingTimeout;
    my $proxy = exists $opt->{proxy} ? $opt->{proxy} : $cfg->HTTPProxy
        || $cfg->PingProxy;
    my $sec_proxy
        = exists $opt->{sec_proxy} ? $opt->{sec_proxy} : $cfg->HTTPSProxy;
    my $no_proxy
        = exists $opt->{no_proxy} ? $opt->{no_proxy} : $cfg->HTTPNoProxy
        || $cfg->PingNoProxy;
    my $agent = $opt->{agent} || $MT::PRODUCT_NAME . '/' . $MT::VERSION;
    my $interface
        = exists $opt->{interface} ? $opt->{interface} : $cfg->HTTPInterface
        || $cfg->PingInterface;

    if ( my $localaddr = $interface ) {
        @LWP::Protocol::http::EXTRA_SOCK_OPTS = (
            LocalAddr => $localaddr,
            Reuse     => 1
        );
    }

    my %ssl_opts = (
        verify_hostname => MT->config->SSLVerifyNone ? 0 : 1,
        SSL_version     => MT->config->SSLVersion || 'SSLv23:!SSLv3:!SSLv2',
    );
    if ( eval { require Mozilla::CA; 1 } ) {
        $ssl_opts{SSL_ca_file} = Mozilla::CA::SSL_ca_file();
    }
    else {
        $ssl_opts{verify_hostname} = 0;
    }

    my $ua = $lwp_class->new;
    $ua->ssl_opts(%ssl_opts);
    $ua->max_size($max_size) if $ua->can('max_size');
    $ua->agent($agent);
    $ua->timeout($timeout) if defined $timeout;
    eval { require HTML::HeadParser; };
    $ua->parse_head(0) if $@;

    if ( defined $proxy ) {
        $ua->proxy( http => $proxy );
        my @domains;
        @domains = split( /,\s*/, $no_proxy ) if $no_proxy;
        $ua->no_proxy(@domains) if @domains;
    }
    if ( defined $sec_proxy ) {
        $ua->proxy( https => $sec_proxy );
    }
    return $ua;
}

sub build_email {
    my $class = shift;
    my ( $file, $param ) = @_;
    my $mt = $class->instance;

    # basically, try to load from database
    my $blog = $param->{blog};
    my $id   = $file;
    $id =~ s/(\.tmpl|\.mtml)$//;

    require MT::Template;
    my @tmpl = MT::Template->load(
        {   ( $blog ? ( blog_id => [ $blog->id, 0 ] ) : ( blog_id => 0 ) ),
            identifier => $id,
            type       => 'email',
        }
    );
    my $tmpl
        = @tmpl
        ? (
        scalar @tmpl > 1
        ? ( $tmpl[0]->blog_id ? $tmpl[0] : $tmpl[1] )
        : $tmpl[0]
        )
        : undef;

    # try to load from file
    unless ($tmpl) {
        local $mt->{template_dir} = 'email';
        $tmpl = $mt->load_tmpl($file);
    }
    return unless $tmpl;

    my $ctx = $tmpl->context;
    $ctx->stash( 'blog_id', $blog->id ) if $blog;
    foreach my $name (qw{blog entry author commenter comment category ping}) {
        $ctx->stash( $name, delete $param->{$name} ) if $param->{$name};
    }

    my $out = $mt->build_page_in_mem( $tmpl, $param );

    require MT::Log;
    $mt->log(
        {   message => $mt->translate(
                "Error while creating email: [_1]",
                $mt->errstr
            ),
            class    => 'system',
            category => 'email',
            level    => MT::Log::ERROR(),
        }
    ) unless defined $out;

    $out;
}

sub get_next_sched_post_for_user {
    my ( $author_id, @further_blog_ids ) = @_;
    require MT::Permission;
    my @perms = MT::Permission->load( { author_id => $author_id }, {} );
    my @blogs = @further_blog_ids;
    for my $perm (@perms) {
        next unless $perm->can_do('load_next_scheduled_entry');
        push @blogs, $perm->blog_id;
    }
    my $next_sched_utc = undef;
    require MT::Entry;
    for my $blog_id (@blogs) {
        my $blog = MT::Blog->load($blog_id)
            or next;
        my $earliest_entry = MT::Entry->load(
            {   status  => MT::Entry::FUTURE(),
                blog_id => $blog_id
            },
            { 'sort' => 'created_on' }
        );
        if ($earliest_entry) {
            my $entry_utc
                = MT::Util::ts2iso( $blog, $earliest_entry->created_on );
            if ( $entry_utc < $next_sched_utc || !defined($next_sched_utc) ) {
                $next_sched_utc = $entry_utc;
            }
        }
    }
    return $next_sched_utc;
}

our $Commenter_Auth;

sub init_commenter_authenticators {
    my $self  = shift;
    my $auths = $self->registry("commenter_authenticators") || {};
    $Commenter_Auth = {%$auths};
    my $app = $self->app;
    my $blog;
    $blog = $app->blog if $app->isa('MT::App');
    foreach my $auth ( keys %$auths ) {
        if ( my $c = $auths->{$auth}->{condition} ) {
            $c = $self->handler_to_coderef($c);
            if ($c) {
                delete $Commenter_Auth->{$auth} unless $c->($blog);
            }
        }
    }
    $Commenter_Auth->{$_}{key} ||= $_ for keys %$Commenter_Auth;
}

sub commenter_authenticator {
    my $self = shift;
    my ( $key, %param ) = @_;
    $Commenter_Auth or $self->init_commenter_authenticators();

    return
        if ( !exists $Commenter_Auth->{$key}
        || ( $Commenter_Auth->{$key}->{disable} && !$param{force} ) );
    return $Commenter_Auth->{$key};
}

sub commenter_authenticators {
    my $self = shift;
    my (%param) = @_;
    $Commenter_Auth or $self->init_commenter_authenticators();
    my %auths = %$Commenter_Auth;
    if ( !$param{force} ) {
        foreach my $auth ( keys %auths ) {
            delete $auths{$auth} if $auths{$auth}->{disable};
        }
    }

    return values %auths;
}

sub core_commenter_authenticators {
    return {
        'OpenID' => {
            label      => 'OpenID',
            logo       => 'images/comment/signin_openid.png',
            logo_small => 'images/comment/openid_logo.png',
            order      => 10,
            disable => 1,    # overriden by OpenID plugin
        },
        'LiveJournal' => {
            label      => 'LiveJournal',
            logo       => 'images/comment/signin_livejournal.png',
            logo_small => 'images/comment/livejournal_logo.png',
            order      => 11,
            disable => 1,    # overriden by OpenID plugin
        },
        'Vox' => {
            label      => 'Vox',
            logo       => 'images/comment/signin_vox.png',
            logo_small => 'images/comment/vox_logo.png',
            order      => 12,
            disable    => 1,
        },
        'Google' => {
            label      => 'Google',
            logo       => 'images/comment/google.png',
            logo_small => 'images/comment/google_logo.png',
            order      => 13,
            disable    => 1,
        },
        'Yahoo' => {
            label      => 'Yahoo!',
            logo       => 'images/comment/yahoo.png',
            logo_small => 'images/comment/favicon_yahoo.png',
            order      => 14,
            disable => 1,    # overriden by OpenID plugin
        },
        AIM => {
            label      => 'AIM',
            logo       => 'images/comment/aim.png',
            logo_small => 'images/comment/aim_logo.png',
            order      => 15,
            disable => 1,    # overriden by OpenID plugin
        },
        'WordPress' => {
            label      => 'WordPress.com',
            logo       => 'images/comment/wordpress.png',
            logo_small => 'images/comment/wordpress_logo.png',
            order      => 16,
            disable => 1,    # overriden by OpenID plugin
        },
        'TypeKey' => {
            disable    => 1,
            label      => 'TypePad',
            logo       => 'images/comment/signin_typepad.png',
            logo_small => 'images/comment/typepad_logo.png',
            order      => 17,
        },
        'YahooJP' => {
            label      => 'Yahoo! JAPAN',
            logo       => 'images/comment/yahoo.png',
            logo_small => 'images/comment/favicon_yahoo.png',
            order      => 18,
            disable => 1,    # overriden by OpenID plugin
        },
        'livedoor' => {
            label      => 'livedoor',
            logo       => 'images/comment/signin_livedoor.png',
            logo_small => 'images/comment/livedoor_logo.png',
            order      => 20,
            disable => 1,    # overriden by OpenID plugin
        },
        'Hatena' => {
            label      => 'Hatena',
            logo       => 'images/comment/signin_hatena.png',
            logo_small => 'images/comment/hatena_logo.png',
            order      => 21,
            disable => 1,    # overriden by OpenID plugin
        },
    };
}

our %Captcha_Providers;

sub captcha_provider {
    my $self = shift;
    my ($key) = @_;
    $self->init_captcha_providers() unless %Captcha_Providers;
    return $Captcha_Providers{$key};
}

sub captcha_providers {
    my $self = shift;
    $self->init_captcha_providers() unless %Captcha_Providers;
    my $def  = delete $Captcha_Providers{'mt_default'};
    my @vals = values %Captcha_Providers;
    if ( defined($def) && $def->{condition}->() ) {
        unshift @vals, $def;
    }
    @vals;
}

sub core_captcha_providers {
    return {
        'mt_default' => {
            label     => 'Movable Type default',
            class     => 'MT::Util::Captcha',
            condition => sub {
                require MT::Util::Captcha;
                if ( my $error = MT::Util::Captcha->check_availability ) {
                    return 0;
                }
                1;
            },
        }
    };
}

sub init_captcha_providers {
    my $self      = shift;
    my $providers = $self->registry("captcha_providers") || {};
    foreach my $provider ( keys %$providers ) {
        delete $providers->{$provider}
            if exists( $providers->{$provider}->{condition} )
            && !( $providers->{$provider}->{condition}->() );
    }
    %Captcha_Providers = %$providers;
    $Captcha_Providers{$_}{key} ||= $_ for keys %Captcha_Providers;
}

sub effective_captcha_provider {
    my $class = shift;
    my ($key) = @_;
    return undef unless $key;
    my $cp = $class->captcha_provider($key) or return;
    if ( exists $cp->{condition} ) {
        return undef unless $cp->{condition}->();
    }
    my $pkg = $cp->{class};
    $pkg =~ s/;//g;
    eval "require $pkg" or return;
    return $cp->{class};
}

sub handler_to_coderef {
    my $pkg = shift;
    my ( $name, $delayed ) = @_;

    return $name if ref($name) eq 'CODE';
    return undef unless defined $name && $name ne '';

    my $code;
    if ( $name !~ m/->/ ) {

        # check for Package::Routine first; if defined, return coderef
        no strict 'refs';
        $code = \&$name if defined &$name;
        return $code if $code;
    }

    my $component;
    if ( $name =~ m!^\$! ) {
        if ( $name =~ s/^\$(\w+)::// ) {
            $component = $1;
        }
    }
    if ( $name =~ m/^\s*sub\s*\{/s ) {
        $code = eval $name or die $@;

        if ($component) {
            return sub {
                my $mt_inst = MT->instance;
                local $mt_inst->{component} = $component;
                $code->(@_);
            };
        }
        else {
            return $code;
        }
    }

    my $hdlr_pkg = $name;
    my $method;

    # strip routine name
    if ( $hdlr_pkg =~ s/->(\w+)$// ) {
        $method = $1;
    }
    else {
        $hdlr_pkg =~ s/::[^:]+$//;
    }
    if ( !defined(&$name) && !$pkg->can('AUTOLOAD') ) {

        # The delayed option will return a coderef that delays the loading
        # of the package holding the handler routine.
        if ($delayed) {
            if ($method) {
                return sub {
                    eval "# line "
                        . __LINE__ . " "
                        . __FILE__
                        . "\nrequire $hdlr_pkg;"
                        or Carp::confess(
                        "failed loading package $hdlr_pkg for routine $name: $@"
                        );
                    my $mt_inst = MT->instance;
                    local $mt_inst->{component} = $component
                        if $component;
                    return $hdlr_pkg->$method(@_);
                };
            }
            else {
                return sub {
                    eval "# line "
                        . __LINE__ . " "
                        . __FILE__
                        . "\nrequire $hdlr_pkg;"
                        or Carp::confess(
                        "failed loading package $hdlr_pkg for routine $name: $@"
                        );
                    my $mt_inst = MT->instance;
                    local $mt_inst->{component} = $component
                        if $component;
                    no strict 'refs';
                    my $hdlr = \&$name;
                    use strict 'refs';
                    return $hdlr->(@_);
                };
            }
        }
        else {
            eval "# line "
                . __LINE__ . " "
                . __FILE__
                . "\nrequire $hdlr_pkg;"
                or Carp::confess(
                "failed loading package $hdlr_pkg for routine $name: $@");
        }
    }
    if ($method) {
        $code = sub {
            my $mt_inst = MT->instance;
            local $mt_inst->{component} = $component
                if $component;
            return $hdlr_pkg->$method(@_);
        };
    }
    else {
        if ($component) {
            $code = sub {
                no strict 'refs';
                my $hdlr = (
                    defined &$name ? \&$name
                    : ( $pkg->can('AUTOLOAD') ? \&$name
                        : undef
                    )
                );
                use strict 'refs';
                if ($hdlr) {
                    my $mt_inst = MT->instance;
                    local $mt_inst->{component} = $component
                        if $component;
                    return $hdlr->(@_);
                }
                return undef;
            }
        }
        else {
            no strict 'refs';
            $code = (
                defined &$name
                ? \&$name
                : ( $hdlr_pkg->can('AUTOLOAD') ? \&$name : undef )
            );
        }
    }
    return $code;
}

sub help_url {
    my $pkg = shift;
    my ($append) = @_;

    my $url = $pkg->config->HelpURL;
    return $url if defined $url;
    $url = $pkg->translate('https://www.movabletype.org/documentation/');
    if ($append) {
        $url .= $append;
    }
    $url;
}

sub register_refresh_cache_event {
    my $pkg = shift;
    my ($callback) = @_;
    return unless $callback;

    MT->_register_core_callbacks( { "$callback" => \&refresh_cache, } );
}

sub refresh_cache {
    my ( $cb, %args ) = @_;

    require MT::Cache::Negotiate;
    my $cache_driver = MT::Cache::Negotiate->new();
    return unless $cache_driver;

    $cache_driver->flush_all();
}

sub current_time_offset {
    my $self = shift;
    $self->request('time_offset') || $self->config->TimeOffset;
}

sub DESTROY { }

1;

__END__

=head1 NAME

MT - Movable Type

=head1 SYNOPSIS

    use MT;
    my $mt = MT->new;
    $mt->rebuild(BlogID => 1)
        or die $mt->errstr;

=head1 DESCRIPTION

The I<MT> class is the main high-level rebuilding/pinging interface in the
Movable Type library. It handles all rebuilding operations. It does B<not>
handle any of the application functionality--for that, look to I<MT::App> and
I<MT::App::CMS>, both of which subclass I<MT> to handle application requests.

=head1 PLUGIN APPLICATIONS

At any given time, the user of the Movable Type platform is
interacting with either the core Movable Type application, or a plugin
application (or "sub-application").

A plugin application is a plugin with a user interface that inherits
functionality from Movable Type, and appears to the user as a
component of Movable Type. A plugin application typically has its own
templates displaying its own special features; but it inherits some
templates from Movable Type, such as the navigation chrome and error
pages.

=head2 The MT Root and the Application Root

To locate assets of the core Movable Type application and any plugin
applications, the platform uses two directory paths, C<mt_dir> and
C<app_dir>. These paths are returned by the MT class methods with the
same names, and some other methods return derivatives of these paths.

Conceptually, mt_dir is the root of the Movable Type installation, and
app_dir is the root of the "currently running application", which
might be Movable Type or a plugin application. It is important to
understand the distinction between these two values and what each is
used for.

The I<mt_dir> is the absolute path to the directory where MT itself is
located. Most importantly, the MT configuration file and the CGI scripts that
bootstrap an MT request are found here. This directory is also the
default base path under which MT's core templates are found (but this
can be overridden using the I<TemplatePath> configuration setting).

Likewise, the I<app_dir> is the directory where the "current"
application's assets are rooted. The platform will search for
application templates underneath the I<app_dir>, but this search also
searches underneath the I<mt_dir>, allowing the application to make
use of core headers, footers, error pages, and possibly other
templates.

In order for this to be useful, the plugin's templates and
code should all be located underneath the same directory. The relative
path from the I<app_dir> to the application's templates is
configurable. For details on how to indicate the location of your
plugin's templates, see L<MT::App>.

=head2 Finding the Root Paths

When a plugin application initializes its own application class (a
subclass of MT::App), the I<mt_dir> should be discovered and passed
constructor. This comes either from the C<Directory> parameter or the
C<Config> parameter.

Since plugins are loaded from a descendent of the MT root directory,
the plugin bootstrap code can discover the MT configuration file (and thus
the MT root directory) by traversing the filesystem; the absolute path
to that file can be passed as the C<Config> parameter to
MT::App::new. Working code to do this can be found in the
examples/plugins/mirror/mt-mirror.cgi file.

The I<app_dir>, on the other hand, always derives from the location of
the currently-running program, so it typically does not need to be
specified.

=head1 USAGE

I<MT> has the following interface. On failure, all methods return C<undef>
and set the I<errstr> for the object or class (depending on whether the
method is an object or class method, respectively); look below at the section
L<ERROR HANDLING> for more information.

=head2 MT->new( %args )

Returns a I<MT> singleton instance. Returns C<undef> on failure.
If no active instance exists, will set that object as active instance.

I<new> will also read your MT configuration file (provided that it can find it--if
you find that it can't, take a look at the I<Config> directive, below). It
will also initialize the chosen object driver; the default is the C<DBM>
object driver.

I<%args> can contain:

=over 4

=item * Config

Path to the MT configuration file.

If you do not specify a path, I<MT> will try to find your MT configuration file
in the current working directory.

=item * Directory

Path to the MT home directory.

If you do not specify a path, I<MT> will try to find the MT directory using
the discovered path of the MT configuration file.

=back

=head2 MT->instance( %args )

If exists an active instance, will return it. otherwise will return
the asked class's singleton, making it the active instance.

%args are similar to C<new>

=head2 MT->app( %args )

An alias for the 'instance' method.

=head2 $class->instance_of( %args )

Similar to C<new>, but does not set the active instance

=head2 $mt->init(%params)

Initializes the Movable Type instance, including registration of basic
resources and callbacks. This method also invokes the C<init_config>
and C<init_plugins> methods.

=head2 $mt->init_core()

A method that the base MT class uses to initialize all the 'core'
functionality of Movable Type. If you want to subclass MT and extensively
modify it's core behavior, this method can be overridden to do that.
The L<MT::Core> module is a L<MT::Component> that defines the core
features of MT, and this method loads that component. Non-core components
are loaded by the L<init_addons> method.

=head2 $mt->init_paths()

Establishes some key file paths for the MT environment. Assigns
C<$MT_DIR>, C<$APP_DIR> and C<$CFG_FILE> package variables.

=head2 $mt->init_permissions()

Loads the L<MT::Permission> class and runs the
MT::Permission->init_permissions method to establish system permissions.

=head2 $mt->init_schema()

Completes the initialization of the Movable Type schema following the
loading of plugins. After this method runs, any MT object class may
safely be used.

=head2 $mt->init_lang_defaults()

Sets appropriate values to some config directives, according to the
DefaultLanguage config directive. If DefaultLanguage is not set, uses "en_US".

=head2 $mt->i18n_default_settings()

Returns the hash reference of some config directives depending on
the DefaultLanugage config directive.

=head2 $class->construct

Constructs a new instance of the MT subclass identified by C<$class>.

=head2 MT->set_instance

Assigns the active MT instance object. This value is returned when
C<MT-E<gt>instance> is invoked.

=head2 $mt->find_config($params)

Handles the discovery of the MT configuration file. The path and filename
for the configuration file is returned as the result. The C<$params>
parameter is a reference to the hash of settings passed to the MT
constructor.

=head2 $mt->init_config($params)

Reads the MT configuration settingss from the MT configuration file.

The C<$params> parameter is a reference to the hash of settings passed to
the MT constructor.

=head2 $mt->init_config_from_db($param)

Reads any MT configuration settings from the MT database (L<MT::Config>).

The C<$params> parameter is a reference to the hash of settings passed to
the MT constructor.

=head2 $mt->init_debug_mode()

Sets the I<DebugMode> config directive value to a package variable C<$MT::DebugMode>
and prepares the debug mode. If C<$MT::DebugMode> is false, do nothing.

=head2 $mt->init_addons(%param)

Loads any discoverable addons that are available. This is called from
the C<init> method, after C<init_config> method has loaded the
configuration settings, but prior to making a database connection.

=head2 $mt->init_plugins(%param)

Loads any discoverable plugins that are available. This is called from
the C<init> method, after the C<init_config> method has loaded the
configuration settings.

=head2 $mt->init_callbacks()

Installs any MT callbacks. This is called from the C<init> method very,
early; prior to loading any addons or plugins.

=head2 MT->run_tasks

Invokes the task system through L<MT::TaskMgr> to run any registered tasks
that are pending execution. See L<MT::TaskMgr> for further documentation.

=head2 MT->find_addons( $type )

Returns an array of all 'addons' that are found within the MT 'addons'
directory of the given C<$type>. What is returned is an array reference
of hash data. Each hash will contain these elements: 'label' (the name
of the addon), 'id' (the unique identifier of the addon), 'envelope'
(the subpath of the addon, relative to the MT home directory), and 'path'
(the full path to the addon subdirectory).

=head2 MT::log( $message ) or $mt->log( $message )

Adds an entry to the application's log table. Also writes message to
STDERR which is typically routed to the web server's error log.
Examples:

    $mt->log('I would like you to know');
    $mt->log( { message => 'that this is important', level => MT::Log::ERROR() } );
    # can also use metadata, category, blog_id, author_id and ip

=head2 $mt->server_path, $mt->mt_dir

Both of these methods return the physical file path to the directory
that is the home of the MT installation. This would be the value of
the 'Directory' parameter given in the MT constructor, or would be
determined based on the path of the configuration file.

=head2 $mt->app_dir

Returns the physical file path to the active application directory. This
is determined by the directory of the active script.

=head2 $mt->config_dir

Returns the path to the MT configuration file.

=head2 $mt->config([$setting[, $value]])

This method is used to get and set configuration settings. When called
without any parameters, it returns the active MT::ConfigMgr instance
used by the application.

Specifying the C<$setting> parameter will return the value for that setting.
When passing the C<$value> parameter, this will update the config object,
assigning that value for the named C<$setting>.

=head2 MT->unplug

This subroutine was abolished.

=head2 $mt->user_class

Returns the package name for the class used for user authentication.
This is typically L<MT::Author>.

=head2 $mt->request([$element[,$data]])

The request method provides a request-scoped storage object. It is an
access interface for the L<MT::Request> package. Calling without any
parameters will return the L<MT::Request> instance.

When called with the C<$element> parameter, the data stored for that
element is returned (or undef, if it didn't exist). When called with
the C<$data> parameter, it will store the data into the specified
element in the request object.

All values placed in the request object are lost at the end of the
request. If the running application is not a web-based application,
the request object exists for the lifetime of the process and is
released when the process ends.

See the L<MT::Request> package for more information.

=head2 MT->new_ua

Returns a new L<LWP::UserAgent> instance that is configured according to the
Movable Type configuration settings (specifically C<HTTPInterface>, C<HTTPTimeout>, C<HTTPProxy> and C<HTTPNoProxy>). The agent string is set
to "MovableType/(version)" and is also limited to receiving a response of
100,000 bytes by default (you can override this by using the 'max_size'
method on the returned instance). Using this method is recommended for
any HTTP requests issued by Movable Type since it uses the MT configuration
settings to prepare the UserAgent object.

=head2 $mt->ping( %args )

Sends all configured XML-RPC pings as a way of notifying other community
sites that your blog has been updated.

I<%args> can contain:

=over 4

=item * Blog

An I<MT::Blog> object corresponding to the blog for which you would like to
send the pings.

Either this or C<BlogID> is required.

=item * BlogID

The ID of the blog for which you would like to send the pings.

Either this or C<Blog> is required.

=item * OldStatus

Optional, can contain the previous status of the entry. if the entry
was already released, don't send update to all the blogs that track
this blog, only to trackbacks register on this entry.

=item * Entry

An I<MT::Entry> object corresponding to the entry that was updated.

=back

=head2 $mt->ping_and_save( %args )

Handles the task of issuing any pending ping operations for a given
entry and then saving that entry back to the database.

The I<%args> hash should contain an element named C<Entry> that is a
reference to a L<MT::Entry> object, and other elements as needed by the
ping function.

=head2 $mt->needs_ping(%param)

Returns a list of URLs that have not been pinged for a given entry. Named
parameters for this method are:

=over 4

=item Entry

The L<MT::Entry> object to examine.

=item Blog

The L<MT::Blog> object that is the parent of the entry given.

=back

The return value is an array reference of URLs that have not been pinged
for the given entry.

An empty list is returned for entries that have a non 'RELEASE' status.

=head2 $mt->update_ping_list($blog)

Returns a list of URLs for ping services that have been configured to
be notified when posting new entries.

=head2 $mt->set_language($tag)

Loads the localization plugin for the language specified by I<$tag>, which
should be a valid and supported language tag--see I<supported_languages> to
obtain a list of supported languages.

The language is set on a global level, and affects error messages and all
text in the administration system.

This method can be called as either a class method or an object method; in
other words,

    MT->set_language($tag)

will also work. However, the setting will still be global--it will not be
specified to the I<$mt> object.

The default setting--set when I<MT::new> is called--is U.S. English. If a
I<DefaultLanguage> is set in the MT configuration file, the default is then
set to that language.

=head2 MT->translate($str[, $param, ...])

Translates I<$str> into the currently-set language (set by I<set_language>),
and returns the translated string. Any parameters following I<$str> are
passed through to the C<maketext> method of the active localization module.

=head2 MT->translate_templatized($str)

Translates a string that has embedded E<lt>__transE<gt> tags. These
tags identify the portions of the string that require localization.
Each tag is processed separately and passed through the MT->translate
method. Examples (used in your application's HTML::Template templates):

    <p><__trans phrase="Hello, world"></p>

and

    <p><__trans phrase="Hello, [_1]" params="<TMPL_VAR NAME=NAME>"></p>

=head2 $mt->trans_error( $str[, $arg1, $arg2] )

Translates I<$str> into the currently-set language (set by I<set_language>),
and assigns it as the active error for the MT instance. It returns undef,
which is the usual return value upon generating an error in the application.
So when an error occurs, the typical return result would be:

    if ($@) {
        return $app->trans_error("An error occurred: [_1]", $@);
    }

The optional I<$arg1> (and so forth) parameters are passed as parameters to
any parameterized error message.

=head2 $mt->current_language

Returns the language tag for the currently-set language.

=head2 MT->supported_languages

Returns a reference to an associative array mapping language tags to their
proper names. For example:

    use MT;
    my $langs = MT->supported_languages;
    print map { $_ . " => " . $langs->{$_} . "\n" } keys %$langs;

=head2 MT->language_handle

Returns the active MT::L10N language instance for the active language.

=head2 MT->add_plugin($plugin)

Adds the plugin described by $plugin to the list of plugins displayed
on the welcome page. The argument should be an object of the
I<MT::Plugin> class.

This function can be used only while MT is loading addons/plugins,
to instruct MT to load sub-addons/plugins.

=head2 MT->all_text_filters

Returns a reference to a hash containing the registry of text filters.

=head2 MT->apply_text_filters($str, \@filters)

Applies the set of filters I<\@filters> to the string I<$str> and returns
the result (the filtered string).

I<\@filters> should be a reference to an array of filter keynames--these
are the short names passed in as the first argument to I<add_text_filter>.
I<$str> should be a scalar string to be filtered.

If one of the filters listed in I<\@filters> is not found in the list of
registered filters (that is, filters added through I<add_text_filter>),
it will be skipped silently. Filters are executed in the order in which they
appear in I<\@filters>.

As it turns out, the I<MT::Entry::text_filters> method returns a reference
to the list of text filters to be used for that entry. So, for example, to
use this method to apply filters to the main entry text for an entry
I<$entry>, you would use

    my $out = MT->apply_text_filters($entry->text, $entry->text_filters);

=head2 MT->add_callback($meth, $priority, $plugin, $code)

Registers a new callback handler for a particular registered callback.

The first parameter is the name of the callback method.
The second parameter is a priority (a number in the range of 1-10)
which will control the order that the handler is executed in relation
to other handlers. (callbacks with priority 1 will be called first) If
two handlers register with the same priority, they will be executed in
the order that they registered. It is also possible to register callacks
with priority 0 and 11, but only one of each. The third parameter is a
C<MT::Plugin> object reference that is associated with the handler (this
parameter is optional). The fourth parameter is a code reference that is
invoked to handle the callback. For example:

    MT->add_callback('BuildFile', 1, undef, \&rebuild_file_hdlr);

The code reference should expect to receive an object of type
L<MT::Callback> as its first argument. This object is used to
communicate errors to the caller:

    sub rebuild_file_hdlr {
        my ($cb, ...) = @_;
        if (something bad happens) {
            return $cb->error("Something bad happened!");
        }
    }

Other parameters to the callback function depend on the callback point.

The treatment of the error string depends on the callback point.
Typically, either it is ignored or the user's action fails and the
error message is displayed.

The value returned from this method is the new L<MT::Callback> object.

=head2 MT->remove_callback($callback)

Removes a callback that was previously registered.

=head2 MT->register_callbacks([...])

Registers several callbacks simultaneously. Each element in the array
parameter given should be a hashref containing these elements: C<name>,
C<priority>, C<plugin> and C<code>.

=head2 MT->is_callback_registered( $method )
Return tru if a callback registered.

=head2 MT->run_callbacks($meth[, $arg1, $arg2, ...])

Invokes a particular callback, running any associated callback handlers.

The first parameter is the name of the callback to execute. This is one
of the global callback methods (see L<Callbacks> section) or can be
a class-specific method that includes the package name associated with
the callback.

The remaining arguments are passed through to any callback handlers that
are invoked.

For "Filter"-type callbacks, this routine will return a 0 if any of the
handlers return a false result. If all handlers return a true result,
a value of 1 is returned.

Example:

    MT->run_callbacks('MyClass::frobnitzes', \@whirlygigs);

Which would execute any handlers that registered in this fashion:

    MT->add_callback('MyClass::frobnitzes', 4, $plugin, \&frobnitz_hdlr);

=head2 MT->run_callback($cb[, $arg1, $arg2, ...])

An internal routine used by C<run_callbacks> to invoke a single
L<MT::Callback>.

=head2 callback_error($str)

This routine is used internally by C<MT::Callback> to set any error response
that comes from invoking a callback.

=head2 callback_errstr

This internal routine returns the error response stored using the
C<callback_error> routine.

=head2 MT->handler_to_coderef($handler[, $delayed])

Translates a registry handler signature into a Perl coderef. Handlers
are in one of the following forms:

    $<COMPONENTID>::<PERL_PACKAGE>::<SUBROUTINE>

    <PERL_PACKAGE>::<SUBROUTINE>

    <PERL_PACKAGE>-><SUBROUTINE>

    sub { ... }

When invoked with a '-E<gt>' operator, the subroutine is invoked as
a package method.

When the handler is a string that starts with 'sub {', it is eval'd
to compile it, and the resulting coderef is returned.

The coderef that is returned can be passed any parameters you wish.

When the coderef is invoked, any component that was identified in
the handler signature becomes the active component when running the
code (this affects how strings are translated, and the search paths
for templates that are loaded).

If the C<$delayed> parameter is given, a special coderef is constructed
that will delay the 'require' of the identified Perl package until
the coderef is actually invoked.

=head2 MT->registry( @path )

Queries the Movable Type registry data structure for a given resource
path. The MT registry is a collection of hash structures that contain
resources MT and/or plugins can utilize.

When this method is invoked, it actually issues a registry request
against each component registered with MT, then merges the resulting
hashes and returns them. See L<MT::Component> for further details.

=head2 MT->component( $id )

Returns a loaded L<MT::Component> based on the requested C<$id> parameter.
For example:

    # Returns the MT 'core' component
    MT->component('core');

=head2 MT->model( $id )

Returns a Perl package name for the database-backed MT object type
identified by C<$id>. For example:

    # Assigns (by default) 'MT::Blog' to $blog_class
    my $blog_class = MT->model('blog');

It is a recommended practice to utilize the model method to derive the
implementation package name, instead of hardcoding Perl package names.

A list of names to be used with this function can be found in the
MT::Core module, but also plugins can add more names.

=head2 MT->all_models( $id )

Returns a list of package names for all the database-backed MT object
type. For example:

    my @models = MT->all_models;
    # @models now contains ('MT::Blog', 'MT::Entry', 'MT::Asset', etc.)

=head2 MT->models( $id )

Returns a list of object types that are registered as sub-types. For
instance, the MT 'asset' object type has several sub-types associated
with it:

    my @types = MT->models('asset');
    # @types now contains ('asset', 'asset.image', 'asset.video', etc.)

=head2 MT->product_code

The product code identifying the Movable Type product that is installed.
This is either 'MTE' for Movable Type Enterprise version or 'MT' for the
community version.

=head2 MT->product_name

The name of the Movable Type product that is installed. This is either
'Movable Type Advanced' or 'Movable Type Publishing Platform'.

=head2 MT->product_version

The version number of the product. This is different from the C<version_id>
and C<version_number> methods as they report the API version information.

=head2 MT->VERSION

Returns the API version of MT.

Used internally to load suitable API 'compatibility' module, if a plugin
declares:

    use MT 4;

in which case will attempt to load a module named "MT::Compat::v4".
This module would contain compatibility support for MT 4-based plugins.

=head2 MT->version_id

Returns the API version of MT (including any beta/alpha designations).

=head2 MT->version_number

Returns the numeric API version of MT (without any beta/alpha designations).
For example, if I<version_id> returned C<2.5b1>, I<version_number> would
return C<2.5>.

=head2 MT->schema_version

Returns the version of the MT database schema.

=head2 MT->release_number

Returns the release number of MT. For example, if I<version_id> returned C<5.2.7>,
I<release_number> would return C<7>.

=head2 MT->release_version_id

Returns the public release numbner of MT. This number contains schema version and
build number. For example, if I<schema_version> returned C<7.0024> and build number
returned C<1>, I<release_version_id> would return C<r.2401>.

=head2 $mt->id

Provides an identifier for the application, one that relates to the
'application' paths of the MT registry. This method may be overridden
for any subclass of MT to provide the appropriate identifier. By
default, the base 'id' method will return an id taken from the
Perl package name, by stripping off any 'MT::App::' prefix, and lowercasing
the remaining string.

For example: MT::App::CMS => cms; Foo::Bar => foo/bar

=head2 MT->version_slug

Returns a string of text that is appended to emails sent through the
C<build_email> method.

=head2 MT->build_id

Returns the build id of MT. When MT has been built, the build id is same as
C<product_version>. Before building MT, the build id is empty string.

=head2 $mt->publisher

Returns the L<MT::WeblogPublisher> object that is used for managing the
MT publishing process. See L<MT::WeblogPublisher> for more information.

=head2 $mt->rebuild

An alias to L<MT::WeblogPublisher::rebuild>. See L<MT::WeblogPublisher>
for documentation of this method.

=head2 $mt->rebuild_entry

An alias to L<MT::WeblogPublisher::rebuild_entry>. See L<MT::WeblogPublisher>
for documentation of this method.

=head2 $mt->rebuild_indexes

An alias to L<MT::WeblogPublisher::rebuild_indexes>. See
L<MT::WeblogPublisher> for documentation of this method.

=head2 $mt->rebuild_archives

An alias to L<MT::WeblogPublisher::rebuild_archives>. See
L<MT::WeblogPublisher> for documentation of this method.

=head2 $app->template_paths

Returns an array of directory paths where application templates exist.

=head2 $app->find_file(\@paths, $filename)

Returns the path and filename for a file found in any of the given paths.
If the file cannot be found, it returns undef.

=head2 $app->load_tmpl($tmpl_source[, @params][, $hashref])

Loads a L<MT::Template> template using the either a filename as tmpl_source,
or a reference to a string. See the documentation for the C<build_page>
method to learn about how templates are located. The optional C<@params>
are passed to the L<MT::Template> constructor. The optional C<$hashref> is added
to the template's context.

=head2 $app->load_global_tmpl($args[, $blog_id])

Loads a L<MT::Template> from the database. is $args is hashref, it is used
as filtering terms. otherwise, it is used as template type.

template is searched for the supplied blog_id and the global templates.
if $blog_id is not supplied, it will try to retrive it from the application.

=head2 $app->set_default_tmpl_params($tmpl)

Assigns standard parameters to the given L<MT::Template> C<$tmpl> object.
Refer to the L<STANDARD APPLICATION TEMPLATE PARAMETERS> section for a
complete list of these parameters.

=head2 $app->charset( [$charset] )

Gets or sets the application's character set based on the "PublishCharset"
configuration setting or the encoding of the active language
(C<$app-E<gt>current_language>).

=head2 $app->build_page($tmpl_name, \%param)

Builds an application page to be sent to the client; the page name is specified
in C<$tmpl_name>, which should be the name of a template containing valid
L<MT::Template> markup. C<\%param> is a hash ref whose keys and values will
be passed to L<MT::Template::param> for use in the template.

On success, returns a scalar containing the page to be sent to the client. On
failure, returns C<undef>, and the error message can be obtained from
C<$app-E<gt>errstr>.

=head3 How does build_page find a template?

The C<build_page> function looks in several places for an app
template. Two configuration directives can modify these search paths,
and application and plugin code can also affect them.

The I<TemplatePath> config directive is an absolute path to the directory
where MT's core application templates live. It defaults to the I<mt_dir>
plus an additional path segment of 'tmpl'.

The optional I<AltTemplatePath> config directive is a path (absolute
or relative) to a directory where some 'override templates' may
live. An override template takes the place of one of MT's core
application templates, and is used interchangeably with the core
template. This allows power users to customize the look and feel of
the MT application. If I<AltTemplatePath> is relative, its base path
is the value of the Movable Type configuration file.

Next, any application built on the C<MT::App> foundation can define
its own I<template_dir> parameter, which identifies a subdirectory of
TemplatePath (or AltTemplatePath) where that application's templates
can be found. I<template_dir> defaults to C<cms>. Most templates will
be found in this directory, but sometimes the template search will
fall through to the parent directory, where a default error template
is found, for example. I<template_dir> should rightly have been named
I<application_template_dir>, since it is application-specific.

Finally, a plugin can specify its I<plugin_template_path>, which
locates a directory where the templates for that plugin's own
interface are found. If the I<plugin_template_path> is relative, it
may be relative to either the I<app_dir>, or the I<mt_dir>; the former
takes precedence if it exists. (for a definition of I<app_dir> and
I<mt_dir>, see L<MT>)

Given these values, the order of search is as follows:

=over 4

=item * I<plugin_template_path>

=item * I<AltTemplatePath>

=item * I<AltTemplatePath>F</>I<template_dir>

=item * I<TemplatePath>/I<template_dir>

=item * I<TemplatePath>

=back

If a template with the given name is not found in any of these
locations, an ugly error is thrown to the user.

=head2 $app->build_page_in_mem($tmpl, \%param)

Used internally by the L<build_page> method to render the output
of a L<MT::Template> object (the first parameter) using the parameter
data (the second parameter). It additionally calls the L<process_mt_template>
method (to process any E<lt>__actionE<gt> tags)
and then L<translate_templatized> (to process any E<lt>__transE<gt> tags).

=head2 $app->process_mt_template($str)

Processes the E<lt>__action<gt> tags that are present in C<$str>. These tags
are in the following format:

    <__action mode="mode_name" parameter="value">

The mode parameter is required (and must be the first attribute). The
following attributes are appended as regular query parameters.

The MT_ACTION tag is a preferred way to specify application links rather
than using this syntax:

    <mt:var name="script_url">?__mode=mode_name&parameter=value

C<process_mt_templates> also strips the C<$str> variable of any tags in
the format of C<E<lt>MT_\w+:\w+E<gt>>. These are 'marker' tags that are
used to identify specific portions of the template page and used in
conjunction with the transformer callback helper methods C<tmpl_prepend>,
C<tmpl_append>, C<tmpl_replace>, C<tmpl_select>.

=head2 $mt->build_email($file, $param)

Loads a template from the application's 'email' template directory and
processes it as a MT::Template. The C<$param> argument is a hash reference
of parameter data for the template. The return value is the output of the
template.

=head2 MT::get_next_sched_post_for_user($author_id, @blog_ids)

This is an internal routine used by L<MT::XMLRPCServer> and the
getNextScheduled XMLRPC method to determine the timestamp for the next
entry that is scheduled for publishing. The return value is the timestamp
in UTC time in the format "YYYY-MM-DDTHH:MM:SSZ".

=head2 $mt->commenter_authenticator($id)

Returns a specific comment authenication option using the identifier
C<$id> parameter.

=head2 $mt->commenter_authenticators()

Returns the available comment authentication identifiers that are
installed in the MT registry.

=head2 $mt->core_commenter_authenticators()

A method that returns the MT-supplied comment authentication registry
data.

=head2 $mt->init_commenter_authenticators()

Initializes the list of installed MT comment authentication options,
drawing from the MT registry.

=head2 $mt->captcha_provider($id)

Returns a specific CAPTCHA provider configuration using the identifier
C<$id> parameter. This is a convenience method that accesses the CAPTCHA
providers installed into the MT registry.

=head2 $mt->captcha_providers()

Returns the available CAPTCHA providers. This is a convenience method
that accesses the MT registry for available CAPTCHA providers (it also
invokes the 'condition' key for each provider to filter the list).

=head2 $mt->core_captcha_providers()

A method that returns the MT-supplied CAPTCHA provider registry data.

=head2 $mt->init_captcha_providers()

Initializes the list of installed CAPTCHA providers, drawing from
the MT registry.

=head2 $mt->effective_captcha_provider($id)

Returns the Perl package name for the specified CAPTCHA provider.
The condition for this provider is checked and the Perl package is loaded.
On problem with this provider, returns undef.

=head2 $app->static_path()

Returns the application's static web path.

=head2 $app->static_file_path()

Returns the application's static file path.

=head2 MT::core_upload_file_to_sync

A MT callback handler routine that forwards to the L<upload_file_to_sync>
method.

=head2 MT->upload_file_to_sync(%param)

A routine that will make record of a file that is to be transmitted
to one or more servers (typically via rsync). This method runs when
the C<SyncTarget> MT configuration setting is configured. Normally
published files are automatically processed for syncing operations,
but this routine is used for files that are created through other
means, such as uploading an asset.

=head2 MT->help_url( [ $suffix ] )

Returns a help URL for the application. This method is used to construct
the URL directing users to online documentation. If called without any
parameters, it returns the base URL for providing help. If a parameter is
given, the URL is appended with the given subpath. The base URL by default
is 'http://www.movabletype.org/documentation/'. This string is passed
through MT's localization modules, so it can be changed on a per-language
basis. The C<$suffix> parameter, however, is always appended to this base URL.

=head2 MT->portal_url

Returns the home page of this MT installation.

=head2 $app->support_directory_url

Returns the support page of this MT application. configurable using the
SupportDirectoryURL configuration directive, otherwise default to
static_file_url/support/

=head2 $app->support_directory_path

Returns the location of the support directory for this app on the file
system. configurable using the SupportDirectoryPath configuration directive,
otherwise default to static_file_path/support/

=head2 MT->get_timer

Returns an instance of L<MT::Util::ReqTimer> for use in timing MT's
operations.

=head2 MT->log_times

Used as part of Movable Type's performance logging framework. This method
is called internally, once at the startup of Movable Type, and once as it
is shutting down.

=head2 MT->time_this($string, $code)

Utility method to time a particular routine. This will log the execution
time of the C<$code> coderef with the identifying phrase C<$string> using
MT's performance logging framework.

=head2 MT::refresh_cache($cb)

A callback handler that invalidates the cache of MT's caching driver.
See L<MT::Cache::Negotiate>.

=head2 MT->register_refresh_cache_event($callback)

Registers a callback that will cause the MT cache to invalidate itself.
See L<MT::Cache::Negotiate>.

=head1 ERROR HANDLING

On an error, all of the above methods return C<undef>, and the error message
can be obtained by calling the method I<errstr> on the class or the object
(depending on whether the method called was a class method or an instance
method).

For example, called on a class name:

    my $mt = MT->new or die MT->errstr;

Or, called on an object:

    $mt->rebuild(BlogID => $blog_id)
        or die $mt->errstr;

=head1 DEBUGGING

MT has a package variable C<$MT::DebugMode> which is assigned through
your MT configuration file (DebugMode setting). If this is set to
any non-zero value, MT applications will display any C<warn>'d
statements to a panel that is displayed within the app.

The DebugMode is a bit-wise setting and offers the following options:

    1 - Display debug messages
    2 - Display a stack trace for messages captured
    4 - Lists queries issued by Data::ObjectDriver
    8 - Reports on MT templates that take more than 1/4 second to build*
    128 - Outputs app-level request/response information to STDERR.

These can be combined, so if you want to display queries and debug messages,
use a DebugMode of 5 for instance.

You may also use the local statement to temporarily apply a particular bit,
if you want to scope the debug messages you receive to a block of code:

    local $MT::DebugMode |= 4;  # show me the queries for the following
    my $obj = MT::Entry->load({....});

*DebugMode bit 8 actually outputs it's messages to STDERR (which typically
is sent to your web server's error log).

=head1 CALLBACKS

Movable Type has a variety of hook points at which a plugin can attach
a callback.

In each case, the first parameter is an L<MT::Callback> object which
can be used to pass error information back to the caller.

The app-level callbacks related to rebuilding are documented
in L<MT::WeblogPublisher>. The specific apps document the callbacks
which they invoke.

=head2 NewUserProvisioning($cb, $user)

This callback is invoked when a user is being added to Movable Type.
Movable Type itself registers for this callback (with a priority of 5)
to provision the user with a new weblog if the system has been configured
to do so.

=head2 post_init($cb, \%param)

This callback is invoked when MT is initialized and ready to run.
This callback is invoked after MT initialized addons, plugins, schema
and permissions.  The arguments passed to initialize MT is passed
through to the callback.

=head1 LICENSE

The license that applies is the one you agreed to when downloading
Movable Type.

=head1 AUTHOR & COPYRIGHT

Except where otherwise noted, MT is Copyright 2001-2019 Six Apart.
All rights reserved.

=cut<|MERGE_RESOLUTION|>--- conflicted
+++ resolved
@@ -42,11 +42,7 @@
         )
         = (
         '__PRODUCT_NAME__',   'MT',
-<<<<<<< HEAD
         '7.1.4',                '__PRODUCT_VERSION_ID__',
-=======
-        '7.1.3',              '__PRODUCT_VERSION_ID__',
->>>>>>> 6f1dae12
         '__RELEASE_NUMBER__', '__PORTAL_URL__',
         '__RELEASE_VERSION_ID__',
         );
