# Movable Type (r) (C) Six Apart Ltd. All Rights Reserved.
# This code cannot be redistributed without permission from www.sixapart.com.
# For more information, consult your Movable Type license.
#
# $Id$

package MT;

use strict;
use warnings;
use base qw( MT::ErrorHandler );
use filetest 'access';
use File::Spec;
use File::Basename;
use MT::Util qw( weaken );
use MT::I18N qw( const );
use MT::Util::Encode;

our ( $VERSION, $SCHEMA_VERSION );
our (
    $PRODUCT_NAME,   $PRODUCT_CODE, $PRODUCT_VERSION, $VERSION_ID,
    $RELEASE_NUMBER, $PORTAL_URL,   $RELEASE_VERSION_ID
);
our ( $MT_DIR, $APP_DIR, $CFG_DIR, $CFG_FILE, $SCRIPT_SUFFIX );
our (
    $plugin_sig, $plugin_envelope, $plugin_registry,
    %Plugins,    @Components,      %Components,
    $DebugMode,  $mt_inst,         %mt_inst,
    $Builder,    $Publisher,
);
my %Text_filters;

our $STATUS;
$SIG{USR2} = sub { $MT::STATUS ||= 'Got USR2 signal'; print STDERR "$$: $MT::STATUS\n"; return } unless $^O eq 'MSWin32';

# For state determination in MT::Object
our $plugins_installed;

BEGIN {
    $plugins_installed = 0;

<<<<<<< HEAD
    ( $VERSION, $SCHEMA_VERSION ) = ( '8.002000', '8.0001' );
=======
    ( $VERSION, $SCHEMA_VERSION ) = ( '8.003000', '8.0000' );
>>>>>>> b146d4cf
    (   $PRODUCT_NAME, $PRODUCT_CODE,   $PRODUCT_VERSION,
        $VERSION_ID,   $RELEASE_NUMBER, $PORTAL_URL,
        $RELEASE_VERSION_ID
        )
        = (
        '__PRODUCT_NAME__',   '__PRODUCT_CODE__',
<<<<<<< HEAD
        '8.2.0',              '__PRODUCT_VERSION_ID__',
=======
        '8.3.0',              '__PRODUCT_VERSION_ID__',
>>>>>>> b146d4cf
        '__RELEASE_NUMBER__', '__PORTAL_URL__',
        '__RELEASE_VERSION_ID__',
        );

  # To allow MT to run straight from svn, if no build process (pre-processing)
  # is run, then default to MTOS
    if ( $PRODUCT_NAME eq '__PRODUCT' . '_NAME__' ) {
        $PRODUCT_NAME = 'Movable Type';
    }
    if ( $PORTAL_URL eq '__PORTAL' . '_URL__' ) {
        $PORTAL_URL = 'https://www.movabletype.org/';
    }
    if ( $VERSION_ID eq '__PRODUCT_VERSION' . '_ID__' ) {
        $VERSION_ID = $PRODUCT_VERSION;
    }

    if ( $RELEASE_NUMBER eq '__RELEASE' . '_NUMBER__' ) {
        $RELEASE_NUMBER = 0;
    }

    if ( $RELEASE_VERSION_ID eq '__RELEASE' . '_VERSION_ID__' ) {
        $RELEASE_VERSION_ID = '';
    }

    $DebugMode = 0;

    # Alias these; Components is the preferred array for MT 4
    *Plugins = \@Components;

    # Do not read ExifTool configFile.
    $Image::ExifTool::configFile = '';
}

# On-demand loading of compatibility module, if a plugin asks for it, using
#     use MT 3;
# or even specific to minor version (but this just loads MT::Compat::v3)
#     use MT 3.3;
sub VERSION {
    my $v = $_[1];
    if ( defined $v && ( $v =~ m/^(\d+)/ ) ) {
        my $compat = "MT::Compat::v" . $1;
        if ( ( $1 > 2 ) && ( $1 < int($VERSION) ) ) {
            no strict 'refs';
            unless ( defined *{ $compat . '::' } ) {
                eval "# line " . __LINE__ . " " . __FILE__
                    . "\nrequire $compat;";
            }
        }
    }
    return UNIVERSAL::VERSION(@_);
}

sub version_number     {$VERSION}
sub version_id         {$VERSION_ID}
sub product_code       {$PRODUCT_CODE}
sub product_name       {$PRODUCT_NAME}
sub product_version    {$PRODUCT_VERSION}
sub schema_version     {$SCHEMA_VERSION}
sub release_number     {$RELEASE_NUMBER}
sub release_version_id {$RELEASE_VERSION_ID}

sub portal_url {
    if ( my $url = const('PORTAL_URL') ) {
        return $url;
    }
    return $PORTAL_URL;
}

# Default id method turns MT::App::CMS => cms; Foo::Bar => foo/bar
sub id {
    my $pkg = shift;
    my $id  = ref($pkg) || $pkg;

    # ignore the MT::App prefix as part of the identifier
    $id =~ s/^MT::App:://;
    $id =~ s!::!/!g;
    return lc $id;
}

sub version_slug {
    require MT::Util::Deprecated;
    MT::Util::Deprecated::warning(since => '8.3.0');

    return MT->translate_templatized(<<"SLUG");
<__trans phrase="Powered by [_1]" params="$PRODUCT_NAME">
<__trans phrase="Version [_1]" params="$VERSION_ID">
<__trans phrase="https://www.movabletype.com/">
SLUG
}

sub build_id {
    my $build_id = '__BUILD_ID__';
    $build_id = '' if $build_id eq '__BUILD_' . 'ID__';
    return $build_id;
}

sub instance {
    my $class = shift;
    $mt_inst ||= $mt_inst{$class} ||= $class->construct(@_);
}
*app = \&instance;

sub set_instance {
    my $class = shift;
    $mt_inst = shift;
}

sub new {
    my $mt = &instance_of;
    $mt_inst ||= $mt;
    $mt;
}

sub instance_of {
    my $class = shift;
    $mt_inst{$class} ||= $class->construct(@_);
}

sub construct {
    my $class = shift;
    my $mt    = bless {}, $class;
    local $mt_inst = $mt;
    $mt->init(@_)
        or die $mt->errstr;
    $mt;
}

{
    my %object_types;

    sub model {
        my $pkg = shift;
        my ($k) = @_;
        return undef unless $k;

        $object_types{$k} = $_[1] if scalar @_ > 1;
        return $object_types{$k} if exists $object_types{$k};

        if ( $k =~ m/^(.+):(meta|summary)$/ ) {
            my $ppkg = $pkg->model($1);
            my $mpkg = $ppkg->meta_pkg($2);
            return $mpkg ? $object_types{$k} = $mpkg : undef;
        }

        if ( $k =~ m/^(.+):revision$/ ) {
            my $ppkg = $pkg->model($1);
            my $rpkg = $ppkg->revision_pkg;
            return $rpkg ? $object_types{$k} = $rpkg : undef;
        }

        my $model = $pkg->registry( 'object_types', $k );
        if ( ref($model) eq 'ARRAY' ) {

           # First element of an array *should* be a scalar; in case it isn't,
           # return undef.
            $model = $model->[0];
            return undef if ref $model;
        }
        elsif ( ref($model) eq 'HASH' ) {

            # If all we have is a hash, this doesn't tell us the package for
            # this object type, so it's undefined.
            return undef;
        }
        return undef unless $model;

        # Element in object type hash is scalar, so return it
        no strict 'refs';
        unless ( defined *{ $model . '::__properties' } ) {
            use strict 'refs';
            eval "# line " . __LINE__ . " " . __FILE__ . "\nrequire $model;";
            if ( $@ && ( $k =~ m/^(.+)\./ ) ) {

                # x.foo can't be found, so try loading x
                if ( my $ppkg = $pkg->model($1) ) {

                    # well now see if $model is defined
                    no strict 'refs';
                    unless ( defined *{ $model . '::__properties' } ) {

                        # if not, use parent package instead
                        $model = $ppkg;
                    }
                }
            }
        }
        return $object_types{$k} = $model;
    }

    sub models {
        my $pkg = shift;
        my ($k) = @_;

        my @matches;
        my $model = $pkg->registry('object_types');
        foreach my $m ( keys %$model ) {
            if ( $m =~ m/^\Q$k\E\.?/ ) {
                push @matches, $m;
            }
        }
        return @matches;
    }

    sub loaded_models {
        my $pkg = shift;
        values %object_types;
    }

    sub clear_cache_of_loaded_models {
        my $pkg = shift;
        for my $model (values %object_types) {
            # avoid loading a new driver here
            my $props = $model->properties or next;
            my $driver = $props->{driver} or next;
            $driver->clear_cache if $driver->can('clear_cache');
        }
    }
}

sub all_models {
    my $pkg = shift;
    map { $pkg->model($_) } keys %{ $pkg->registry('object_types') };
}

sub registry {
    my $pkg = shift;

    require MT::Component;
    my $regs = MT::Component->registry(@_);
    my $r;
    if ($regs) {
        foreach my $cr (@$regs) {

            # in the event that our registry request returns something
            # other than an array of hashes, return it as is instead of
            # merging it together.
            return $regs unless ref($cr) eq 'HASH';

            delete $cr->{plugin} if exists $cr->{plugin};
            __merge_hash( $r ||= {}, $cr );
        }
    }
    return $r;
}

# merges contents of two hashes, giving preference to the right side
# if $replace is true; otherwise it will always append to the left side.
sub __merge_hash {
    my ( $h1, $h2, $replace ) = @_;
    for my $k ( keys(%$h2) ) {
        if ( exists( $h1->{$k} ) && ( !$replace ) ) {
            if ( ref $h1->{$k} eq 'HASH' ) {
                __merge_hash( $h1->{$k}, $h2->{$k}, ( $replace || 0 ) + 1 );
            }
            elsif ( ref $h1->{$k} eq 'ARRAY' ) {
                if ( ref $h2->{$k} eq 'ARRAY' ) {
                    push @{ $h1->{$k} }, @{ $h2->{$k} };
                }
                else {
                    push @{ $h1->{$k} }, $h2->{$k};
                }
            }
            else {
                $h1->{$k} = [ $h1->{$k}, $h2->{$k} ];
            }
        }
        else {
            $h1->{$k} = $h2->{$k};
        }
    }
}

# The above functions can all be used to make MT objects (and subobjects).
# The difference between them is characterized by these assertions:
#
#  $mt = MT::App::Search->new();
#  assert($mt->isa('MT::App::Search'))
#
#  $mt1 = MT->instance
#  $mt2 = MT->instance
#  assert($mt1 == $mt2);
#
#  $mt1 = MT::App::CMS->construct()
#  $mt2 = MT::App::CMS->construct()
#  assert($mt1 != $mt2);
#
# TBD: make a test script for these.

# obsolete; do not use
sub unplug {
}

sub config {
    my $mt = shift;
    ref $mt or $mt = MT->instance;
    unless ( $mt->{cfg} ) {
        require MT::ConfigMgr;
        weaken( $mt->{cfg} = MT::ConfigMgr->instance );
    }
    if (@_) {
        my $setting = shift;
        @_ ? $mt->{cfg}->set( $setting, @_ ) : $mt->{cfg}->get($setting);
    }
    else {
        $mt->{cfg};
    }
}

sub request {
    my $pkg  = shift;
    my $inst = ref($pkg) ? $pkg : $pkg->instance;
    unless ( $inst->{request} ) {
        require MT::Request;
        $inst->{request} = MT::Request->instance;
    }
    if (@_) {
        $inst->{request}->stash(@_);
    }
    else {
        $inst->{request};
    }
}

sub log {
    my ( $mt, $msg );
    if ( @_ == 1 ) {

        # single parameter to log, so it must be the message
        $msg = shift;
        $mt  = MT->instance;
    }
    else {

        # multiple parameters to log; second one is message
        ( $mt, $msg ) = @_;
    }
    unless ($plugins_installed) {

        # finish init_schema here since we have to log something
        # to the database.
        $mt->init_schema();
    }
    my $log_class = $mt->model('log');
    my $log       = $log_class->new();
    if ( ref $msg eq 'HASH' ) {
        $log->set_values($msg);
    }
    elsif ( ( ref $msg ) && ( UNIVERSAL::isa( $msg, 'MT::Log' ) ) ) {
        $log = $msg;
    }
    else {
        $log->message($msg);
    }
    $log->level( MT::Log::INFO() )
        unless defined $log->level;
    $log->class('system')
        unless defined $log->class;

    # log to a file/handle before saving to the database
    require MT::Util::Log;
    MT::Util::Log::init();
    my $method
        = $log->level == MT::Log::DEBUG()    ? 'debug'
        : $log->level == MT::Log::INFO()     ? 'info'
        : $log->level == MT::Log::NOTICE()   ? 'notice'
        : $log->level == MT::Log::WARNING()  ? 'warn'
        : $log->level == MT::Log::ERROR()    ? 'error'
        : $log->level == MT::Log::SECURITY() ? 'error'
        :                                      'none';
    my $message  = $log->message;
    if ($message =~ /Can't locate/) {
        $message =~ s!\(you may need to install [^)]+\)\s+\(\@INC [^)]+\)!!s;
        $log->message($message);
    }
    my $metadata = $log->metadata;
    if ($metadata and $metadata =~ /Can't locate/) {
        $metadata =~ s!\(you may need to install [^)]+\)\s+\(\@INC [^)]+\)!!s;
        $log->metadata($metadata);
    }
    $message .= " ($metadata)" if defined $metadata && $metadata ne '';
    my $class_category = join ':', grep {defined $_ and $_ ne ''} ($log->class, $log->category);
    $message = "[$class_category] $message" if $class_category;
    MT::Util::Log->$method($message);

    $log->save();
}

sub run_tasks {
    my $mt = shift;
    require MT::TaskMgr;
    MT::TaskMgr->run_tasks(@_);
}

our %CallbackAlias;
our $CallbacksEnabled = 1;
my %CallbacksEnabled;
my @Callbacks;

sub add_callback {
    my $class = shift;
    my ( $meth, $priority, $plugin, $code ) = @_;
    if ( $meth =~ m/^(.+::)?([^\.]+)(\..+)?$/ ) {

        # Remap (whatever)::(name).(something)
        if ( exists $CallbackAlias{$2} ) {
            $meth = $CallbackAlias{$2};
            $meth = $1 . $meth if $1;
            $meth = $meth . $3 if $3;
        }
    }
    $meth = $CallbackAlias{$meth} if exists $CallbackAlias{$meth};
    my $internal = 0;
    if ( ref $plugin ) {
        if ( ( defined $mt_inst ) && ( $plugin == $mt_inst ) ) {
            $plugin   = undef;
            $internal = 1;
        }
        elsif ( !UNIVERSAL::isa( $plugin, "MT::Component" ) ) {
            return $class->trans_error(
                "If it is present, the third argument to add_callback must be an object of type MT::Component or MT::Plugin"
            );
        }
    }
    if ( ( ref $code ) ne 'CODE' ) {
        if ( ref $code ) {
            return $class->trans_error(
                'Fourth argument to add_callback must be a CODE reference.');
        }
        else {

            # Defer until callback is used
            # if ($plugin) {
            #     $code = MT->handler_to_coderef($code);
            # }
        }
    }

    # 0 and 11 are exclusive.
    if ( $priority == 0 || $priority == 11 ) {
        if ( $Callbacks[$priority]->{$meth} ) {
            return $class->trans_error("Two plugins are in conflict");
        }
    }
    return $class->trans_error( "Invalid priority level [_1] at add_callback",
        $priority )
        if ( ( $priority < 0 ) || ( $priority > 11 ) );
    require MT::Callback;
    $CallbacksEnabled{$meth} = 1;
    ## push @{$Plugins{$plugin_sig}{callbacks}}, "$meth Callback" if $plugin_sig;
    my $cb = MT::Callback->new(
        plugin   => $plugin,
        code     => $code,
        priority => $priority,
        internal => $internal,
        method   => $meth
    );
    push @{ $Callbacks[$priority]->{$meth} }, $cb;
    $cb;
}

sub remove_callback {
    my $class    = shift;
    my ($cb)     = @_;
    my $priority = $cb->{priority};
    my $method   = $cb->{method};
    my $list     = $Callbacks[$priority];
    return unless $list;
    my $cbarr = $list->{$method};
    return unless $cbarr;
    @$cbarr = grep { $_ != $cb } @$cbarr;
}

sub is_callback_registered {
    my $class = shift;
    my ($meth) = @_;

    foreach my $list (@Callbacks) {
        return 1 if exists $list->{$meth};
    }
    return 0;
}

# For use by MT internal code
sub _register_core_callbacks {
    my $class = shift;
    my ($callback_table) = @_;
    foreach my $name ( keys %$callback_table ) {
        $class->add_callback( $name, 5, $mt_inst, $callback_table->{$name} )
            || return;
    }
    1;
}

sub register_callbacks {
    my $class = shift;
    my ($callback_list) = @_;
    foreach my $cb (@$callback_list) {
        $class->add_callback( $cb->{name}, $cb->{priority}, $cb->{plugin},
            $cb->{code} )
            || return;
    }
    1;
}

{
    my $CB_ERR;
    sub callback_error { $CB_ERR = $_[0]; }
    sub callback_errstr {$CB_ERR}
}

sub run_callback {
    my $class = shift;
    my ( $cb, @args ) = @_;

    $cb->error();    # reset the error string
    my $result = eval { $cb->invoke(@args); };
    if ( my $err = $@ ) {
        $cb->error($err);
        my $plugin = $cb->{plugin};
        my $name;
        if ( $cb->{internal} ) {
            $name = MT->translate("Internal callback");
        }
        elsif ( UNIVERSAL::isa( $plugin, 'MT::Plugin' ) ) {
            $name = $plugin->name() || MT->translate("Unnamed plugin");
        }
        else {
            $name = MT->translate("Unnamed plugin");
        }
        require MT::Log;
        MT->log(
            {   message =>
                    MT->translate( "[_1] died with: [_2]", $name, $err ),
                class    => 'system',
                category => 'callback',
                level    => MT::Log::ERROR(),
            }
        );
        return 0;
    }
    if ( $cb->errstr() ) {
        return 0;
    }
    return $result;
}

# A callback should return a true/false value. The result of
# run_callbacks is the logical AND of all the callback's return
# values. Some hookpoints will ignore the return value: e.g. object
# callbacks don't use it. By convention, those that use it have Filter
# at the end of their names (CommentPostFilter, CommentThrottleFilter,
# etc.)
# Note: this composition is not short-circuiting. All callbacks are
# executed even if one has already returned false.
# ALSO NOTE: failure (dying or setting $cb->errstr) does not force a
# "false" return.
# THINK: are there cases where a true value should override all false values?
# that is, where logical OR is the right way to compose multiple callbacks?
sub run_callbacks {
    my $class = shift;
    my ( $meth, @args ) = @_;
    return 1 unless $CallbacksEnabled && %CallbacksEnabled;
    $meth = $CallbackAlias{$meth} if exists $CallbackAlias{$meth};
    my @methods;

    # execution:
    #   Full::Name.<variant>
    #   *::Name.<variant> OR Name.<variant>
    #   Full::Name
    #   *::Name OR Name
    push @methods, $meth if $CallbacksEnabled{$meth};    # bleh::blah variant
    if ( $meth =~ /::/ ) {    # presence of :: implies it's an obj. cb
        my $name = $meth;
        $name =~ s/^.*::([^:]*)$/$1/;
        $name = $CallbackAlias{ '*::' . $name }
            if exists $CallbackAlias{ '*::' . $name };
        push @methods, '*::' . $name
            if $CallbacksEnabled{ '*::' . $name };    # *::blah variant
        push @methods, $name if $CallbacksEnabled{$name};    # blah variant
    }
    if ( $meth =~ /\./ ) {  # presence of ' ' implies it is a variant callback
        my ($name) = split /\./, $meth, 2;
        $name = $CallbackAlias{$name} if exists $CallbackAlias{$name};
        push @methods, $name if $CallbacksEnabled{$name};    # bleh::blah
        if ( $name =~ m/::/ ) {
            my $name2 = $name;
            $name2 =~ s/^.*::([^:]*)$/$1/;
            $name2 = $CallbackAlias{ '*::' . $name2 }
                if exists $CallbackAlias{ '*::' . $name2 };
            push @methods, '*::' . $name2
                if $CallbacksEnabled{ '*::' . $name2 };      # *::blah
            push @methods, $name2 if $CallbacksEnabled{$name2};    # blah
        }
    }
    return 1 unless @methods;

    $CallbacksEnabled{$_} = 0 for @methods;
    my @errors;
    my $filter_value = 1;
    my $first_error;

    foreach my $callback_sheaf (@Callbacks) {
        for my $meth (@methods) {
            if ( my $set = $callback_sheaf->{$meth} ) {
                for my $cb (@$set) {
                    my $result = $class->run_callback( $cb, @args );
                    $filter_value &&= $result;
                    if ( !$result ) {
                        if ( $cb->errstr() ) {
                            push @errors, $cb->errstr();
                        }
                        if ( $class->errstr() ) {
                            push @errors, $class->errstr();
                        }
                        if ( !defined($first_error) ) {
                            $first_error = $cb->errstr() || $class->errstr();
                        }
                    }
                }
            }
        }
    }

    callback_error( join( '', @errors ) );

    $CallbacksEnabled{$_} = 1 for @methods;
    if ( !$filter_value ) {
        return $class->error($first_error);
    }
    else {
        return $filter_value;
    }
}

sub user_class {
    shift->{user_class};
}

sub find_config {
    my $mt = shift;
    my ($param) = @_;

    $param->{Config}    ||= $ENV{MT_CONFIG};
    $param->{Directory} ||= $ENV{MT_HOME};
    if ( !$param->{Directory} ) {
        if ( $param->{Config} ) {
            $param->{Directory} = dirname( $param->{Config} );
        }
        else {
            $param->{Directory} = dirname($0) || $ENV{PWD} || '.';
        }
    }

    # the directory is the more important parameter between it and
    # the config parameter. if config is unreadable, then scan for
    # a config file using the directory as a base.  we support
    # either mt.cfg or mt-config.cgi for the config file name. the
    # latter being a more secure choice since it is unreadable from
    # a browser.
    for my $cfg_file ( $param->{Config},
        File::Spec->catfile( $param->{Directory}, 'mt-config.cgi' ),
        'mt-config.cgi' )
    {
        return $cfg_file if $cfg_file && -r $cfg_file && -f $cfg_file;
    }
    return undef;
}

sub init_schema {
    require MT::Object;
    MT::Object->install_pre_init_properties();
}

sub init_permissions {
    my $app = shift;

    require MT::Permission;
    MT::Permission->init_permissions;

    my $ct_permissions = eval { $app->model('content_type')->all_permissions };
    if ($@) {
        warn "An error occurred when loading the content_type class: $@" if $MT::DebugMode;
        return;
    }

    $app->component('core')->registry( 'permissions', $ct_permissions );
}

sub init_config {
    my $mt = shift;
    my ($param) = @_;

    unless ( $mt->{cfg_file} ) {
        my $cfg_file = $mt->find_config($param);

        return $mt->error(
            "Missing configuration file. Did you forgot to move mt-config.cgi-original to mt-config.cgi?"
        ) unless $cfg_file;
        $cfg_file = File::Spec->rel2abs($cfg_file);
        $mt->{cfg_file} = $cfg_file;
    }

    # translate the config file's location to an absolute path, so we
    # can use that directory as a basis for calculating other relative
    # paths found in the config file.
    my $config_dir = $mt->{config_dir} = dirname( $mt->{cfg_file} );

    # store the mt_dir (home) as an absolute path; fallback to the config
    # directory if it isn't set.
    $mt->{mt_dir}
        = $param->{Directory}
        ? File::Spec->rel2abs( $param->{Directory} )
        : $mt->{config_dir};
    $mt->{mt_dir} ||= dirname($0);

    # also make note of the active application path; this is derived by
    # checking the PWD environment variable, the dirname of $0,
    # the directory of SCRIPT_FILENAME and lastly, falls back to mt_dir
    unless ( $mt->{app_dir} ) {
        $mt->{app_dir} = $ENV{PWD} || "";
        $mt->{app_dir} = dirname($0)
            if !$mt->{app_dir}
            || !File::Spec->file_name_is_absolute( $mt->{app_dir} );
        $mt->{app_dir} = dirname( $ENV{SCRIPT_FILENAME} )
            if $ENV{SCRIPT_FILENAME}
            && ( !$mt->{app_dir}
            || ( !File::Spec->file_name_is_absolute( $mt->{app_dir} ) ) );
        $mt->{app_dir} ||= $mt->{mt_dir};
        $mt->{app_dir} = File::Spec->rel2abs( $mt->{app_dir} );
    }

    my $cfg = $mt->config;
    $cfg->define( $mt->registry('config_settings') );
    $cfg->read_config( $mt->{cfg_file} ) or return $mt->error( $cfg->errstr );

    my @mt_paths = $cfg->paths;
    for my $meth (@mt_paths) {
        my $path = $cfg->get( $meth, undef );
        my $type = $cfg->type($meth);
        if ( defined $path ) {
            if ( $type eq 'ARRAY' ) {
                my @paths = $cfg->get($meth);
                foreach my $path (@paths) {
                    next if File::Spec->file_name_is_absolute($path);
                    my $abs_path = File::Spec->catfile( $config_dir, $path );
                    $abs_path = File::Spec->catfile( $mt->{mt_dir}, $path )
                        unless -d $abs_path;
                    $path = $abs_path;
                }
                $cfg->$meth( \@paths );
            }
            else {
                next if ref($path);    # unexpected referene, ignore
                if ( !File::Spec->file_name_is_absolute($path) ) {
                    my $abs_path = File::Spec->catfile( $config_dir, $path );
                    $abs_path = File::Spec->catfile( $mt->{mt_dir}, $path )
                        unless -d $abs_path;
                    $cfg->$meth($abs_path);
                }
            }
        }
        else {
            next if $type eq 'ARRAY';
            my $path = $cfg->default($meth);
            if ( defined $path ) {
                my $abs_path = File::Spec->catfile( $config_dir, $path );
                $abs_path = File::Spec->catfile( $mt->{mt_dir}, $path )
                    unless -d $abs_path;
                $cfg->$meth($abs_path);
            }
        }
    }

    if ( my $local_lib = $cfg->LocalLib ) {
        $local_lib = [$local_lib] if !ref $local_lib;
        eval "use local::lib qw( @{$local_lib} )";
        return $mt->trans_error( 'Bad LocalLib config ([_1]): [_2]',
            join( ', ', @$local_lib ), $@, )
            if $@;
    }

    return $mt->trans_error("Bad ObjectDriver config")
        unless $cfg->ObjectDriver;

    if ( $cfg->PerformanceLogging && $cfg->ProcessMemoryCommand ) {
        $mt->log_times();
    }

    $mt->set_language( $cfg->DefaultLanguage );

    my $cgi_path = $cfg->CGIPath;
    if ( !$cgi_path || $cgi_path =~ m!http://www\.example\.com/! ) {
        return $mt->trans_error("Bad CGIPath config");
    }

    $mt->{cfg} = $cfg;

    1;
}

{
    my ($memory_start);

    sub log_times {
        my $pkg = shift;

        my $timer = $pkg->get_timer;
        return unless $timer;

        my $memory;
        my $cmd = $pkg->config->ProcessMemoryCommand;
        if ($cmd) {
            my $re;
            if ( ref($cmd) eq 'HASH' ) {
                $re  = $cmd->{regex};
                $cmd = $cmd->{command};
            }
            $cmd =~ s/\$\$/$$/g;
            $memory = `$cmd`;
            if ($re) {
                if ( $memory =~ m/$re/ ) {
                    $memory = $1;
                    $memory =~ s/\D//g;
                }
            }
            else {
                $memory =~ s/\s+//gs;
            }
        }

        # Called at the start of the process; so we're only recording
        # the memory usage at the start of the app right now.
        unless ( $timer->{elapsed} ) {
            $memory_start = $memory;
            return;
        }

        require File::Spec;
        my $dir = MT->config('PerformanceLoggingPath') or return;

        my @time = localtime(time);
        my $file = sprintf(
            "pl-%04d%02d%02d.log",
            $time[5] + 1900,
            $time[4] + 1,
            $time[3]
        );
        my $log_file = File::Spec->catfile( $dir, $file );

        my $first_write = !-f $log_file;

        open my $PERFLOG, ">>", $log_file
            or ( warn("Failed to open preflog $log_file"), return );
        require Fcntl;
        flock( $PERFLOG, Fcntl::LOCK_EX() );

        if ($first_write) {
            require Config;
            my ( $osname, $osvers )
                = ( $Config::Config{osname}, $Config::Config{osvers} );
            print $PERFLOG "# Operating System: $osname/$osvers\n";
            print $PERFLOG "# Platform: $^O\n";
            my $ver
                = ref($^V) eq 'version'
                ? $^V->normal
                : ( $^V ? join( '.', unpack 'C*', $^V ) : $] );
            print $PERFLOG "# Perl Version: $ver\n";
            print $PERFLOG "# Web Server: $ENV{SERVER_SOFTWARE}\n";
            require MT::Object;
            my $driver = MT::Object->driver;

            if ($driver) {
                my $dbh = $driver->r_handle;
                if ($dbh) {
                    my $dbname = $dbh->get_info(17);    # SQL_DBMS_NAME
                    my $dbver  = $dbh->get_info(18);    # SQL_DBMS_VER
                    if ( $dbname && $dbver ) {
                        print $PERFLOG "# Database: $dbname/$dbver\n";
                    }
                }
            }
            my ( $drname, $drh ) = each %DBI::installed_drh;
            print $PERFLOG "# Database Library: DBI/"
                . $DBI::VERSION
                . "; DBD/"
                . $drh->{Version} . "\n";
            if ( MT::Util::is_mod_perl1() ) {
                print $PERFLOG "# App Mode: mod_perl\n";
            }
            elsif ( $ENV{FAST_CGI} ) {
                print $PERFLOG "# App Mode: FastCGI\n";
            }
            elsif ( $ENV{'psgi.input'} ) {
                print $PERFLOG "# App Mode: PSGI\n";
            }
            else {
                print $PERFLOG "# App Mode: CGI\n";
            }
        }

        if ($memory) {
            print $PERFLOG $timer->dump_line( "mem_start=$memory_start",
                "mem_end=$memory" );
        }
        else {
            print $PERFLOG $timer->dump_line();
        }

        close $PERFLOG;
    }
}

sub get_timer {
    my $mt = shift;
    $mt = MT->instance unless ref $mt;
    my $timer = $mt->request('timer');
    unless ( defined $timer ) {
        if ( MT->config('PerformanceLogging') ) {
            my $uri;
            if ( $mt->isa('MT::App') ) {
                local @$mt{qw(__path __mt_path)};
                delete @$mt{qw(__path __mt_path)};

                local $mt->{is_admin}
                    = exists( $mt->{is_admin} )
                    ? $mt->{is_admin}
                    : $mt->isa('MT::App::CMS');

                $uri = $mt->uri( args => { $mt->param_hash } );
            }
            require MT::Util::ReqTimer;
            $timer = MT::Util::ReqTimer->new($uri);
        }
        else {
            $timer = 0;
        }
        $mt->request( 'timer', $timer );
    }
    return $timer;
}

sub time_this {
    my $mt = shift;
    my ( $str, $code ) = @_;
    my $timer = $mt->get_timer();
    my $ret;
    if ($timer) {
        $timer->pause_partial();
        $ret = $code->();
        $timer->mark($str);
    }
    else {
        $ret = $code->();
    }
    return $ret;
}

sub init_config_from_db {
    my $mt      = shift;
    my ($param) = @_;
    my $cfg     = $mt->config;

    # Tell any instantiated drivers to reconfigure themselves as necessary
    require MT::ObjectDriverFactory;
    if ( MT->config('ObjectDriver') ) {
        my $driver = MT::ObjectDriverFactory->instance;
    }
    else {
        MT::ObjectDriverFactory->configure();
    }

    $cfg->read_config_db();

    1;
}

sub bootstrap {
    my $pkg = shift;
    $pkg->init_paths() or return;
    $pkg->init_core()  or return;
}

sub init_paths {
    my $mt = shift;
    my ($param) = @_;

    # determine MT directory
    my ($orig_dir);
    require File::Spec;
    if ( !( $MT_DIR = $ENV{MT_HOME} ) ) {
        if ( $0 =~ m!(.*([/\\]))! ) {
            $orig_dir = $MT_DIR = $1;
            my $slash = $2;
            $MT_DIR =~ s!(?:[/\\]|^)(?:plugins[/\\].*|tools[/\\])$!$slash!;
            $MT_DIR = '' if ( $MT_DIR =~ m!^\.?[\\/]$! );
        }
        else {

            # MT_DIR/lib/MT.pm -> MT_DIR/lib -> MT_DIR
            $MT_DIR = dirname( dirname( File::Spec->rel2abs(__FILE__) ) );
        }
        unless ($MT_DIR) {
            $orig_dir = $MT_DIR = $ENV{PWD} || '.';
            $MT_DIR =~ s!(?:[/\\]|^)(?:plugins[/\\].*|tools[/\\]?)$!!;
        }
        $ENV{MT_HOME} = $MT_DIR;
    }
    unshift @INC, File::Spec->catdir( $MT_DIR,   'extlib' );
    unshift @INC, File::Spec->catdir( $orig_dir, 'lib' )
        if $orig_dir && ( $orig_dir ne $MT_DIR );

    $mt->set_language('en_US');

    if ( my $cfg_file = $mt->find_config($param) ) {
        $cfg_file = File::Spec->rel2abs($cfg_file);
        $CFG_FILE = $cfg_file;
    }
    else {
        return $mt->trans_error(
            "Missing configuration file. Maybe you forgot to move mt-config.cgi-original to mt-config.cgi?"
        ) if ref($mt);
    }

    # store the mt_dir (home) as an absolute path; fallback to the config
    # directory if it isn't set.
    $MT_DIR ||=
        $param->{directory}
        ? File::Spec->rel2abs( $param->{directory} )
        : $CFG_DIR;
    $MT_DIR ||= dirname($0);

    # also make note of the active application path; this is derived by
    # checking the PWD environment variable, the dirname of $0,
    # the directory of SCRIPT_FILENAME and lastly, falls back to mt_dir
    $APP_DIR = $ENV{PWD} || "";
    $APP_DIR = dirname($0)
        if !$APP_DIR || !File::Spec->file_name_is_absolute($APP_DIR);
    $APP_DIR = dirname( $ENV{SCRIPT_FILENAME} )
        if $ENV{SCRIPT_FILENAME}
        && ( !$APP_DIR
        || ( !File::Spec->file_name_is_absolute($APP_DIR) ) );
    $APP_DIR ||= $MT_DIR;
    $APP_DIR = File::Spec->rel2abs($APP_DIR);

    return 1;
}

sub init_core {
    my $mt = shift;
    return if exists $Components{'core'};
    require MT::Core;
    my $c = MT::Core->new( { id => 'core', path => $MT_DIR } )
        or die MT::Core->errstr;
    $Components{'core'} = $c;

    push @Components, $c;
    return 1;
}

sub i18n_default_settings {
    my %settings = (
        'NewsboxURL'         => 'NEWSBOX_URL',
        'SupportURL'         => 'SUPPORT_URL',
        'NewsURL'            => 'NEWS_URL',
        'DefaultTimezone'    => 'DEFAULT_TIMEZONE',
        'TimeOffset'         => 'DEFAULT_TIMEZONE',
        'ExportEncoding'     => 'EXPORT_ENCODING',
        'LogExportEncoding'  => 'LOG_EXPORT_ENCODING',
        'CategoryNameNodash' => 'CATEGORY_NAME_NODASH',
        'PublishCharset'     => 'PUBLISH_CHARSET',
        'FeedbackURL'        => 'FEEDBACK_URL',
    );

    foreach my $key ( keys %settings ) {
        $settings{$key} = const( $settings{$key} );
    }

    \%settings;
}

sub init_lang_defaults {
    my $mt  = shift;
    my $cfg = $mt->config;
    $cfg->DefaultLanguage('en_US') unless $cfg->DefaultLanguage;

    my $settings = $mt->i18n_default_settings;
    foreach my $key ( keys %$settings ) {
        $cfg->default( $key, $settings->{$key} );
    }

    return 1;
}

sub init {
    my $mt    = shift;
    my %param = @_;

    $mt->bootstrap() unless $MT_DIR;
    $mt->{mt_dir}     = $MT_DIR;
    $mt->{config_dir} = $CFG_DIR;
    $mt->{app_dir}    = $APP_DIR;

    $mt->init_callbacks();

    ## Initialize the language to the default in case any errors occur in
    ## the rest of the initialization process.
    $mt->init_config( \%param ) or return;
    $mt->init_lang_defaults(@_) or return;
    require MT::Plugin;
    $mt->init_addons(@_) or return;
    $mt->init_config_from_db( \%param ) or return;
    $mt->init_debug_mode;
    $mt->init_plugins(@_) or return;
    $plugins_installed = 1;
    $mt->init_schema();
    $mt->init_permissions();

    # Load MT::Log so constants are available
    require MT::Log;

    $mt->run_callbacks( 'post_init', $mt, \%param );

    if ( $^O eq 'MSWin32' ) {

# bugid:111222
# Disable IPv6 in Net::LDAP because LDAP authentication does not work on Windows.
        if ( $mt->config->AuthenticationModule eq 'LDAP'
            || UNIVERSAL::isa( $mt, 'MT::App::Wizard' ) )
        {
            eval <<'__END_OF_EVAL__';
            {
                package Net::LDAP;
                use constant::override substitute => { CAN_IPV6 => 0 };
            }
            require Net::LDAP;
__END_OF_EVAL__
        }

        require MT::Util;
        if ( MT::Util::check_fast_cgi() ) {

            eval {

             # bugid:111075
             # If using both Windows and FastCGI, load Net::SSLeay module here
             # for avoiding module load error in Facebook plugin setting.
                require Net::SSLeay;

                # bugid: 111212
                # Make Net::SSLeay::RAND_poll run only once
                # for avoiding a timeout in Contents Sync Settings.
                Net::SSLeay::RAND_poll();
                no warnings 'redefine';
                *Net::SSLeay::RAND_poll = sub () {1};
            };

# bugid:111140
# Shorten the time of process which uses OpenSSL when using Azure and FastCGI.
# This hack makes the starting time of FastCGI process long.
            eval { require IO::Socket::SSL };

            eval {
                require Net::HTTPS;
                Net::HTTPS->new(
                    Host            => 'https://dummy',
                    SSL_verify_mode => 0,                 # SSL_VERIFY_NONE
                );
            };
        }
    }

    # Force MT to use IPv4 when using SSL and old IO::Socket::INET6 module,
    # because an error may occur.
    if ( eval { require IO::Socket::INET6; 1 }
        && $IO::Socket::INET6::VERSION <= 2.57 )
    {
        eval 'use IO::Socket::SSL qw( inet4 )';
    }

    return $mt;
}

sub init_debug_mode {
    my $mt  = shift;
    my $cfg = $mt->config;

    # init the debug mode
    if ( $MT::DebugMode = $cfg->DebugMode ) {
        require Data::Dumper;
        $Data::Dumper::Terse    = 1;
        $Data::Dumper::Maxdepth = 4;
        $Data::Dumper::Sortkeys = 1;
        $Data::Dumper::Indent   = 1;
    }
}

{
    my $callbacks_added;

    sub init_callbacks {
        my $mt = shift;
        return if $callbacks_added;
        MT->_register_core_callbacks(
            {   'build_file_filter' =>
                    sub { MT->publisher->queue_build_file_filter(@_) },
                'cms_upload_file' => \&core_upload_file_to_sync,
                'api_upload_file' => \&core_upload_file_to_sync,
                'post_init' =>
                    '$Core::MT::Summary::Triggers::post_init_add_triggers',
            }
        );
        MT->_register_core_callbacks(
            {   'post_init' =>
                    '$Core::MT::CMS::ContentType::init_content_type',
            }
        );
        $callbacks_added = 1;
    }
}

sub core_upload_file_to_sync {
    my ( $cb, %args ) = @_;
    MT->upload_file_to_sync(%args);
}

sub upload_file_to_sync {
    my $class = shift;
    my (%args) = @_;

    # no need to do this unless we're syncing stuff.
    return unless MT->config('SyncTarget');

    my $url  = $args{url};
    my $file = $args{file};
    return unless -f $file;

    my $blog    = $args{blog};
    my $blog_id = $blog->id;
    return unless $blog->publish_queue;

    require MT::FileInfo;
    my $base_url = $url;
    $base_url =~ s!^https?://[^/]+!!;
    my $fi = MT::FileInfo->load( { blog_id => $blog_id, url => $base_url } );
    if ( !$fi ) {
        $fi = MT::FileInfo->new();
        $fi->blog_id($blog_id);
        $fi->url($base_url);
    }
    $fi->file_path($file);
    $fi->save;

    require MT::TheSchwartz;
    require TheSchwartz::Job;
    my $job = TheSchwartz::Job->new();
    $job->funcname('MT::Worker::Sync');
    $job->uniqkey( $fi->id );
    $job->coalesce(
        ( $fi->blog_id || 0 ) . ':' . $$ . ':' . ( time - ( time % 10 ) ) );
    MT::TheSchwartz->insert($job);
}

sub init_addons {
    my $mt  = shift;
    my $cfg = $mt->config;
    my @PluginPaths;

    unshift @PluginPaths, File::Spec->catdir( $MT_DIR, 'addons' );
    return $mt->_init_plugins_core( {}, 1, \@PluginPaths );
}

sub init_plugins {
    my $mt = shift;

    # Load compatibility module for prior version
    # This should always be MT::Compat::v(MAJOR_RELEASE_VERSION - 1).
    if ( MT->config('RequiredCompatibility') < 4.0 ) {
        require MT::Compat::v3;
    }

    my $cfg          = $mt->config;
    my $use_plugins  = $cfg->UsePlugins;
    my @PluginPaths  = ($cfg->UserPluginPath, $cfg->PluginPath);
    my $PluginSwitch = $cfg->PluginSwitch || {};
    my $plugin_sigs  = join ',', sort keys %$PluginSwitch;
    $mt->_init_plugins_core( $PluginSwitch, $use_plugins, \@PluginPaths );

    unless (%$PluginSwitch) {
        for my $plugin_sig ( keys %Plugins ) {
            if ( !exists $PluginSwitch->{$plugin_sig} ) {
                $PluginSwitch->{$plugin_sig} = 1
                    if !exists $Plugins{$plugin_sig}{enabled}
                    or $Plugins{$plugin_sig}{enabled};
            }
        }
    }

    if ( $plugin_sigs ne join ',', sort keys %$PluginSwitch ) {
        for my $plugin_sig ( keys %$PluginSwitch ) {
            delete $PluginSwitch->{$plugin_sig}
                unless exists $Plugins{$plugin_sig};
        }

        $mt->config->PluginSwitch( $PluginSwitch, 1 );

        my %PluginAlias;
        for my $plugin_sig ( keys %$PluginSwitch ) {
            next unless ref $Plugins{$plugin_sig}{object};
            my $alias = $Plugins{$plugin_sig}{object}->name or next;
            $PluginAlias{$alias} = $plugin_sig if $alias ne $plugin_sig;
        }
        $mt->config->PluginAlias( \%PluginAlias, 1 );

        if (my $model = $mt->model('config')) {
            if (!$mt->isa('MT::App::Wizard') && $model->driver->table_exists($model)) {
                $mt->config->save_config;
            }
        }
    }
    return 1;
}

{
    my $plugin_full_path;

    sub add_plugin {
        my $class = shift;
        my ($plugin) = @_;
        if ( ref $plugin eq 'HASH' ) {
            require MT::Plugin;
            $plugin = MT::Plugin->new($plugin);
        }
        $plugin->{name} ||= $plugin_sig;
        $plugin->{plugin_sig} = $plugin_sig;

        my $id = $plugin->id;
        unless ($plugin_envelope) {
            warn
                "MT->add_plugin improperly called outside of MT plugin load loop.";
            return;
        }
        $plugin->envelope($plugin_envelope);
        Carp::confess(
            "You cannot register multiple plugin objects from a single script. $plugin_sig"
            )
            if exists( $Plugins{$plugin_sig} )
            && ( exists $Plugins{$plugin_sig}{object} );

        $Components{ lc $id } = $plugin if $id;
        $Plugins{$plugin_sig}{object} = $plugin;
        $plugin->{full_path} = $plugin_full_path;
        $plugin->path($plugin_full_path);
        unless ( $plugin->{registry} && ( %{ $plugin->{registry} } ) ) {
            $plugin->{registry} = $plugin_registry;
        }
        push @Components, $plugin;
        1;
    }

    sub __load_plugin {
        my ( $mt, $timer, $PluginSwitch, $use_plugins, $plugin, $sig ) = @_;
        die "Bad plugin filename '$plugin'"
            if ( $plugin !~ /^([-\\\/\@\:\w\.\s~]+)$/ );
        local $plugin_sig      = $sig;
        local $plugin_registry = {};
        if (!$use_plugins
            || ( exists $PluginSwitch->{$plugin_sig}
                && !$PluginSwitch->{$plugin_sig} )
            )
        {
            $Plugins{$plugin_sig}{full_path} = $plugin_full_path;
            $Plugins{$plugin_sig}{enabled}   = 0;
            return 0;
        }
        return 0 if exists $Plugins{$plugin_sig};
        $Plugins{$plugin_sig}{full_path} = $plugin_full_path;
        $timer->pause_partial if $timer;
        eval "# line " . __LINE__ . " " . __FILE__ . "\nrequire '$plugin';";
        $timer->mark( "Loaded plugin " . $sig ) if $timer;
        if (my $error = $@) {
            $Plugins{$plugin_sig}{error} = $mt->translate("Errored plugin [_1] is disabled by the system", $plugin_sig);
            $Plugins{$plugin_sig}{system_error} = $error;
            $Plugins{$plugin_sig}{enabled} = 0;
            $PluginSwitch->{$plugin_sig} = 0;
            eval {
                require MT::Util::Log;
                MT::Util::Log::init();
                MT::Util::Log->error($error);
            };
            return;
        }
        else {
            if ( !$Plugins{$plugin_sig}{object} ) {
                # A plugin did not register itself, so
                # create a dummy plugin object which will
                # cause it to show up in the plugin listing
                # by it's filename.
                MT->add_plugin( {} );
            }
        }
        $Plugins{$plugin_sig}{enabled} = 1;
        $PluginSwitch->{$plugin_sig} = 1;
        return $Plugins{$plugin_sig}{object};
    }

    sub __load_plugin_with_yaml {
        my ( $use_plugins, $PluginSwitch, $plugin_dir ) = @_;
        my $pclass
            = $plugin_dir =~ m/\.pack$/
            ? 'MT::Component'
            : 'MT::Plugin';

        # Don't process disabled plugin config.yaml files.
        if ($pclass eq 'MT::Plugin'
            && (!$use_plugins
                || ( exists $PluginSwitch->{$plugin_dir}
                    && !$PluginSwitch->{$plugin_dir} )
            )
            )
        {
            $Plugins{$plugin_dir}{full_path} = $plugin_full_path;
            $Plugins{$plugin_dir}{enabled}   = 0;
            return;
        }
        return if exists $Plugins{$plugin_dir};
        my $id = lc $plugin_dir;
        $id =~ s/\.\w+$//;
        my $p = $pclass->new(
            {   id       => $id,
                path     => $plugin_full_path,
                envelope => $plugin_envelope
            }
        );

        # rebless? based on config?
        local $plugin_sig = $plugin_dir;
        $PluginSwitch->{$plugin_sig} = 1;
        MT->add_plugin($p);
        return $p;
    }

    sub _init_plugins_core {
        my $mt = shift;
        my ( $PluginSwitch, $use_plugins, $PluginPaths ) = @_;

        my $timer;
        if ( $mt->config->PerformanceLogging ) {
            $timer = $mt->get_timer();
        }

        my @loaded_plugins;
        my @errors;
        foreach my $PluginPath (@$PluginPaths) {
            my $plugin_lastdir = $PluginPath;
            $plugin_lastdir =~ s![\\/]$!!;
            $plugin_lastdir =~ s!^.*[\\/]!!;

            if ( opendir my $DH, $PluginPath ) {
                my @p = readdir $DH;
                closedir $DH;
                for my $plugin (@p) {
                    next if ( $plugin =~ /^\.\.?$/ || $plugin =~ /~$/ );

                    $plugin_full_path
                        = File::Spec->catfile( $PluginPath, $plugin );
                    if ( -f $plugin_full_path ) {
                        next if exists $Plugins{$plugin} && $Plugins{$plugin}{error};
                        $plugin_envelope = $plugin_lastdir;
                        if ($plugin_full_path =~ /\.pl$/) {
                            my $obj = __load_plugin( $mt, $timer, $PluginSwitch, $use_plugins, $plugin_full_path, $plugin );
                            push @loaded_plugins, $obj if $obj;
                            push @errors, [$plugin_full_path, $Plugins{$plugin}{error}] if $Plugins{$plugin}{error};
                        }
                        next;
                    }

                    my $plugin_dir = $plugin;
                    $plugin_envelope = "$plugin_lastdir/" . $plugin;

                    foreach my $lib (qw(lib extlib)) {
                        my $plib
                            = File::Spec->catdir( $plugin_full_path, $lib );
                        unshift @INC, $plib if -d $plib;
                    }

                    # handle config.yaml
                    my $yaml = File::Spec->catdir( $plugin_full_path,
                        'config.yaml' );

                    if ( -f $yaml ) {
                        my $obj = __load_plugin_with_yaml( $use_plugins, $PluginSwitch, $plugin_dir );
                        push @loaded_plugins, $obj if $obj;
                        next;
                    }

                    my @plugins;
                    if ( opendir my $subdir, $plugin_full_path ) {
                        @plugins = readdir $subdir;
                        closedir $subdir;
                    }
                    else {
                        warn "Cannot read directory: $plugin_full_path";
                    }
                    for my $plugin (@plugins) {
                        next if $plugin !~ /\.pl$/;
                        my $plugin_file
                            = File::Spec->catfile( $plugin_full_path,
                            $plugin );
                        if ( -f $plugin_file ) {
                            my $sig = $plugin_dir . '/' . $plugin;
                            next if exists $Plugins{$sig} && $Plugins{$sig}{error};
                            my $obj = __load_plugin( $mt, $timer, $PluginSwitch, $use_plugins, $plugin_file, $sig );
                            push @loaded_plugins, $obj if $obj;
                            push @errors, [$plugin_full_path, $Plugins{$sig}{error}] if $Plugins{$sig}{error};
                        }
                    }
                }
            }
        }

        # Drop conflicting plugins
        my %deduped_plugins;
        for my $plugin (@loaded_plugins) {
            my $name = $plugin->name;
            if (my $dup = $deduped_plugins{$name}) {
                require version;
                my $dup_version = eval { version->parse($dup->version    || 0) } || 0;
                my $cur_version = eval { version->parse($plugin->version || 0) } || 0;
                my ($version_to_drop, $sig_to_drop);
                if ($cur_version > $dup_version) {
                    $deduped_plugins{$name} = $plugin;
                    $version_to_drop        = $dup->version || '';
                    $sig_to_drop            = $dup->{plugin_sig};
                } else {
                    $version_to_drop = $plugin->version || '';
                    $sig_to_drop     = $plugin->{plugin_sig};
                }
                my $error = $mt->translate("Conflicted plugin [_1] [_2] is disabled by the system", $name, $version_to_drop);
                eval {
                    require MT::Util::Log;
                    MT::Util::Log::init();
                    MT::Util::Log->error($error);
                };
                $Plugins{$sig_to_drop}{enabled} = 0;
                $Plugins{$sig_to_drop}{system_error} = $error;
                delete $Plugins{$sig_to_drop}{object};
                $PluginSwitch->{$sig_to_drop} = 0;
                @Components = grep { ($_->{plugin_sig} || '') ne $sig_to_drop } @Components;
                next;
            }
            $deduped_plugins{$name} = $plugin;
        }

        for my $plugin (values %deduped_plugins) {
            if ($plugin->isa('MT::Plugin')) {
                $plugin->init;
            }
            if ($plugin->{registry}) {
                if (my $settings = $plugin->{registry}{config_settings}) {
                    $settings = $plugin->{registry}{config_settings} = $settings->() if ref($settings) eq 'CODE';
                    $mt->config->define($settings)                                   if $settings;
                }
            }
            $plugin->init_callbacks;
        }

        # $mt->log calls init_schema internally, so $mt->log it must be called after $plugin->init_callbacks all plugins that do not cause errors
        for my $error (@errors) {
            # Issue MT log within another eval block in the
            # event that the plugin error is happening before
            # the database has been initialized...
            eval {
                require MT::Log;
                $mt->log(
                    {   message => $mt->translate(
                            "Plugin error: [_1] [_2]", @$error,
                        ),
                        class    => 'system',
                        category => 'plugin',
                        level    => MT::Log::ERROR()
                    }
                );
            } or last;
        }

        # Reset the Text_filters hash in case it was preloaded by plugins by
        # calling all_text_filters (Markdown in particular does this).
        # Upon calling all_text_filters again, it will be properly loaded by
        # querying the registry.
        %Text_filters = ();

        1;
    }

    sub has_plugin {
        my ( $mt, $plugin ) = @_;
        return 0 unless defined $plugin;
        return 0 unless exists $MT::Plugins{$plugin};
        return 0
            if defined $MT::Plugins{$plugin}{enabled}
            && !$MT::Plugins{$plugin}{enabled};
        return 1;
    }
}

my %addons;

sub find_addons {
    my $mt = shift;
    my ($type) = @_;

    unless (%addons) {
        my $addon_path = File::Spec->catdir( $MT_DIR, 'addons' );
        if ( opendir my $DH, $addon_path ) {
            my @p = readdir $DH;
            closedir $DH;
            foreach my $p (@p) {
                next if $p eq '.' || $p eq '..';
                my $full_path = File::Spec->catdir( $addon_path, $p );
                if ( -d $full_path ) {
                    if ( $p =~ m/^(.+)\.(\w+)$/ ) {
                        my $label = $1;
                        my $id    = lc $1;
                        my $type  = $2;
                        if ( $type eq 'pack' ) {
                            $label .= ' Pack';
                        }
                        elsif ( $type eq 'theme' ) {
                            $label .= ' Theme';
                        }
                        elsif ( $type eq 'plugin' ) {
                            $label .= ' Plugin';
                        }
                        push @{ $addons{$type} },
                            {
                            label    => $label,
                            id       => $id,
                            envelope => 'addons/' . $p . '/',
                            path     => $full_path,
                            };
                    }
                }
            }
        }
    }
    if ($type) {
        my $addons = $addons{$type} ||= [];
        return $addons;
    }
    return 1;
}

*mt_dir = \&server_path;
sub server_path { $_[0]->{mt_dir} }
sub app_dir     { $_[0]->{app_dir} }
sub config_dir  { $_[0]->{config_dir} }

sub component {
    my $mt = shift;
    my ($id) = @_;
    return $Components{ lc $id };
}

sub publisher {
    my $mt = shift;
    if (!$Publisher) {
        require MT::ContentPublisher;
        $Publisher = MT::ContentPublisher->new;
    }
    $Publisher;
}

sub builder {
    my $mt = shift;
    if (!$Builder) {
        $mt = $mt->instance unless ref $mt;
        for my $builder ($mt->config->BuilderModule, 'MT::Builder') {
            if (eval "require $builder; 1") {
                $Builder = $builder;
                last;
            }
            if ($@) {
                require MT::Util::Log;
                MT::Util::Log::init();
                MT::Util::Log->error($@);
            }
        }
    }
    $Builder->new;
}

sub rebuild {
    my $mt = shift;
    $mt->publisher->rebuild(@_)
        or return $mt->error( $mt->publisher->errstr );
}

sub rebuild_entry {
    my $mt = shift;
    $mt->publisher->rebuild_entry(@_)
        or return $mt->error( $mt->publisher->errstr );
}

sub rebuild_content_data {
    my $mt = shift;
    $mt->publisher->rebuild_content_data(@_)
        or return $mt->error( $mt->publisher->errstr );
}

sub rebuild_indexes {
    my $mt = shift;
    $mt->publisher->rebuild_indexes(@_)
        or return $mt->error( $mt->publisher->errstr );
}

sub rebuild_archives {
    my $mt = shift;
    $mt->publisher->rebuild_archives(@_)
        or return $mt->error( $mt->publisher->errstr );
}

sub ping { return [] }

sub ping_and_save {
    my $mt    = shift;
    my %param = @_;
    if ( my $entry = $param{Entry} ) {
        $entry->save or return $mt->error( $entry->errstr );
        return [];
    }
    1;
}

sub needs_ping       {return}
sub update_ping_list {return}

{
    my $LH;

    sub set_language {
        my $pkg = shift;
        require MT::L10N;
        $LH = MT::L10N->get_handle(@_);

        # Clear any l10n_handles in request
        $pkg->request( 'l10n_handle', {} );
        return $LH;
    }

    sub translate {
        my $this = shift;
        my $app  = ref($this) ? $this : $this->app;
        if ( $app->{component} ) {
            if ( my $c = $app->component( $app->{component} ) ) {
                local $app->{component} = undef;
                return $c->translate(@_);
            }
        }
        my ( $format, @args ) = @_;
        foreach (@args) {
            $_ = $_->() if ref($_) eq 'CODE';
        }
        my $text = $LH->maketext( $format, @args );
        return $text;
    }

    sub translate_templatized {
        my $mt  = shift;
        my $app = ref($mt) ? $mt : $mt->app;
        if ( $app->{component} ) {
            if ( my $c = $app->component( $app->{component} ) ) {
                local $app->{component} = undef;
                return $c->translate_templatized(@_);
            }
        }
        my @cstack;
        my ($text) = @_;

        # Here, the text must be handled as binary ( non utf-8 ) data,
        # because regexp for utf-8 string is too heavy.
        # things we have to do is
        #  * encode $text before parse
        #  * decode the strings captured by regexp
        #  * encode the translated string from translate()
        #  * decode again for return
        $text = MT::Util::Encode::encode_utf8_if_flagged($text);
        while (1) {
            return '' unless $text;
            $text
                =~ s!(<(/)?(?:_|MT)_TRANS(_SECTION)?(?:(?:\s+((?:\w+)\s*=\s*(["'])(?:(<(?:[^"'>]|"[^"]*"|'[^']*')+)?>|[^\5]+?)*?\5))+?\s*/?)?>)!
            my($msg, $close, $section, %args) = ($1, $2, $3);
            while ($msg =~ /\b(\w+)\s*=\s*(["'])((?:<(?:[^"'>]|"[^"]*"|'[^']*')+?>|[^\2])*?)?\2/g) {  #"
                $args{$1} = MT::Util::Encode::decode_utf8($3);
            }
            if ($section) {
                if ($close) {
                    $mt = pop @cstack;
                } else {
                    if ($args{component}) {
                        push @cstack, $mt;
                        $mt = MT->component($args{component})
                            or die "Bad translation component: $args{component}";
                    }
                    else {
                        die "__trans_section without a component argument";
                    }
                }
                '';
            }
            else {
                $args{params} = '' unless defined $args{params};
                my @p = split /\s*%%\s*/, $args{params}, -1;
                @p = ('') unless @p;
                my $phrase = $args{phrase};
                $phrase = MT::Util::Encode::decode_utf8_unless_flagged($phrase);
                my $translation = $mt->translate($phrase, @p);
                if (exists $args{escape}) {
                    if (lc($args{escape}) eq 'html') {
                        $translation = MT::Util::encode_html($translation);
                    } elsif (lc($args{escape}) eq 'url') {
                        $translation = MT::Util::encode_url($translation);
                    } else {
                        # fallback for js/javascript/singlequotes
                        $translation = MT::Util::encode_js($translation);
                    }
                }
                $translation = MT::Util::Encode::encode_utf8_if_flagged($translation);
            }
            !igem or last;
        }
        return MT::Util::Encode::decode_utf8_unless_flagged($text);
    }

    sub current_language { $LH->language_tag }
    sub language_handle  {$LH}

    sub charset {
        my $mt = shift;
        $mt->{charset} = shift if @_;
        return $mt->{charset} if $mt->{charset};
        $mt->{charset} = $mt->config->PublishCharset
            || $mt->language_handle->encoding;
    }

    sub publish_charset {
        my $mt = shift;
        $mt = $mt->instance unless ref $mt;
        $mt->{publish_charset} ||= $mt->config->PublishCharset || 'UTF-8';
    }
}

sub supported_languages {
    my $mt = shift;

    my %default_supported_languages;
    if (my $default = MT->config->DefaultSupportedLanguages) {
        for my $tag (split ',', $default) {
            $tag =~ tr/A-Z-/a-z_/;
            $default_supported_languages{$tag} = 1;
        }
        # just in case
        $default_supported_languages{MT->config->DefaultLanguage} = 1;
        $default_supported_languages{MT->current_language} = 1;
    }

    require MT::L10N;
    require File::Basename;
    ## Determine full path to lib/MT/L10N directory...
    my $lib
        = File::Spec->catdir( File::Basename::dirname( $INC{'MT/L10N.pm'} ),
        'L10N' );
    ## ... From that, determine full path to extlib/MT/L10N.
    ## To do that, we look for the last instance of the string 'lib'
    ## in $lib and replace it with 'extlib'. reverse is a nice tricky
    ## way of doing that.
    ( my $extlib = reverse $lib ) =~ s!bil!biltxe!;
    $extlib = reverse $extlib;
    my @dirs = ( $lib, $extlib );
    my %langs;
    for my $dir (@dirs) {
        opendir my $DH, $dir or next;
        for my $f ( readdir $DH ) {
            my ($tag) = $f =~ /^(\w+)\.pm$/;
            next unless $tag;
            next if %default_supported_languages && !$default_supported_languages{$tag};
            my $lh = MT::L10N->get_handle($tag);
            $langs{ $lh->language_tag } = $lh->language_name;
        }
        closedir $DH;
    }
    \%langs;
}

# For your convenience
sub trans_error {
    my $app = shift;
    $app->error( $app->translate(@_) );
}

sub all_text_filters {
    unless (%Text_filters) {
        if ( my $filters = MT->registry('text_filters') ) {
            %Text_filters = %$filters if ref($filters) eq 'HASH';
        }
    }
    if ( my $enabled_filters = MT->config('AllowedTextFilters') ) {
        my %enabled = map { $_ => 1 } split /\s*,\s*/, $enabled_filters;
        %Text_filters = map { $_ => $Text_filters{$_} }
            grep { exists $enabled{$_} }
            keys %Text_filters;
    }
    return \%Text_filters;
}

sub apply_text_filters {
    my $mt = shift;
    my ( $str, $filters, @extra ) = @_;
    my $all_filters = $mt->all_text_filters;
    for my $filter (@$filters) {
        next unless defined $filter;
        my $f = $all_filters->{$filter} or next;
        my $code = $f->{code} || $f->{handler};
        unless ( ref($code) eq 'CODE' ) {
            $code = $mt->handler_to_coderef($code);
            $f->{code} = $code;
        }
        if ( !$code ) {
            warn "Bad text filter: $filter";
            next;
        }
        $str = $code->( $str, @extra );
    }
    return MT::Util::Encode::decode_utf8_unless_flagged($str);
}

sub static_path {
    my $app   = shift;
    my $spath = $app->config->StaticWebPath;
    if ( !$spath ) {
        $spath = $app->config->CGIPath;
        $spath .= '/' unless $spath =~ m!/$!;
        $spath .= 'mt-static/';
    }
    else {
        $spath .= '/' unless $spath =~ m!/$!;
    }
    $spath;
}

sub static_file_path {
    my $app = shift;
    return $app->{__static_file_path}
        if exists $app->{__static_file_path};

    my $path = $app->config('StaticFilePath');
    return $app->{__static_file_path} = $path if defined $path;

    # Attempt to derive StaticFilePath based on environment
    my $web_path = $app->config->StaticWebPath || 'mt-static';
    $web_path =~ s!^https?://[^/]+/!!;
    if ( $app->can('document_root') ) {
        my $doc_static_path
            = File::Spec->catdir( $app->document_root(), $web_path );
        return $app->{__static_file_path} = $doc_static_path
            if -d $doc_static_path;
    }
    my $mtdir_static_path = File::Spec->catdir( $app->mt_dir, 'mt-static' );
    return $app->{__static_file_path} = $mtdir_static_path
        if -d $mtdir_static_path;
    return;
}

sub support_directory_url {
    my $app = shift;
    my $url = $app->config->SupportDirectoryURL;
    if ( !$url ) {
        my $spath = $app->static_path;
        $spath .= '/' unless $spath =~ m!/$!;
        $url = $spath . 'support/';
    }
    else {
        $url .= '/' unless $url =~ m!/$!;
    }
    $url;
}

sub support_directory_path {
    my $app  = shift;
    my $path = $app->config('SupportDirectoryPath');
    if ($path) {
        if ( $path !~ m{^/|^[a-zA-Z]:\\|^\\\\[a-zA-Z0-9\.]+} ) {
            return File::Spec->catdir( $app->path, $path );
        }
        return $path;
    }
    else {
        return File::Spec->catdir( $app->static_file_path, 'support' );
    }
}

sub template_paths {
    my $mt = shift;
    my @paths;

    my $admin_theme_id = $mt->config('AdminThemeId');

    if ( $mt->{plugin_template_path} ) {
        if (File::Spec->file_name_is_absolute( $mt->{plugin_template_path} ) ) {
            push @paths, File::Spec->catdir($mt->{plugin_template_path}, $admin_theme_id) if $admin_theme_id;
            push @paths, $mt->{plugin_template_path};
        }
        else {
            push @paths, File::Spec->catdir( $mt->app_dir, $mt->{plugin_template_path}, $admin_theme_id ) if $admin_theme_id;
            push @paths, File::Spec->catdir( $mt->app_dir, $mt->{plugin_template_path} );
            push @paths, File::Spec->catdir( $mt->mt_dir, $mt->{plugin_template_path}, $admin_theme_id ) if $admin_theme_id;
            push @paths, File::Spec->catdir( $mt->mt_dir, $mt->{plugin_template_path} );
        }
    }
    my @alt_paths = ($mt->config('UserTemplatePath'), $mt->config('AltTemplatePath'));
    foreach my $alt_path (@alt_paths) {
        if ( -d $alt_path ) {    # AltTemplatePath is absolute
            if ($mt->{template_dir}) {
                push @paths, File::Spec->catdir( $alt_path, $admin_theme_id, $mt->{template_dir} ) if $admin_theme_id;
                push @paths, File::Spec->catdir( $alt_path, $mt->{template_dir} );
            }
            push @paths, File::Spec->catdir($alt_path, $admin_theme_id) if $admin_theme_id;
            push @paths, $alt_path;
        }
    }

    for my $addon ( @{ $mt->find_addons('pack') } ) {
        if ($mt->{template_dir}) {
            push @paths, File::Spec->catdir( $addon->{path}, 'tmpl', $admin_theme_id, $mt->{template_dir} ) if $admin_theme_id;
            push @paths, File::Spec->catdir( $addon->{path}, 'tmpl', $mt->{template_dir} );
        }
        push @paths, File::Spec->catdir( $addon->{path}, 'tmpl', $admin_theme_id ) if $admin_theme_id;
        push @paths, File::Spec->catdir( $addon->{path}, 'tmpl' );
    }

    my $path = $mt->config->TemplatePath;
    if ($mt->{template_dir}) {
        push @paths, File::Spec->catdir( $path, $admin_theme_id, $mt->{template_dir} ) if $admin_theme_id;
        push @paths, File::Spec->catdir( $path, $mt->{template_dir} );
    }
    push @paths, File::Spec->catdir($path, $admin_theme_id) if $admin_theme_id;
    push @paths, $path;

    return grep {-d $_} @paths;
}

sub find_file {
    my $mt = shift;
    my ( $paths, $file ) = @_;
    my $filename;
    foreach my $p (@$paths) {
        my $filepath
            = File::Spec->canonpath( File::Spec->catfile( $p, $file ) );
        $filename = File::Spec->canonpath($filepath);
        return $filename if -f $filename;
    }
    undef;
}

sub load_global_tmpl {
    my $app = shift;
    my ( $arg, $blog_id ) = @_;
    $blog_id
        = $blog_id ? [ $blog_id, 0 ]
        : MT->app->blog ? [ MT->app->blog->id, 0 ]
        :                 0;

    my $terms = {};
    if ( 'HASH' eq ref($arg) ) {
        $terms = { %$arg, blog_id => $blog_id };
    }
    else {
        $terms = {
            type    => $arg,
            blog_id => $blog_id,
        };
    }
    my $args;
    if ( ref $blog_id eq 'ARRAY' ) {
        $args->{sort}      = 'blog_id';
        $args->{direction} = 'descend';
        $args->{limit}     = 1;
    }
    require MT::Template;
    my $tmpl = MT::Template->load( $terms, $args );
    $app->set_default_tmpl_params($tmpl) if $tmpl;
    $tmpl;
}

sub load_core_tmpl {
    my $mt = shift;
    local $mt->{component} = 'core';
    $mt->load_tmpl(@_);
}

sub load_cached_tmpl {
    my $mt = shift;
    if ( exists( $mt->{component} ) && ( lc( $mt->{component} ) ne 'core' ) )
    {
        if ( my $c = $mt->component( $mt->{component} ) ) {
            return $c->load_cached_tmpl(@_);
        }
    }

    my ( $file, @p ) = @_;
    my $param;
    if ( @p && ( ref( $p[$#p] ) eq 'HASH' ) ) {
        $param = pop @p;
    }
    my ($tmpl, $cache);
    if (!ref $file) {
        require MT::Request;
        $cache = MT::Request->instance->{__stash}{load_tmpl_file_cache} ||= {};
        if ($cache->{core}{$file}) {
            $tmpl = $cache->{core}{$file};
        }
    }
    $tmpl ||= $mt->load_tmpl($file, @p) or return;
    if ($cache) {
        $cache->{core}{$file} = $tmpl;
    }
    $tmpl->param($param) if $param;
    $tmpl;
}

sub load_tmpl {
    my $mt = shift;
    if ( exists( $mt->{component} ) && ( lc( $mt->{component} ) ne 'core' ) )
    {
        if ( my $c = $mt->component( $mt->{component} ) ) {
            return $c->load_tmpl(@_);
        }
    }

    my ( $file, @p ) = @_;
    my $param;
    if ( @p && ( ref( $p[$#p] ) eq 'HASH' ) ) {
        $param = pop @p;
    }
    my $cfg = $mt->config;
    require MT::Template;
    my $tmpl;
    my @paths = $mt->template_paths;

    my $type
        = { 'SCALAR' => 'scalarref', 'ARRAY' => 'arrayref' }->{ ref $file }
        || 'filename';
    $tmpl = MT::Template->new(
        type   => $type,
        source => $file,
        path   => \@paths,
        filter => sub {
            my ( $str, $fname ) = @_;
            if ($fname) {
                $fname = File::Basename::basename($fname);
                $fname =~ s/\.tmpl$//;
                $mt->run_callbacks( "template_source.$fname", $mt, @_ );
            }
            else {
                $mt->run_callbacks( "template_source", $mt, @_ );
            }
            return $str;
        },
        @p
    );
    return $mt->error(
        $mt->translate( "Loading template '[_1]' failed.", $file ) )
        unless $tmpl;
    $mt->set_default_tmpl_params($tmpl);
    $tmpl->param($param) if $param;
    $tmpl;
}

sub set_default_tmpl_params {
    my $mt     = shift;
    my ($tmpl) = @_;
    my $param  = {};
    $param->{mt_debug} = $MT::DebugMode;
    $param->{mt_alpha} = 1 if MT->version_id =~ m/^\d+\.\d+a/;
    $param->{mt_beta}  = 1 if MT->version_id =~ m/^\d+\.\d+(?:b|rc)/;
    $param->{mt_alpha_or_beta}      = $param->{mt_alpha} || $param->{mt_beta};
    $param->{static_uri}            = $mt->static_path;
    $param->{mt_version}            = MT->version_number;
    $param->{mt_version_id}         = MT->version_id;
    $param->{mt_release_version_id} = MT->release_version_id;
    $param->{mt_product_code}       = MT->product_code;
    $param->{mt_product_name}       = $mt->translate( MT->product_name );
    $param->{language_tag}          = substr( $mt->current_language, 0, 2 );
    $param->{language_encoding}     = $mt->charset;
    $param->{optimize_ui}           = $mt->build_id && !$MT::DebugMode;
    $param->{use_mt_common_json}    = $mt->config->UseMTCommonJSON;
    $param->{use_svg4everybody}     = $mt->config->UseSVGForEverybody;
    $param->{use_jquery_json}       = $mt->config->UseJQueryJSON;

    if ( $mt->isa('MT::App') ) {
        if ( my $author = $mt->user ) {
            $param->{author_id}   = $author->id;
            $param->{author_name} = $author->name;
            $param->{pc_view}     = $mt->session('pc_view') ? 1 : 0;

            delete $param->{mt_debug} unless $author->is_superuser;
        }
        ## We do this in load_tmpl because show_error and login don't call
        ## build_page; so we need to set these variables here.
        require MT::Auth;
        $param->{can_logout}      = MT::Auth->can_logout;
        $param->{script_url}      = $mt->uri;
        $param->{mt_url}          = $mt->mt_uri;
        $param->{script_path}     = $mt->path;
        $param->{script_full_url} = $mt->base . $mt->uri;
        $param->{agent_mozilla} = ( $ENV{HTTP_USER_AGENT} || '' ) =~ /gecko/i;
        $param->{agent_ie} = ( $ENV{HTTP_USER_AGENT} || '' ) =~ /\bMSIE\b/;
    }
    if ( !$tmpl->param('template_filename') ) {
        if ( my $fname = $tmpl->{__file} ) {
            $fname =~ s!\\!/!g;
            $fname =~ s/\.tmpl$//;
            $param->{template_filename} = $fname;
        }
    }

    my $switch = $mt->config->PluginSwitch || {};
    my %enabled_plugins;
    for my $plugin_sig ( keys %MT::Plugins ) {
        next
            if defined $MT::Plugins{$plugin_sig}{enabled}
            && !$MT::Plugins{$plugin_sig}{enabled};
        next if defined $switch->{$plugin_sig} && !$switch->{$plugin_sig};
        $enabled_plugins{$plugin_sig} = 1;
    }
    $enabled_plugins{CommentsTrackback} = 1
        if $enabled_plugins{Comments} or $enabled_plugins{Trackback};
    $param->{enabled_plugins} = \%enabled_plugins;

    $tmpl->param($param);
}

sub process_mt_template {
    my $mt = shift;
    use bytes;
    my ($body) = @_;
    $body =~ s@<(?:_|MT)_ACTION\s+mode="([^"]+)"(?:\s+([^>]*))?>@
        my $mode = $1; my %args;
        %args = $2 =~ m/\s*(\w+)="([^"]*?)"\s*/g if defined $2; # "
        MT::Util::encode_html($mt->uri(mode => $mode, args => \%args));
    @geis;

    # Strip out placeholder wrappers to facilitate tmpl_* callbacks
    $body =~ s/<\/?MT_\w+:\w+>//g;
    $body;
}

sub build_page {
    my $mt = shift;
    my ( $file, $param ) = @_;
    my $tmpl;
    my $mode = $mt->mode;
    $param->{'app_page_template'} = 1;
    $param->{"mode_$mode"} ||= 1;
    $param->{breadcrumbs} = $mt->{breadcrumbs};
    if ( $param->{breadcrumbs}[-1] ) {
        $param->{breadcrumbs}[-1]{is_last} = 1;
        $param->{page_titles} = [ reverse @{ $mt->{breadcrumbs} } ];
    }
    pop @{ $param->{page_titles} };
    if ( my $lang_id = $mt->current_language ) {
        $param->{local_lang_id} ||= lc $lang_id;
    }
    $param->{magic_token} = $mt->current_magic if $mt->user;

    # List of installed packs in the application footer
    my @packs_installed;
    my $packs = $mt->find_addons('pack');
    if ($packs) {
        foreach my $pack (@$packs) {
            my $c = $mt->component( lc $pack->{id} );
            if ($c) {
                my $label = $c->label || $pack->{label};
                $label = $label->() if ref($label) eq 'CODE';

                # if the component did not declare a label,
                # it isn't wanting to be visible on the app footer.
                next if $label eq $c->{plugin_sig};

                my $pack_link
                    = $c->pack_link   ? $c->pack_link
                    : $c->author_link ? $c->author_link
                    :                   '';

                push @packs_installed,
                    {
                    label   => $label,
                    version => $c->version,
                    id      => $c->id,
                    link    => $pack_link,
                    };
            }
        }
    }
    @packs_installed = sort { $a->{label} cmp $b->{label} } @packs_installed;
    $param->{packs_installed} = \@packs_installed;

    $param->{portal_url} = &portal_url;

    for my $config_field ( keys %{ MT::ConfigMgr->instance->{__var} || {} } )
    {
        $param->{ $config_field . '_readonly' } = 1;
    }

    $param->{hide_config_warnings} = $mt->config->HideConfigWarnings;

    my $tmpl_file = '';
    if ( UNIVERSAL::isa( $file, 'MT::Template' ) ) {
        $tmpl      = $file;
        $tmpl_file = ( exists $file->{__file} ) ? $file->{__file} : '';
    }
    else {
        $tmpl = $mt->load_tmpl($file) or return;
        $tmpl_file = $file unless ref($file);
    }

    if (( $mode && ( $mode !~ m/delete/ ) )
        && ( $mt->{login_again}
            || ( $mt->{requires_login} && !$mt->user ) )
        )
    {
        ## If it's a login screen, direct the user to where they were going
        ## (query params including mode and all) unless they were logging in,
        ## logging out, or deleting something.
        my $q = $mt->{query};
        if ($mode) {
            my @query;
            my @query_keys = grep {
                       ( $_ ne 'username' )
                    && ( $_ ne 'password' )
                    && ( $_ ne 'submit' )
                    && ( $mode eq 'logout' ? ( $_ ne '__mode' ) : 1 )
            } $mt->multi_param;
            for my $query_key (@query_keys) {
                my @vals = $mt->multi_param($query_key);
                for my $val (@vals) {
                    push @query, { name => $query_key, value => $val };
                }
            }
            $param->{query_params} = \@query;
        }
        $param->{login_again} = $mt->{login_again};
    }

    my $blog = $mt->blog;
    $tmpl->context()->stash( 'blog', $blog ) if $blog;

    $tmpl->param($param) if $param;

    if ($tmpl_file) {
        $tmpl_file = File::Basename::basename($tmpl_file);
        $tmpl_file =~ s/\.tmpl$//;
        $tmpl_file = '.' . $tmpl_file;
    }
    $mt->run_callbacks( 'template_param' . $tmpl_file,
        $mt, $tmpl->param, $tmpl );

    my $output = $mt->build_page_in_mem($tmpl);
    return unless defined $output;

    $mt->run_callbacks( 'template_output' . $tmpl_file,
        $mt, \$output, $tmpl->param, $tmpl );
    return $output;
}

sub build_page_in_mem {
    my $mt = shift;
    my ( $tmpl, $param ) = @_;
    $tmpl->param($param) if $param;
    my $out = $tmpl->output;
    return $mt->error( $tmpl->errstr ) unless defined $out;
    return $mt->translate_templatized( $mt->process_mt_template($out) );
}

sub new_ua {
    my $class = shift;
    my ($opt) = @_;
    $opt ||= {};
    my $lwp_class = 'LWP::UserAgent';
    eval "require $lwp_class;";
    return undef if $@;
    my $cfg      = $class->config;
    my $max_size = exists $opt->{max_size} ? $opt->{max_size} : 100_000;
    my $timeout = exists $opt->{timeout} ? $opt->{timeout} : $cfg->HTTPTimeout;
    my $proxy = exists $opt->{proxy} ? $opt->{proxy} : $cfg->HTTPProxy;
    my $sec_proxy
        = exists $opt->{sec_proxy} ? $opt->{sec_proxy} : $cfg->HTTPSProxy;
    my $no_proxy
        = exists $opt->{no_proxy} ? $opt->{no_proxy} : $cfg->HTTPNoProxy;
    my $agent = $opt->{agent} || $MT::PRODUCT_NAME . '/' . $MT::VERSION;
    my $interface
        = exists $opt->{interface} ? $opt->{interface} : $cfg->HTTPInterface;

    if ( my $localaddr = $interface ) {
        @LWP::Protocol::http::EXTRA_SOCK_OPTS = (
            LocalAddr => $localaddr,
            Reuse     => 1
        );
    }

    my %ssl_opts = (
        verify_hostname => MT->config->SSLVerifyNone ? 0 : 1,
        SSL_version     => MT->config->SSLVersion || 'SSLv23:!SSLv3:!SSLv2',
    );
    if ( eval { require Mozilla::CA; 1 } ) {
        $ssl_opts{SSL_ca_file} = Mozilla::CA::SSL_ca_file();
    }
    else {
        $ssl_opts{verify_hostname} = 0;
    }

    my $ua = $lwp_class->new;
    $ua->ssl_opts(%ssl_opts);
    $ua->max_size($max_size) if $ua->can('max_size');
    $ua->agent($agent);
    $ua->timeout($timeout) if defined $timeout;
    eval { require HTML::HeadParser; };
    $ua->parse_head(0) if $@;

    if ( defined $proxy ) {
        $ua->proxy( http => $proxy );
        my @domains;
        @domains = split( /,\s*/, $no_proxy ) if $no_proxy;
        $ua->no_proxy(@domains) if @domains;
    }
    if ( defined $sec_proxy ) {
        $ua->proxy( https => $sec_proxy );
    }
    return $ua;
}

sub build_email {
    my $class = shift;
    my ( $file, $param ) = @_;
    my $mt = $class->instance;

    # basically, try to load from database
    my $blog = $param->{blog};
    my $id   = $file;
    $id =~ s/(\.tmpl|\.mtml)$//;

    require MT::Template;
    my @tmpl = MT::Template->load(
        {   ( $blog ? ( blog_id => [ $blog->id, 0 ] ) : ( blog_id => 0 ) ),
            identifier => $id,
            type       => 'email',
        }
    );
    my $tmpl
        = @tmpl
        ? (
        scalar @tmpl > 1
        ? ( $tmpl[0]->blog_id ? $tmpl[0] : $tmpl[1] )
        : $tmpl[0]
        )
        : undef;

    # try to load from file
    unless ($tmpl) {
        local $mt->{template_dir} = 'email';
        $tmpl = $mt->load_tmpl($file);
    }
    return unless $tmpl;

    my $ctx = $tmpl->context;
    $ctx->stash( 'blog_id', $blog->id ) if $blog;
    foreach my $name (qw{blog entry author commenter comment category ping}) {
        $ctx->stash( $name, delete $param->{$name} ) if $param->{$name};
    }

    my $out = $mt->build_page_in_mem( $tmpl, $param );

    require MT::Log;
    $mt->log(
        {   message => $mt->translate(
                "Error while creating email: [_1]",
                $mt->errstr
            ),
            class    => 'system',
            category => 'email',
            level    => MT::Log::ERROR(),
        }
    ) unless defined $out;

    $out;
}

sub get_next_sched_post_for_user {
    my ( $author_id, @further_blog_ids ) = @_;
    require MT::Permission;
    my @perms = MT::Permission->load( { author_id => $author_id }, {} );
    my @blogs = @further_blog_ids;
    for my $perm (@perms) {
        next unless $perm->can_do('load_next_scheduled_entry');
        push @blogs, $perm->blog_id;
    }
    my $next_sched_utc = undef;
    require MT::Entry;
    for my $blog_id (@blogs) {
        my $blog = MT::Blog->load($blog_id)
            or next;
        my $earliest_entry = MT::Entry->load(
            {   status  => MT::Entry::FUTURE(),
                blog_id => $blog_id
            },
            { 'sort' => 'created_on' }
        );
        if ($earliest_entry) {
            my $entry_utc
                = MT::Util::ts2iso( $blog, $earliest_entry->created_on );
            if ( $entry_utc < $next_sched_utc || !defined($next_sched_utc) ) {
                $next_sched_utc = $entry_utc;
            }
        }
    }
    return $next_sched_utc;
}

our $Commenter_Auth;

sub init_commenter_authenticators {
    my $self  = shift;
    my $auths = $self->registry("commenter_authenticators") || {};
    $Commenter_Auth = {%$auths};
    my $app = $self->app;
    my $blog;
    $blog = $app->blog if $app->isa('MT::App');
    foreach my $auth ( keys %$auths ) {
        if ( my $c = $auths->{$auth}->{condition} ) {
            $c = $self->handler_to_coderef($c);
            if ($c) {
                delete $Commenter_Auth->{$auth} unless $c->($blog);
            }
        }
    }
    $Commenter_Auth->{$_}{key} ||= $_ for keys %$Commenter_Auth;
}

sub commenter_authenticator {
    my $self = shift;
    my ( $key, %param ) = @_;
    $Commenter_Auth or $self->init_commenter_authenticators();

    return
        if ( !exists $Commenter_Auth->{$key}
        || ( $Commenter_Auth->{$key}->{disable} && !$param{force} ) );
    return $Commenter_Auth->{$key};
}

sub commenter_authenticators {
    my $self = shift;
    my (%param) = @_;
    $Commenter_Auth or $self->init_commenter_authenticators();
    my %auths = %$Commenter_Auth;
    if ( !$param{force} ) {
        foreach my $auth ( keys %auths ) {
            delete $auths{$auth} if $auths{$auth}->{disable};
        }
    }

    return values %auths;
}

sub core_commenter_authenticators {
    return {
        'OpenID' => {
            label      => 'OpenID',
            logo       => 'images/comment/signin_openid.png',
            logo_small => 'images/comment/openid_logo.png',
            order      => 10,
            disable => 1,    # overriden by OpenID plugin
        },
        'LiveJournal' => {
            label      => 'LiveJournal',
            logo       => 'images/comment/signin_livejournal.png',
            logo_small => 'images/comment/livejournal_logo.png',
            order      => 11,
            disable => 1,    # overriden by OpenID plugin
        },
        'Vox' => {
            label      => 'Vox',
            logo       => 'images/comment/signin_vox.png',
            logo_small => 'images/comment/vox_logo.png',
            order      => 12,
            disable    => 1,
        },
        'Google' => {
            label      => 'Google',
            logo       => 'images/comment/google.png',
            logo_small => 'images/comment/google_logo.png',
            order      => 13,
            disable    => 1,
        },
        'Yahoo' => {
            label      => 'Yahoo!',
            logo       => 'images/comment/yahoo.png',
            logo_small => 'images/comment/favicon_yahoo.png',
            order      => 14,
            disable => 1,    # overriden by OpenID plugin
        },
        AIM => {
            label      => 'AIM',
            logo       => 'images/comment/aim.png',
            logo_small => 'images/comment/aim_logo.png',
            order      => 15,
            disable => 1,    # overriden by OpenID plugin
        },
        'WordPress' => {
            label      => 'WordPress.com',
            logo       => 'images/comment/wordpress.png',
            logo_small => 'images/comment/wordpress_logo.png',
            order      => 16,
            disable => 1,    # overriden by OpenID plugin
        },
        'TypeKey' => {
            disable    => 1,
            label      => 'TypePad',
            logo       => 'images/comment/signin_typepad.png',
            logo_small => 'images/comment/typepad_logo.png',
            order      => 17,
        },
        'YahooJP' => {
            label      => 'Yahoo! JAPAN',
            logo       => 'images/comment/yahoo.png',
            logo_small => 'images/comment/favicon_yahoo.png',
            order      => 18,
            disable => 1,    # overriden by OpenID plugin
        },
        'livedoor' => {
            label      => 'livedoor',
            logo       => 'images/comment/signin_livedoor.png',
            logo_small => 'images/comment/livedoor_logo.png',
            order      => 20,
            disable => 1,    # overriden by OpenID plugin
        },
        'Hatena' => {
            label      => 'Hatena',
            logo       => 'images/comment/signin_hatena.png',
            logo_small => 'images/comment/hatena_logo.png',
            order      => 21,
            disable => 1,    # overriden by OpenID plugin
        },
    };
}

our %Captcha_Providers;

sub captcha_provider {
    my $self = shift;
    my ($key) = @_;
    $self->init_captcha_providers() unless %Captcha_Providers;
    return $Captcha_Providers{$key};
}

sub captcha_providers {
    my $self = shift;
    $self->init_captcha_providers() unless %Captcha_Providers;
    my $def  = delete $Captcha_Providers{'mt_default'};
    my @vals = values %Captcha_Providers;
    if ( defined($def) && $def->{condition}->() ) {
        unshift @vals, $def;
    }
    @vals;
}

sub core_captcha_providers {
    return {
        'mt_default' => {
            label     => 'Movable Type default',
            class     => 'MT::Util::Captcha',
            condition => sub {
                require MT::Util::Captcha;
                if ( my $error = MT::Util::Captcha->check_availability ) {
                    return 0;
                }
                1;
            },
        }
    };
}

sub init_captcha_providers {
    my $self      = shift;
    my $providers = $self->registry("captcha_providers") || {};
    foreach my $provider ( keys %$providers ) {
        delete $providers->{$provider}
            if exists( $providers->{$provider}->{condition} )
            && !( $providers->{$provider}->{condition}->() );
    }
    %Captcha_Providers = %$providers;
    $Captcha_Providers{$_}{key} ||= $_ for keys %Captcha_Providers;
}

sub effective_captcha_provider {
    my $class = shift;
    my ($key) = @_;
    return undef unless $key;
    my $cp = $class->captcha_provider($key) or return;
    if ( exists $cp->{condition} ) {
        return undef unless $cp->{condition}->();
    }
    my $pkg = $cp->{class};
    $pkg =~ s/;//g;
    eval "require $pkg" or return;
    return $cp->{class};
}

sub handler_to_coderef {
    my $pkg = shift;
    my ( $name, $delayed ) = @_;

    return $name if ref($name) eq 'CODE';
    return undef unless defined $name && !ref($name) && $name ne '';

    my $code;
    if ( $name !~ m/->/ ) {

        # check for Package::Routine first; if defined, return coderef
        no strict 'refs';
        $code = \&$name if defined &$name;
        return $code if $code;
    }

    my $component;
    if ( $name =~ m!^\$! ) {
        if ( $name =~ s/^\$(\w+)::// ) {
            $component = $1;
        }
    }
    if ( $name =~ m/^\s*sub\s*\{/s ) {
        $code = eval $name or die $@;

        if ($component) {
            return sub {
                my $mt_inst = MT->instance;
                local $mt_inst->{component} = $component;
                $code->(@_);
            };
        }
        else {
            return $code;
        }
    }

    my $hdlr_pkg = $name;
    my $method;

    # strip routine name
    if ( $hdlr_pkg =~ s/->(\w+)$// ) {
        $method = $1;
    }
    else {
        $hdlr_pkg =~ s/::[^:]+$//;
    }
    die "Illegal package name: $hdlr_pkg" unless $hdlr_pkg =~ /\A[A-Za-z][A-Za-z0-9_]*(?:(?:::|')[A-Za-z0-9_]+)*\z/;
    if ( !defined(&$name) && !$pkg->can('AUTOLOAD') ) {

        # The delayed option will return a coderef that delays the loading
        # of the package holding the handler routine.
        if ($delayed) {
            if ($method) {
                return sub {
                    eval "# line "
                        . __LINE__ . " "
                        . __FILE__
                        . "\nrequire $hdlr_pkg;"
                        or Carp::confess(
                        "failed loading package $hdlr_pkg for routine $name: $@"
                        );
                    my $mt_inst = MT->instance;
                    local $mt_inst->{component} = $component
                        if $component;
                    return $hdlr_pkg->$method(@_);
                };
            }
            else {
                return sub {
                    eval "# line "
                        . __LINE__ . " "
                        . __FILE__
                        . "\nrequire $hdlr_pkg;"
                        or Carp::confess(
                        "failed loading package $hdlr_pkg for routine $name: $@"
                        );
                    my $mt_inst = MT->instance;
                    local $mt_inst->{component} = $component
                        if $component;
                    no strict 'refs';
                    my $hdlr = \&$name;
                    use strict 'refs';
                    return $hdlr->(@_);
                };
            }
        }
        else {
            eval "# line "
                . __LINE__ . " "
                . __FILE__
                . "\nrequire $hdlr_pkg;"
                or Carp::confess(
                "failed loading package $hdlr_pkg for routine $name: $@");
        }
    }
    if ($method) {
        $code = sub {
            my $mt_inst = MT->instance;
            local $mt_inst->{component} = $component
                if $component;
            return $hdlr_pkg->$method(@_);
        };
    }
    else {
        if ($component) {
            $code = sub {
                no strict 'refs';
                my $hdlr = (
                    defined &$name ? \&$name
                    : ( $pkg->can('AUTOLOAD') ? \&$name
                        : undef
                    )
                );
                use strict 'refs';
                if ($hdlr) {
                    my $mt_inst = MT->instance;
                    local $mt_inst->{component} = $component
                        if $component;
                    return $hdlr->(@_);
                }
                return undef;
            }
        }
        else {
            no strict 'refs';
            $code = (
                defined &$name
                ? \&$name
                : ( $hdlr_pkg->can('AUTOLOAD') ? \&$name : undef )
            );
        }
    }
    return $code;
}

sub help_url {
    my $pkg = shift;
    my ($append) = @_;

    my $url = $pkg->config->HelpURL;
    return $url if defined $url;
    $url = $pkg->translate('https://www.movabletype.org/documentation/');
    if ($append) {
        $url .= $append;
    }
    $url;
}

sub register_refresh_cache_event {
    my $pkg = shift;
    my ($callback) = @_;
    return unless $callback;

    MT->_register_core_callbacks( { "$callback" => \&refresh_cache, } );
}

sub refresh_cache {
    my ( $cb, %args ) = @_;

    require MT::Cache::Negotiate;
    my $cache_driver = MT::Cache::Negotiate->new();
    return unless $cache_driver;

    $cache_driver->flush_all();
}

sub current_time_offset {
    my $self = shift;
    $self->request('time_offset') || $self->config->TimeOffset;
}

sub DESTROY { }

1;

__END__

=head1 NAME

MT - Movable Type

=head1 SYNOPSIS

    use MT;
    my $mt = MT->new;
    $mt->rebuild(BlogID => 1)
        or die $mt->errstr;

=head1 DESCRIPTION

The I<MT> class is the main high-level rebuilding/pinging interface in the
Movable Type library. It handles all rebuilding operations. It does B<not>
handle any of the application functionality--for that, look to I<MT::App> and
I<MT::App::CMS>, both of which subclass I<MT> to handle application requests.

=head1 PLUGIN APPLICATIONS

At any given time, the user of the Movable Type platform is
interacting with either the core Movable Type application, or a plugin
application (or "sub-application").

A plugin application is a plugin with a user interface that inherits
functionality from Movable Type, and appears to the user as a
component of Movable Type. A plugin application typically has its own
templates displaying its own special features; but it inherits some
templates from Movable Type, such as the navigation chrome and error
pages.

=head2 The MT Root and the Application Root

To locate assets of the core Movable Type application and any plugin
applications, the platform uses two directory paths, C<mt_dir> and
C<app_dir>. These paths are returned by the MT class methods with the
same names, and some other methods return derivatives of these paths.

Conceptually, mt_dir is the root of the Movable Type installation, and
app_dir is the root of the "currently running application", which
might be Movable Type or a plugin application. It is important to
understand the distinction between these two values and what each is
used for.

The I<mt_dir> is the absolute path to the directory where MT itself is
located. Most importantly, the MT configuration file and the CGI scripts that
bootstrap an MT request are found here. This directory is also the
default base path under which MT's core templates are found (but this
can be overridden using the I<TemplatePath> configuration setting).

Likewise, the I<app_dir> is the directory where the "current"
application's assets are rooted. The platform will search for
application templates underneath the I<app_dir>, but this search also
searches underneath the I<mt_dir>, allowing the application to make
use of core headers, footers, error pages, and possibly other
templates.

In order for this to be useful, the plugin's templates and
code should all be located underneath the same directory. The relative
path from the I<app_dir> to the application's templates is
configurable. For details on how to indicate the location of your
plugin's templates, see L<MT::App>.

=head2 Finding the Root Paths

When a plugin application initializes its own application class (a
subclass of MT::App), the I<mt_dir> should be discovered and passed
constructor. This comes either from the C<Directory> parameter or the
C<Config> parameter.

Since plugins are loaded from a descendent of the MT root directory,
the plugin bootstrap code can discover the MT configuration file (and thus
the MT root directory) by traversing the filesystem; the absolute path
to that file can be passed as the C<Config> parameter to
MT::App::new. Working code to do this can be found in the
examples/plugins/mirror/mt-mirror.cgi file.

The I<app_dir>, on the other hand, always derives from the location of
the currently-running program, so it typically does not need to be
specified.

=head1 USAGE

I<MT> has the following interface. On failure, all methods return C<undef>
and set the I<errstr> for the object or class (depending on whether the
method is an object or class method, respectively); look below at the section
L<ERROR HANDLING> for more information.

=head2 MT->new( %args )

Returns a I<MT> singleton instance. Returns C<undef> on failure.
If no active instance exists, will set that object as active instance.

I<new> will also read your MT configuration file (provided that it can find it--if
you find that it can't, take a look at the I<Config> directive, below). It
will also initialize the chosen object driver; the default is the C<DBM>
object driver.

I<%args> can contain:

=over 4

=item * Config

Path to the MT configuration file.

If you do not specify a path, I<MT> will try to find your MT configuration file
in the current working directory.

=item * Directory

Path to the MT home directory.

If you do not specify a path, I<MT> will try to find the MT directory using
the discovered path of the MT configuration file.

=back

=head2 MT->instance( %args )

If exists an active instance, will return it. otherwise will return
the asked class's singleton, making it the active instance.

%args are similar to C<new>

=head2 MT->app( %args )

An alias for the 'instance' method.

=head2 $class->instance_of( %args )

Similar to C<new>, but does not set the active instance

=head2 $mt->init(%params)

Initializes the Movable Type instance, including registration of basic
resources and callbacks. This method also invokes the C<init_config>
and C<init_plugins> methods.

=head2 $mt->init_core()

A method that the base MT class uses to initialize all the 'core'
functionality of Movable Type. If you want to subclass MT and extensively
modify it's core behavior, this method can be overridden to do that.
The L<MT::Core> module is a L<MT::Component> that defines the core
features of MT, and this method loads that component. Non-core components
are loaded by the L<init_addons> method.

=head2 $mt->init_paths()

Establishes some key file paths for the MT environment. Assigns
C<$MT_DIR>, C<$APP_DIR> and C<$CFG_FILE> package variables.

=head2 $mt->init_permissions()

Loads the L<MT::Permission> class and runs the
MT::Permission->init_permissions method to establish system permissions.

=head2 $mt->init_schema()

Completes the initialization of the Movable Type schema following the
loading of plugins. After this method runs, any MT object class may
safely be used.

=head2 $mt->init_lang_defaults()

Sets appropriate values to some config directives, according to the
DefaultLanguage config directive. If DefaultLanguage is not set, uses "en_US".

=head2 $mt->i18n_default_settings()

Returns the hash reference of some config directives depending on
the DefaultLanugage config directive.

=head2 $class->construct

Constructs a new instance of the MT subclass identified by C<$class>.

=head2 MT->set_instance

Assigns the active MT instance object. This value is returned when
C<MT-E<gt>instance> is invoked.

=head2 $mt->find_config($params)

Handles the discovery of the MT configuration file. The path and filename
for the configuration file is returned as the result. The C<$params>
parameter is a reference to the hash of settings passed to the MT
constructor.

=head2 $mt->init_config($params)

Reads the MT configuration settingss from the MT configuration file.

The C<$params> parameter is a reference to the hash of settings passed to
the MT constructor.

=head2 $mt->init_config_from_db($param)

Reads any MT configuration settings from the MT database (L<MT::Config>).

The C<$params> parameter is a reference to the hash of settings passed to
the MT constructor.

=head2 $mt->init_debug_mode()

Sets the I<DebugMode> config directive value to a package variable C<$MT::DebugMode>
and prepares the debug mode. If C<$MT::DebugMode> is false, do nothing.

=head2 $mt->init_addons(%param)

Loads any discoverable addons that are available. This is called from
the C<init> method, after C<init_config> method has loaded the
configuration settings, but prior to making a database connection.

=head2 $mt->init_plugins(%param)

Loads any discoverable plugins that are available. This is called from
the C<init> method, after the C<init_config> method has loaded the
configuration settings.

=head2 $mt->init_callbacks()

Installs any MT callbacks. This is called from the C<init> method very,
early; prior to loading any addons or plugins.

=head2 MT->run_tasks

Invokes the task system through L<MT::TaskMgr> to run any registered tasks
that are pending execution. See L<MT::TaskMgr> for further documentation.

=head2 MT->find_addons( $type )

Returns an array of all 'addons' that are found within the MT 'addons'
directory of the given C<$type>. What is returned is an array reference
of hash data. Each hash will contain these elements: 'label' (the name
of the addon), 'id' (the unique identifier of the addon), 'envelope'
(the subpath of the addon, relative to the MT home directory), and 'path'
(the full path to the addon subdirectory).

=head2 MT::log( $message ) or $mt->log( $message )

Adds an entry to the application's log table. Also writes message to
STDERR which is typically routed to the web server's error log.
Examples:

    $mt->log('I would like you to know');
    $mt->log( { message => 'that this is important', level => MT::Log::ERROR() } );
    # can also use metadata, category, blog_id, author_id and ip

=head2 $mt->server_path, $mt->mt_dir

Both of these methods return the physical file path to the directory
that is the home of the MT installation. This would be the value of
the 'Directory' parameter given in the MT constructor, or would be
determined based on the path of the configuration file.

=head2 $mt->app_dir

Returns the physical file path to the active application directory. This
is determined by the directory of the active script.

=head2 $mt->config_dir

Returns the path to the MT configuration file.

=head2 $mt->config([$setting[, $value]])

This method is used to get and set configuration settings. When called
without any parameters, it returns the active MT::ConfigMgr instance
used by the application.

Specifying the C<$setting> parameter will return the value for that setting.
When passing the C<$value> parameter, this will update the config object,
assigning that value for the named C<$setting>.

=head2 MT->unplug

This subroutine was abolished.

=head2 $mt->user_class

Returns the package name for the class used for user authentication.
This is typically L<MT::Author>.

=head2 $mt->request([$element[,$data]])

The request method provides a request-scoped storage object. It is an
access interface for the L<MT::Request> package. Calling without any
parameters will return the L<MT::Request> instance.

When called with the C<$element> parameter, the data stored for that
element is returned (or undef, if it didn't exist). When called with
the C<$data> parameter, it will store the data into the specified
element in the request object.

All values placed in the request object are lost at the end of the
request. If the running application is not a web-based application,
the request object exists for the lifetime of the process and is
released when the process ends.

See the L<MT::Request> package for more information.

=head2 MT->new_ua

Returns a new L<LWP::UserAgent> instance that is configured according to the
Movable Type configuration settings (specifically C<HTTPInterface>, C<HTTPTimeout>, C<HTTPProxy> and C<HTTPNoProxy>). The agent string is set
to "MovableType/(version)" and is also limited to receiving a response of
100,000 bytes by default (you can override this by using the 'max_size'
method on the returned instance). Using this method is recommended for
any HTTP requests issued by Movable Type since it uses the MT configuration
settings to prepare the UserAgent object.

=head2 $mt->ping( %args )

Sends all configured XML-RPC pings as a way of notifying other community
sites that your blog has been updated.

I<%args> can contain:

=over 4

=item * Blog

An I<MT::Blog> object corresponding to the blog for which you would like to
send the pings.

Either this or C<BlogID> is required.

=item * BlogID

The ID of the blog for which you would like to send the pings.

Either this or C<Blog> is required.

=item * OldStatus

Optional, can contain the previous status of the entry. if the entry
was already released, don't send update to all the blogs that track
this blog, only to trackbacks register on this entry.

=item * Entry

An I<MT::Entry> object corresponding to the entry that was updated.

=back

=head2 $mt->ping_and_save( %args )

Handles the task of issuing any pending ping operations for a given
entry and then saving that entry back to the database.

The I<%args> hash should contain an element named C<Entry> that is a
reference to a L<MT::Entry> object, and other elements as needed by the
ping function.

=head2 $mt->needs_ping(%param)

Returns a list of URLs that have not been pinged for a given entry. Named
parameters for this method are:

=over 4

=item Entry

The L<MT::Entry> object to examine.

=item Blog

The L<MT::Blog> object that is the parent of the entry given.

=back

The return value is an array reference of URLs that have not been pinged
for the given entry.

An empty list is returned for entries that have a non 'RELEASE' status.

=head2 $mt->update_ping_list($blog)

Returns a list of URLs for ping services that have been configured to
be notified when posting new entries.

=head2 $mt->set_language($tag)

Loads the localization plugin for the language specified by I<$tag>, which
should be a valid and supported language tag--see I<supported_languages> to
obtain a list of supported languages.

The language is set on a global level, and affects error messages and all
text in the administration system.

This method can be called as either a class method or an object method; in
other words,

    MT->set_language($tag)

will also work. However, the setting will still be global--it will not be
specified to the I<$mt> object.

The default setting--set when I<MT::new> is called--is U.S. English. If a
I<DefaultLanguage> is set in the MT configuration file, the default is then
set to that language.

=head2 MT->translate($str[, $param, ...])

Translates I<$str> into the currently-set language (set by I<set_language>),
and returns the translated string. Any parameters following I<$str> are
passed through to the C<maketext> method of the active localization module.

=head2 MT->translate_templatized($str)

Translates a string that has embedded E<lt>__transE<gt> tags. These
tags identify the portions of the string that require localization.
Each tag is processed separately and passed through the MT->translate
method. Examples (used in your application's HTML::Template templates):

    <p><__trans phrase="Hello, world"></p>

and

    <p><__trans phrase="Hello, [_1]" params="<TMPL_VAR NAME=NAME>"></p>

=head2 $mt->trans_error( $str[, $arg1, $arg2] )

Translates I<$str> into the currently-set language (set by I<set_language>),
and assigns it as the active error for the MT instance. It returns undef,
which is the usual return value upon generating an error in the application.
So when an error occurs, the typical return result would be:

    if ($@) {
        return $app->trans_error("An error occurred: [_1]", $@);
    }

The optional I<$arg1> (and so forth) parameters are passed as parameters to
any parameterized error message.

=head2 $mt->current_language

Returns the language tag for the currently-set language.

=head2 MT->supported_languages

Returns a reference to an associative array mapping language tags to their
proper names. For example:

    use MT;
    my $langs = MT->supported_languages;
    print map { $_ . " => " . $langs->{$_} . "\n" } keys %$langs;

=head2 MT->language_handle

Returns the active MT::L10N language instance for the active language.

=head2 MT->add_plugin($plugin)

Adds the plugin described by $plugin to the list of plugins displayed
on the welcome page. The argument should be an object of the
I<MT::Plugin> class.

This function can be used only while MT is loading addons/plugins,
to instruct MT to load sub-addons/plugins.

=head2 MT->all_text_filters

Returns a reference to a hash containing the registry of text filters.

=head2 MT->apply_text_filters($str, \@filters)

Applies the set of filters I<\@filters> to the string I<$str> and returns
the result (the filtered string).

I<\@filters> should be a reference to an array of filter keynames--these
are the short names passed in as the first argument to I<add_text_filter>.
I<$str> should be a scalar string to be filtered.

If one of the filters listed in I<\@filters> is not found in the list of
registered filters (that is, filters added through I<add_text_filter>),
it will be skipped silently. Filters are executed in the order in which they
appear in I<\@filters>.

As it turns out, the I<MT::Entry::text_filters> method returns a reference
to the list of text filters to be used for that entry. So, for example, to
use this method to apply filters to the main entry text for an entry
I<$entry>, you would use

    my $out = MT->apply_text_filters($entry->text, $entry->text_filters);

=head2 MT->add_callback($meth, $priority, $plugin, $code)

Registers a new callback handler for a particular registered callback.

The first parameter is the name of the callback method.
The second parameter is a priority (a number in the range of 1-10)
which will control the order that the handler is executed in relation
to other handlers. (callbacks with priority 1 will be called first) If
two handlers register with the same priority, they will be executed in
the order that they registered. It is also possible to register callacks
with priority 0 and 11, but only one of each. The third parameter is a
C<MT::Plugin> object reference that is associated with the handler (this
parameter is optional). The fourth parameter is a code reference that is
invoked to handle the callback. For example:

    MT->add_callback('BuildFile', 1, undef, \&rebuild_file_hdlr);

The code reference should expect to receive an object of type
L<MT::Callback> as its first argument. This object is used to
communicate errors to the caller:

    sub rebuild_file_hdlr {
        my ($cb, ...) = @_;
        if (something bad happens) {
            return $cb->error("Something bad happened!");
        }
    }

Other parameters to the callback function depend on the callback point.

The treatment of the error string depends on the callback point.
Typically, either it is ignored or the user's action fails and the
error message is displayed.

The value returned from this method is the new L<MT::Callback> object.

=head2 MT->remove_callback($callback)

Removes a callback that was previously registered.

=head2 MT->register_callbacks([...])

Registers several callbacks simultaneously. Each element in the array
parameter given should be a hashref containing these elements: C<name>,
C<priority>, C<plugin> and C<code>.

=head2 MT->is_callback_registered( $method )
Return tru if a callback registered.

=head2 MT->run_callbacks($meth[, $arg1, $arg2, ...])

Invokes a particular callback, running any associated callback handlers.

The first parameter is the name of the callback to execute. This is one
of the global callback methods (see L<Callbacks> section) or can be
a class-specific method that includes the package name associated with
the callback.

The remaining arguments are passed through to any callback handlers that
are invoked.

For "Filter"-type callbacks, this routine will return a 0 if any of the
handlers return a false result. If all handlers return a true result,
a value of 1 is returned.

Example:

    MT->run_callbacks('MyClass::frobnitzes', \@whirlygigs);

Which would execute any handlers that registered in this fashion:

    MT->add_callback('MyClass::frobnitzes', 4, $plugin, \&frobnitz_hdlr);

=head2 MT->run_callback($cb[, $arg1, $arg2, ...])

An internal routine used by C<run_callbacks> to invoke a single
L<MT::Callback>.

=head2 callback_error($str)

This routine is used internally by C<MT::Callback> to set any error response
that comes from invoking a callback.

=head2 callback_errstr

This internal routine returns the error response stored using the
C<callback_error> routine.

=head2 MT->handler_to_coderef($handler[, $delayed])

Translates a registry handler signature into a Perl coderef. Handlers
are in one of the following forms:

    $<COMPONENTID>::<PERL_PACKAGE>::<SUBROUTINE>

    <PERL_PACKAGE>::<SUBROUTINE>

    <PERL_PACKAGE>-><SUBROUTINE>

    sub { ... }

When invoked with a '-E<gt>' operator, the subroutine is invoked as
a package method.

When the handler is a string that starts with 'sub {', it is eval'd
to compile it, and the resulting coderef is returned.

The coderef that is returned can be passed any parameters you wish.

When the coderef is invoked, any component that was identified in
the handler signature becomes the active component when running the
code (this affects how strings are translated, and the search paths
for templates that are loaded).

If the C<$delayed> parameter is given, a special coderef is constructed
that will delay the 'require' of the identified Perl package until
the coderef is actually invoked.

=head2 MT->registry( @path )

Queries the Movable Type registry data structure for a given resource
path. The MT registry is a collection of hash structures that contain
resources MT and/or plugins can utilize.

When this method is invoked, it actually issues a registry request
against each component registered with MT, then merges the resulting
hashes and returns them. See L<MT::Component> for further details.

=head2 MT->component( $id )

Returns a loaded L<MT::Component> based on the requested C<$id> parameter.
For example:

    # Returns the MT 'core' component
    MT->component('core');

=head2 MT->model( $id )

Returns a Perl package name for the database-backed MT object type
identified by C<$id>. For example:

    # Assigns (by default) 'MT::Blog' to $blog_class
    my $blog_class = MT->model('blog');

It is a recommended practice to utilize the model method to derive the
implementation package name, instead of hardcoding Perl package names.

A list of names to be used with this function can be found in the
MT::Core module, but also plugins can add more names.

=head2 MT->all_models( $id )

Returns a list of package names for all the database-backed MT object
type. For example:

    my @models = MT->all_models;
    # @models now contains ('MT::Blog', 'MT::Entry', 'MT::Asset', etc.)

=head2 MT->models( $id )

Returns a list of object types that are registered as sub-types. For
instance, the MT 'asset' object type has several sub-types associated
with it:

    my @types = MT->models('asset');
    # @types now contains ('asset', 'asset.image', 'asset.video', etc.)

=head2 MT->product_code

The product code identifying the Movable Type product that is installed.
This is either 'MTE' for Movable Type Enterprise version or 'MT' for the
community version.

=head2 MT->product_name

The name of the Movable Type product that is installed. This is either
'Movable Type Advanced' or 'Movable Type Publishing Platform'.

=head2 MT->product_version

The version number of the product. This is different from the C<version_id>
and C<version_number> methods as they report the API version information.

=head2 MT->VERSION

Returns the API version of MT.

Used internally to load suitable API 'compatibility' module, if a plugin
declares:

    use MT 4;

in which case will attempt to load a module named "MT::Compat::v4".
This module would contain compatibility support for MT 4-based plugins.

=head2 MT->version_id

Returns the API version of MT (including any beta/alpha designations).

=head2 MT->version_number

Returns the numeric API version of MT (without any beta/alpha designations).
For example, if I<version_id> returned C<2.5b1>, I<version_number> would
return C<2.5>.

=head2 MT->schema_version

Returns the version of the MT database schema.

=head2 MT->release_number

Returns the release number of MT. For example, if I<version_id> returned C<5.2.7>,
I<release_number> would return C<7>.

=head2 MT->release_version_id

Returns the public release numbner of MT. This number contains schema version and
build number. For example, if I<schema_version> returned C<7.0024> and build number
returned C<1>, I<release_version_id> would return C<r.2401>.

=head2 $mt->id

Provides an identifier for the application, one that relates to the
'application' paths of the MT registry. This method may be overridden
for any subclass of MT to provide the appropriate identifier. By
default, the base 'id' method will return an id taken from the
Perl package name, by stripping off any 'MT::App::' prefix, and lowercasing
the remaining string.

For example: MT::App::CMS => cms; Foo::Bar => foo/bar

=head2 MT->version_slug

Returns a string of text that is appended to emails sent through the
C<build_email> method.

=head2 MT->build_id

Returns the build id of MT. When MT has been built, the build id is same as
C<product_version>. Before building MT, the build id is empty string.

=head2 $mt->publisher

Returns the L<MT::WeblogPublisher> object that is used for managing the
MT publishing process. See L<MT::WeblogPublisher> for more information.

=head2 $mt->rebuild

An alias to L<MT::WeblogPublisher::rebuild>. See L<MT::WeblogPublisher>
for documentation of this method.

=head2 $mt->rebuild_entry

An alias to L<MT::WeblogPublisher::rebuild_entry>. See L<MT::WeblogPublisher>
for documentation of this method.

=head2 $mt->rebuild_indexes

An alias to L<MT::WeblogPublisher::rebuild_indexes>. See
L<MT::WeblogPublisher> for documentation of this method.

=head2 $mt->rebuild_archives

An alias to L<MT::WeblogPublisher::rebuild_archives>. See
L<MT::WeblogPublisher> for documentation of this method.

=head2 $app->template_paths

Returns an array of directory paths where application templates exist.

=head2 $app->find_file(\@paths, $filename)

Returns the path and filename for a file found in any of the given paths.
If the file cannot be found, it returns undef.

=head2 $app->load_tmpl($tmpl_source[, @params][, $hashref])

Loads a L<MT::Template> template using the either a filename as tmpl_source,
or a reference to a string. See the documentation for the C<build_page>
method to learn about how templates are located. The optional C<@params>
are passed to the L<MT::Template> constructor. The optional C<$hashref> is added
to the template's context.

=head2 $app->load_global_tmpl($args[, $blog_id])

Loads a L<MT::Template> from the database. is $args is hashref, it is used
as filtering terms. otherwise, it is used as template type.

template is searched for the supplied blog_id and the global templates.
if $blog_id is not supplied, it will try to retrive it from the application.

=head2 $app->set_default_tmpl_params($tmpl)

Assigns standard parameters to the given L<MT::Template> C<$tmpl> object.
Refer to the L<STANDARD APPLICATION TEMPLATE PARAMETERS> section for a
complete list of these parameters.

=head2 $app->charset( [$charset] )

Gets or sets the application's character set based on the "PublishCharset"
configuration setting or the encoding of the active language
(C<$app-E<gt>current_language>).

=head2 $app->build_page($tmpl_name, \%param)

Builds an application page to be sent to the client; the page name is specified
in C<$tmpl_name>, which should be the name of a template containing valid
L<MT::Template> markup. C<\%param> is a hash ref whose keys and values will
be passed to L<MT::Template::param> for use in the template.

On success, returns a scalar containing the page to be sent to the client. On
failure, returns C<undef>, and the error message can be obtained from
C<$app-E<gt>errstr>.

=head3 How does build_page find a template?

The C<build_page> function looks in several places for an app
template. Two configuration directives can modify these search paths,
and application and plugin code can also affect them.

The I<TemplatePath> config directive is an absolute path to the directory
where MT's core application templates live. It defaults to the I<mt_dir>
plus an additional path segment of 'tmpl'.

The optional I<AltTemplatePath> config directive is a path (absolute
or relative) to a directory where some 'override templates' may
live. An override template takes the place of one of MT's core
application templates, and is used interchangeably with the core
template. This allows power users to customize the look and feel of
the MT application. If I<AltTemplatePath> is relative, its base path
is the value of the Movable Type configuration file.

Next, any application built on the C<MT::App> foundation can define
its own I<template_dir> parameter, which identifies a subdirectory of
TemplatePath (or AltTemplatePath) where that application's templates
can be found. I<template_dir> defaults to C<cms>. Most templates will
be found in this directory, but sometimes the template search will
fall through to the parent directory, where a default error template
is found, for example. I<template_dir> should rightly have been named
I<application_template_dir>, since it is application-specific.

Finally, a plugin can specify its I<plugin_template_path>, which
locates a directory where the templates for that plugin's own
interface are found. If the I<plugin_template_path> is relative, it
may be relative to either the I<app_dir>, or the I<mt_dir>; the former
takes precedence if it exists. (for a definition of I<app_dir> and
I<mt_dir>, see L<MT>)

Given these values, the order of search is as follows:

=over 4

=item * I<plugin_template_path>

=item * I<AltTemplatePath>

=item * I<AltTemplatePath>F</>I<template_dir>

=item * I<TemplatePath>/I<template_dir>

=item * I<TemplatePath>

=back

If a template with the given name is not found in any of these
locations, an ugly error is thrown to the user.

=head2 $app->build_page_in_mem($tmpl, \%param)

Used internally by the L<build_page> method to render the output
of a L<MT::Template> object (the first parameter) using the parameter
data (the second parameter). It additionally calls the L<process_mt_template>
method (to process any E<lt>__actionE<gt> tags)
and then L<translate_templatized> (to process any E<lt>__transE<gt> tags).

=head2 $app->process_mt_template($str)

Processes the E<lt>__action<gt> tags that are present in C<$str>. These tags
are in the following format:

    <__action mode="mode_name" parameter="value">

The mode parameter is required (and must be the first attribute). The
following attributes are appended as regular query parameters.

The MT_ACTION tag is a preferred way to specify application links rather
than using this syntax:

    <mt:var name="script_url">?__mode=mode_name&parameter=value

C<process_mt_templates> also strips the C<$str> variable of any tags in
the format of C<E<lt>MT_\w+:\w+E<gt>>. These are 'marker' tags that are
used to identify specific portions of the template page and used in
conjunction with the transformer callback helper methods C<tmpl_prepend>,
C<tmpl_append>, C<tmpl_replace>, C<tmpl_select>.

=head2 $mt->build_email($file, $param)

Loads a template from the application's 'email' template directory and
processes it as a MT::Template. The C<$param> argument is a hash reference
of parameter data for the template. The return value is the output of the
template.

=head2 MT::get_next_sched_post_for_user($author_id, @blog_ids)

This is an internal routine used by L<MT::XMLRPCServer> and the
getNextScheduled XMLRPC method to determine the timestamp for the next
entry that is scheduled for publishing. The return value is the timestamp
in UTC time in the format "YYYY-MM-DDTHH:MM:SSZ".

=head2 $mt->commenter_authenticator($id)

Returns a specific comment authenication option using the identifier
C<$id> parameter.

=head2 $mt->commenter_authenticators()

Returns the available comment authentication identifiers that are
installed in the MT registry.

=head2 $mt->core_commenter_authenticators()

A method that returns the MT-supplied comment authentication registry
data.

=head2 $mt->init_commenter_authenticators()

Initializes the list of installed MT comment authentication options,
drawing from the MT registry.

=head2 $mt->captcha_provider($id)

Returns a specific CAPTCHA provider configuration using the identifier
C<$id> parameter. This is a convenience method that accesses the CAPTCHA
providers installed into the MT registry.

=head2 $mt->captcha_providers()

Returns the available CAPTCHA providers. This is a convenience method
that accesses the MT registry for available CAPTCHA providers (it also
invokes the 'condition' key for each provider to filter the list).

=head2 $mt->core_captcha_providers()

A method that returns the MT-supplied CAPTCHA provider registry data.

=head2 $mt->init_captcha_providers()

Initializes the list of installed CAPTCHA providers, drawing from
the MT registry.

=head2 $mt->effective_captcha_provider($id)

Returns the Perl package name for the specified CAPTCHA provider.
The condition for this provider is checked and the Perl package is loaded.
On problem with this provider, returns undef.

=head2 $app->static_path()

Returns the application's static web path.

=head2 $app->static_file_path()

Returns the application's static file path.

=head2 MT::core_upload_file_to_sync

A MT callback handler routine that forwards to the L<upload_file_to_sync>
method.

=head2 MT->upload_file_to_sync(%param)

A routine that will make record of a file that is to be transmitted
to one or more servers (typically via rsync). This method runs when
the C<SyncTarget> MT configuration setting is configured. Normally
published files are automatically processed for syncing operations,
but this routine is used for files that are created through other
means, such as uploading an asset.

=head2 MT->help_url( [ $suffix ] )

Returns a help URL for the application. This method is used to construct
the URL directing users to online documentation. If called without any
parameters, it returns the base URL for providing help. If a parameter is
given, the URL is appended with the given subpath. The base URL by default
is 'http://www.movabletype.org/documentation/'. This string is passed
through MT's localization modules, so it can be changed on a per-language
basis. The C<$suffix> parameter, however, is always appended to this base URL.

=head2 MT->portal_url

Returns the home page of this MT installation.

=head2 $app->support_directory_url

Returns the support page of this MT application. configurable using the
SupportDirectoryURL configuration directive, otherwise default to
static_file_url/support/

=head2 $app->support_directory_path

Returns the location of the support directory for this app on the file
system. configurable using the SupportDirectoryPath configuration directive,
otherwise default to static_file_path/support/

=head2 MT->get_timer

Returns an instance of L<MT::Util::ReqTimer> for use in timing MT's
operations.

=head2 MT->log_times

Used as part of Movable Type's performance logging framework. This method
is called internally, once at the startup of Movable Type, and once as it
is shutting down.

=head2 MT->time_this($string, $code)

Utility method to time a particular routine. This will log the execution
time of the C<$code> coderef with the identifying phrase C<$string> using
MT's performance logging framework.

=head2 MT::refresh_cache($cb)

A callback handler that invalidates the cache of MT's caching driver.
See L<MT::Cache::Negotiate>.

=head2 MT->register_refresh_cache_event($callback)

Registers a callback that will cause the MT cache to invalidate itself.
See L<MT::Cache::Negotiate>.

=head1 ERROR HANDLING

On an error, all of the above methods return C<undef>, and the error message
can be obtained by calling the method I<errstr> on the class or the object
(depending on whether the method called was a class method or an instance
method).

For example, called on a class name:

    my $mt = MT->new or die MT->errstr;

Or, called on an object:

    $mt->rebuild(BlogID => $blog_id)
        or die $mt->errstr;

=head1 DEBUGGING

MT has a package variable C<$MT::DebugMode> which is assigned through
your MT configuration file (DebugMode setting). If this is set to
any non-zero value, MT applications will display any C<warn>'d
statements to a panel that is displayed within the app.

The DebugMode is a bit-wise setting and offers the following options:

    1 - Display debug messages
    2 - Display a stack trace for messages captured
    4 - Lists queries issued by Data::ObjectDriver
    8 - Reports on MT templates that take more than 1/4 second to build*
    128 - Outputs app-level request/response information to STDERR.

These can be combined, so if you want to display queries and debug messages,
use a DebugMode of 5 for instance.

You may also use the local statement to temporarily apply a particular bit,
if you want to scope the debug messages you receive to a block of code:

    local $MT::DebugMode |= 4;  # show me the queries for the following
    my $obj = MT::Entry->load({....});

*DebugMode bit 8 actually outputs it's messages to STDERR (which typically
is sent to your web server's error log).

=head1 CALLBACKS

Movable Type has a variety of hook points at which a plugin can attach
a callback.

In each case, the first parameter is an L<MT::Callback> object which
can be used to pass error information back to the caller.

The app-level callbacks related to rebuilding are documented
in L<MT::WeblogPublisher>. The specific apps document the callbacks
which they invoke.

=head2 NewUserProvisioning($cb, $user)

This callback is invoked when a user is being added to Movable Type.
Movable Type itself registers for this callback (with a priority of 5)
to provision the user with a new weblog if the system has been configured
to do so.

=head2 post_init($cb, \%param)

This callback is invoked when MT is initialized and ready to run.
This callback is invoked after MT initialized addons, plugins, schema
and permissions.  The arguments passed to initialize MT is passed
through to the callback.

=head1 LICENSE

The license that applies is the one you agreed to when downloading
Movable Type.

=head1 AUTHOR & COPYRIGHT

Except where otherwise noted, MT is Copyright Six Apart.
All rights reserved.

=cut<|MERGE_RESOLUTION|>--- conflicted
+++ resolved
@@ -39,22 +39,14 @@
 BEGIN {
     $plugins_installed = 0;
 
-<<<<<<< HEAD
-    ( $VERSION, $SCHEMA_VERSION ) = ( '8.002000', '8.0001' );
-=======
     ( $VERSION, $SCHEMA_VERSION ) = ( '8.003000', '8.0000' );
->>>>>>> b146d4cf
     (   $PRODUCT_NAME, $PRODUCT_CODE,   $PRODUCT_VERSION,
         $VERSION_ID,   $RELEASE_NUMBER, $PORTAL_URL,
         $RELEASE_VERSION_ID
         )
         = (
         '__PRODUCT_NAME__',   '__PRODUCT_CODE__',
-<<<<<<< HEAD
-        '8.2.0',              '__PRODUCT_VERSION_ID__',
-=======
         '8.3.0',              '__PRODUCT_VERSION_ID__',
->>>>>>> b146d4cf
         '__RELEASE_NUMBER__', '__PORTAL_URL__',
         '__RELEASE_VERSION_ID__',
         );
