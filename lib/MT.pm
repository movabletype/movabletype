# Movable Type (r) (C) 2001-2020 Six Apart Ltd. All Rights Reserved.
# This code cannot be redistributed without permission from www.sixapart.com.
# For more information, consult your Movable Type license.
#
# $Id$

package MT;

use strict;
use warnings;
use base qw( MT::ErrorHandler );
use filetest 'access';
use File::Spec;
use File::Basename;
use Encode::Locale;
use MT::Util qw( weaken );
use MT::I18N qw( const );

our ( $VERSION, $SCHEMA_VERSION );
our (
    $PRODUCT_NAME,   $PRODUCT_CODE, $PRODUCT_VERSION, $VERSION_ID,
    $RELEASE_NUMBER, $PORTAL_URL,   $RELEASE_VERSION_ID
);
our ( $MT_DIR, $APP_DIR, $CFG_DIR, $CFG_FILE, $SCRIPT_SUFFIX );
our (
    $plugin_sig, $plugin_envelope, $plugin_registry,
    %Plugins,    @Components,      %Components,
    $DebugMode,  $mt_inst,         %mt_inst
);
my %Text_filters;

# For state determination in MT::Object
our $plugins_installed;

BEGIN {
    $plugins_installed = 0;

    ( $VERSION, $SCHEMA_VERSION ) = ( '7.3', '7.0046' );
    (   $PRODUCT_NAME, $PRODUCT_CODE,   $PRODUCT_VERSION,
        $VERSION_ID,   $RELEASE_NUMBER, $PORTAL_URL,
        $RELEASE_VERSION_ID
        )
        = (
        '__PRODUCT_NAME__',   'MT',
<<<<<<< HEAD
        '7.2.1',              '__PRODUCT_VERSION_ID__',
=======
        '7.3',                '__PRODUCT_VERSION_ID__',
>>>>>>> 2aacbfbf
        '__RELEASE_NUMBER__', '__PORTAL_URL__',
        '__RELEASE_VERSION_ID__',
        );

  # To allow MT to run straight from svn, if no build process (pre-processing)
  # is run, then default to MTOS
    if ( $PRODUCT_NAME eq '__PRODUCT' . '_NAME__' ) {
        $PRODUCT_NAME = 'Movable Type';
    }
    if ( $PORTAL_URL eq '__PORTAL' . '_URL__' ) {
        $PORTAL_URL = 'https://www.movabletype.org/';
    }
    if ( $VERSION_ID eq '__PRODUCT_VERSION' . '_ID__' ) {
        $VERSION_ID = $PRODUCT_VERSION;
    }

    if ( $RELEASE_NUMBER eq '__RELEASE' . '_NUMBER__' ) {
        $RELEASE_NUMBER = 1;
    }

    if ( $RELEASE_VERSION_ID eq '__RELEASE' . '_VERSION_ID__' ) {
<<<<<<< HEAD
        $RELEASE_VERSION_ID = 'r.4606';
=======
        $RELEASE_VERSION_ID = 'r.4607';
>>>>>>> 2aacbfbf
    }

    $DebugMode = 0;

    # Alias lowercase to uppercase package; note: this is an equivalence
    # as opposed to having @mt::ISA set to 'MT'. so @mt::Plugins would
    # resolve as well as @MT::Plugins.
    *{mt::} = *{MT::};

    # Alias these; Components is the preferred array for MT 4
    *Plugins = \@Components;

    # Do not read ExifTool configFile.
    $Image::ExifTool::configFile = '';
}

# On-demand loading of compatibility module, if a plugin asks for it, using
#     use MT 3;
# or even specific to minor version (but this just loads MT::Compat::v3)
#     use MT 3.3;
sub VERSION {
    my $v = $_[1];
    if ( defined $v && ( $v =~ m/^(\d+)/ ) ) {
        my $compat = "MT::Compat::v" . $1;
        if ( ( $1 > 2 ) && ( $1 < int($VERSION) ) ) {
            no strict 'refs';
            unless ( defined *{ $compat . '::' } ) {
                eval "# line " . __LINE__ . " " . __FILE__
                    . "\nrequire $compat;";
            }
        }
    }
    return UNIVERSAL::VERSION(@_);
}

sub version_number     {$VERSION}
sub version_id         {$VERSION_ID}
sub product_code       {$PRODUCT_CODE}
sub product_name       {$PRODUCT_NAME}
sub product_version    {$PRODUCT_VERSION}
sub schema_version     {$SCHEMA_VERSION}
sub release_number     {$RELEASE_NUMBER}
sub release_version_id {$RELEASE_VERSION_ID}

sub portal_url {
    if ( my $url = const('PORTAL_URL') ) {
        return $url;
    }
    return $PORTAL_URL;
}

# Default id method turns MT::App::CMS => cms; Foo::Bar => foo/bar
sub id {
    my $pkg = shift;
    my $id  = ref($pkg) || $pkg;

    # ignore the MT::App prefix as part of the identifier
    $id =~ s/^MT::App:://;
    $id =~ s!::!/!g;
    return lc $id;
}

sub version_slug {
    return MT->translate_templatized(<<"SLUG");
<__trans phrase="Powered by [_1]" params="$PRODUCT_NAME">
<__trans phrase="Version [_1]" params="$VERSION_ID">
<__trans phrase="https://www.movabletype.com/">
SLUG
}

sub build_id {
    my $build_id = '__BUILD_ID__';
    $build_id = '' if $build_id eq '__BUILD_' . 'ID__';
    return $build_id;
}

sub instance {
    my $class = shift;
    $mt_inst ||= $mt_inst{$class} ||= $class->construct(@_);
}
*app = \&instance;

sub set_instance {
    my $class = shift;
    $mt_inst = shift;
}

sub new {
    my $mt = &instance_of;
    $mt_inst ||= $mt;
    $mt;
}

sub instance_of {
    my $class = shift;
    $mt_inst{$class} ||= $class->construct(@_);
}

sub construct {
    my $class = shift;
    my $mt    = bless {}, $class;
    local $mt_inst = $mt;
    $mt->init(@_)
        or die $mt->errstr;
    $mt;
}

{
    my %object_types;

    sub model {
        my $pkg = shift;
        my ($k) = @_;

        $object_types{$k} = $_[1] if scalar @_ > 1;
        return $object_types{$k} if exists $object_types{$k};

        if ( $k =~ m/^(.+):(meta|summary)$/ ) {
            my $ppkg = $pkg->model($1);
            my $mpkg = $ppkg->meta_pkg($2);
            return $mpkg ? $object_types{$k} = $mpkg : undef;
        }

        if ( $k =~ m/^(.+):revision$/ ) {
            my $ppkg = $pkg->model($1);
            my $rpkg = $ppkg->revision_pkg;
            return $rpkg ? $object_types{$k} = $rpkg : undef;
        }

        my $model = $pkg->registry( 'object_types', $k );
        if ( ref($model) eq 'ARRAY' ) {

           # First element of an array *should* be a scalar; in case it isn't,
           # return undef.
            $model = $model->[0];
            return undef if ref $model;
        }
        elsif ( ref($model) eq 'HASH' ) {

            # If all we have is a hash, this doesn't tell us the package for
            # this object type, so it's undefined.
            return undef;
        }
        return undef unless $model;

        # Element in object type hash is scalar, so return it
        no strict 'refs';
        unless ( defined *{ $model . '::__properties' } ) {
            use strict 'refs';
            eval "# line " . __LINE__ . " " . __FILE__ . "\nrequire $model;";
            if ( $@ && ( $k =~ m/^(.+)\./ ) ) {

                # x.foo can't be found, so try loading x
                if ( my $ppkg = $pkg->model($1) ) {

                    # well now see if $model is defined
                    no strict 'refs';
                    unless ( defined *{ $model . '::__properties' } ) {

                        # if not, use parent package instead
                        $model = $ppkg;
                    }
                }
            }
        }
        return $object_types{$k} = $model;
    }

    sub models {
        my $pkg = shift;
        my ($k) = @_;

        my @matches;
        my $model = $pkg->registry('object_types');
        foreach my $m ( keys %$model ) {
            if ( $m =~ m/^\Q$k\E\.?/ ) {
                push @matches, $m;
            }
        }
        return @matches;
    }
}

sub all_models {
    my $pkg = shift;
    map { $pkg->model($_) } keys %{ $pkg->registry('object_types') };
}

sub registry {
    my $pkg = shift;

    require MT::Component;
    my $regs = MT::Component->registry(@_);
    my $r;
    if ($regs) {
        foreach my $cr (@$regs) {

            # in the event that our registry request returns something
            # other than an array of hashes, return it as is instead of
            # merging it together.
            return $regs unless ref($cr) eq 'HASH';

            delete $cr->{plugin} if exists $cr->{plugin};
            __merge_hash( $r ||= {}, $cr );
        }
    }
    return $r;
}

# merges contents of two hashes, giving preference to the right side
# if $replace is true; otherwise it will always append to the left side.
sub __merge_hash {
    my ( $h1, $h2, $replace ) = @_;
    for my $k ( keys(%$h2) ) {
        if ( exists( $h1->{$k} ) && ( !$replace ) ) {
            if ( ref $h1->{$k} eq 'HASH' ) {
                __merge_hash( $h1->{$k}, $h2->{$k}, ( $replace || 0 ) + 1 );
            }
            elsif ( ref $h1->{$k} eq 'ARRAY' ) {
                if ( ref $h2->{$k} eq 'ARRAY' ) {
                    push @{ $h1->{$k} }, @{ $h2->{$k} };
                }
                else {
                    push @{ $h1->{$k} }, $h2->{$k};
                }
            }
            else {
                $h1->{$k} = [ $h1->{$k}, $h2->{$k} ];
            }
        }
        else {
            $h1->{$k} = $h2->{$k};
        }
    }
}

# The above functions can all be used to make MT objects (and subobjects).
# The difference between them is characterized by these assertions:
#
#  $mt = MT::App::Search->new();
#  assert($mt->isa('MT::App::Search'))
#
#  $mt1 = MT->instance
#  $mt2 = MT->instance
#  assert($mt1 == $mt2);
#
#  $mt1 = MT::App::CMS->construct()
#  $mt2 = MT::App::CMS->construct()
#  assert($mt1 != $mt2);
#
# TBD: make a test script for these.

# obsolete; do not use
sub unplug {
}

sub config {
    my $mt = shift;
    ref $mt or $mt = MT->instance;
    unless ( $mt->{cfg} ) {
        require MT::ConfigMgr;
        weaken( $mt->{cfg} = MT::ConfigMgr->instance );
    }
    if (@_) {
        my $setting = shift;
        @_ ? $mt->{cfg}->set( $setting, @_ ) : $mt->{cfg}->get($setting);
    }
    else {
        $mt->{cfg};
    }
}

sub request {
    my $pkg  = shift;
    my $inst = ref($pkg) ? $pkg : $pkg->instance;
    unless ( $inst->{request} ) {
        require MT::Request;
        $inst->{request} = MT::Request->instance;
    }
    if (@_) {
        $inst->{request}->stash(@_);
    }
    else {
        $inst->{request};
    }
}

sub log {
    my ( $mt, $msg );
    if ( @_ == 1 ) {

        # single parameter to log, so it must be the message
        $msg = shift;
        $mt  = MT->instance;
    }
    else {

        # multiple parameters to log; second one is message
        ( $mt, $msg ) = @_;
    }
    unless ($plugins_installed) {

        # finish init_schema here since we have to log something
        # to the database.
        $mt->init_schema();
    }
    my $log_class = $mt->model('log');
    my $log       = $log_class->new();
    if ( ref $msg eq 'HASH' ) {
        $log->set_values($msg);
    }
    elsif ( ( ref $msg ) && ( UNIVERSAL::isa( $msg, 'MT::Log' ) ) ) {
        $log = $msg;
    }
    else {
        $log->message($msg);
    }
    $log->level( MT::Log::INFO() )
        unless defined $log->level;
    $log->class('system')
        unless defined $log->class;
    $log->save();
    print STDERR Encode::encode( 'locale',
        MT->translate( "Message: [_1]", $log->message ) . "\n" )
        if $MT::DebugMode;

    require MT::Util::Log;
    MT::Util::Log::init();
    my $method
        = $log->level == MT::Log::DEBUG()    ? 'debug'
        : $log->level == MT::Log::INFO()     ? 'info'
        : $log->level == MT::Log::WARNING()  ? 'warn'
        : $log->level == MT::Log::ERROR()    ? 'error'
        : $log->level == MT::Log::SECURITY() ? 'error'
        :                                      'none';
    MT::Util::Log->$method( $log->message );
}

sub run_tasks {
    my $mt = shift;
    require MT::TaskMgr;
    MT::TaskMgr->run_tasks(@_);
}

our %CallbackAlias;
our $CallbacksEnabled = 1;
my %CallbacksEnabled;
my @Callbacks;

sub add_callback {
    my $class = shift;
    my ( $meth, $priority, $plugin, $code ) = @_;
    if ( $meth =~ m/^(.+::)?([^\.]+)(\..+)?$/ ) {

        # Remap (whatever)::(name).(something)
        if ( exists $CallbackAlias{$2} ) {
            $meth = $CallbackAlias{$2};
            $meth = $1 . $meth if $1;
            $meth = $meth . $3 if $3;
        }
    }
    $meth = $CallbackAlias{$meth} if exists $CallbackAlias{$meth};
    my $internal = 0;
    if ( ref $plugin ) {
        if ( ( defined $mt_inst ) && ( $plugin == $mt_inst ) ) {
            $plugin   = undef;
            $internal = 1;
        }
        elsif ( !UNIVERSAL::isa( $plugin, "MT::Component" ) ) {
            return $class->trans_error(
                "If it is present, the third argument to add_callback must be an object of type MT::Component or MT::Plugin"
            );
        }
    }
    if ( ( ref $code ) ne 'CODE' ) {
        if ( ref $code ) {
            return $class->trans_error(
                'Fourth argument to add_callback must be a CODE reference.');
        }
        else {

            # Defer until callback is used
            # if ($plugin) {
            #     $code = MT->handler_to_coderef($code);
            # }
        }
    }

    # 0 and 11 are exclusive.
    if ( $priority == 0 || $priority == 11 ) {
        if ( $Callbacks[$priority]->{$meth} ) {
            return $class->trans_error("Two plugins are in conflict");
        }
    }
    return $class->trans_error( "Invalid priority level [_1] at add_callback",
        $priority )
        if ( ( $priority < 0 ) || ( $priority > 11 ) );
    require MT::Callback;
    $CallbacksEnabled{$meth} = 1;
    ## push @{$Plugins{$plugin_sig}{callbacks}}, "$meth Callback" if $plugin_sig;
    my $cb = MT::Callback->new(
        plugin   => $plugin,
        code     => $code,
        priority => $priority,
        internal => $internal,
        method   => $meth
    );
    push @{ $Callbacks[$priority]->{$meth} }, $cb;
    $cb;
}

sub remove_callback {
    my $class    = shift;
    my ($cb)     = @_;
    my $priority = $cb->{priority};
    my $method   = $cb->{method};
    my $list     = $Callbacks[$priority];
    return unless $list;
    my $cbarr = $list->{$method};
    return unless $cbarr;
    @$cbarr = grep { $_ != $cb } @$cbarr;
}

sub is_callback_registered {
    my $class = shift;
    my ($meth) = @_;

    foreach my $list (@Callbacks) {
        return 1 if exists $list->{$meth};
    }
    return 0;
}

# For use by MT internal code
sub _register_core_callbacks {
    my $class = shift;
    my ($callback_table) = @_;
    foreach my $name ( keys %$callback_table ) {
        $class->add_callback( $name, 5, $mt_inst, $callback_table->{$name} )
            || return;
    }
    1;
}

sub register_callbacks {
    my $class = shift;
    my ($callback_list) = @_;
    foreach my $cb (@$callback_list) {
        $class->add_callback( $cb->{name}, $cb->{priority}, $cb->{plugin},
            $cb->{code} )
            || return;
    }
    1;
}

{
    my $CB_ERR;
    sub callback_error { $CB_ERR = $_[0]; }
    sub callback_errstr {$CB_ERR}
}

sub run_callback {
    my $class = shift;
    my ( $cb, @args ) = @_;

    $cb->error();    # reset the error string
    my $result = eval { $cb->invoke(@args); };
    if ( my $err = $@ ) {
        $cb->error($err);
        my $plugin = $cb->{plugin};
        my $name;
        if ( $cb->{internal} ) {
            $name = MT->translate("Internal callback");
        }
        elsif ( UNIVERSAL::isa( $plugin, 'MT::Plugin' ) ) {
            $name = $plugin->name() || MT->translate("Unnamed plugin");
        }
        else {
            $name = MT->translate("Unnamed plugin");
        }
        require MT::Log;
        MT->log(
            {   message =>
                    MT->translate( "[_1] died with: [_2]", $name, $err ),
                class    => 'system',
                category => 'callback',
                level    => MT::Log::ERROR(),
            }
        );
        return 0;
    }
    if ( $cb->errstr() ) {
        return 0;
    }
    return $result;
}

# A callback should return a true/false value. The result of
# run_callbacks is the logical AND of all the callback's return
# values. Some hookpoints will ignore the return value: e.g. object
# callbacks don't use it. By convention, those that use it have Filter
# at the end of their names (CommentPostFilter, CommentThrottleFilter,
# etc.)
# Note: this composition is not short-circuiting. All callbacks are
# executed even if one has already returned false.
# ALSO NOTE: failure (dying or setting $cb->errstr) does not force a
# "false" return.
# THINK: are there cases where a true value should override all false values?
# that is, where logical OR is the right way to compose multiple callbacks?
sub run_callbacks {
    my $class = shift;
    my ( $meth, @args ) = @_;
    return 1 unless $CallbacksEnabled && %CallbacksEnabled;
    $meth = $CallbackAlias{$meth} if exists $CallbackAlias{$meth};
    my @methods;

    # execution:
    #   Full::Name.<variant>
    #   *::Name.<variant> OR Name.<variant>
    #   Full::Name
    #   *::Name OR Name
    push @methods, $meth if $CallbacksEnabled{$meth};    # bleh::blah variant
    if ( $meth =~ /::/ ) {    # presence of :: implies it's an obj. cb
        my $name = $meth;
        $name =~ s/^.*::([^:]*)$/$1/;
        $name = $CallbackAlias{ '*::' . $name }
            if exists $CallbackAlias{ '*::' . $name };
        push @methods, '*::' . $name
            if $CallbacksEnabled{ '*::' . $name };    # *::blah variant
        push @methods, $name if $CallbacksEnabled{$name};    # blah variant
    }
    if ( $meth =~ /\./ ) {  # presence of ' ' implies it is a variant callback
        my ($name) = split /\./, $meth, 2;
        $name = $CallbackAlias{$name} if exists $CallbackAlias{$name};
        push @methods, $name if $CallbacksEnabled{$name};    # bleh::blah
        if ( $name =~ m/::/ ) {
            my $name2 = $name;
            $name2 =~ s/^.*::([^:]*)$/$1/;
            $name2 = $CallbackAlias{ '*::' . $name2 }
                if exists $CallbackAlias{ '*::' . $name2 };
            push @methods, '*::' . $name2
                if $CallbacksEnabled{ '*::' . $name2 };      # *::blah
            push @methods, $name2 if $CallbacksEnabled{$name2};    # blah
        }
    }
    return 1 unless @methods;

    $CallbacksEnabled{$_} = 0 for @methods;
    my @errors;
    my $filter_value = 1;
    my $first_error;

    foreach my $callback_sheaf (@Callbacks) {
        for my $meth (@methods) {
            if ( my $set = $callback_sheaf->{$meth} ) {
                for my $cb (@$set) {
                    my $result = $class->run_callback( $cb, @args );
                    $filter_value &&= $result;
                    if ( !$result ) {
                        if ( $cb->errstr() ) {
                            push @errors, $cb->errstr();
                        }
                        if ( $class->errstr() ) {
                            push @errors, $class->errstr();
                        }
                        if ( !defined($first_error) ) {
                            $first_error = $cb->errstr() || $class->errstr();
                        }
                    }
                }
            }
        }
    }

    callback_error( join( '', @errors ) );

    $CallbacksEnabled{$_} = 1 for @methods;
    if ( !$filter_value ) {
        return $class->error($first_error);
    }
    else {
        return $filter_value;
    }
}

sub user_class {
    shift->{user_class};
}

sub find_config {
    my $mt = shift;
    my ($param) = @_;

    $param->{Config}    ||= $ENV{MT_CONFIG};
    $param->{Directory} ||= $ENV{MT_HOME};
    if ( !$param->{Directory} ) {
        if ( $param->{Config} ) {
            $param->{Directory} = dirname( $param->{Config} );
        }
        else {
            $param->{Directory} = dirname($0) || $ENV{PWD} || '.';
        }
    }

    # the directory is the more important parameter between it and
    # the config parameter. if config is unreadable, then scan for
    # a config file using the directory as a base.  we support
    # either mt.cfg or mt-config.cgi for the config file name. the
    # latter being a more secure choice since it is unreadable from
    # a browser.
    for my $cfg_file ( $param->{Config},
        File::Spec->catfile( $param->{Directory}, 'mt-config.cgi' ),
        'mt-config.cgi' )
    {
        return $cfg_file if $cfg_file && -r $cfg_file && -f $cfg_file;
    }
    return undef;
}

sub init_schema {
    require MT::Object;
    MT::Object->install_pre_init_properties();
}

sub init_permissions {
    my $app = shift;

    require MT::Permission;
    MT::Permission->init_permissions;

    my $ct_permissions = eval { $app->model('content_type')->all_permissions };
    if ($@) {
        warn "An error occurred when loading the content_type class: $@" if $MT::DebugMode;
        return;
    }

    $app->component('core')->registry( 'permissions', $ct_permissions );
}

sub init_config {
    my $mt = shift;
    my ($param) = @_;

    unless ( $mt->{cfg_file} ) {
        my $cfg_file = $mt->find_config($param);

        return $mt->error(
            "Missing configuration file. Did you forgot to move mt-config.cgi-original to mt-config.cgi?"
        ) unless $cfg_file;
        $cfg_file = File::Spec->rel2abs($cfg_file);
        $mt->{cfg_file} = $cfg_file;
    }

    # translate the config file's location to an absolute path, so we
    # can use that directory as a basis for calculating other relative
    # paths found in the config file.
    my $config_dir = $mt->{config_dir} = dirname( $mt->{cfg_file} );

    # store the mt_dir (home) as an absolute path; fallback to the config
    # directory if it isn't set.
    $mt->{mt_dir}
        = $param->{Directory}
        ? File::Spec->rel2abs( $param->{Directory} )
        : $mt->{config_dir};
    $mt->{mt_dir} ||= dirname($0);

    # also make note of the active application path; this is derived by
    # checking the PWD environment variable, the dirname of $0,
    # the directory of SCRIPT_FILENAME and lastly, falls back to mt_dir
    unless ( $mt->{app_dir} ) {
        $mt->{app_dir} = $ENV{PWD} || "";
        $mt->{app_dir} = dirname($0)
            if !$mt->{app_dir}
            || !File::Spec->file_name_is_absolute( $mt->{app_dir} );
        $mt->{app_dir} = dirname( $ENV{SCRIPT_FILENAME} )
            if $ENV{SCRIPT_FILENAME}
            && ( !$mt->{app_dir}
            || ( !File::Spec->file_name_is_absolute( $mt->{app_dir} ) ) );
        $mt->{app_dir} ||= $mt->{mt_dir};
        $mt->{app_dir} = File::Spec->rel2abs( $mt->{app_dir} );
    }

    my $cfg = $mt->config;
    $cfg->define( $mt->registry('config_settings') );
    $cfg->read_config( $mt->{cfg_file} ) or return $mt->error( $cfg->errstr );

    my @mt_paths = $cfg->paths;
    for my $meth (@mt_paths) {
        my $path = $cfg->get( $meth, undef );
        my $type = $cfg->type($meth);
        if ( defined $path ) {
            if ( $type eq 'ARRAY' ) {
                my @paths = $cfg->get($meth);
                foreach my $path (@paths) {
                    next if File::Spec->file_name_is_absolute($path);
                    my $abs_path = File::Spec->catfile( $config_dir, $path );
                    $abs_path = File::Spec->catfile( $mt->{mt_dir}, $path )
                        unless -d $abs_path;
                    $path = $abs_path;
                }
                $cfg->$meth( \@paths );
            }
            else {
                next if ref($path);    # unexpected referene, ignore
                if ( !File::Spec->file_name_is_absolute($path) ) {
                    my $abs_path = File::Spec->catfile( $config_dir, $path );
                    $abs_path = File::Spec->catfile( $mt->{mt_dir}, $path )
                        unless -d $abs_path;
                    $cfg->$meth($abs_path);
                }
            }
        }
        else {
            next if $type eq 'ARRAY';
            my $path = $cfg->default($meth);
            if ( defined $path ) {
                my $abs_path = File::Spec->catfile( $config_dir, $path );
                $abs_path = File::Spec->catfile( $mt->{mt_dir}, $path )
                    unless -d $abs_path;
                $cfg->$meth($abs_path);
            }
        }
    }

    if ( my $local_lib = $cfg->LocalLib ) {
        $local_lib = [$local_lib] if !ref $local_lib;
        eval "use local::lib qw( @{$local_lib} )";
        return $mt->trans_error( 'Bad LocalLib config ([_1]): [_2]',
            join( ', ', @$local_lib ), $@, )
            if $@;
    }

    return $mt->trans_error("Bad ObjectDriver config")
        unless $cfg->ObjectDriver;

    if ( $cfg->PerformanceLogging && $cfg->ProcessMemoryCommand ) {
        $mt->log_times();
    }

    $mt->set_language( $cfg->DefaultLanguage );

    my $cgi_path = $cfg->CGIPath;
    if ( !$cgi_path || $cgi_path =~ m!http://www\.example\.com/! ) {
        return $mt->trans_error("Bad CGIPath config");
    }

    $mt->{cfg} = $cfg;

    1;
}

{
    my ($memory_start);

    sub log_times {
        my $pkg = shift;

        my $timer = $pkg->get_timer;
        return unless $timer;

        my $memory;
        my $cmd = $pkg->config->ProcessMemoryCommand;
        if ($cmd) {
            my $re;
            if ( ref($cmd) eq 'HASH' ) {
                $re  = $cmd->{regex};
                $cmd = $cmd->{command};
            }
            $cmd =~ s/\$\$/$$/g;
            $memory = `$cmd`;
            if ($re) {
                if ( $memory =~ m/$re/ ) {
                    $memory = $1;
                    $memory =~ s/\D//g;
                }
            }
            else {
                $memory =~ s/\s+//gs;
            }
        }

        # Called at the start of the process; so we're only recording
        # the memory usage at the start of the app right now.
        unless ( $timer->{elapsed} ) {
            $memory_start = $memory;
            return;
        }

        require File::Spec;
        my $dir = MT->config('PerformanceLoggingPath') or return;

        my @time = localtime(time);
        my $file = sprintf(
            "pl-%04d%02d%02d.log",
            $time[5] + 1900,
            $time[4] + 1,
            $time[3]
        );
        my $log_file = File::Spec->catfile( $dir, $file );

        my $first_write = !-f $log_file;

        open my $PERFLOG, ">>", $log_file
            or ( warn("Failed to open preflog $log_file"), return );
        require Fcntl;
        flock( $PERFLOG, Fcntl::LOCK_EX() );

        if ($first_write) {
            require Config;
            my ( $osname, $osvers )
                = ( $Config::Config{osname}, $Config::Config{osvers} );
            print $PERFLOG "# Operating System: $osname/$osvers\n";
            print $PERFLOG "# Platform: $^O\n";
            my $ver
                = ref($^V) eq 'version'
                ? $^V->normal
                : ( $^V ? join( '.', unpack 'C*', $^V ) : $] );
            print $PERFLOG "# Perl Version: $ver\n";
            print $PERFLOG "# Web Server: $ENV{SERVER_SOFTWARE}\n";
            require MT::Object;
            my $driver = MT::Object->driver;

            if ($driver) {
                my $dbh = $driver->r_handle;
                if ($dbh) {
                    my $dbname = $dbh->get_info(17);    # SQL_DBMS_NAME
                    my $dbver  = $dbh->get_info(18);    # SQL_DBMS_VER
                    if ( $dbname && $dbver ) {
                        print $PERFLOG "# Database: $dbname/$dbver\n";
                    }
                }
            }
            my ( $drname, $drh ) = each %DBI::installed_drh;
            print $PERFLOG "# Database Library: DBI/"
                . $DBI::VERSION
                . "; DBD/"
                . $drh->{Version} . "\n";
            if ( MT::Util::is_mod_perl1() ) {
                print $PERFLOG "# App Mode: mod_perl\n";
            }
            elsif ( $ENV{FAST_CGI} ) {
                print $PERFLOG "# App Mode: FastCGI\n";
            }
            elsif ( $ENV{'psgi.input'} ) {
                print $PERFLOG "# App Mode: PSGI\n";
            }
            else {
                print $PERFLOG "# App Mode: CGI\n";
            }
        }

        if ($memory) {
            print $PERFLOG $timer->dump_line( "mem_start=$memory_start",
                "mem_end=$memory" );
        }
        else {
            print $PERFLOG $timer->dump_line();
        }

        close $PERFLOG;
    }
}

sub get_timer {
    my $mt = shift;
    $mt = MT->instance unless ref $mt;
    my $timer = $mt->request('timer');
    unless ( defined $timer ) {
        if ( MT->config('PerformanceLogging') ) {
            my $uri;
            if ( $mt->isa('MT::App') ) {
                local @$mt{qw(__path __mt_path)};
                delete @$mt{qw(__path __mt_path)};

                local $mt->{is_admin}
                    = exists( $mt->{is_admin} )
                    ? $mt->{is_admin}
                    : $mt->isa('MT::App::CMS');

                $uri = $mt->uri( args => { $mt->param_hash } );
            }
            require MT::Util::ReqTimer;
            $timer = MT::Util::ReqTimer->new($uri);
        }
        else {
            $timer = 0;
        }
        $mt->request( 'timer', $timer );
    }
    return $timer;
}

sub time_this {
    my $mt = shift;
    my ( $str, $code ) = @_;
    my $timer = $mt->get_timer();
    my $ret;
    if ($timer) {
        $timer->pause_partial();
        $ret = $code->();
        $timer->mark($str);
    }
    else {
        $ret = $code->();
    }
    return $ret;
}

sub init_config_from_db {
    my $mt      = shift;
    my ($param) = @_;
    my $cfg     = $mt->config;

    # Tell any instantiated drivers to reconfigure themselves as necessary
    require MT::ObjectDriverFactory;
    if ( MT->config('ObjectDriver') ) {
        my $driver = MT::ObjectDriverFactory->instance;
        $driver->configure if $driver;
    }
    else {
        MT::ObjectDriverFactory->configure();
    }

    $cfg->read_config_db();

    1;
}

sub bootstrap {
    my $pkg = shift;
    $pkg->init_paths() or return;
    $pkg->init_core()  or return;
}

sub init_paths {
    my $mt = shift;
    my ($param) = @_;

    # determine MT directory
    my ($orig_dir);
    require File::Spec;
    if ( !( $MT_DIR = $ENV{MT_HOME} ) ) {
        if ( $0 =~ m!(.*([/\\]))! ) {
            $orig_dir = $MT_DIR = $1;
            my $slash = $2;
            $MT_DIR =~ s!(?:[/\\]|^)(?:plugins[/\\].*|tools[/\\])$!$slash!;
            $MT_DIR = '' if ( $MT_DIR =~ m!^\.?[\\/]$! );
        }
        else {

            # MT_DIR/lib/MT.pm -> MT_DIR/lib -> MT_DIR
            $MT_DIR = dirname( dirname( File::Spec->rel2abs(__FILE__) ) );
        }
        unless ($MT_DIR) {
            $orig_dir = $MT_DIR = $ENV{PWD} || '.';
            $MT_DIR =~ s!(?:[/\\]|^)(?:plugins[/\\].*|tools[/\\]?)$!!;
        }
        $ENV{MT_HOME} = $MT_DIR;
    }
    unshift @INC, File::Spec->catdir( $MT_DIR,   'extlib' );
    unshift @INC, File::Spec->catdir( $orig_dir, 'lib' )
        if $orig_dir && ( $orig_dir ne $MT_DIR );

    $mt->set_language('en_US');

    if ( my $cfg_file = $mt->find_config($param) ) {
        $cfg_file = File::Spec->rel2abs($cfg_file);
        $CFG_FILE = $cfg_file;
    }
    else {
        return $mt->trans_error(
            "Missing configuration file. Maybe you forgot to move mt-config.cgi-original to mt-config.cgi?"
        ) if ref($mt);
    }

    # store the mt_dir (home) as an absolute path; fallback to the config
    # directory if it isn't set.
    $MT_DIR ||=
        $param->{directory}
        ? File::Spec->rel2abs( $param->{directory} )
        : $CFG_DIR;
    $MT_DIR ||= dirname($0);

    # also make note of the active application path; this is derived by
    # checking the PWD environment variable, the dirname of $0,
    # the directory of SCRIPT_FILENAME and lastly, falls back to mt_dir
    $APP_DIR = $ENV{PWD} || "";
    $APP_DIR = dirname($0)
        if !$APP_DIR || !File::Spec->file_name_is_absolute($APP_DIR);
    $APP_DIR = dirname( $ENV{SCRIPT_FILENAME} )
        if $ENV{SCRIPT_FILENAME}
        && ( !$APP_DIR
        || ( !File::Spec->file_name_is_absolute($APP_DIR) ) );
    $APP_DIR ||= $MT_DIR;
    $APP_DIR = File::Spec->rel2abs($APP_DIR);

    return 1;
}

sub init_core {
    my $mt = shift;
    return if exists $Components{'core'};
    require MT::Core;
    my $c = MT::Core->new( { id => 'core', path => $MT_DIR } )
        or die MT::Core->errstr;
    $Components{'core'} = $c;

    push @Components, $c;
    return 1;
}

sub i18n_default_settings {
    my %settings = (
        'NewsboxURL'         => 'NEWSBOX_URL',
        'SupportURL'         => 'SUPPORT_URL',
        'NewsURL'            => 'NEWS_URL',
        'DefaultTimezone'    => 'DEFAULT_TIMEZONE',
        'TimeOffset'         => 'DEFAULT_TIMEZONE',
        'ExportEncoding'     => 'EXPORT_ENCODING',
        'LogExportEncoding'  => 'LOG_EXPORT_ENCODING',
        'CategoryNameNodash' => 'CATEGORY_NAME_NODASH',
        'PublishCharset'     => 'PUBLISH_CHARSET',
        'FeedbackURL'        => 'FEEDBACK_URL',
    );

    foreach my $key ( keys %settings ) {
        $settings{$key} = const( $settings{$key} );
    }

    \%settings;
}

sub init_lang_defaults {
    my $mt  = shift;
    my $cfg = $mt->config;
    $cfg->DefaultLanguage('en_US') unless $cfg->DefaultLanguage;

    my $settings = $mt->i18n_default_settings;
    foreach my $key ( keys %$settings ) {
        $cfg->default( $key, $settings->{$key} );
    }

    return 1;
}

sub init {
    my $mt    = shift;
    my %param = @_;

    $mt->bootstrap() unless $MT_DIR;
    $mt->{mt_dir}     = $MT_DIR;
    $mt->{config_dir} = $CFG_DIR;
    $mt->{app_dir}    = $APP_DIR;

    $mt->init_callbacks();

    ## Initialize the language to the default in case any errors occur in
    ## the rest of the initialization process.
    $mt->init_config( \%param ) or return;
    $mt->init_lang_defaults(@_) or return;
    require MT::Plugin;
    $mt->init_addons(@_) or return;
    $mt->init_config_from_db( \%param ) or return;
    $mt->init_debug_mode;
    $mt->init_plugins(@_) or return;
    $plugins_installed = 1;
    $mt->init_schema();
    $mt->init_permissions();

    # Load MT::Log so constants are available
    require MT::Log;

    $mt->run_callbacks( 'post_init', $mt, \%param );

    if ( $^O eq 'MSWin32' ) {

# bugid:111222
# Disable IPv6 in Net::LDAP because LDAP authentication does not work on Windows.
        if ( $mt->config->AuthenticationModule eq 'LDAP'
            || UNIVERSAL::isa( $mt, 'MT::App::Wizard' ) )
        {
            eval <<'__END_OF_EVAL__';
            {
                package Net::LDAP;
                use constant::override substitute => { CAN_IPV6 => 0 };
            }
            require Net::LDAP;
__END_OF_EVAL__
        }

        require MT::Util;
        if ( MT::Util::check_fast_cgi() ) {

            eval {

             # bugid:111075
             # If using both Windows and FastCGI, load Net::SSLeay module here
             # for avoiding module load error in Facebook plugin setting.
                require Net::SSLeay;

                # bugid: 111212
                # Make Net::SSLeay::RAND_poll run only once
                # for avoiding a timeout in Contents Sync Settings.
                Net::SSLeay::RAND_poll();
                no warnings 'redefine';
                *Net::SSLeay::RAND_poll = sub () {1};
            };

# bugid:111140
# Shorten the time of process which uses OpenSSL when using Azure and FastCGI.
# This hack makes the starting time of FastCGI process long.
            eval { require IO::Socket::SSL };

            eval {
                require Net::HTTPS;
                Net::HTTPS->new(
                    Host            => 'https://dummy',
                    SSL_verify_mode => 0,                 # SSL_VERIFY_NONE
                );
            };
        }
    }

    # Force MT to use IPv4 when using SSL and old IO::Socket::INET6 module,
    # because an error may occur.
    if ( eval { require IO::Socket::INET6; 1 }
        && $IO::Socket::INET6::VERSION <= 2.57 )
    {
        eval 'use IO::Socket::SSL qw( inet4 )';
    }

    return $mt;
}

sub init_debug_mode {
    my $mt  = shift;
    my $cfg = $mt->config;

    # init the debug mode
    if ( $MT::DebugMode = $cfg->DebugMode ) {
        require Data::Dumper;
        $Data::Dumper::Terse    = 1;
        $Data::Dumper::Maxdepth = 4;
        $Data::Dumper::Sortkeys = 1;
        $Data::Dumper::Indent   = 1;
    }
}

{
    my $callbacks_added;

    sub init_callbacks {
        my $mt = shift;
        return if $callbacks_added;
        MT->_register_core_callbacks(
            {   'build_file_filter' =>
                    sub { MT->publisher->queue_build_file_filter(@_) },
                'cms_upload_file' => \&core_upload_file_to_sync,
                'api_upload_file' => \&core_upload_file_to_sync,
                'post_init' =>
                    '$Core::MT::Summary::Triggers::post_init_add_triggers',
            }
        );
        MT->_register_core_callbacks(
            {   'post_init' =>
                    '$Core::MT::CMS::ContentType::init_content_type',
            }
        );
        $callbacks_added = 1;
    }
}

sub core_upload_file_to_sync {
    my ( $cb, %args ) = @_;
    MT->upload_file_to_sync(%args);
}

sub upload_file_to_sync {
    my $class = shift;
    my (%args) = @_;

    # no need to do this unless we're syncing stuff.
    return unless MT->config('SyncTarget');

    my $url  = $args{url};
    my $file = $args{file};
    return unless -f $file;

    my $blog    = $args{blog};
    my $blog_id = $blog->id;
    return unless $blog->publish_queue;

    require MT::FileInfo;
    my $base_url = $url;
    $base_url =~ s!^https?://[^/]+!!;
    my $fi = MT::FileInfo->load( { blog_id => $blog_id, url => $base_url } );
    if ( !$fi ) {
        $fi = MT::FileInfo->new();
        $fi->blog_id($blog_id);
        $fi->url($base_url);
    }
    $fi->file_path($file);
    $fi->save;

    require MT::TheSchwartz;
    require TheSchwartz::Job;
    my $job = TheSchwartz::Job->new();
    $job->funcname('MT::Worker::Sync');
    $job->uniqkey( $fi->id );
    $job->coalesce(
        ( $fi->blog_id || 0 ) . ':' . $$ . ':' . ( time - ( time % 10 ) ) );
    MT::TheSchwartz->insert($job);
}

sub init_addons {
    my $mt  = shift;
    my $cfg = $mt->config;
    my @PluginPaths;

    unshift @PluginPaths, File::Spec->catdir( $MT_DIR, 'addons' );
    return $mt->_init_plugins_core( {}, 1, \@PluginPaths );
}

sub init_plugins {
    my $mt = shift;

    # Load compatibility module for prior version
    # This should always be MT::Compat::v(MAJOR_RELEASE_VERSION - 1).
    if ( MT->config('RequiredCompatibility') < 4.0 ) {
        require MT::Compat::v3;
    }

    my $cfg          = $mt->config;
    my $use_plugins  = $cfg->UsePlugins;
    my @PluginPaths  = $cfg->PluginPath;
    my $PluginSwitch = $cfg->PluginSwitch || {};
    my $plugin_sigs  = join ',', sort keys %$PluginSwitch;
    $mt->_init_plugins_core( $PluginSwitch, $use_plugins, \@PluginPaths );

    unless (%$PluginSwitch) {
        for my $plugin_sig ( keys %Plugins ) {
            if ( !exists $PluginSwitch->{$plugin_sig} ) {
                $PluginSwitch->{$plugin_sig} = 1
                    if !exists $Plugins{$plugin_sig}{enabled}
                    or $Plugins{$plugin_sig}{enabled};
            }
        }
    }

    if ( $plugin_sigs ne join ',', sort keys %$PluginSwitch ) {
        for my $plugin_sig ( keys %$PluginSwitch ) {
            delete $PluginSwitch->{$plugin_sig}
                unless exists $Plugins{$plugin_sig};
        }

        $mt->config->PluginSwitch( $PluginSwitch, 1 );

        my %PluginAlias;
        for my $plugin_sig ( keys %$PluginSwitch ) {
            next unless ref $Plugins{$plugin_sig}{object};
            my $alias = $Plugins{$plugin_sig}{object}->name or next;
            $PluginAlias{$alias} = $plugin_sig if $alias ne $plugin_sig;
        }
        $mt->config->PluginAlias( \%PluginAlias, 1 );

        $mt->config->save_config unless $mt->isa('MT::App::Wizard');
    }
    return 1;
}

{
    my $plugin_full_path;

    sub add_plugin {
        my $class = shift;
        my ($plugin) = @_;
        if ( ref $plugin eq 'HASH' ) {
            require MT::Plugin;
            $plugin = MT::Plugin->new($plugin);
        }
        $plugin->{name} ||= $plugin_sig;
        $plugin->{plugin_sig} = $plugin_sig;

        my $id = $plugin->id;
        unless ($plugin_envelope) {
            warn
                "MT->add_plugin improperly called outside of MT plugin load loop.";
            return;
        }
        $plugin->envelope($plugin_envelope);
        Carp::confess(
            "You cannot register multiple plugin objects from a single script. $plugin_sig"
            )
            if exists( $Plugins{$plugin_sig} )
            && ( exists $Plugins{$plugin_sig}{object} );

        $Components{ lc $id } = $plugin if $id;
        $Plugins{$plugin_sig}{object} = $plugin;
        $plugin->{full_path} = $plugin_full_path;
        $plugin->path($plugin_full_path);
        unless ( $plugin->{registry} && ( %{ $plugin->{registry} } ) ) {
            $plugin->{registry} = $plugin_registry;
        }
        if ( $plugin->{registry} ) {
            if ( my $settings = $plugin->{registry}{config_settings} ) {
                $settings = $plugin->{registry}{config_settings}
                    = $settings->()
                    if ref($settings) eq 'CODE';
                $class->config->define($settings) if $settings;
            }
        }
        push @Components, $plugin;
        1;
    }

    sub __load_plugin {
        my ( $mt, $timer, $PluginSwitch, $use_plugins, $plugin, $sig ) = @_;
        die "Bad plugin filename '$plugin'"
            if ( $plugin !~ /^([-\\\/\@\:\w\.\s~]+)$/ );
        local $plugin_sig      = $sig;
        local $plugin_registry = {};
        if (!$use_plugins
            || ( exists $PluginSwitch->{$plugin_sig}
                && !$PluginSwitch->{$plugin_sig} )
            )
        {
            $Plugins{$plugin_sig}{full_path} = $plugin_full_path;
            $Plugins{$plugin_sig}{enabled}   = 0;
            return 0;
        }
        return 0 if exists $Plugins{$plugin_sig};
        $Plugins{$plugin_sig}{full_path} = $plugin_full_path;
        $timer->pause_partial if $timer;
        eval "# line " . __LINE__ . " " . __FILE__ . "\nrequire '$plugin';";
        $timer->mark( "Loaded plugin " . $sig ) if $timer;
        if ($@) {
            $Plugins{$plugin_sig}{error} = $@;

            # Issue MT log within another eval block in the
            # event that the plugin error is happening before
            # the database has been initialized...
            eval {
                require MT::Log;
                $mt->log(
                    {   message => $mt->translate(
                            "Plugin error: [_1] [_2]", $plugin,
                            $Plugins{$plugin_sig}{error}
                        ),
                        class    => 'system',
                        category => 'plugin',
                        level    => MT::Log::ERROR()
                    }
                );
            };
            return 0;
        }
        else {
            if ( my $obj = $Plugins{$plugin_sig}{object} ) {
                $obj->init_callbacks();
            }
            else {

                # A plugin did not register itself, so
                # create a dummy plugin object which will
                # cause it to show up in the plugin listing
                # by it's filename.
                MT->add_plugin( {} );
            }
        }
        $Plugins{$plugin_sig}{enabled} = 1;
        $PluginSwitch->{$plugin_sig} = 1;
        return 1;
    }

    sub __load_plugin_with_yaml {
        my ( $use_plugins, $PluginSwitch, $plugin_dir ) = @_;
        my $pclass
            = $plugin_dir =~ m/\.pack$/
            ? 'MT::Component'
            : 'MT::Plugin';

        # Don't process disabled plugin config.yaml files.
        if ($pclass eq 'MT::Plugin'
            && (!$use_plugins
                || ( exists $PluginSwitch->{$plugin_dir}
                    && !$PluginSwitch->{$plugin_dir} )
            )
            )
        {
            $Plugins{$plugin_dir}{full_path} = $plugin_full_path;
            $Plugins{$plugin_dir}{enabled}   = 0;
            return;
        }
        return if exists $Plugins{$plugin_dir};
        my $id = lc $plugin_dir;
        $id =~ s/\.\w+$//;
        my $p = $pclass->new(
            {   id       => $id,
                path     => $plugin_full_path,
                envelope => $plugin_envelope
            }
        );

        # rebless? based on config?
        local $plugin_sig = $plugin_dir;
        $PluginSwitch->{$plugin_sig} = 1;
        MT->add_plugin($p);
        $p->init_callbacks();
    }

    sub _init_plugins_core {
        my $mt = shift;
        my ( $PluginSwitch, $use_plugins, $PluginPaths ) = @_;

        my $timer;
        if ( $mt->config->PerformanceLogging ) {
            $timer = $mt->get_timer();
        }

        foreach my $PluginPath (@$PluginPaths) {
            my $plugin_lastdir = $PluginPath;
            $plugin_lastdir =~ s![\\/]$!!;
            $plugin_lastdir =~ s!^.*[\\/]!!;

            if ( opendir my $DH, $PluginPath ) {
                my @p = readdir $DH;
                closedir $DH;
                for my $plugin (@p) {
                    next if ( $plugin =~ /^\.\.?$/ || $plugin =~ /~$/ );

                    $plugin_full_path
                        = File::Spec->catfile( $PluginPath, $plugin );
                    if ( -f $plugin_full_path ) {
                        $plugin_envelope = $plugin_lastdir;
                        __load_plugin( $mt, $timer, $PluginSwitch,
                            $use_plugins, $plugin_full_path, $plugin )
                            if $plugin_full_path =~ /\.pl$/;
                        next;
                    }

                    my $plugin_dir = $plugin;
                    $plugin_envelope = "$plugin_lastdir/" . $plugin;

                    foreach my $lib (qw(lib extlib)) {
                        my $plib
                            = File::Spec->catdir( $plugin_full_path, $lib );
                        unshift @INC, $plib if -d $plib;
                    }

                    # handle config.yaml
                    my $yaml = File::Spec->catdir( $plugin_full_path,
                        'config.yaml' );

                    if ( -f $yaml ) {
                        __load_plugin_with_yaml( $use_plugins, $PluginSwitch,
                            $plugin_dir );
                        next;
                    }

                    my @plugins;
                    if ( opendir my $subdir, $plugin_full_path ) {
                        @plugins = readdir $subdir;
                        closedir $subdir;
                    }
                    else {
                        warn "Cannot read directory: $plugin_full_path";
                    }
                    for my $plugin (@plugins) {
                        next if $plugin !~ /\.pl$/;
                        my $plugin_file
                            = File::Spec->catfile( $plugin_full_path,
                            $plugin );
                        if ( -f $plugin_file ) {
                            __load_plugin( $mt, $timer, $PluginSwitch,
                                $use_plugins, $plugin_file,
                                $plugin_dir . '/' . $plugin );
                        }
                    }
                }
            }
        }

        # Reset the Text_filters hash in case it was preloaded by plugins by
        # calling all_text_filters (Markdown in particular does this).
        # Upon calling all_text_filters again, it will be properly loaded by
        # querying the registry.
        %Text_filters = ();

        1;
    }

    sub has_plugin {
        my ( $mt, $plugin ) = @_;
        return 0 unless defined $plugin;
        return 0 unless exists $MT::Plugins{$plugin};
        return 0
            if defined $MT::Plugins{$plugin}{enabled}
            && !$MT::Plugins{$plugin}{enabled};
        return 1;
    }
}

my %addons;

sub find_addons {
    my $mt = shift;
    my ($type) = @_;

    unless (%addons) {
        my $addon_path = File::Spec->catdir( $MT_DIR, 'addons' );
        if ( opendir my $DH, $addon_path ) {
            my @p = readdir $DH;
            closedir $DH;
            foreach my $p (@p) {
                next if $p eq '.' || $p eq '..';
                my $full_path = File::Spec->catdir( $addon_path, $p );
                if ( -d $full_path ) {
                    if ( $p =~ m/^(.+)\.(\w+)$/ ) {
                        my $label = $1;
                        my $id    = lc $1;
                        my $type  = $2;
                        if ( $type eq 'pack' ) {
                            $label .= ' Pack';
                        }
                        elsif ( $type eq 'theme' ) {
                            $label .= ' Theme';
                        }
                        elsif ( $type eq 'plugin' ) {
                            $label .= ' Plugin';
                        }
                        push @{ $addons{$type} },
                            {
                            label    => $label,
                            id       => $id,
                            envelope => 'addons/' . $p . '/',
                            path     => $full_path,
                            };
                    }
                }
            }
        }
    }
    if ($type) {
        my $addons = $addons{$type} ||= [];
        return $addons;
    }
    return 1;
}

*mt_dir = \&server_path;
sub server_path { $_[0]->{mt_dir} }
sub app_dir     { $_[0]->{app_dir} }
sub config_dir  { $_[0]->{config_dir} }

sub component {
    my $mt = shift;
    my ($id) = @_;
    return $Components{ lc $id };
}

sub publisher {
    my $mt = shift;
    $mt = $mt->instance unless ref $mt;
    require MT::ContentPublisher;
    $mt->request('ContentPublisher')
        || $mt->request( 'ContentPublisher', new MT::ContentPublisher() );
}

sub rebuild {
    my $mt = shift;
    $mt->publisher->rebuild(@_)
        or return $mt->error( $mt->publisher->errstr );
}

sub rebuild_entry {
    my $mt = shift;
    $mt->publisher->rebuild_entry(@_)
        or return $mt->error( $mt->publisher->errstr );
}

sub rebuild_content_data {
    my $mt = shift;
    $mt->publisher->rebuild_content_data(@_)
        or return $mt->error( $mt->publisher->errstr );
}

sub rebuild_indexes {
    my $mt = shift;
    $mt->publisher->rebuild_indexes(@_)
        or return $mt->error( $mt->publisher->errstr );
}

sub rebuild_archives {
    my $mt = shift;
    $mt->publisher->rebuild_archives(@_)
        or return $mt->error( $mt->publisher->errstr );
}

sub ping { return [] }

sub ping_and_save {
    my $mt    = shift;
    my %param = @_;
    if ( my $entry = $param{Entry} ) {
        $entry->save or return $mt->error( $entry->errstr );
        return [];
    }
    1;
}

sub needs_ping       {return}
sub update_ping_list {return}

{
    my $LH;

    sub set_language {
        my $pkg = shift;
        require MT::L10N;
        $LH = MT::L10N->get_handle(@_);

        # Clear any l10n_handles in request
        $pkg->request( 'l10n_handle', {} );
        return $LH;
    }

    sub translate {
        my $this = shift;
        my $app  = ref($this) ? $this : $this->app;
        if ( $app->{component} ) {
            if ( my $c = $app->component( $app->{component} ) ) {
                local $app->{component} = undef;
                return $c->translate(@_);
            }
        }
        my ( $format, @args ) = @_;
        foreach (@args) {
            $_ = $_->() if ref($_) eq 'CODE';
        }
        my $text = $LH->maketext( $format, @args );
        return $text;
    }

    sub translate_templatized {
        my $mt  = shift;
        my $app = ref($mt) ? $mt : $mt->app;
        if ( $app->{component} ) {
            if ( my $c = $app->component( $app->{component} ) ) {
                local $app->{component} = undef;
                return $c->translate_templatized(@_);
            }
        }
        my @cstack;
        my ($text) = @_;

        # Here, the text must be handled as binary ( non utf-8 ) data,
        # because regexp for utf-8 string is too heavy.
        # things we have to do is
        #  * encode $text before parse
        #  * decode the strings captured by regexp
        #  * encode the translated string from translate()
        #  * decode again for return
        $text = Encode::encode( 'utf8', $text )
            if Encode::is_utf8($text);
        while (1) {
            return '' unless $text;
            $text
                =~ s!(<(/)?(?:_|MT)_TRANS(_SECTION)?(?:(?:\s+((?:\w+)\s*=\s*(["'])(?:(<(?:[^"'>]|"[^"]*"|'[^']*')+)?>|[^\5]+?)*?\5))+?\s*/?)?>)!
            my($msg, $close, $section, %args) = ($1, $2, $3);
            while ($msg =~ /\b(\w+)\s*=\s*(["'])((?:<(?:[^"'>]|"[^"]*"|'[^']*')+?>|[^\2])*?)?\2/g) {  #"
                $args{$1} = Encode::decode_utf8($3);
            }
            if ($section) {
                if ($close) {
                    $mt = pop @cstack;
                } else {
                    if ($args{component}) {
                        push @cstack, $mt;
                        $mt = MT->component($args{component})
                            or die "Bad translation component: $args{component}";
                    }
                    else {
                        die "__trans_section without a component argument";
                    }
                }
                '';
            }
            else {
                $args{params} = '' unless defined $args{params};
                my @p = split /\s*%%\s*/, $args{params}, -1;
                @p = ('') unless @p;
                my $phrase = $args{phrase};
                $phrase = Encode::decode('utf8', $phrase)
                    unless Encode::is_utf8($phrase);
                my $translation = $mt->translate($phrase, @p);
                if (exists $args{escape}) {
                    if (lc($args{escape}) eq 'html') {
                        $translation = MT::Util::encode_html($translation);
                    } elsif (lc($args{escape}) eq 'url') {
                        $translation = MT::Util::encode_url($translation);
                    } else {
                        # fallback for js/javascript/singlequotes
                        $translation = MT::Util::encode_js($translation);
                    }
                }
                $translation = Encode::encode('utf8', $translation)
                    if Encode::is_utf8($translation);
                $translation;
            }
            !igem or last;
        }
        $text = Encode::decode_utf8($text)
            unless Encode::is_utf8($text);
        return $text;
    }

    sub current_language { $LH->language_tag }
    sub language_handle  {$LH}

    sub charset {
        my $mt = shift;
        $mt->{charset} = shift if @_;
        return $mt->{charset} if $mt->{charset};
        $mt->{charset} = $mt->config->PublishCharset
            || $mt->language_handle->encoding;
    }
}

sub supported_languages {
    my $mt = shift;
    require MT::L10N;
    require File::Basename;
    ## Determine full path to lib/MT/L10N directory...
    my $lib
        = File::Spec->catdir( File::Basename::dirname( $INC{'MT/L10N.pm'} ),
        'L10N' );
    ## ... From that, determine full path to extlib/MT/L10N.
    ## To do that, we look for the last instance of the string 'lib'
    ## in $lib and replace it with 'extlib'. reverse is a nice tricky
    ## way of doing that.
    ( my $extlib = reverse $lib ) =~ s!bil!biltxe!;
    $extlib = reverse $extlib;
    my @dirs = ( $lib, $extlib );
    my %langs;
    for my $dir (@dirs) {
        opendir my $DH, $dir or next;
        for my $f ( readdir $DH ) {
            my ($tag) = $f =~ /^(\w+)\.pm$/;
            next unless $tag;
            my $lh = MT::L10N->get_handle($tag);
            $langs{ $lh->language_tag } = $lh->language_name;
        }
        closedir $DH;
    }
    \%langs;
}

# For your convenience
sub trans_error {
    my $app = shift;
    $app->error( $app->translate(@_) );
}

sub all_text_filters {
    unless (%Text_filters) {
        if ( my $filters = MT->registry('text_filters') ) {
            %Text_filters = %$filters if ref($filters) eq 'HASH';
        }
    }
    if ( my $enabled_filters = MT->config('AllowedTextFilters') ) {
        my %enabled = map { $_ => 1 } split /\s*,\s*/, $enabled_filters;
        %Text_filters = map { $_ => $Text_filters{$_} }
            grep { exists $enabled{$_} }
            keys %Text_filters;
    }
    return \%Text_filters;
}

sub apply_text_filters {
    my $mt = shift;
    my ( $str, $filters, @extra ) = @_;
    my $all_filters = $mt->all_text_filters;
    for my $filter (@$filters) {
        my $f = $all_filters->{$filter} or next;
        my $code = $f->{code} || $f->{handler};
        unless ( ref($code) eq 'CODE' ) {
            $code = $mt->handler_to_coderef($code);
            $f->{code} = $code;
        }
        if ( !$code ) {
            warn "Bad text filter: $filter";
            next;
        }
        $str = $code->( $str, @extra );
    }
    $str = Encode::decode_utf8($str)
        if !Encode::is_utf8($str);
    return $str;
}

sub static_path {
    my $app   = shift;
    my $spath = $app->config->StaticWebPath;
    if ( !$spath ) {
        $spath = $app->config->CGIPath;
        $spath .= '/' unless $spath =~ m!/$!;
        $spath .= 'mt-static/';
    }
    else {
        $spath .= '/' unless $spath =~ m!/$!;
    }
    $spath;
}

sub static_file_path {
    my $app = shift;
    return $app->{__static_file_path}
        if exists $app->{__static_file_path};

    my $path = $app->config('StaticFilePath');
    return $app->{__static_file_path} = $path if defined $path;

    # Attempt to derive StaticFilePath based on environment
    my $web_path = $app->config->StaticWebPath || 'mt-static';
    $web_path =~ s!^https?://[^/]+/!!;
    if ( $app->can('document_root') ) {
        my $doc_static_path
            = File::Spec->catdir( $app->document_root(), $web_path );
        return $app->{__static_file_path} = $doc_static_path
            if -d $doc_static_path;
    }
    my $mtdir_static_path = File::Spec->catdir( $app->mt_dir, 'mt-static' );
    return $app->{__static_file_path} = $mtdir_static_path
        if -d $mtdir_static_path;
    return;
}

sub support_directory_url {
    my $app = shift;
    my $url = $app->config->SupportDirectoryURL;
    if ( !$url ) {
        my $spath = $app->static_path;
        $spath .= '/' unless $spath =~ m!/$!;
        $url = $spath . 'support/';
    }
    else {
        $url .= '/' unless $url =~ m!/$!;
    }
    $url;
}

sub support_directory_path {
    my $app  = shift;
    my $path = $app->config('SupportDirectoryPath');
    if ($path) {
        if ( $path !~ m{^/|^[a-zA-Z]:\\|^\\\\[a-zA-Z0-9\.]+} ) {
            return File::Spec->catdir( $app->path, $path );
        }
        return $path;
    }
    else {
        return File::Spec->catdir( $app->static_file_path, 'support' );
    }
}

sub template_paths {
    my $mt = shift;
    my @paths;
    if ( $mt->{plugin_template_path} ) {
        if (File::Spec->file_name_is_absolute( $mt->{plugin_template_path} ) )
        {
            push @paths, $mt->{plugin_template_path}
                if -d $mt->{plugin_template_path};
        }
        else {
            my $dir = File::Spec->catdir( $mt->app_dir,
                $mt->{plugin_template_path} );
            if ( -d $dir ) {
                push @paths, $dir;
            }
            else {
                $dir = File::Spec->catdir( $mt->mt_dir,
                    $mt->{plugin_template_path} );
                push @paths, $dir if -d $dir;
            }
        }
    }
    my @alt_paths = $mt->config('AltTemplatePath');
    foreach my $alt_path (@alt_paths) {
        if ( -d $alt_path ) {    # AltTemplatePath is absolute
            push @paths, File::Spec->catdir( $alt_path, $mt->{template_dir} )
                if $mt->{template_dir};
            push @paths, $alt_path;
        }
    }

    for my $addon ( @{ $mt->find_addons('pack') } ) {
        push @paths,
            File::Spec->catdir( $addon->{path}, 'tmpl', $mt->{template_dir} )
            if $mt->{template_dir};
        push @paths, File::Spec->catdir( $addon->{path}, 'tmpl' );
    }

    my $path = $mt->config->TemplatePath;
    push @paths, File::Spec->catdir( $path, $mt->{template_dir} )
        if $mt->{template_dir};
    push @paths, $path;

    return @paths;
}

sub find_file {
    my $mt = shift;
    my ( $paths, $file ) = @_;
    my $filename;
    foreach my $p (@$paths) {
        my $filepath
            = File::Spec->canonpath( File::Spec->catfile( $p, $file ) );
        $filename = File::Spec->canonpath($filepath);
        return $filename if -f $filename;
    }
    undef;
}

sub load_global_tmpl {
    my $app = shift;
    my ( $arg, $blog_id ) = @_;
    $blog_id
        = $blog_id ? [ $blog_id, 0 ]
        : MT->app->blog ? [ MT->app->blog->id, 0 ]
        :                 0;

    my $terms = {};
    if ( 'HASH' eq ref($arg) ) {
        $terms = { %$arg, blog_id => $blog_id };
    }
    else {
        $terms = {
            type    => $arg,
            blog_id => $blog_id,
        };
    }
    my $args;
    if ( ref $blog_id eq 'ARRAY' ) {
        $args->{sort}      = 'blog_id';
        $args->{direction} = 'descend';
        $args->{limit}     = 1;
    }
    require MT::Template;
    my $tmpl = MT::Template->load( $terms, $args );
    $app->set_default_tmpl_params($tmpl) if $tmpl;
    $tmpl;
}

sub load_tmpl {
    my $mt = shift;
    if ( exists( $mt->{component} ) && ( lc( $mt->{component} ) ne 'core' ) )
    {
        if ( my $c = $mt->component( $mt->{component} ) ) {
            return $c->load_tmpl(@_);
        }
    }

    my ( $file, @p ) = @_;
    my $param;
    if ( @p && ( ref( $p[$#p] ) eq 'HASH' ) ) {
        $param = pop @p;
    }
    my $cfg = $mt->config;
    require MT::Template;
    my $tmpl;
    my @paths = $mt->template_paths;

    my $type
        = { 'SCALAR' => 'scalarref', 'ARRAY' => 'arrayref' }->{ ref $file }
        || 'filename';
    $tmpl = MT::Template->new(
        type   => $type,
        source => $file,
        path   => \@paths,
        filter => sub {
            my ( $str, $fname ) = @_;
            if ($fname) {
                $fname = File::Basename::basename($fname);
                $fname =~ s/\.tmpl$//;
                $mt->run_callbacks( "template_source.$fname", $mt, @_ );
            }
            else {
                $mt->run_callbacks( "template_source", $mt, @_ );
            }
            return $str;
        },
        @p
    );
    return $mt->error(
        $mt->translate( "Loading template '[_1]' failed.", $file ) )
        unless $tmpl;
    $mt->set_default_tmpl_params($tmpl);
    $tmpl->param($param) if $param;
    $tmpl;
}

sub set_default_tmpl_params {
    my $mt     = shift;
    my ($tmpl) = @_;
    my $param  = {};
    $param->{mt_debug} = $MT::DebugMode;
    $param->{mt_alpha} = 1 if MT->version_id =~ m/^\d+\.\d+a/;
    $param->{mt_beta}  = 1 if MT->version_id =~ m/^\d+\.\d+(?:b|rc)/;
    $param->{mt_alpha_or_beta}      = $param->{mt_alpha} || $param->{mt_beta};
    $param->{static_uri}            = $mt->static_path;
    $param->{mt_version}            = MT->version_number;
    $param->{mt_version_id}         = MT->version_id;
    $param->{mt_release_version_id} = MT->release_version_id;
    $param->{mt_product_code}       = MT->product_code;
    $param->{mt_product_name}       = $mt->translate( MT->product_name );
    $param->{language_tag}          = substr( $mt->current_language, 0, 2 );
    $param->{language_encoding}     = $mt->charset;
    $param->{optimize_ui}           = $mt->build_id && !$MT::DebugMode;

    if ( $mt->isa('MT::App') ) {
        if ( my $author = $mt->user ) {
            $param->{author_id}   = $author->id;
            $param->{author_name} = $author->name;
            $param->{pc_view}     = $mt->session('pc_view') ? 1 : 0;

            delete $param->{mt_debug} unless $author->is_superuser;
        }
        ## We do this in load_tmpl because show_error and login don't call
        ## build_page; so we need to set these variables here.
        require MT::Auth;
        $param->{can_logout}      = MT::Auth->can_logout;
        $param->{script_url}      = $mt->uri;
        $param->{mt_url}          = $mt->mt_uri;
        $param->{script_path}     = $mt->path;
        $param->{script_full_url} = $mt->base . $mt->uri;
        $param->{agent_mozilla} = ( $ENV{HTTP_USER_AGENT} || '' ) =~ /gecko/i;
        $param->{agent_ie} = ( $ENV{HTTP_USER_AGENT} || '' ) =~ /\bMSIE\b/;
    }
    if ( !$tmpl->param('template_filename') ) {
        if ( my $fname = $tmpl->{__file} ) {
            $fname =~ s!\\!/!g;
            $fname =~ s/\.tmpl$//;
            $param->{template_filename} = $fname;
        }
    }

    my $switch = $mt->config->PluginSwitch || {};
    my %enabled_plugins;
    for my $plugin_sig ( keys %MT::Plugins ) {
        next
            if defined $MT::Plugins{$plugin_sig}{enabled}
            && !$MT::Plugins{$plugin_sig}{enabled};
        next if defined $switch->{$plugin_sig} && !$switch->{$plugin_sig};
        $enabled_plugins{$plugin_sig} = 1;
    }
    $enabled_plugins{CommentsTrackback} = 1
        if $enabled_plugins{Comments} or $enabled_plugins{Trackback};
    $param->{enabled_plugins} = \%enabled_plugins;

    $tmpl->param($param);
}

sub process_mt_template {
    my $mt = shift;
    use bytes;
    my ($body) = @_;
    $body =~ s@<(?:_|MT)_ACTION\s+mode="([^"]+)"(?:\s+([^>]*))?>@
        my $mode = $1; my %args;
        %args = $2 =~ m/\s*(\w+)="([^"]*?)"\s*/g if defined $2; # "
        MT::Util::encode_html($mt->uri(mode => $mode, args => \%args));
    @geis;

    # Strip out placeholder wrappers to facilitate tmpl_* callbacks
    $body =~ s/<\/?MT_\w+:\w+>//g;
    $body;
}

sub build_page {
    my $mt = shift;
    my ( $file, $param ) = @_;
    my $tmpl;
    my $mode = $mt->mode;
    $param->{'app_page_template'} = 1;
    $param->{"mode_$mode"} ||= 1;
    $param->{breadcrumbs} = $mt->{breadcrumbs};
    if ( $param->{breadcrumbs}[-1] ) {
        $param->{breadcrumbs}[-1]{is_last} = 1;
        $param->{page_titles} = [ reverse @{ $mt->{breadcrumbs} } ];
    }
    pop @{ $param->{page_titles} };
    if ( my $lang_id = $mt->current_language ) {
        $param->{local_lang_id} ||= lc $lang_id;
    }
    $param->{magic_token} = $mt->current_magic if $mt->user;

    # List of installed packs in the application footer
    my @packs_installed;
    my $packs = $mt->find_addons('pack');
    if ($packs) {
        foreach my $pack (@$packs) {
            my $c = $mt->component( lc $pack->{id} );
            if ($c) {
                my $label = $c->label || $pack->{label};
                $label = $label->() if ref($label) eq 'CODE';

                # if the component did not declare a label,
                # it isn't wanting to be visible on the app footer.
                next if $label eq $c->{plugin_sig};

                my $pack_link
                    = $c->pack_link   ? $c->pack_link
                    : $c->author_link ? $c->author_link
                    :                   '';

                push @packs_installed,
                    {
                    label   => $label,
                    version => $c->version,
                    id      => $c->id,
                    link    => $pack_link,
                    };
            }
        }
    }
    @packs_installed = sort { $a->{label} cmp $b->{label} } @packs_installed;
    $param->{packs_installed} = \@packs_installed;

    $param->{portal_url} = &portal_url;

    for my $config_field ( keys %{ MT::ConfigMgr->instance->{__var} || {} } )
    {
        $param->{ $config_field . '_readonly' } = 1;
    }

    my $tmpl_file = '';
    if ( UNIVERSAL::isa( $file, 'MT::Template' ) ) {
        $tmpl      = $file;
        $tmpl_file = ( exists $file->{__file} ) ? $file->{__file} : '';
    }
    else {
        $tmpl = $mt->load_tmpl($file) or return;
        $tmpl_file = $file unless ref($file);
    }

    if (( $mode && ( $mode !~ m/delete/ ) )
        && ( $mt->{login_again}
            || ( $mt->{requires_login} && !$mt->user ) )
        )
    {
        ## If it's a login screen, direct the user to where they were going
        ## (query params including mode and all) unless they were logging in,
        ## logging out, or deleting something.
        my $q = $mt->{query};
        if ($mode) {
            my @query;
            my @query_keys = grep {
                       ( $_ ne 'username' )
                    && ( $_ ne 'password' )
                    && ( $_ ne 'submit' )
                    && ( $mode eq 'logout' ? ( $_ ne '__mode' ) : 1 )
            } $mt->multi_param;
            for my $query_key (@query_keys) {
                my @vals = $mt->multi_param($query_key);
                for my $val (@vals) {
                    push @query, { name => $query_key, value => $val };
                }
            }
            $param->{query_params} = \@query;
        }
        $param->{login_again} = $mt->{login_again};
    }

    my $blog = $mt->blog;
    $tmpl->context()->stash( 'blog', $blog ) if $blog;

    $tmpl->param($param) if $param;

    if ($tmpl_file) {
        $tmpl_file = File::Basename::basename($tmpl_file);
        $tmpl_file =~ s/\.tmpl$//;
        $tmpl_file = '.' . $tmpl_file;
    }
    $mt->run_callbacks( 'template_param' . $tmpl_file,
        $mt, $tmpl->param, $tmpl );

    my $output = $mt->build_page_in_mem($tmpl);
    return unless defined $output;

    $mt->run_callbacks( 'template_output' . $tmpl_file,
        $mt, \$output, $tmpl->param, $tmpl );
    return $output;
}

sub build_page_in_mem {
    my $mt = shift;
    my ( $tmpl, $param ) = @_;
    $tmpl->param($param) if $param;
    my $out = $tmpl->output;
    return $mt->error( $tmpl->errstr ) unless defined $out;
    return $mt->translate_templatized( $mt->process_mt_template($out) );
}

sub new_ua {
    my $class = shift;
    my ($opt) = @_;
    $opt ||= {};
    my $lwp_class = 'LWP::UserAgent';
    if ( $opt->{paranoid} ) {
        eval { require LWPx::ParanoidAgent; };
        $lwp_class = 'LWPx::ParanoidAgent' unless $@;
    }
    eval "require $lwp_class;";
    return undef if $@;
    my $cfg      = $class->config;
    my $max_size = exists $opt->{max_size} ? $opt->{max_size} : 100_000;
    my $timeout = exists $opt->{timeout} ? $opt->{timeout} : $cfg->HTTPTimeout
        || $cfg->PingTimeout;
    my $proxy = exists $opt->{proxy} ? $opt->{proxy} : $cfg->HTTPProxy
        || $cfg->PingProxy;
    my $sec_proxy
        = exists $opt->{sec_proxy} ? $opt->{sec_proxy} : $cfg->HTTPSProxy;
    my $no_proxy
        = exists $opt->{no_proxy} ? $opt->{no_proxy} : $cfg->HTTPNoProxy
        || $cfg->PingNoProxy;
    my $agent = $opt->{agent} || $MT::PRODUCT_NAME . '/' . $MT::VERSION;
    my $interface
        = exists $opt->{interface} ? $opt->{interface} : $cfg->HTTPInterface
        || $cfg->PingInterface;

    if ( my $localaddr = $interface ) {
        @LWP::Protocol::http::EXTRA_SOCK_OPTS = (
            LocalAddr => $localaddr,
            Reuse     => 1
        );
    }

    my %ssl_opts = (
        verify_hostname => MT->config->SSLVerifyNone ? 0 : 1,
        SSL_version     => MT->config->SSLVersion || 'SSLv23:!SSLv3:!SSLv2',
    );
    if ( eval { require Mozilla::CA; 1 } ) {
        $ssl_opts{SSL_ca_file} = Mozilla::CA::SSL_ca_file();
    }
    else {
        $ssl_opts{verify_hostname} = 0;
    }

    my $ua = $lwp_class->new;
    $ua->ssl_opts(%ssl_opts);
    $ua->max_size($max_size) if $ua->can('max_size');
    $ua->agent($agent);
    $ua->timeout($timeout) if defined $timeout;
    eval { require HTML::HeadParser; };
    $ua->parse_head(0) if $@;

    if ( defined $proxy ) {
        $ua->proxy( http => $proxy );
        my @domains;
        @domains = split( /,\s*/, $no_proxy ) if $no_proxy;
        $ua->no_proxy(@domains) if @domains;
    }
    if ( defined $sec_proxy ) {
        $ua->proxy( https => $sec_proxy );
    }
    return $ua;
}

sub build_email {
    my $class = shift;
    my ( $file, $param ) = @_;
    my $mt = $class->instance;

    # basically, try to load from database
    my $blog = $param->{blog};
    my $id   = $file;
    $id =~ s/(\.tmpl|\.mtml)$//;

    require MT::Template;
    my @tmpl = MT::Template->load(
        {   ( $blog ? ( blog_id => [ $blog->id, 0 ] ) : ( blog_id => 0 ) ),
            identifier => $id,
            type       => 'email',
        }
    );
    my $tmpl
        = @tmpl
        ? (
        scalar @tmpl > 1
        ? ( $tmpl[0]->blog_id ? $tmpl[0] : $tmpl[1] )
        : $tmpl[0]
        )
        : undef;

    # try to load from file
    unless ($tmpl) {
        local $mt->{template_dir} = 'email';
        $tmpl = $mt->load_tmpl($file);
    }
    return unless $tmpl;

    my $ctx = $tmpl->context;
    $ctx->stash( 'blog_id', $blog->id ) if $blog;
    foreach my $name (qw{blog entry author commenter comment category ping}) {
        $ctx->stash( $name, delete $param->{$name} ) if $param->{$name};
    }

    my $out = $mt->build_page_in_mem( $tmpl, $param );

    require MT::Log;
    $mt->log(
        {   message => $mt->translate(
                "Error while creating email: [_1]",
                $mt->errstr
            ),
            class    => 'system',
            category => 'email',
            level    => MT::Log::ERROR(),
        }
    ) unless defined $out;

    $out;
}

sub get_next_sched_post_for_user {
    my ( $author_id, @further_blog_ids ) = @_;
    require MT::Permission;
    my @perms = MT::Permission->load( { author_id => $author_id }, {} );
    my @blogs = @further_blog_ids;
    for my $perm (@perms) {
        next unless $perm->can_do('load_next_scheduled_entry');
        push @blogs, $perm->blog_id;
    }
    my $next_sched_utc = undef;
    require MT::Entry;
    for my $blog_id (@blogs) {
        my $blog = MT::Blog->load($blog_id)
            or next;
        my $earliest_entry = MT::Entry->load(
            {   status  => MT::Entry::FUTURE(),
                blog_id => $blog_id
            },
            { 'sort' => 'created_on' }
        );
        if ($earliest_entry) {
            my $entry_utc
                = MT::Util::ts2iso( $blog, $earliest_entry->created_on );
            if ( $entry_utc < $next_sched_utc || !defined($next_sched_utc) ) {
                $next_sched_utc = $entry_utc;
            }
        }
    }
    return $next_sched_utc;
}

our $Commenter_Auth;

sub init_commenter_authenticators {
    my $self  = shift;
    my $auths = $self->registry("commenter_authenticators") || {};
    $Commenter_Auth = {%$auths};
    my $app = $self->app;
    my $blog;
    $blog = $app->blog if $app->isa('MT::App');
    foreach my $auth ( keys %$auths ) {
        if ( my $c = $auths->{$auth}->{condition} ) {
            $c = $self->handler_to_coderef($c);
            if ($c) {
                delete $Commenter_Auth->{$auth} unless $c->($blog);
            }
        }
    }
    $Commenter_Auth->{$_}{key} ||= $_ for keys %$Commenter_Auth;
}

sub commenter_authenticator {
    my $self = shift;
    my ( $key, %param ) = @_;
    $Commenter_Auth or $self->init_commenter_authenticators();

    return
        if ( !exists $Commenter_Auth->{$key}
        || ( $Commenter_Auth->{$key}->{disable} && !$param{force} ) );
    return $Commenter_Auth->{$key};
}

sub commenter_authenticators {
    my $self = shift;
    my (%param) = @_;
    $Commenter_Auth or $self->init_commenter_authenticators();
    my %auths = %$Commenter_Auth;
    if ( !$param{force} ) {
        foreach my $auth ( keys %auths ) {
            delete $auths{$auth} if $auths{$auth}->{disable};
        }
    }

    return values %auths;
}

sub core_commenter_authenticators {
    return {
        'OpenID' => {
            label      => 'OpenID',
            logo       => 'images/comment/signin_openid.png',
            logo_small => 'images/comment/openid_logo.png',
            order      => 10,
            disable => 1,    # overriden by OpenID plugin
        },
        'LiveJournal' => {
            label      => 'LiveJournal',
            logo       => 'images/comment/signin_livejournal.png',
            logo_small => 'images/comment/livejournal_logo.png',
            order      => 11,
            disable => 1,    # overriden by OpenID plugin
        },
        'Vox' => {
            label      => 'Vox',
            logo       => 'images/comment/signin_vox.png',
            logo_small => 'images/comment/vox_logo.png',
            order      => 12,
            disable    => 1,
        },
        'Google' => {
            label      => 'Google',
            logo       => 'images/comment/google.png',
            logo_small => 'images/comment/google_logo.png',
            order      => 13,
            disable    => 1,
        },
        'Yahoo' => {
            label      => 'Yahoo!',
            logo       => 'images/comment/yahoo.png',
            logo_small => 'images/comment/favicon_yahoo.png',
            order      => 14,
            disable => 1,    # overriden by OpenID plugin
        },
        AIM => {
            label      => 'AIM',
            logo       => 'images/comment/aim.png',
            logo_small => 'images/comment/aim_logo.png',
            order      => 15,
            disable => 1,    # overriden by OpenID plugin
        },
        'WordPress' => {
            label      => 'WordPress.com',
            logo       => 'images/comment/wordpress.png',
            logo_small => 'images/comment/wordpress_logo.png',
            order      => 16,
            disable => 1,    # overriden by OpenID plugin
        },
        'TypeKey' => {
            disable    => 1,
            label      => 'TypePad',
            logo       => 'images/comment/signin_typepad.png',
            logo_small => 'images/comment/typepad_logo.png',
            order      => 17,
        },
        'YahooJP' => {
            label      => 'Yahoo! JAPAN',
            logo       => 'images/comment/yahoo.png',
            logo_small => 'images/comment/favicon_yahoo.png',
            order      => 18,
            disable => 1,    # overriden by OpenID plugin
        },
        'livedoor' => {
            label      => 'livedoor',
            logo       => 'images/comment/signin_livedoor.png',
            logo_small => 'images/comment/livedoor_logo.png',
            order      => 20,
            disable => 1,    # overriden by OpenID plugin
        },
        'Hatena' => {
            label      => 'Hatena',
            logo       => 'images/comment/signin_hatena.png',
            logo_small => 'images/comment/hatena_logo.png',
            order      => 21,
            disable => 1,    # overriden by OpenID plugin
        },
    };
}

our %Captcha_Providers;

sub captcha_provider {
    my $self = shift;
    my ($key) = @_;
    $self->init_captcha_providers() unless %Captcha_Providers;
    return $Captcha_Providers{$key};
}

sub captcha_providers {
    my $self = shift;
    $self->init_captcha_providers() unless %Captcha_Providers;
    my $def  = delete $Captcha_Providers{'mt_default'};
    my @vals = values %Captcha_Providers;
    if ( defined($def) && $def->{condition}->() ) {
        unshift @vals, $def;
    }
    @vals;
}

sub core_captcha_providers {
    return {
        'mt_default' => {
            label     => 'Movable Type default',
            class     => 'MT::Util::Captcha',
            condition => sub {
                require MT::Util::Captcha;
                if ( my $error = MT::Util::Captcha->check_availability ) {
                    return 0;
                }
                1;
            },
        }
    };
}

sub init_captcha_providers {
    my $self      = shift;
    my $providers = $self->registry("captcha_providers") || {};
    foreach my $provider ( keys %$providers ) {
        delete $providers->{$provider}
            if exists( $providers->{$provider}->{condition} )
            && !( $providers->{$provider}->{condition}->() );
    }
    %Captcha_Providers = %$providers;
    $Captcha_Providers{$_}{key} ||= $_ for keys %Captcha_Providers;
}

sub effective_captcha_provider {
    my $class = shift;
    my ($key) = @_;
    return undef unless $key;
    my $cp = $class->captcha_provider($key) or return;
    if ( exists $cp->{condition} ) {
        return undef unless $cp->{condition}->();
    }
    my $pkg = $cp->{class};
    $pkg =~ s/;//g;
    eval "require $pkg" or return;
    return $cp->{class};
}

sub handler_to_coderef {
    my $pkg = shift;
    my ( $name, $delayed ) = @_;

    return $name if ref($name) eq 'CODE';
    return undef unless defined $name && $name ne '';

    my $code;
    if ( $name !~ m/->/ ) {

        # check for Package::Routine first; if defined, return coderef
        no strict 'refs';
        $code = \&$name if defined &$name;
        return $code if $code;
    }

    my $component;
    if ( $name =~ m!^\$! ) {
        if ( $name =~ s/^\$(\w+)::// ) {
            $component = $1;
        }
    }
    if ( $name =~ m/^\s*sub\s*\{/s ) {
        $code = eval $name or die $@;

        if ($component) {
            return sub {
                my $mt_inst = MT->instance;
                local $mt_inst->{component} = $component;
                $code->(@_);
            };
        }
        else {
            return $code;
        }
    }

    my $hdlr_pkg = $name;
    my $method;

    # strip routine name
    if ( $hdlr_pkg =~ s/->(\w+)$// ) {
        $method = $1;
    }
    else {
        $hdlr_pkg =~ s/::[^:]+$//;
    }
    if ( !defined(&$name) && !$pkg->can('AUTOLOAD') ) {

        # The delayed option will return a coderef that delays the loading
        # of the package holding the handler routine.
        if ($delayed) {
            if ($method) {
                return sub {
                    eval "# line "
                        . __LINE__ . " "
                        . __FILE__
                        . "\nrequire $hdlr_pkg;"
                        or Carp::confess(
                        "failed loading package $hdlr_pkg for routine $name: $@"
                        );
                    my $mt_inst = MT->instance;
                    local $mt_inst->{component} = $component
                        if $component;
                    return $hdlr_pkg->$method(@_);
                };
            }
            else {
                return sub {
                    eval "# line "
                        . __LINE__ . " "
                        . __FILE__
                        . "\nrequire $hdlr_pkg;"
                        or Carp::confess(
                        "failed loading package $hdlr_pkg for routine $name: $@"
                        );
                    my $mt_inst = MT->instance;
                    local $mt_inst->{component} = $component
                        if $component;
                    no strict 'refs';
                    my $hdlr = \&$name;
                    use strict 'refs';
                    return $hdlr->(@_);
                };
            }
        }
        else {
            eval "# line "
                . __LINE__ . " "
                . __FILE__
                . "\nrequire $hdlr_pkg;"
                or Carp::confess(
                "failed loading package $hdlr_pkg for routine $name: $@");
        }
    }
    if ($method) {
        $code = sub {
            my $mt_inst = MT->instance;
            local $mt_inst->{component} = $component
                if $component;
            return $hdlr_pkg->$method(@_);
        };
    }
    else {
        if ($component) {
            $code = sub {
                no strict 'refs';
                my $hdlr = (
                    defined &$name ? \&$name
                    : ( $pkg->can('AUTOLOAD') ? \&$name
                        : undef
                    )
                );
                use strict 'refs';
                if ($hdlr) {
                    my $mt_inst = MT->instance;
                    local $mt_inst->{component} = $component
                        if $component;
                    return $hdlr->(@_);
                }
                return undef;
            }
        }
        else {
            no strict 'refs';
            $code = (
                defined &$name
                ? \&$name
                : ( $hdlr_pkg->can('AUTOLOAD') ? \&$name : undef )
            );
        }
    }
    return $code;
}

sub help_url {
    my $pkg = shift;
    my ($append) = @_;

    my $url = $pkg->config->HelpURL;
    return $url if defined $url;
    $url = $pkg->translate('https://www.movabletype.org/documentation/');
    if ($append) {
        $url .= $append;
    }
    $url;
}

sub register_refresh_cache_event {
    my $pkg = shift;
    my ($callback) = @_;
    return unless $callback;

    MT->_register_core_callbacks( { "$callback" => \&refresh_cache, } );
}

sub refresh_cache {
    my ( $cb, %args ) = @_;

    require MT::Cache::Negotiate;
    my $cache_driver = MT::Cache::Negotiate->new();
    return unless $cache_driver;

    $cache_driver->flush_all();
}

sub current_time_offset {
    my $self = shift;
    $self->request('time_offset') || $self->config->TimeOffset;
}

sub DESTROY { }

1;

__END__

=head1 NAME

MT - Movable Type

=head1 SYNOPSIS

    use MT;
    my $mt = MT->new;
    $mt->rebuild(BlogID => 1)
        or die $mt->errstr;

=head1 DESCRIPTION

The I<MT> class is the main high-level rebuilding/pinging interface in the
Movable Type library. It handles all rebuilding operations. It does B<not>
handle any of the application functionality--for that, look to I<MT::App> and
I<MT::App::CMS>, both of which subclass I<MT> to handle application requests.

=head1 PLUGIN APPLICATIONS

At any given time, the user of the Movable Type platform is
interacting with either the core Movable Type application, or a plugin
application (or "sub-application").

A plugin application is a plugin with a user interface that inherits
functionality from Movable Type, and appears to the user as a
component of Movable Type. A plugin application typically has its own
templates displaying its own special features; but it inherits some
templates from Movable Type, such as the navigation chrome and error
pages.

=head2 The MT Root and the Application Root

To locate assets of the core Movable Type application and any plugin
applications, the platform uses two directory paths, C<mt_dir> and
C<app_dir>. These paths are returned by the MT class methods with the
same names, and some other methods return derivatives of these paths.

Conceptually, mt_dir is the root of the Movable Type installation, and
app_dir is the root of the "currently running application", which
might be Movable Type or a plugin application. It is important to
understand the distinction between these two values and what each is
used for.

The I<mt_dir> is the absolute path to the directory where MT itself is
located. Most importantly, the MT configuration file and the CGI scripts that
bootstrap an MT request are found here. This directory is also the
default base path under which MT's core templates are found (but this
can be overridden using the I<TemplatePath> configuration setting).

Likewise, the I<app_dir> is the directory where the "current"
application's assets are rooted. The platform will search for
application templates underneath the I<app_dir>, but this search also
searches underneath the I<mt_dir>, allowing the application to make
use of core headers, footers, error pages, and possibly other
templates.

In order for this to be useful, the plugin's templates and
code should all be located underneath the same directory. The relative
path from the I<app_dir> to the application's templates is
configurable. For details on how to indicate the location of your
plugin's templates, see L<MT::App>.

=head2 Finding the Root Paths

When a plugin application initializes its own application class (a
subclass of MT::App), the I<mt_dir> should be discovered and passed
constructor. This comes either from the C<Directory> parameter or the
C<Config> parameter.

Since plugins are loaded from a descendent of the MT root directory,
the plugin bootstrap code can discover the MT configuration file (and thus
the MT root directory) by traversing the filesystem; the absolute path
to that file can be passed as the C<Config> parameter to
MT::App::new. Working code to do this can be found in the
examples/plugins/mirror/mt-mirror.cgi file.

The I<app_dir>, on the other hand, always derives from the location of
the currently-running program, so it typically does not need to be
specified.

=head1 USAGE

I<MT> has the following interface. On failure, all methods return C<undef>
and set the I<errstr> for the object or class (depending on whether the
method is an object or class method, respectively); look below at the section
L<ERROR HANDLING> for more information.

=head2 MT->new( %args )

Returns a I<MT> singleton instance. Returns C<undef> on failure.
If no active instance exists, will set that object as active instance.

I<new> will also read your MT configuration file (provided that it can find it--if
you find that it can't, take a look at the I<Config> directive, below). It
will also initialize the chosen object driver; the default is the C<DBM>
object driver.

I<%args> can contain:

=over 4

=item * Config

Path to the MT configuration file.

If you do not specify a path, I<MT> will try to find your MT configuration file
in the current working directory.

=item * Directory

Path to the MT home directory.

If you do not specify a path, I<MT> will try to find the MT directory using
the discovered path of the MT configuration file.

=back

=head2 MT->instance( %args )

If exists an active instance, will return it. otherwise will return
the asked class's singleton, making it the active instance.

%args are similar to C<new>

=head2 MT->app( %args )

An alias for the 'instance' method.

=head2 $class->instance_of( %args )

Similar to C<new>, but does not set the active instance

=head2 $mt->init(%params)

Initializes the Movable Type instance, including registration of basic
resources and callbacks. This method also invokes the C<init_config>
and C<init_plugins> methods.

=head2 $mt->init_core()

A method that the base MT class uses to initialize all the 'core'
functionality of Movable Type. If you want to subclass MT and extensively
modify it's core behavior, this method can be overridden to do that.
The L<MT::Core> module is a L<MT::Component> that defines the core
features of MT, and this method loads that component. Non-core components
are loaded by the L<init_addons> method.

=head2 $mt->init_paths()

Establishes some key file paths for the MT environment. Assigns
C<$MT_DIR>, C<$APP_DIR> and C<$CFG_FILE> package variables.

=head2 $mt->init_permissions()

Loads the L<MT::Permission> class and runs the
MT::Permission->init_permissions method to establish system permissions.

=head2 $mt->init_schema()

Completes the initialization of the Movable Type schema following the
loading of plugins. After this method runs, any MT object class may
safely be used.

=head2 $mt->init_lang_defaults()

Sets appropriate values to some config directives, according to the
DefaultLanguage config directive. If DefaultLanguage is not set, uses "en_US".

=head2 $mt->i18n_default_settings()

Returns the hash reference of some config directives depending on
the DefaultLanugage config directive.

=head2 $class->construct

Constructs a new instance of the MT subclass identified by C<$class>.

=head2 MT->set_instance

Assigns the active MT instance object. This value is returned when
C<MT-E<gt>instance> is invoked.

=head2 $mt->find_config($params)

Handles the discovery of the MT configuration file. The path and filename
for the configuration file is returned as the result. The C<$params>
parameter is a reference to the hash of settings passed to the MT
constructor.

=head2 $mt->init_config($params)

Reads the MT configuration settingss from the MT configuration file.

The C<$params> parameter is a reference to the hash of settings passed to
the MT constructor.

=head2 $mt->init_config_from_db($param)

Reads any MT configuration settings from the MT database (L<MT::Config>).

The C<$params> parameter is a reference to the hash of settings passed to
the MT constructor.

=head2 $mt->init_debug_mode()

Sets the I<DebugMode> config directive value to a package variable C<$MT::DebugMode>
and prepares the debug mode. If C<$MT::DebugMode> is false, do nothing.

=head2 $mt->init_addons(%param)

Loads any discoverable addons that are available. This is called from
the C<init> method, after C<init_config> method has loaded the
configuration settings, but prior to making a database connection.

=head2 $mt->init_plugins(%param)

Loads any discoverable plugins that are available. This is called from
the C<init> method, after the C<init_config> method has loaded the
configuration settings.

=head2 $mt->init_callbacks()

Installs any MT callbacks. This is called from the C<init> method very,
early; prior to loading any addons or plugins.

=head2 MT->run_tasks

Invokes the task system through L<MT::TaskMgr> to run any registered tasks
that are pending execution. See L<MT::TaskMgr> for further documentation.

=head2 MT->find_addons( $type )

Returns an array of all 'addons' that are found within the MT 'addons'
directory of the given C<$type>. What is returned is an array reference
of hash data. Each hash will contain these elements: 'label' (the name
of the addon), 'id' (the unique identifier of the addon), 'envelope'
(the subpath of the addon, relative to the MT home directory), and 'path'
(the full path to the addon subdirectory).

=head2 MT::log( $message ) or $mt->log( $message )

Adds an entry to the application's log table. Also writes message to
STDERR which is typically routed to the web server's error log.
Examples:

    $mt->log('I would like you to know');
    $mt->log( { message => 'that this is important', level => MT::Log::ERROR() } );
    # can also use metadata, category, blog_id, author_id and ip

=head2 $mt->server_path, $mt->mt_dir

Both of these methods return the physical file path to the directory
that is the home of the MT installation. This would be the value of
the 'Directory' parameter given in the MT constructor, or would be
determined based on the path of the configuration file.

=head2 $mt->app_dir

Returns the physical file path to the active application directory. This
is determined by the directory of the active script.

=head2 $mt->config_dir

Returns the path to the MT configuration file.

=head2 $mt->config([$setting[, $value]])

This method is used to get and set configuration settings. When called
without any parameters, it returns the active MT::ConfigMgr instance
used by the application.

Specifying the C<$setting> parameter will return the value for that setting.
When passing the C<$value> parameter, this will update the config object,
assigning that value for the named C<$setting>.

=head2 MT->unplug

This subroutine was abolished.

=head2 $mt->user_class

Returns the package name for the class used for user authentication.
This is typically L<MT::Author>.

=head2 $mt->request([$element[,$data]])

The request method provides a request-scoped storage object. It is an
access interface for the L<MT::Request> package. Calling without any
parameters will return the L<MT::Request> instance.

When called with the C<$element> parameter, the data stored for that
element is returned (or undef, if it didn't exist). When called with
the C<$data> parameter, it will store the data into the specified
element in the request object.

All values placed in the request object are lost at the end of the
request. If the running application is not a web-based application,
the request object exists for the lifetime of the process and is
released when the process ends.

See the L<MT::Request> package for more information.

=head2 MT->new_ua

Returns a new L<LWP::UserAgent> instance that is configured according to the
Movable Type configuration settings (specifically C<HTTPInterface>, C<HTTPTimeout>, C<HTTPProxy> and C<HTTPNoProxy>). The agent string is set
to "MovableType/(version)" and is also limited to receiving a response of
100,000 bytes by default (you can override this by using the 'max_size'
method on the returned instance). Using this method is recommended for
any HTTP requests issued by Movable Type since it uses the MT configuration
settings to prepare the UserAgent object.

=head2 $mt->ping( %args )

Sends all configured XML-RPC pings as a way of notifying other community
sites that your blog has been updated.

I<%args> can contain:

=over 4

=item * Blog

An I<MT::Blog> object corresponding to the blog for which you would like to
send the pings.

Either this or C<BlogID> is required.

=item * BlogID

The ID of the blog for which you would like to send the pings.

Either this or C<Blog> is required.

=item * OldStatus

Optional, can contain the previous status of the entry. if the entry
was already released, don't send update to all the blogs that track
this blog, only to trackbacks register on this entry.

=item * Entry

An I<MT::Entry> object corresponding to the entry that was updated.

=back

=head2 $mt->ping_and_save( %args )

Handles the task of issuing any pending ping operations for a given
entry and then saving that entry back to the database.

The I<%args> hash should contain an element named C<Entry> that is a
reference to a L<MT::Entry> object, and other elements as needed by the
ping function.

=head2 $mt->needs_ping(%param)

Returns a list of URLs that have not been pinged for a given entry. Named
parameters for this method are:

=over 4

=item Entry

The L<MT::Entry> object to examine.

=item Blog

The L<MT::Blog> object that is the parent of the entry given.

=back

The return value is an array reference of URLs that have not been pinged
for the given entry.

An empty list is returned for entries that have a non 'RELEASE' status.

=head2 $mt->update_ping_list($blog)

Returns a list of URLs for ping services that have been configured to
be notified when posting new entries.

=head2 $mt->set_language($tag)

Loads the localization plugin for the language specified by I<$tag>, which
should be a valid and supported language tag--see I<supported_languages> to
obtain a list of supported languages.

The language is set on a global level, and affects error messages and all
text in the administration system.

This method can be called as either a class method or an object method; in
other words,

    MT->set_language($tag)

will also work. However, the setting will still be global--it will not be
specified to the I<$mt> object.

The default setting--set when I<MT::new> is called--is U.S. English. If a
I<DefaultLanguage> is set in the MT configuration file, the default is then
set to that language.

=head2 MT->translate($str[, $param, ...])

Translates I<$str> into the currently-set language (set by I<set_language>),
and returns the translated string. Any parameters following I<$str> are
passed through to the C<maketext> method of the active localization module.

=head2 MT->translate_templatized($str)

Translates a string that has embedded E<lt>__transE<gt> tags. These
tags identify the portions of the string that require localization.
Each tag is processed separately and passed through the MT->translate
method. Examples (used in your application's HTML::Template templates):

    <p><__trans phrase="Hello, world"></p>

and

    <p><__trans phrase="Hello, [_1]" params="<TMPL_VAR NAME=NAME>"></p>

=head2 $mt->trans_error( $str[, $arg1, $arg2] )

Translates I<$str> into the currently-set language (set by I<set_language>),
and assigns it as the active error for the MT instance. It returns undef,
which is the usual return value upon generating an error in the application.
So when an error occurs, the typical return result would be:

    if ($@) {
        return $app->trans_error("An error occurred: [_1]", $@);
    }

The optional I<$arg1> (and so forth) parameters are passed as parameters to
any parameterized error message.

=head2 $mt->current_language

Returns the language tag for the currently-set language.

=head2 MT->supported_languages

Returns a reference to an associative array mapping language tags to their
proper names. For example:

    use MT;
    my $langs = MT->supported_languages;
    print map { $_ . " => " . $langs->{$_} . "\n" } keys %$langs;

=head2 MT->language_handle

Returns the active MT::L10N language instance for the active language.

=head2 MT->add_plugin($plugin)

Adds the plugin described by $plugin to the list of plugins displayed
on the welcome page. The argument should be an object of the
I<MT::Plugin> class.

This function can be used only while MT is loading addons/plugins,
to instruct MT to load sub-addons/plugins.

=head2 MT->all_text_filters

Returns a reference to a hash containing the registry of text filters.

=head2 MT->apply_text_filters($str, \@filters)

Applies the set of filters I<\@filters> to the string I<$str> and returns
the result (the filtered string).

I<\@filters> should be a reference to an array of filter keynames--these
are the short names passed in as the first argument to I<add_text_filter>.
I<$str> should be a scalar string to be filtered.

If one of the filters listed in I<\@filters> is not found in the list of
registered filters (that is, filters added through I<add_text_filter>),
it will be skipped silently. Filters are executed in the order in which they
appear in I<\@filters>.

As it turns out, the I<MT::Entry::text_filters> method returns a reference
to the list of text filters to be used for that entry. So, for example, to
use this method to apply filters to the main entry text for an entry
I<$entry>, you would use

    my $out = MT->apply_text_filters($entry->text, $entry->text_filters);

=head2 MT->add_callback($meth, $priority, $plugin, $code)

Registers a new callback handler for a particular registered callback.

The first parameter is the name of the callback method.
The second parameter is a priority (a number in the range of 1-10)
which will control the order that the handler is executed in relation
to other handlers. (callbacks with priority 1 will be called first) If
two handlers register with the same priority, they will be executed in
the order that they registered. It is also possible to register callacks
with priority 0 and 11, but only one of each. The third parameter is a
C<MT::Plugin> object reference that is associated with the handler (this
parameter is optional). The fourth parameter is a code reference that is
invoked to handle the callback. For example:

    MT->add_callback('BuildFile', 1, undef, \&rebuild_file_hdlr);

The code reference should expect to receive an object of type
L<MT::Callback> as its first argument. This object is used to
communicate errors to the caller:

    sub rebuild_file_hdlr {
        my ($cb, ...) = @_;
        if (something bad happens) {
            return $cb->error("Something bad happened!");
        }
    }

Other parameters to the callback function depend on the callback point.

The treatment of the error string depends on the callback point.
Typically, either it is ignored or the user's action fails and the
error message is displayed.

The value returned from this method is the new L<MT::Callback> object.

=head2 MT->remove_callback($callback)

Removes a callback that was previously registered.

=head2 MT->register_callbacks([...])

Registers several callbacks simultaneously. Each element in the array
parameter given should be a hashref containing these elements: C<name>,
C<priority>, C<plugin> and C<code>.

=head2 MT->is_callback_registered( $method )
Return tru if a callback registered.

=head2 MT->run_callbacks($meth[, $arg1, $arg2, ...])

Invokes a particular callback, running any associated callback handlers.

The first parameter is the name of the callback to execute. This is one
of the global callback methods (see L<Callbacks> section) or can be
a class-specific method that includes the package name associated with
the callback.

The remaining arguments are passed through to any callback handlers that
are invoked.

For "Filter"-type callbacks, this routine will return a 0 if any of the
handlers return a false result. If all handlers return a true result,
a value of 1 is returned.

Example:

    MT->run_callbacks('MyClass::frobnitzes', \@whirlygigs);

Which would execute any handlers that registered in this fashion:

    MT->add_callback('MyClass::frobnitzes', 4, $plugin, \&frobnitz_hdlr);

=head2 MT->run_callback($cb[, $arg1, $arg2, ...])

An internal routine used by C<run_callbacks> to invoke a single
L<MT::Callback>.

=head2 callback_error($str)

This routine is used internally by C<MT::Callback> to set any error response
that comes from invoking a callback.

=head2 callback_errstr

This internal routine returns the error response stored using the
C<callback_error> routine.

=head2 MT->handler_to_coderef($handler[, $delayed])

Translates a registry handler signature into a Perl coderef. Handlers
are in one of the following forms:

    $<COMPONENTID>::<PERL_PACKAGE>::<SUBROUTINE>

    <PERL_PACKAGE>::<SUBROUTINE>

    <PERL_PACKAGE>-><SUBROUTINE>

    sub { ... }

When invoked with a '-E<gt>' operator, the subroutine is invoked as
a package method.

When the handler is a string that starts with 'sub {', it is eval'd
to compile it, and the resulting coderef is returned.

The coderef that is returned can be passed any parameters you wish.

When the coderef is invoked, any component that was identified in
the handler signature becomes the active component when running the
code (this affects how strings are translated, and the search paths
for templates that are loaded).

If the C<$delayed> parameter is given, a special coderef is constructed
that will delay the 'require' of the identified Perl package until
the coderef is actually invoked.

=head2 MT->registry( @path )

Queries the Movable Type registry data structure for a given resource
path. The MT registry is a collection of hash structures that contain
resources MT and/or plugins can utilize.

When this method is invoked, it actually issues a registry request
against each component registered with MT, then merges the resulting
hashes and returns them. See L<MT::Component> for further details.

=head2 MT->component( $id )

Returns a loaded L<MT::Component> based on the requested C<$id> parameter.
For example:

    # Returns the MT 'core' component
    MT->component('core');

=head2 MT->model( $id )

Returns a Perl package name for the database-backed MT object type
identified by C<$id>. For example:

    # Assigns (by default) 'MT::Blog' to $blog_class
    my $blog_class = MT->model('blog');

It is a recommended practice to utilize the model method to derive the
implementation package name, instead of hardcoding Perl package names.

A list of names to be used with this function can be found in the
MT::Core module, but also plugins can add more names.

=head2 MT->all_models( $id )

Returns a list of package names for all the database-backed MT object
type. For example:

    my @models = MT->all_models;
    # @models now contains ('MT::Blog', 'MT::Entry', 'MT::Asset', etc.)

=head2 MT->models( $id )

Returns a list of object types that are registered as sub-types. For
instance, the MT 'asset' object type has several sub-types associated
with it:

    my @types = MT->models('asset');
    # @types now contains ('asset', 'asset.image', 'asset.video', etc.)

=head2 MT->product_code

The product code identifying the Movable Type product that is installed.
This is either 'MTE' for Movable Type Enterprise version or 'MT' for the
community version.

=head2 MT->product_name

The name of the Movable Type product that is installed. This is either
'Movable Type Advanced' or 'Movable Type Publishing Platform'.

=head2 MT->product_version

The version number of the product. This is different from the C<version_id>
and C<version_number> methods as they report the API version information.

=head2 MT->VERSION

Returns the API version of MT.

Used internally to load suitable API 'compatibility' module, if a plugin
declares:

    use MT 4;

in which case will attempt to load a module named "MT::Compat::v4".
This module would contain compatibility support for MT 4-based plugins.

=head2 MT->version_id

Returns the API version of MT (including any beta/alpha designations).

=head2 MT->version_number

Returns the numeric API version of MT (without any beta/alpha designations).
For example, if I<version_id> returned C<2.5b1>, I<version_number> would
return C<2.5>.

=head2 MT->schema_version

Returns the version of the MT database schema.

=head2 MT->release_number

Returns the release number of MT. For example, if I<version_id> returned C<5.2.7>,
I<release_number> would return C<7>.

=head2 MT->release_version_id

Returns the public release numbner of MT. This number contains schema version and
build number. For example, if I<schema_version> returned C<7.0024> and build number
returned C<1>, I<release_version_id> would return C<r.2401>.

=head2 $mt->id

Provides an identifier for the application, one that relates to the
'application' paths of the MT registry. This method may be overridden
for any subclass of MT to provide the appropriate identifier. By
default, the base 'id' method will return an id taken from the
Perl package name, by stripping off any 'MT::App::' prefix, and lowercasing
the remaining string.

For example: MT::App::CMS => cms; Foo::Bar => foo/bar

=head2 MT->version_slug

Returns a string of text that is appended to emails sent through the
C<build_email> method.

=head2 MT->build_id

Returns the build id of MT. When MT has been built, the build id is same as
C<product_version>. Before building MT, the build id is empty string.

=head2 $mt->publisher

Returns the L<MT::WeblogPublisher> object that is used for managing the
MT publishing process. See L<MT::WeblogPublisher> for more information.

=head2 $mt->rebuild

An alias to L<MT::WeblogPublisher::rebuild>. See L<MT::WeblogPublisher>
for documentation of this method.

=head2 $mt->rebuild_entry

An alias to L<MT::WeblogPublisher::rebuild_entry>. See L<MT::WeblogPublisher>
for documentation of this method.

=head2 $mt->rebuild_indexes

An alias to L<MT::WeblogPublisher::rebuild_indexes>. See
L<MT::WeblogPublisher> for documentation of this method.

=head2 $mt->rebuild_archives

An alias to L<MT::WeblogPublisher::rebuild_archives>. See
L<MT::WeblogPublisher> for documentation of this method.

=head2 $app->template_paths

Returns an array of directory paths where application templates exist.

=head2 $app->find_file(\@paths, $filename)

Returns the path and filename for a file found in any of the given paths.
If the file cannot be found, it returns undef.

=head2 $app->load_tmpl($tmpl_source[, @params][, $hashref])

Loads a L<MT::Template> template using the either a filename as tmpl_source,
or a reference to a string. See the documentation for the C<build_page>
method to learn about how templates are located. The optional C<@params>
are passed to the L<MT::Template> constructor. The optional C<$hashref> is added
to the template's context.

=head2 $app->load_global_tmpl($args[, $blog_id])

Loads a L<MT::Template> from the database. is $args is hashref, it is used
as filtering terms. otherwise, it is used as template type.

template is searched for the supplied blog_id and the global templates.
if $blog_id is not supplied, it will try to retrive it from the application.

=head2 $app->set_default_tmpl_params($tmpl)

Assigns standard parameters to the given L<MT::Template> C<$tmpl> object.
Refer to the L<STANDARD APPLICATION TEMPLATE PARAMETERS> section for a
complete list of these parameters.

=head2 $app->charset( [$charset] )

Gets or sets the application's character set based on the "PublishCharset"
configuration setting or the encoding of the active language
(C<$app-E<gt>current_language>).

=head2 $app->build_page($tmpl_name, \%param)

Builds an application page to be sent to the client; the page name is specified
in C<$tmpl_name>, which should be the name of a template containing valid
L<MT::Template> markup. C<\%param> is a hash ref whose keys and values will
be passed to L<MT::Template::param> for use in the template.

On success, returns a scalar containing the page to be sent to the client. On
failure, returns C<undef>, and the error message can be obtained from
C<$app-E<gt>errstr>.

=head3 How does build_page find a template?

The C<build_page> function looks in several places for an app
template. Two configuration directives can modify these search paths,
and application and plugin code can also affect them.

The I<TemplatePath> config directive is an absolute path to the directory
where MT's core application templates live. It defaults to the I<mt_dir>
plus an additional path segment of 'tmpl'.

The optional I<AltTemplatePath> config directive is a path (absolute
or relative) to a directory where some 'override templates' may
live. An override template takes the place of one of MT's core
application templates, and is used interchangeably with the core
template. This allows power users to customize the look and feel of
the MT application. If I<AltTemplatePath> is relative, its base path
is the value of the Movable Type configuration file.

Next, any application built on the C<MT::App> foundation can define
its own I<template_dir> parameter, which identifies a subdirectory of
TemplatePath (or AltTemplatePath) where that application's templates
can be found. I<template_dir> defaults to C<cms>. Most templates will
be found in this directory, but sometimes the template search will
fall through to the parent directory, where a default error template
is found, for example. I<template_dir> should rightly have been named
I<application_template_dir>, since it is application-specific.

Finally, a plugin can specify its I<plugin_template_path>, which
locates a directory where the templates for that plugin's own
interface are found. If the I<plugin_template_path> is relative, it
may be relative to either the I<app_dir>, or the I<mt_dir>; the former
takes precedence if it exists. (for a definition of I<app_dir> and
I<mt_dir>, see L<MT>)

Given these values, the order of search is as follows:

=over 4

=item * I<plugin_template_path>

=item * I<AltTemplatePath>

=item * I<AltTemplatePath>F</>I<template_dir>

=item * I<TemplatePath>/I<template_dir>

=item * I<TemplatePath>

=back

If a template with the given name is not found in any of these
locations, an ugly error is thrown to the user.

=head2 $app->build_page_in_mem($tmpl, \%param)

Used internally by the L<build_page> method to render the output
of a L<MT::Template> object (the first parameter) using the parameter
data (the second parameter). It additionally calls the L<process_mt_template>
method (to process any E<lt>__actionE<gt> tags)
and then L<translate_templatized> (to process any E<lt>__transE<gt> tags).

=head2 $app->process_mt_template($str)

Processes the E<lt>__action<gt> tags that are present in C<$str>. These tags
are in the following format:

    <__action mode="mode_name" parameter="value">

The mode parameter is required (and must be the first attribute). The
following attributes are appended as regular query parameters.

The MT_ACTION tag is a preferred way to specify application links rather
than using this syntax:

    <mt:var name="script_url">?__mode=mode_name&parameter=value

C<process_mt_templates> also strips the C<$str> variable of any tags in
the format of C<E<lt>MT_\w+:\w+E<gt>>. These are 'marker' tags that are
used to identify specific portions of the template page and used in
conjunction with the transformer callback helper methods C<tmpl_prepend>,
C<tmpl_append>, C<tmpl_replace>, C<tmpl_select>.

=head2 $mt->build_email($file, $param)

Loads a template from the application's 'email' template directory and
processes it as a MT::Template. The C<$param> argument is a hash reference
of parameter data for the template. The return value is the output of the
template.

=head2 MT::get_next_sched_post_for_user($author_id, @blog_ids)

This is an internal routine used by L<MT::XMLRPCServer> and the
getNextScheduled XMLRPC method to determine the timestamp for the next
entry that is scheduled for publishing. The return value is the timestamp
in UTC time in the format "YYYY-MM-DDTHH:MM:SSZ".

=head2 $mt->commenter_authenticator($id)

Returns a specific comment authenication option using the identifier
C<$id> parameter.

=head2 $mt->commenter_authenticators()

Returns the available comment authentication identifiers that are
installed in the MT registry.

=head2 $mt->core_commenter_authenticators()

A method that returns the MT-supplied comment authentication registry
data.

=head2 $mt->init_commenter_authenticators()

Initializes the list of installed MT comment authentication options,
drawing from the MT registry.

=head2 $mt->captcha_provider($id)

Returns a specific CAPTCHA provider configuration using the identifier
C<$id> parameter. This is a convenience method that accesses the CAPTCHA
providers installed into the MT registry.

=head2 $mt->captcha_providers()

Returns the available CAPTCHA providers. This is a convenience method
that accesses the MT registry for available CAPTCHA providers (it also
invokes the 'condition' key for each provider to filter the list).

=head2 $mt->core_captcha_providers()

A method that returns the MT-supplied CAPTCHA provider registry data.

=head2 $mt->init_captcha_providers()

Initializes the list of installed CAPTCHA providers, drawing from
the MT registry.

=head2 $mt->effective_captcha_provider($id)

Returns the Perl package name for the specified CAPTCHA provider.
The condition for this provider is checked and the Perl package is loaded.
On problem with this provider, returns undef.

=head2 $app->static_path()

Returns the application's static web path.

=head2 $app->static_file_path()

Returns the application's static file path.

=head2 MT::core_upload_file_to_sync

A MT callback handler routine that forwards to the L<upload_file_to_sync>
method.

=head2 MT->upload_file_to_sync(%param)

A routine that will make record of a file that is to be transmitted
to one or more servers (typically via rsync). This method runs when
the C<SyncTarget> MT configuration setting is configured. Normally
published files are automatically processed for syncing operations,
but this routine is used for files that are created through other
means, such as uploading an asset.

=head2 MT->help_url( [ $suffix ] )

Returns a help URL for the application. This method is used to construct
the URL directing users to online documentation. If called without any
parameters, it returns the base URL for providing help. If a parameter is
given, the URL is appended with the given subpath. The base URL by default
is 'http://www.movabletype.org/documentation/'. This string is passed
through MT's localization modules, so it can be changed on a per-language
basis. The C<$suffix> parameter, however, is always appended to this base URL.

=head2 MT->portal_url

Returns the home page of this MT installation.

=head2 $app->support_directory_url

Returns the support page of this MT application. configurable using the
SupportDirectoryURL configuration directive, otherwise default to
static_file_url/support/

=head2 $app->support_directory_path

Returns the location of the support directory for this app on the file
system. configurable using the SupportDirectoryPath configuration directive,
otherwise default to static_file_path/support/

=head2 MT->get_timer

Returns an instance of L<MT::Util::ReqTimer> for use in timing MT's
operations.

=head2 MT->log_times

Used as part of Movable Type's performance logging framework. This method
is called internally, once at the startup of Movable Type, and once as it
is shutting down.

=head2 MT->time_this($string, $code)

Utility method to time a particular routine. This will log the execution
time of the C<$code> coderef with the identifying phrase C<$string> using
MT's performance logging framework.

=head2 MT::refresh_cache($cb)

A callback handler that invalidates the cache of MT's caching driver.
See L<MT::Cache::Negotiate>.

=head2 MT->register_refresh_cache_event($callback)

Registers a callback that will cause the MT cache to invalidate itself.
See L<MT::Cache::Negotiate>.

=head1 ERROR HANDLING

On an error, all of the above methods return C<undef>, and the error message
can be obtained by calling the method I<errstr> on the class or the object
(depending on whether the method called was a class method or an instance
method).

For example, called on a class name:

    my $mt = MT->new or die MT->errstr;

Or, called on an object:

    $mt->rebuild(BlogID => $blog_id)
        or die $mt->errstr;

=head1 DEBUGGING

MT has a package variable C<$MT::DebugMode> which is assigned through
your MT configuration file (DebugMode setting). If this is set to
any non-zero value, MT applications will display any C<warn>'d
statements to a panel that is displayed within the app.

The DebugMode is a bit-wise setting and offers the following options:

    1 - Display debug messages
    2 - Display a stack trace for messages captured
    4 - Lists queries issued by Data::ObjectDriver
    8 - Reports on MT templates that take more than 1/4 second to build*
    128 - Outputs app-level request/response information to STDERR.

These can be combined, so if you want to display queries and debug messages,
use a DebugMode of 5 for instance.

You may also use the local statement to temporarily apply a particular bit,
if you want to scope the debug messages you receive to a block of code:

    local $MT::DebugMode |= 4;  # show me the queries for the following
    my $obj = MT::Entry->load({....});

*DebugMode bit 8 actually outputs it's messages to STDERR (which typically
is sent to your web server's error log).

=head1 CALLBACKS

Movable Type has a variety of hook points at which a plugin can attach
a callback.

In each case, the first parameter is an L<MT::Callback> object which
can be used to pass error information back to the caller.

The app-level callbacks related to rebuilding are documented
in L<MT::WeblogPublisher>. The specific apps document the callbacks
which they invoke.

=head2 NewUserProvisioning($cb, $user)

This callback is invoked when a user is being added to Movable Type.
Movable Type itself registers for this callback (with a priority of 5)
to provision the user with a new weblog if the system has been configured
to do so.

=head2 post_init($cb, \%param)

This callback is invoked when MT is initialized and ready to run.
This callback is invoked after MT initialized addons, plugins, schema
and permissions.  The arguments passed to initialize MT is passed
through to the callback.

=head1 LICENSE

The license that applies is the one you agreed to when downloading
Movable Type.

=head1 AUTHOR & COPYRIGHT

Except where otherwise noted, MT is Copyright 2001-2020 Six Apart.
All rights reserved.

=cut<|MERGE_RESOLUTION|>--- conflicted
+++ resolved
@@ -42,11 +42,7 @@
         )
         = (
         '__PRODUCT_NAME__',   'MT',
-<<<<<<< HEAD
-        '7.2.1',              '__PRODUCT_VERSION_ID__',
-=======
         '7.3',                '__PRODUCT_VERSION_ID__',
->>>>>>> 2aacbfbf
         '__RELEASE_NUMBER__', '__PORTAL_URL__',
         '__RELEASE_VERSION_ID__',
         );
@@ -68,11 +64,7 @@
     }
 
     if ( $RELEASE_VERSION_ID eq '__RELEASE' . '_VERSION_ID__' ) {
-<<<<<<< HEAD
-        $RELEASE_VERSION_ID = 'r.4606';
-=======
         $RELEASE_VERSION_ID = 'r.4607';
->>>>>>> 2aacbfbf
     }
 
     $DebugMode = 0;
