--- conflicted
+++ resolved
@@ -39,11 +39,7 @@
         )
         = (
         '__PRODUCT_NAME__',   'MT',
-<<<<<<< HEAD
         '6.1.2',                '__PRODUCT_VERSION_ID__',
-=======
-        '6.1.1',              '__PRODUCT_VERSION_ID__',
->>>>>>> d0bb2a69
         '__RELEASE_NUMBER__', '__PORTAL_URL__'
         );
 
