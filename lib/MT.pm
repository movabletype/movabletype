# Movable Type (r) (C) Six Apart Ltd. All Rights Reserved.
# This code cannot be redistributed without permission from www.sixapart.com.
# For more information, consult your Movable Type license.
#
# $Id$

package MT;

use strict;
use warnings;
use base qw( MT::ErrorHandler );
use filetest 'access';
use File::Spec;
use File::Basename;
use MT::Util qw( weaken );
use MT::I18N qw( const );
use MT::Util::Encode;

our ( $VERSION, $SCHEMA_VERSION );
our (
    $PRODUCT_NAME,   $PRODUCT_CODE, $PRODUCT_VERSION, $VERSION_ID,
    $RELEASE_NUMBER, $PORTAL_URL,   $RELEASE_VERSION_ID
);
our ( $MT_DIR, $APP_DIR, $CFG_DIR, $CFG_FILE, $SCRIPT_SUFFIX );
our (
    $plugin_sig, $plugin_envelope, $plugin_registry,
    %Plugins,    @Components,      %Components,
    $DebugMode,  $mt_inst,         %mt_inst,
    $Builder,    $Publisher,
);
my %Text_filters;

our $STATUS;
$SIG{USR2} = sub { $MT::STATUS ||= 'Got USR2 signal'; print STDERR "$$: $MT::STATUS\n"; return } unless $^O eq 'MSWin32';

# For state determination in MT::Object
our $plugins_installed;

BEGIN {
    $plugins_installed = 0;

<<<<<<< HEAD
    ( $VERSION, $SCHEMA_VERSION ) = ( '8.005000', '8.0002' );
=======
    ( $VERSION, $SCHEMA_VERSION ) = ( '8.005001', '8.0001' );
>>>>>>> 7ec9668a
    (   $PRODUCT_NAME, $PRODUCT_CODE,   $PRODUCT_VERSION,
        $VERSION_ID,   $RELEASE_NUMBER, $PORTAL_URL,
        $RELEASE_VERSION_ID
        )
        = (
        '__PRODUCT_NAME__',   '__PRODUCT_CODE__',
        '8.5.1',              '__PRODUCT_VERSION_ID__',
        '__RELEASE_NUMBER__', '__PORTAL_URL__',
        '__RELEASE_VERSION_ID__',
        );

  # To allow MT to run straight from svn, if no build process (pre-processing)
  # is run, then default to MTOS
    if ( $PRODUCT_NAME eq '__PRODUCT' . '_NAME__' ) {
        $PRODUCT_NAME = 'Movable Type';
    }
    if ( $PORTAL_URL eq '__PORTAL' . '_URL__' ) {
        $PORTAL_URL = 'https://www.movabletype.org/';
    }
    if ( $VERSION_ID eq '__PRODUCT_VERSION' . '_ID__' ) {
        $VERSION_ID = $PRODUCT_VERSION;
    }

    if ( $RELEASE_NUMBER eq '__RELEASE' . '_NUMBER__' ) {
        $RELEASE_NUMBER = 0;
    }

    if ( $RELEASE_VERSION_ID eq '__RELEASE' . '_VERSION_ID__' ) {
        $RELEASE_VERSION_ID = '';
    }

    $DebugMode = 0;

    # Alias these; Components is the preferred array for MT 4
    *Plugins = \@Components;

    # Do not read ExifTool configFile.
    $Image::ExifTool::configFile = '';
}

# On-demand loading of compatibility module, if a plugin asks for it, using
#     use MT 3;
# or even specific to minor version (but this just loads MT::Compat::v3)
#     use MT 3.3;
sub VERSION {
    my $v = $_[1];
    if ( defined $v && ( $v =~ m/^(\d+)/ ) ) {
        my $compat = "MT::Compat::v" . $1;
        if ( ( $1 > 2 ) && ( $1 < int($VERSION) ) ) {
            no strict 'refs';
            unless ( defined *{ $compat . '::' } ) {
                eval "# line " . __LINE__ . " " . __FILE__
                    . "\nrequire $compat;";
            }
        }
    }
    return UNIVERSAL::VERSION(@_);
}

sub version_number     {$VERSION}
sub version_id         {$VERSION_ID}
sub product_code       {$PRODUCT_CODE}
sub product_name       {$PRODUCT_NAME}
sub product_version    {$PRODUCT_VERSION}
sub schema_version     {$SCHEMA_VERSION}
sub release_number     {$RELEASE_NUMBER}
sub release_version_id {$RELEASE_VERSION_ID}

sub portal_url {
    if ( my $url = const('PORTAL_URL') ) {
        return $url;
    }
    return $PORTAL_URL;
}

# Default id method turns MT::App::CMS => cms; Foo::Bar => foo/bar
sub id {
    my $pkg = shift;
    my $id  = ref($pkg) || $pkg;

    # ignore the MT::App prefix as part of the identifier
    $id =~ s/^MT::App:://;
    $id =~ s!::!/!g;
    return lc $id;
}

sub version_slug {
    require MT::Util::Deprecated;
    MT::Util::Deprecated::warning(since => '8.3.0');

    return MT->translate_templatized(<<"SLUG");
<__trans phrase="Powered by [_1]" params="$PRODUCT_NAME">
<__trans phrase="Version [_1]" params="$VERSION_ID">
<__trans phrase="https://www.movabletype.com/">
SLUG
}

sub build_id {
    my $build_id = '__BUILD_ID__';
    $build_id = '' if $build_id eq '__BUILD_' . 'ID__';
    return $build_id;
}

sub instance {
    my $class = shift;
    $mt_inst ||= $mt_inst{$class} ||= $class->construct(@_);
}
*app = \&instance;

sub set_instance {
    my $class = shift;
    $mt_inst = shift;
}

sub new {
    my $mt = &instance_of;
    $mt_inst ||= $mt;
    $mt;
}

sub instance_of {
    my $class = shift;
    $mt_inst{$class} ||= $class->construct(@_);
}

sub construct {
    my $class = shift;
    my $mt    = bless {}, $class;
    local $mt_inst = $mt;
    $mt->init(@_)
        or die $mt->errstr;
    $mt;
}

{
    my %object_types;

    sub model {
        my $pkg = shift;
        my ($k) = @_;
        return undef unless $k;

        $object_types{$k} = $_[1] if scalar @_ > 1;
        return $object_types{$k} if exists $object_types{$k};

        if ( $k =~ m/^(.+):(meta|summary)$/ ) {
            my $ppkg = $pkg->model($1);
            my $mpkg = $ppkg->meta_pkg($2);
            return $mpkg ? $object_types{$k} = $mpkg : undef;
        }

        if ( $k =~ m/^(.+):revision$/ ) {
            my $ppkg = $pkg->model($1);
            my $rpkg = $ppkg->revision_pkg;
            return $rpkg ? $object_types{$k} = $rpkg : undef;
        }

        my $model = $pkg->registry( 'object_types', $k );
        if ( ref($model) eq 'ARRAY' ) {

           # First element of an array *should* be a scalar; in case it isn't,
           # return undef.
            $model = $model->[0];
            return undef if ref $model;
        }
        elsif ( ref($model) eq 'HASH' ) {

            # If all we have is a hash, this doesn't tell us the package for
            # this object type, so it's undefined.
            return undef;
        }
        return undef unless $model;

        # Element in object type hash is scalar, so return it
        no strict 'refs';
        unless ( defined *{ $model . '::__properties' } ) {
            use strict 'refs';
            eval "# line " . __LINE__ . " " . __FILE__ . "\nrequire $model;";
            if ( $@ && ( $k =~ m/^(.+)\./ ) ) {

                # x.foo can't be found, so try loading x
                if ( my $ppkg = $pkg->model($1) ) {

                    # well now see if $model is defined
                    no strict 'refs';
                    unless ( defined *{ $model . '::__properties' } ) {

                        # if not, use parent package instead
                        $model = $ppkg;
                    }
                }
            }
        }
        return $object_types{$k} = $model;
    }

    sub models {
        my $pkg = shift;
        my ($k) = @_;

        my @matches;
        my $model = $pkg->registry('object_types');
        foreach my $m ( keys %$model ) {
            if ( $m =~ m/^\Q$k\E\.?/ ) {
                push @matches, $m;
            }
        }
        return @matches;
    }

    sub loaded_models {
        my $pkg = shift;
        values %object_types;
    }

    sub clear_cache_of_loaded_models {
        my $pkg = shift;
        for my $model (values %object_types) {
            # avoid loading a new driver here
            my $props = $model->properties or next;
            my $driver = $props->{driver} or next;
            $driver->clear_cache if $driver->can('clear_cache');
        }
    }
}

sub all_models {
    my $pkg = shift;
    map { $pkg->model($_) } keys %{ $pkg->registry('object_types') };
}

sub registry {
    my $pkg = shift;

    require MT::Component;
    my $regs = MT::Component->registry(@_);
    my $r;
    if ($regs) {
        foreach my $cr (@$regs) {

            # in the event that our registry request returns something
            # other than an array of hashes, return it as is instead of
            # merging it together.
            return $regs unless ref($cr) eq 'HASH';

            delete $cr->{plugin} if exists $cr->{plugin};
            __merge_hash( $r ||= {}, $cr );
        }
    }
    return $r;
}

# merges contents of two hashes, giving preference to the right side
# if $replace is true; otherwise it will always append to the left side.
sub __merge_hash {
    my ( $h1, $h2, $replace ) = @_;
    for my $k ( keys(%$h2) ) {
        if ( exists( $h1->{$k} ) && ( !$replace ) ) {
            if ( ref $h1->{$k} eq 'HASH' ) {
                __merge_hash( $h1->{$k}, $h2->{$k}, ( $replace || 0 ) + 1 );
            }
            elsif ( ref $h1->{$k} eq 'ARRAY' ) {
                if ( ref $h2->{$k} eq 'ARRAY' ) {
                    push @{ $h1->{$k} }, @{ $h2->{$k} };
                }
                else {
                    push @{ $h1->{$k} }, $h2->{$k};
                }
            }
            else {
                $h1->{$k} = [ $h1->{$k}, $h2->{$k} ];
            }
        }
        else {
            $h1->{$k} = $h2->{$k};
        }
    }
}

# The above functions can all be used to make MT objects (and subobjects).
# The difference between them is characterized by these assertions:
#
#  $mt = MT::App::Search->new();
#  assert($mt->isa('MT::App::Search'))
#
#  $mt1 = MT->instance
#  $mt2 = MT->instance
#  assert($mt1 == $mt2);
#
#  $mt1 = MT::App::CMS->construct()
#  $mt2 = MT::App::CMS->construct()
#  assert($mt1 != $mt2);
#
# TBD: make a test script for these.

# obsolete; do not use
sub unplug {
}

sub config {
    my $mt = shift;
    ref $mt or $mt = MT->instance;
    unless ( $mt->{cfg} ) {
        require MT::ConfigMgr;
        weaken( $mt->{cfg} = MT::ConfigMgr->instance );
    }
    if (@_) {
        my $setting = shift;
        @_ ? $mt->{cfg}->set( $setting, @_ ) : $mt->{cfg}->get($setting);
    }
    else {
        $mt->{cfg};
    }
}

sub request {
    my $pkg  = shift;
    my $inst = ref($pkg) ? $pkg : $pkg->instance;
    unless ( $inst->{request} ) {
        require MT::Request;
        $inst->{request} = MT::Request->instance;
    }
    if (@_) {
        $inst->{request}->stash(@_);
    }
    else {
        $inst->{request};
    }
}

sub log {
    my ( $mt, $msg );
    if ( @_ == 1 ) {

        # single parameter to log, so it must be the message
        $msg = shift;
        $mt  = MT->instance;
    }
    else {

        # multiple parameters to log; second one is message
        ( $mt, $msg ) = @_;
    }
    unless ($plugins_installed) {

        # finish init_schema here since we have to log something
        # to the database.
        $mt->init_schema();
    }
    my $log_class = $mt->model('log');
    my $log       = $log_class->new();
    if ( ref $msg eq 'HASH' ) {
        $log->set_values($msg);
    }
    elsif ( ( ref $msg ) && ( UNIVERSAL::isa( $msg, 'MT::Log' ) ) ) {
        $log = $msg;
    }
    else {
        $log->message($msg);
    }
    $log->level( MT::Log::INFO() )
        unless defined $log->level;
    $log->class('system')
        unless defined $log->class;

    # log to a file/handle before saving to the database
    require MT::Util::Log;
    MT::Util::Log::init();
    my $method
        = $log->level == MT::Log::DEBUG()    ? 'debug'
        : $log->level == MT::Log::INFO()     ? 'info'
        : $log->level == MT::Log::NOTICE()   ? 'notice'
        : $log->level == MT::Log::WARNING()  ? 'warn'
        : $log->level == MT::Log::ERROR()    ? 'error'
        : $log->level == MT::Log::SECURITY() ? 'error'
        :                                      'none';
    my $message  = $log->message;
    if ($message =~ /Can't locate/) {
        $message =~ s!\(you may need to install [^)]+\)\s+\(\@INC [^)]+\)!!s;
        $log->message($message);
    }
    my $metadata = $log->metadata;
    if ($metadata and $metadata =~ /Can't locate/) {
        $metadata =~ s!\(you may need to install [^)]+\)\s+\(\@INC [^)]+\)!!s;
        $log->metadata($metadata);
    }
    $message .= " ($metadata)" if defined $metadata && $metadata ne '';
    my $class_category = join ':', grep {defined $_ and $_ ne ''} ($log->class, $log->category);
    $message = "[$class_category] $message" if $class_category;
    MT::Util::Log->$method($message);

    $log->save();
}

sub run_tasks {
    my $mt = shift;
    require MT::TaskMgr;
    MT::TaskMgr->run_tasks(@_);
}

our %CallbackAlias;
our $CallbacksEnabled = 1;
my %CallbacksEnabled;
my @Callbacks;

sub add_callback {
    my $class = shift;
    my ( $meth, $priority, $plugin, $code ) = @_;
    if ( $meth =~ m/^(.+::)?([^\.]+)(\..+)?$/ ) {

        # Remap (whatever)::(name).(something)
        if ( exists $CallbackAlias{$2} ) {
            $meth = $CallbackAlias{$2};
            $meth = $1 . $meth if $1;
            $meth = $meth . $3 if $3;
        }
    }
    $meth = $CallbackAlias{$meth} if exists $CallbackAlias{$meth};
    my $internal = 0;
    if ( ref $plugin ) {
        if ( ( defined $mt_inst ) && ( $plugin == $mt_inst ) ) {
            $plugin   = undef;
            $internal = 1;
        }
        elsif ( !UNIVERSAL::isa( $plugin, "MT::Component" ) ) {
            return $class->trans_error(
                "If it is present, the third argument to add_callback must be an object of type MT::Component or MT::Plugin"
            );
        }
    }
    if ( ( ref $code ) ne 'CODE' ) {
        if ( ref $code ) {
            return $class->trans_error(
                'Fourth argument to add_callback must be a CODE reference.');
        }
        else {

            # Defer until callback is used
            # if ($plugin) {
            #     $code = MT->handler_to_coderef($code);
            # }
        }
    }

    # 0 and 11 are exclusive.
    if ( $priority == 0 || $priority == 11 ) {
        if ( $Callbacks[$priority]->{$meth} ) {
            return $class->trans_error("Two plugins are in conflict");
        }
    }
    return $class->trans_error( "Invalid priority level [_1] at add_callback",
        $priority )
        if ( ( $priority < 0 ) || ( $priority > 11 ) );
    require MT::Callback;
    $CallbacksEnabled{$meth} = 1;
    ## push @{$Plugins{$plugin_sig}{callbacks}}, "$meth Callback" if $plugin_sig;
    my $cb = MT::Callback->new(
        plugin   => $plugin,
        code     => $code,
        priority => $priority,
        internal => $internal,
        method   => $meth
    );
    push @{ $Callbacks[$priority]->{$meth} }, $cb;
    $cb;
}

sub remove_callback {
    my $class    = shift;
    my ($cb)     = @_;
    my $priority = $cb->{priority};
    my $method   = $cb->{method};
    my $list     = $Callbacks[$priority];
    return unless $list;
    my $cbarr = $list->{$method};
    return unless $cbarr;
    @$cbarr = grep { $_ != $cb } @$cbarr;
}

sub is_callback_registered {
    my $class = shift;
    my ($meth) = @_;

    foreach my $list (@Callbacks) {
        return 1 if exists $list->{$meth};
    }
    return 0;
}

# For use by MT internal code
sub _register_core_callbacks {
    my $class = shift;
    my ($callback_table) = @_;
    foreach my $name ( keys %$callback_table ) {
        $class->add_callback( $name, 5, $mt_inst, $callback_table->{$name} )
            || return;
    }
    1;
}

sub register_callbacks {
    my $class = shift;
    my ($callback_list) = @_;
    foreach my $cb (@$callback_list) {
        $class->add_callback( $cb->{name}, $cb->{priority}, $cb->{plugin},
            $cb->{code} )
            || return;
    }
    1;
}

{
    my $CB_ERR;
    sub callback_error { $CB_ERR = $_[0]; }
    sub callback_errstr {$CB_ERR}
}

sub run_callback {
    my $class = shift;
    my ( $cb, @args ) = @_;

    $cb->error();    # reset the error string
    my $result = eval { $cb->invoke(@args); };
    if ( my $err = $@ ) {
        $cb->error($err);
        my $plugin = $cb->{plugin};
        my $name;
        if ( $cb->{internal} ) {
            $name = MT->translate("Internal callback");
        }
        elsif ( UNIVERSAL::isa( $plugin, 'MT::Plugin' ) ) {
            $name = $plugin->name() || MT->translate("Unnamed plugin");
        }
        else {
            $name = MT->translate("Unnamed plugin");
        }
        require MT::Log;
        MT->log(
            {   message =>
                    MT->translate( "[_1] died with: [_2]", $name, $err ),
                class    => 'system',
                category => 'callback',
                level    => MT::Log::ERROR(),
            }
        );
        return 0;
    }
    if ( $cb->errstr() ) {
        return 0;
    }
    return $result;
}

# A callback should return a true/false value. The result of
# run_callbacks is the logical AND of all the callback's return
# values. Some hookpoints will ignore the return value: e.g. object
# callbacks don't use it. By convention, those that use it have Filter
# at the end of their names (CommentPostFilter, CommentThrottleFilter,
# etc.)
# Note: this composition is not short-circuiting. All callbacks are
# executed even if one has already returned false.
# ALSO NOTE: failure (dying or setting $cb->errstr) does not force a
# "false" return.
# THINK: are there cases where a true value should override all false values?
# that is, where logical OR is the right way to compose multiple callbacks?
sub run_callbacks {
    my $class = shift;
    my ( $meth, @args ) = @_;
    return 1 unless $CallbacksEnabled && %CallbacksEnabled;
    $meth = $CallbackAlias{$meth} if exists $CallbackAlias{$meth};
    my @methods;

    # execution:
    #   Full::Name.<variant>
    #   *::Name.<variant> OR Name.<variant>
    #   Full::Name
    #   *::Name OR Name
    push @methods, $meth if $CallbacksEnabled{$meth};    # bleh::blah variant
    if ( $meth =~ /::/ ) {    # presence of :: implies it's an obj. cb
        my $name = $meth;
        $name =~ s/^.*::([^:]*)$/$1/;
        $name = $CallbackAlias{ '*::' . $name }
            if exists $CallbackAlias{ '*::' . $name };
        push @methods, '*::' . $name
            if $CallbacksEnabled{ '*::' . $name };    # *::blah variant
        push @methods, $name if $CallbacksEnabled{$name};    # blah variant
    }
    if ( $meth =~ /\./ ) {  # presence of ' ' implies it is a variant callback
        my ($name) = split /\./, $meth, 2;
        $name = $CallbackAlias{$name} if exists $CallbackAlias{$name};
        push @methods, $name if $CallbacksEnabled{$name};    # bleh::blah
        if ( $name =~ m/::/ ) {
            my $name2 = $name;
            $name2 =~ s/^.*::([^:]*)$/$1/;
            $name2 = $CallbackAlias{ '*::' . $name2 }
                if exists $CallbackAlias{ '*::' . $name2 };
            push @methods, '*::' . $name2
                if $CallbacksEnabled{ '*::' . $name2 };      # *::blah
            push @methods, $name2 if $CallbacksEnabled{$name2};    # blah
        }
    }
    return 1 unless @methods;

    $CallbacksEnabled{$_} = 0 for @methods;
    my @errors;
    my $filter_value = 1;
    my $first_error;

    foreach my $callback_sheaf (@Callbacks) {
        for my $meth (@methods) {
            if ( my $set = $callback_sheaf->{$meth} ) {
                for my $cb (@$set) {
                    my $result = $class->run_callback( $cb, @args );
                    $filter_value &&= $result;
                    if ( !$result ) {
                        if ( $cb->errstr() ) {
                            push @errors, $cb->errstr();
                        }
                        if ( $class->errstr() ) {
                            push @errors, $class->errstr();
                        }
                        if ( !defined($first_error) ) {
                            $first_error = $cb->errstr() || $class->errstr();
                        }
                    }
                }
            }
        }
    }

    callback_error( join( '', @errors ) );

    $CallbacksEnabled{$_} = 1 for @methods;
    if ( !$filter_value ) {
        return $class->error($first_error);
    }
    else {
        return $filter_value;
    }
}

sub user_class {
    shift->{user_class};
}

sub find_config {
    my $mt = shift;
    my ($param) = @_;

    $param->{Config}    ||= $ENV{MT_CONFIG};
    $param->{Directory} ||= $ENV{MT_HOME};
    if ( !$param->{Directory} ) {
        if ( $param->{Config} ) {
            $param->{Directory} = dirname( $param->{Config} );
        }
        else {
            $param->{Directory} = dirname($0) || $ENV{PWD} || '.';
        }
    }

    # the directory is the more important parameter between it and
    # the config parameter. if config is unreadable, then scan for
    # a config file using the directory as a base.  we support
    # either mt.cfg or mt-config.cgi for the config file name. the
    # latter being a more secure choice since it is unreadable from
    # a browser.
    for my $cfg_file ( $param->{Config},
        File::Spec->catfile( $param->{Directory}, 'mt-config.cgi' ),
        'mt-config.cgi' )
    {
        return $cfg_file if $cfg_file && -r $cfg_file && -f $cfg_file;
    }
    return undef;
}

sub init_schema {
    require MT::Object;
    MT::Object->install_pre_init_properties();
}

sub init_permissions {
    my $app = shift;

    require MT::Permission;
    MT::Permission->init_permissions;

    my $ct_permissions = eval { $app->model('content_type')->all_permissions };
    if ($@) {
        warn "An error occurred when loading the content_type class: $@" if $MT::DebugMode;
        return;
    }

    $app->component('core')->registry( 'permissions', $ct_permissions );
}

sub init_config {
    my $mt = shift;
    my ($param) = @_;

    unless ( $mt->{cfg_file} ) {
        my $cfg_file = $mt->find_config($param);

        return $mt->error(
            "Missing configuration file. Did you forgot to move mt-config.cgi-original to mt-config.cgi?"
        ) unless $cfg_file;
        $cfg_file = File::Spec->rel2abs($cfg_file);
        $mt->{cfg_file} = $cfg_file;
    }

    # translate the config file's location to an absolute path, so we
    # can use that directory as a basis for calculating other relative
    # paths found in the config file.
    my $config_dir = $mt->{config_dir} = dirname( $mt->{cfg_file} );

    # store the mt_dir (home) as an absolute path; fallback to the config
    # directory if it isn't set.
    $mt->{mt_dir}
        = $param->{Directory}
        ? File::Spec->rel2abs( $param->{Directory} )
        : $mt->{config_dir};
    $mt->{mt_dir} ||= dirname($0);

    # also make note of the active application path; this is derived by
    # checking the PWD environment variable, the dirname of $0,
    # the directory of SCRIPT_FILENAME and lastly, falls back to mt_dir
    unless ( $mt->{app_dir} ) {
        $mt->{app_dir} = $ENV{PWD} || "";
        $mt->{app_dir} = dirname($0)
            if !$mt->{app_dir}
            || !File::Spec->file_name_is_absolute( $mt->{app_dir} );
        $mt->{app_dir} = dirname( $ENV{SCRIPT_FILENAME} )
            if $ENV{SCRIPT_FILENAME}
            && ( !$mt->{app_dir}
            || ( !File::Spec->file_name_is_absolute( $mt->{app_dir} ) ) );
        $mt->{app_dir} ||= $mt->{mt_dir};
        $mt->{app_dir} = File::Spec->rel2abs( $mt->{app_dir} );
    }

    my $cfg = $mt->config;
    $cfg->define( $mt->registry('config_settings') );
    $cfg->read_config( $mt->{cfg_file} ) or return $mt->error( $cfg->errstr );

    my @mt_paths = $cfg->paths;
    for my $meth (@mt_paths) {
        my $path = $cfg->get( $meth, undef );
        my $type = $cfg->type($meth);
        if ( defined $path ) {
            if ( $type eq 'ARRAY' ) {
                my @paths = $cfg->get($meth);
                foreach my $path (@paths) {
                    next if File::Spec->file_name_is_absolute($path);
                    my $abs_path = File::Spec->catfile( $config_dir, $path );
                    $abs_path = File::Spec->catfile( $mt->{mt_dir}, $path )
                        unless -d $abs_path;
                    $path = $abs_path;
                }
                $cfg->$meth( \@paths );
            }
            else {
                next if ref($path);    # unexpected referene, ignore
                if ( !File::Spec->file_name_is_absolute($path) ) {
                    my $abs_path = File::Spec->catfile( $config_dir, $path );
                    $abs_path = File::Spec->catfile( $mt->{mt_dir}, $path )
                        unless -d $abs_path;
                    $cfg->$meth($abs_path);
                }
            }
        }
        else {
            next if $type eq 'ARRAY';
            my $path = $cfg->default($meth);
            if ( defined $path ) {
                my $abs_path = File::Spec->catfile( $config_dir, $path );
                $abs_path = File::Spec->catfile( $mt->{mt_dir}, $path )
                    unless -d $abs_path;
                $cfg->$meth($abs_path);
            }
        }
    }

    if ( my $local_lib = $cfg->LocalLib ) {
        $local_lib = [$local_lib] if !ref $local_lib;
        eval "use local::lib qw( @{$local_lib} )";
        return $mt->trans_error( 'Bad LocalLib config ([_1]): [_2]',
            join( ', ', @$local_lib ), $@, )
            if $@;
    }

    return $mt->trans_error("Bad ObjectDriver config")
        unless $cfg->ObjectDriver;

    if ( $cfg->PerformanceLogging && $cfg->ProcessMemoryCommand ) {
        $mt->log_times();
    }

    $mt->set_language( $cfg->DefaultLanguage );

    my $cgi_path = $cfg->CGIPath;
    if ( !$cgi_path || $cgi_path =~ m!http://www\.example\.com/! ) {
        return $mt->trans_error("Bad CGIPath config");
    }

    $mt->{cfg} = $cfg;

    1;
}

{
    my $memory_start = '';

    sub log_times {
        my $pkg = shift;

        my $timer = $pkg->get_timer;
        return unless $timer;

        my $memory;
        my $cmd = $pkg->config->ProcessMemoryCommand;
        if ($cmd) {
            my $re;
            if ( ref($cmd) eq 'HASH' ) {
                $re  = $cmd->{regex};
                $cmd = $cmd->{command};
            }
            $cmd =~ s/\$\$/$$/g;
            $memory = `$cmd`;
            if ($re) {
                if ( $memory =~ m/$re/ ) {
                    $memory = $1;
                    $memory =~ s/\D//g;
                }
            }
            else {
                $memory =~ s/\s+//gs;
            }
        }

        # Called at the start of the process; so we're only recording
        # the memory usage at the start of the app right now.
        unless ( $timer->{elapsed} ) {
            $memory_start = $memory;
            return;
        }

        require File::Spec;
        my $dir = MT->config('PerformanceLoggingPath') or return;

        my @time = localtime(time);
        my $file = sprintf(
            "pl-%04d%02d%02d.log",
            $time[5] + 1900,
            $time[4] + 1,
            $time[3]
        );
        my $log_file = File::Spec->catfile( $dir, $file );

        my $first_write = !-f $log_file;

        open my $PERFLOG, ">>", $log_file
            or ( warn("Failed to open preflog $log_file"), return );
        require Fcntl;
        flock( $PERFLOG, Fcntl::LOCK_EX() );

        if ($first_write) {
            require Config;
            my ( $osname, $osvers )
                = ( $Config::Config{osname}, $Config::Config{osvers} );
            print $PERFLOG "# Operating System: $osname/$osvers\n";
            print $PERFLOG "# Platform: $^O\n";
            printf $PERFLOG "# Perl Version: %vd\n", $^V;
            print $PERFLOG "# Web Server: $ENV{SERVER_SOFTWARE}\n";
            require MT::Object;
            my $driver = MT::Object->driver;

            if ($driver) {
                my $dbh = $driver->r_handle;
                if ($dbh) {
                    my $dbname = $dbh->get_info(17);    # SQL_DBMS_NAME
                    my $dbver  = $dbh->get_info(18);    # SQL_DBMS_VER
                    if ( $dbname && $dbver ) {
                        print $PERFLOG "# Database: $dbname/$dbver\n";
                    }
                }
            }
            my ( $drname, $drh ) = each %DBI::installed_drh;
            print $PERFLOG "# Database Library: DBI/"
                . $DBI::VERSION
                . "; DBD/"
                . $drh->{Version} . "\n";
            if ( MT::Util::is_mod_perl1() ) {
                print $PERFLOG "# App Mode: mod_perl\n";
            }
            elsif ( $ENV{FAST_CGI} ) {
                print $PERFLOG "# App Mode: FastCGI\n";
            }
            elsif ( $ENV{'psgi.input'} ) {
                print $PERFLOG "# App Mode: PSGI\n";
            }
            else {
                print $PERFLOG "# App Mode: CGI\n";
            }
        }

        if ($memory) {
            print $PERFLOG $timer->dump_line( "mem_start=$memory_start",
                "mem_end=$memory" );
        }
        else {
            print $PERFLOG $timer->dump_line();
        }

        close $PERFLOG;
    }
}

sub get_timer {
    my $mt = shift;
    $mt = MT->instance unless ref $mt;
    my $timer = $mt->request('timer');
    unless ( defined $timer ) {
        if ( MT->config('PerformanceLogging') ) {
            my $uri;
            if ( $mt->isa('MT::App') ) {
                local @$mt{qw(__path __mt_path)};
                delete @$mt{qw(__path __mt_path)};

                local $mt->{is_admin}
                    = exists( $mt->{is_admin} )
                    ? $mt->{is_admin}
                    : $mt->isa('MT::App::CMS');

                $uri = $mt->uri( args => { $mt->param_hash } );
            }
            require MT::Util::ReqTimer;
            $timer = MT::Util::ReqTimer->new($uri);
        }
        else {
            $timer = 0;
        }
        $mt->request( 'timer', $timer );
    }
    return $timer;
}

sub time_this {
    my $mt = shift;
    my ( $str, $code ) = @_;
    my $timer = $mt->get_timer();
    my $ret;
    if ($timer) {
        $timer->pause_partial();
        $ret = $code->();
        $timer->mark($str);
    }
    else {
        $ret = $code->();
    }
    return $ret;
}

sub init_config_from_db {
    my $mt      = shift;
    my ($param) = @_;
    my $cfg     = $mt->config;

    # Tell any instantiated drivers to reconfigure themselves as necessary
    require MT::ObjectDriverFactory;
    if ( MT->config('ObjectDriver') ) {
        my $driver = MT::ObjectDriverFactory->instance;
    }
    else {
        MT::ObjectDriverFactory->configure();
    }

    $cfg->read_config_db();

    1;
}

sub bootstrap {
    my $pkg = shift;
    $pkg->init_paths() or return;
    $pkg->init_core()  or return;
}

sub init_paths {
    my $mt = shift;
    my ($param) = @_;

    # determine MT directory
    my ($orig_dir);
    require File::Spec;
    if ( !( $MT_DIR = $ENV{MT_HOME} ) ) {
        if ( $0 =~ m!(.*([/\\]))! ) {
            $orig_dir = $MT_DIR = $1;
            my $slash = $2;
            $MT_DIR =~ s!(?:[/\\]|^)(?:plugins[/\\].*|tools[/\\])$!$slash!;
            $MT_DIR = '' if ( $MT_DIR =~ m!^\.?[\\/]$! );
        }
        else {

            # MT_DIR/lib/MT.pm -> MT_DIR/lib -> MT_DIR
            $MT_DIR = dirname( dirname( File::Spec->rel2abs(__FILE__) ) );
        }
        unless ($MT_DIR) {
            $orig_dir = $MT_DIR = $ENV{PWD} || '.';
            $MT_DIR =~ s!(?:[/\\]|^)(?:plugins[/\\].*|tools[/\\]?)$!!;
        }
        $ENV{MT_HOME} = $MT_DIR;
    }
    unshift @INC, File::Spec->catdir( $MT_DIR,   'extlib' );
    unshift @INC, File::Spec->catdir( $orig_dir, 'lib' )
        if $orig_dir && ( $orig_dir ne $MT_DIR );

    $mt->set_language('en_US');

    if ( my $cfg_file = $mt->find_config($param) ) {
        $cfg_file = File::Spec->rel2abs($cfg_file);
        $CFG_FILE = $cfg_file;
    }
    else {
        return $mt->trans_error(
            "Missing configuration file. Maybe you forgot to move mt-config.cgi-original to mt-config.cgi?"
        ) if ref($mt);
    }

    # store the mt_dir (home) as an absolute path; fallback to the config
    # directory if it isn't set.
    $MT_DIR ||=
        $param->{directory}
        ? File::Spec->rel2abs( $param->{directory} )
        : $CFG_DIR;
    $MT_DIR ||= dirname($0);

    # also make note of the active application path; this is derived by
    # checking the PWD environment variable, the dirname of $0,
    # the directory of SCRIPT_FILENAME and lastly, falls back to mt_dir
    $APP_DIR = $ENV{PWD} || "";
    $APP_DIR = dirname($0)
        if !$APP_DIR || !File::Spec->file_name_is_absolute($APP_DIR);
    $APP_DIR = dirname( $ENV{SCRIPT_FILENAME} )
        if $ENV{SCRIPT_FILENAME}
        && ( !$APP_DIR
        || ( !File::Spec->file_name_is_absolute($APP_DIR) ) );
    $APP_DIR ||= $MT_DIR;
    $APP_DIR = File::Spec->rel2abs($APP_DIR);

    return 1;
}

sub init_core {
    my $mt = shift;
    return if exists $Components{'core'};
    require MT::Core;
    my $c = MT::Core->new( { id => 'core', path => $MT_DIR } )
        or die MT::Core->errstr;
    $Components{'core'} = $c;

    push @Components, $c;
    return 1;
}

sub i18n_default_settings {
    my %settings = (
        'NewsboxURL'         => 'NEWSBOX_URL',
        'SupportURL'         => 'SUPPORT_URL',
        'NewsURL'            => 'NEWS_URL',
        'DefaultTimezone'    => 'DEFAULT_TIMEZONE',
        'TimeOffset'         => 'DEFAULT_TIMEZONE',
        'ExportEncoding'     => 'EXPORT_ENCODING',
        'LogExportEncoding'  => 'LOG_EXPORT_ENCODING',
        'CategoryNameNodash' => 'CATEGORY_NAME_NODASH',
        'PublishCharset'     => 'PUBLISH_CHARSET',
        'FeedbackURL'        => 'FEEDBACK_URL',
    );

    foreach my $key ( keys %settings ) {
        $settings{$key} = const( $settings{$key} );
    }

    \%settings;
}

sub init_lang_defaults {
    my $mt  = shift;
    my $cfg = $mt->config;
    $cfg->DefaultLanguage('en_US') unless $cfg->DefaultLanguage;

    my $settings = $mt->i18n_default_settings;
    foreach my $key ( keys %$settings ) {
        $cfg->default( $key, $settings->{$key} );
    }

    return 1;
}

sub init {
    my $mt    = shift;
    my %param = @_;

    $mt->bootstrap() unless $MT_DIR;
    $mt->{mt_dir}     = $MT_DIR;
    $mt->{config_dir} = $CFG_DIR;
    $mt->{app_dir}    = $APP_DIR;

    $mt->init_callbacks();

    ## Initialize the language to the default in case any errors occur in
    ## the rest of the initialization process.
    $mt->init_config( \%param ) or return;
    $mt->init_lang_defaults(@_) or return;
    require MT::Plugin;
    $mt->init_addons(@_) or return;
    $mt->init_config_from_db( \%param ) or return;
    $mt->init_debug_mode;
    $mt->init_plugins(@_) or return;
    $plugins_installed = 1;
    $mt->init_schema();
    $mt->init_permissions();

    # Load MT::Log so constants are available
    require MT::Log;

    $mt->run_callbacks( 'post_init', $mt, \%param );

    if ( $^O eq 'MSWin32' ) {

# bugid:111222
# Disable IPv6 in Net::LDAP because LDAP authentication does not work on Windows.
        if ( $mt->config->AuthenticationModule eq 'LDAP'
            || UNIVERSAL::isa( $mt, 'MT::App::Wizard' ) )
        {
            eval <<'__END_OF_EVAL__';
            {
                package Net::LDAP;
                use constant::override substitute => { CAN_IPV6 => 0 };
            }
            require Net::LDAP;
__END_OF_EVAL__
        }

        require MT::Util;
        if ( MT::Util::check_fast_cgi() ) {

            eval {

             # bugid:111075
             # If using both Windows and FastCGI, load Net::SSLeay module here
             # for avoiding module load error in Facebook plugin setting.
                require Net::SSLeay;

                # bugid: 111212
                # Make Net::SSLeay::RAND_poll run only once
                # for avoiding a timeout in Contents Sync Settings.
                Net::SSLeay::RAND_poll();
                no warnings 'redefine';
                *Net::SSLeay::RAND_poll = sub () {1};
            };

# bugid:111140
# Shorten the time of process which uses OpenSSL when using Azure and FastCGI.
# This hack makes the starting time of FastCGI process long.
            eval { require IO::Socket::SSL };

            eval {
                require Net::HTTPS;
                Net::HTTPS->new(
                    Host            => 'https://dummy',
                    SSL_verify_mode => 0,                 # SSL_VERIFY_NONE
                );
            };
        }
    }

    # Force MT to use IPv4 when using SSL and old IO::Socket::INET6 module,
    # because an error may occur.
    if ( eval { require IO::Socket::INET6; 1 }
        && $IO::Socket::INET6::VERSION <= 2.57 )
    {
        eval 'use IO::Socket::SSL qw( inet4 )';
    }

    return $mt;
}

sub init_debug_mode {
    my $mt  = shift;
    my $cfg = $mt->config;

    # init the debug mode
    if ( $MT::DebugMode = $cfg->DebugMode ) {
        require Data::Dumper;
        $Data::Dumper::Terse    = 1;
        $Data::Dumper::Maxdepth = 4;
        $Data::Dumper::Sortkeys = 1;
        $Data::Dumper::Indent   = 1;
    }
}

{
    my $callbacks_added;

    sub init_callbacks {
        my $mt = shift;
        return if $callbacks_added;
        MT->_register_core_callbacks(
            {   'build_file_filter' =>
                    sub { MT->publisher->queue_build_file_filter(@_) },
                'cms_upload_file' => \&core_upload_file_to_sync,
                'api_upload_file' => \&core_upload_file_to_sync,
                'post_init' =>
                    '$Core::MT::Summary::Triggers::post_init_add_triggers',
            }
        );
        MT->_register_core_callbacks(
            {   'post_init' =>
                    '$Core::MT::CMS::ContentType::init_content_type',
            }
        );
        $callbacks_added = 1;
    }
}

sub core_upload_file_to_sync {
    my ( $cb, %args ) = @_;
    MT->upload_file_to_sync(%args);
}

sub upload_file_to_sync {
    my $class = shift;
    my (%args) = @_;

    # no need to do this unless we're syncing stuff.
    return unless MT->config('SyncTarget');

    my $url  = $args{url};
    my $file = $args{file};
    return unless -f $file;

    my $blog    = $args{blog};
    my $blog_id = $blog->id;
    return unless $blog->publish_queue;

    require MT::FileInfo;
    my $base_url = $url;
    $base_url =~ s!^https?://[^/]+!!;
    my $fi = MT::FileInfo->load( { blog_id => $blog_id, url => $base_url } );
    if ( !$fi ) {
        $fi = MT::FileInfo->new();
        $fi->blog_id($blog_id);
        $fi->url($base_url);
    }
    $fi->file_path($file);
    $fi->save;

    require MT::TheSchwartz;
    require TheSchwartz::Job;
    my $job = TheSchwartz::Job->new();
    $job->funcname('MT::Worker::Sync');
    $job->uniqkey( $fi->id );
    $job->coalesce(
        ( $fi->blog_id || 0 ) . ':' . $$ . ':' . ( time - ( time % 10 ) ) );
    MT::TheSchwartz->insert($job);
}

sub init_addons {
    my $mt  = shift;
    my $cfg = $mt->config;
    my @PluginPaths;

    unshift @PluginPaths, File::Spec->catdir( $MT_DIR, 'addons' );
    return $mt->_init_plugins_core( {}, 1, \@PluginPaths );
}

sub init_plugins {
    my $mt = shift;

    # Load compatibility module for prior version
    # This should always be MT::Compat::v(MAJOR_RELEASE_VERSION - 1).
    if ( MT->config('RequiredCompatibility') < 4.0 ) {
        require MT::Compat::v3;
    }

    my $cfg          = $mt->config;
    my $use_plugins  = $cfg->UsePlugins;
    my @PluginPaths  = ($cfg->UserPluginPath, $cfg->PluginPath);
    my $PluginSwitch = $cfg->PluginSwitch || {};
    my $plugin_sigs  = join ',', sort keys %$PluginSwitch;
    $mt->_init_plugins_core( $PluginSwitch, $use_plugins, \@PluginPaths );

    unless (%$PluginSwitch) {
        for my $plugin_sig ( keys %Plugins ) {
            if ( !exists $PluginSwitch->{$plugin_sig} ) {
                $PluginSwitch->{$plugin_sig} = 1
                    if !exists $Plugins{$plugin_sig}{enabled}
                    or $Plugins{$plugin_sig}{enabled};
            }
        }
    }

    if ( $plugin_sigs ne join ',', sort keys %$PluginSwitch ) {
        for my $plugin_sig ( keys %$PluginSwitch ) {
            delete $PluginSwitch->{$plugin_sig}
                unless exists $Plugins{$plugin_sig};
        }

        $mt->config->PluginSwitch( $PluginSwitch, 1 );

        my %PluginAlias;
        for my $plugin_sig ( keys %$PluginSwitch ) {
            next unless ref $Plugins{$plugin_sig}{object};
            my $alias = $Plugins{$plugin_sig}{object}->name or next;
            $PluginAlias{$alias} = $plugin_sig if $alias ne $plugin_sig;
        }
        $mt->config->PluginAlias( \%PluginAlias, 1 );

        if (my $model = $mt->model('config')) {
            if (!$mt->isa('MT::App::Wizard') && $model->driver->table_exists($model)) {
                $mt->config->save_config;
            }
            else {
                $mt->config->clear_dirty;
            }
        }
    }
    return 1;
}

{
    my $plugin_full_path;
    my $plugin_file;
    my %added_plugins;

    sub add_plugin {
        my $class = shift;
        my ($plugin) = @_;
        if ( ref $plugin eq 'HASH' ) {
            require MT::Plugin;
            $plugin = MT::Plugin->new($plugin);
        }
        $plugin->{name} ||= $plugin_sig;
        $plugin->{plugin_sig} = $plugin_sig;
        $plugin->{plugin_file} = $plugin_file;

        my $id = $plugin->id;
        unless ($plugin_envelope) {
            warn
                "MT->add_plugin improperly called outside of MT plugin load loop.";
            return;
        }
        $plugin->envelope($plugin_envelope);

        # If conflict signature, remove older plugin.
        if ( exists($added_plugins{$plugin_sig}) ) {
            require version;
            my $dup = $added_plugins{$plugin_sig};
            my $dup_version = eval { version->parse($dup->version    || 0) } || 0;
            my $cur_version = eval { version->parse($plugin->version || 0) } || 0;
            if ( $cur_version > $dup_version ) {
                my $file          = $dup->{plugin_file} || $dup->{full_path};
                my $error         = MT->translate("Conflicted plugin [_1] [_2] is disabled by the system", $file, $dup_version);
                my $visible_error = $MT::DebugMode ? $error : MT->translate("Conflicted plugin [_1] [_2] is disabled by the system", $dup->name, $dup_version);
                eval {
                    require MT::Util::Log;
                    MT::Util::Log::init();
                    MT::Util::Log->error($error);
                };

                delete $Plugins{$plugin_sig};
                delete $Components{ lc $dup->id };
                my $disabled_sig = "$plugin_sig ($file)";
                $Plugins{$disabled_sig}{enabled}      = 0;
                $Plugins{$disabled_sig}{full_path}    = $dup->{full_path};
                $Plugins{$disabled_sig}{system_error} = $visible_error;

                @Components = grep { ($_->{plugin_sig} || '') ne $plugin_sig } @Components;
            }
            else {
                my $file          = $plugin_file || $plugin_full_path;
                my $error         = MT->translate("Conflicted plugin [_1] [_2] is disabled by the system", $file, $cur_version);
                my $visible_error = $MT::DebugMode ? $error : MT->translate("Conflicted plugin [_1] [_2] is disabled by the system", $plugin->name, $cur_version);
                eval {
                    require MT::Util::Log;
                    MT::Util::Log::init();
                    MT::Util::Log->error($error);
                };

                my $disabled_sig = "$plugin_sig ($file)";
                $Plugins{$disabled_sig}{enabled}      = 0;
                $Plugins{$disabled_sig}{full_path}    = $plugin_full_path;
                $Plugins{$disabled_sig}{system_error} = $visible_error;

                return 1;
            }
        }
        else {
            Carp::confess(
                "You cannot register multiple plugin objects from a single script. $plugin_sig"
                )
                if exists( $Plugins{$plugin_sig} )
                && ( exists $Plugins{$plugin_sig}{object} );
        }

        $added_plugins{$plugin_sig} = $plugin;
        $Components{ lc $id } = $plugin if $id;
        $Plugins{$plugin_sig}{object} = $plugin;
        $plugin->{full_path} = $plugin_full_path;
        $plugin->path($plugin_full_path);
        unless ( $plugin->{registry} && ( %{ $plugin->{registry} } ) ) {
            $plugin->{registry} = $plugin_registry;
        }
        push @Components, $plugin;
        1;
    }

    sub __load_plugin {
        my ( $mt, $timer, $PluginSwitch, $use_plugins, $plugin, $sig ) = @_;
        die "Bad plugin filename '$plugin'"
            if ( $plugin !~ /^([-\\\/\@\:\w\.\s~]+)$/ );
        local $plugin_sig      = $sig;
        local $plugin_registry = {};
        if (!$use_plugins
            || ( exists $PluginSwitch->{$plugin_sig}
                && !$PluginSwitch->{$plugin_sig} )
            )
        {
            if (exists $Plugins{$plugin_sig}
                && $Plugins{$plugin_sig}{full_path} ne $plugin_full_path) {
                eval {
                    require MT::Util::Log;
                    MT::Util::Log::init();
                    MT::Util::Log->error("$plugin_sig is already disabled");
                };
            }
            else {
                $Plugins{$plugin_sig}{full_path} = $plugin_full_path;
                $Plugins{$plugin_sig}{enabled}   = 0;
            }
            return 0;
        }

        if ( not exists($added_plugins{$plugin_sig}) ) {
            return 0 if exists $Plugins{$plugin_sig};
        }

        $timer->pause_partial if $timer;
        eval "# line " . __LINE__ . " " . __FILE__ . "\nrequire '$plugin';";
        $timer->mark( "Loaded plugin " . $sig ) if $timer;
        if (my $error = $@) {
            $Plugins{$plugin_sig}{error} = $mt->translate("Errored plugin [_1] is disabled by the system", $plugin_sig);
            $Plugins{$plugin_sig}{system_error} = $error;
            $Plugins{$plugin_sig}{enabled} = 0;
            $PluginSwitch->{$plugin_sig} = 0;
            eval {
                require MT::Util::Log;
                MT::Util::Log::init();
                MT::Util::Log->error($error);
            };
            return;
        }
        else {
            if ( !$Plugins{$plugin_sig}{object} ) {
                # A plugin did not register itself, so
                # create a dummy plugin object which will
                # cause it to show up in the plugin listing
                # by it's filename.
                MT->add_plugin( {} );
            }
        }

        # Ignore this plugin because newer already exists.
        return 0 if exists $Plugins{$plugin_sig}{full_path};

        $Plugins{$plugin_sig}{full_path} = $plugin_full_path;
        $Plugins{$plugin_sig}{enabled} = 1;
        $PluginSwitch->{$plugin_sig} = 1;
    }

    sub __load_plugin_with_yaml {
        my ( $use_plugins, $PluginSwitch, $plugin_dir ) = @_;
        my $pclass
            = $plugin_dir =~ m/\.pack$/
            ? 'MT::Component'
            : 'MT::Plugin';

        # Don't process disabled plugin config.yaml files.
        if ($pclass eq 'MT::Plugin'
            && (!$use_plugins
                || ( exists $PluginSwitch->{$plugin_dir}
                    && !$PluginSwitch->{$plugin_dir} )
            )
            )
        {
            if (exists $Plugins{$plugin_dir}
                && $Plugins{$plugin_dir}{full_path} ne $plugin_full_path) {
                eval {
                    require MT::Util::Log;
                    MT::Util::Log::init();
                    MT::Util::Log->error("$plugin_dir is already disabled");
                };
            }
            else {
                $Plugins{$plugin_dir}{full_path} = $plugin_full_path;
                $Plugins{$plugin_dir}{enabled}   = 0;
            }
            return;
        }

        if ( not exists($added_plugins{$plugin_dir}) ) {
            return 0 if exists $Plugins{$plugin_dir};
        }

        my $id = lc $plugin_dir;
        $id =~ s/\.\w+$//;
        my $p = $pclass->new(
            {   id       => $id,
                path     => $plugin_full_path,
                envelope => $plugin_envelope
            }
        );
        $p->load_required_meta() if $pclass eq 'MT::Plugin';

        # rebless? based on config?
        local $plugin_sig = $plugin_dir;
        MT->add_plugin($p);

        # Ignore this plugin because newer already exists.
        return 0 if exists $Plugins{$plugin_sig}{full_path};

        $Plugins{$plugin_sig}{full_path} = $plugin_full_path;
        $PluginSwitch->{$plugin_sig} = 1;
    }

    sub _init_plugins_core {
        my $mt = shift;
        my ( $PluginSwitch, $use_plugins, $PluginPaths ) = @_;

        my $timer;
        if ( $mt->config->PerformanceLogging ) {
            $timer = $mt->get_timer();
        }

        %added_plugins = ();
        my @errors;
        foreach my $PluginPath (@$PluginPaths) {
            my $plugin_lastdir = $PluginPath;
            $plugin_lastdir =~ s![\\/]$!!;
            $plugin_lastdir =~ s!^.*[\\/]!!;

            if ( opendir my $DH, $PluginPath ) {
                my @p = readdir $DH;
                closedir $DH;
                for my $plugin (@p) {
                    next if ( $plugin =~ /^\.\.?$/ || $plugin =~ /~$/ );

                    $plugin_full_path
                        = File::Spec->catfile( $PluginPath, $plugin );
                    if ( -f $plugin_full_path ) {
                        next if exists $Plugins{$plugin} && $Plugins{$plugin}{error};
                        $plugin_envelope = $plugin_lastdir;
                        if ($plugin_full_path =~ /\.pl$/) {
                            $plugin_file = $plugin_full_path;
                            __load_plugin( $mt, $timer, $PluginSwitch, $use_plugins, $plugin_full_path, $plugin );
                            push @errors, [$plugin_full_path, $Plugins{$plugin}{error}] if $Plugins{$plugin}{error};
                        }
                        next;
                    }

                    my $plugin_dir = $plugin;
                    $plugin_envelope = "$plugin_lastdir/" . $plugin;

                    # handle config.yaml
                    my $yaml = File::Spec->catdir( $plugin_full_path,
                        'config.yaml' );

                    if ( -f $yaml ) {
                        $plugin_file = '';
                        __load_plugin_with_yaml( $use_plugins, $PluginSwitch, $plugin_dir );
                        next;
                    }

                    my @plugins;
                    if ( opendir my $subdir, $plugin_full_path ) {
                        @plugins = readdir $subdir;
                        closedir $subdir;
                    }
                    else {
                        warn "Cannot read directory: $plugin_full_path";
                    }
                    for my $plugin (@plugins) {
                        next if $plugin !~ /\.pl$/;
                        $plugin_file
                            = File::Spec->catfile( $plugin_full_path,
                            $plugin );
                        if ( -f $plugin_file ) {
                            my $sig = $plugin_dir . '/' . $plugin;
                            next if exists $Plugins{$sig} && $Plugins{$sig}{error};
                            __load_plugin( $mt, $timer, $PluginSwitch, $use_plugins, $plugin_file, $sig );
                            push @errors, [$plugin_full_path, $Plugins{$sig}{error}] if $Plugins{$sig}{error};
                        }
                    }
                }
            }
        }

        # Drop conflicting plugins
        my %deduped_plugins;
        for my $plugin (values %added_plugins) {
            my $name = $plugin->name;
            if (my $dup = $deduped_plugins{$name}) {
                require version;
                my $dup_version = eval { version->parse($dup->version    || 0) } || 0;
                my $cur_version = eval { version->parse($plugin->version || 0) } || 0;
                my $plugin_to_drop;
                if ($cur_version > $dup_version) {
                    $deduped_plugins{$name} = $plugin;
                    $plugin_to_drop         = $dup;
                } else {
                    $plugin_to_drop = $plugin;
                }
                my $version_to_drop   = $plugin_to_drop->version || '';
                my $sig_to_drop       = $plugin_to_drop->{plugin_sig};
                my $full_path_to_drop = $plugin_to_drop->{plugin_file} || $plugin_to_drop->{full_path};
                my $error             = $mt->translate("Conflicted plugin [_1] [_2] is disabled by the system", $full_path_to_drop, $version_to_drop);
                my $visible_error     = $MT::DebugMode ? $error : $mt->translate("Conflicted plugin [_1] [_2] is disabled by the system", $plugin_to_drop->name, $version_to_drop);

                eval {
                    require MT::Util::Log;
                    MT::Util::Log::init();
                    MT::Util::Log->error($error);
                };
                $Plugins{$sig_to_drop}{enabled} = 0;
                $Plugins{$sig_to_drop}{system_error} = $visible_error;
                delete $Plugins{$sig_to_drop}{object};
                $PluginSwitch->{$sig_to_drop} = 0;
                @Components = grep { ($_->{plugin_sig} || '') ne $sig_to_drop } @Components;
                next;
            }
            $deduped_plugins{$name} = $plugin;
        }

        my %included_paths;
        for my $plugin (values %deduped_plugins) {
            foreach my $lib (qw(lib extlib)) {
                my $plib
                    = File::Spec->catdir( $plugin->{full_path}, $lib );
                next if exists $included_paths{$plib};
                $included_paths{$plib} = 1;
                unshift @INC, $plib if -d $plib;
            }

            if ($plugin->isa('MT::Plugin')) {
                $plugin->init;
            }
            if ($plugin->{registry}) {
                if (my $settings = $plugin->{registry}{config_settings}) {
                    $settings = $plugin->{registry}{config_settings} = $settings->() if ref($settings) eq 'CODE';
                    $mt->config->define($settings)                                   if $settings;
                }
            }
            $plugin->init_callbacks;
        }

        # $mt->log calls init_schema internally, so $mt->log it must be called after $plugin->init_callbacks all plugins that do not cause errors
        for my $error (@errors) {
            # Issue MT log within another eval block in the
            # event that the plugin error is happening before
            # the database has been initialized...
            eval {
                require MT::Log;
                $mt->log(
                    {   message => $mt->translate(
                            "Plugin error: [_1] [_2]", @$error,
                        ),
                        class    => 'system',
                        category => 'plugin',
                        level    => MT::Log::ERROR()
                    }
                );
            } or last;
        }

        # Reset the Text_filters hash in case it was preloaded by plugins by
        # calling all_text_filters (Markdown in particular does this).
        # Upon calling all_text_filters again, it will be properly loaded by
        # querying the registry.
        %Text_filters = ();

        1;
    }

    sub has_plugin {
        my ( $mt, $plugin ) = @_;
        return 0 unless defined $plugin;
        return 0 unless exists $MT::Plugins{$plugin};
        return 0
            if defined $MT::Plugins{$plugin}{enabled}
            && !$MT::Plugins{$plugin}{enabled};
        return 1;
    }
}

my %addons;

sub find_addons {
    my $mt = shift;
    my ($type) = @_;

    unless (%addons) {
        my $addon_path = File::Spec->catdir( $MT_DIR, 'addons' );
        if ( opendir my $DH, $addon_path ) {
            my @p = readdir $DH;
            closedir $DH;
            foreach my $p (@p) {
                next if $p eq '.' || $p eq '..';
                my $full_path = File::Spec->catdir( $addon_path, $p );
                if ( -d $full_path ) {
                    if ( $p =~ m/^(.+)\.(\w+)$/ ) {
                        my $label = $1;
                        my $id    = lc $1;
                        my $type  = $2;
                        if ( $type eq 'pack' ) {
                            $label .= ' Pack';
                        }
                        elsif ( $type eq 'theme' ) {
                            $label .= ' Theme';
                        }
                        elsif ( $type eq 'plugin' ) {
                            $label .= ' Plugin';
                        }
                        push @{ $addons{$type} },
                            {
                            label    => $label,
                            id       => $id,
                            envelope => 'addons/' . $p . '/',
                            path     => $full_path,
                            };
                    }
                }
            }
        }
    }
    if ($type) {
        my $addons = $addons{$type} ||= [];
        return $addons;
    }
    return 1;
}

*mt_dir = \&server_path;
sub server_path { $_[0]->{mt_dir} }
sub app_dir     { $_[0]->{app_dir} }
sub config_dir  { $_[0]->{config_dir} }

sub component {
    my $mt = shift;
    my ($id) = @_;
    return $Components{ lc $id };
}

sub publisher {
    my $mt = shift;
    if (!$Publisher) {
        require MT::ContentPublisher;
        $Publisher = MT::ContentPublisher->new;
    }
    $Publisher;
}

sub builder {
    my $mt = shift;
    if (!$Builder) {
        $mt = $mt->instance unless ref $mt;
        for my $builder ($mt->config->BuilderModule, 'MT::Builder') {
            if (eval "require $builder; 1") {
                $Builder = $builder;
                last;
            }
            if ($@) {
                require MT::Util::Log;
                MT::Util::Log::init();
                MT::Util::Log->error($@);
            }
        }
    }
    $Builder->new;
}

sub rebuild {
    my $mt = shift;
    $mt->publisher->rebuild(@_)
        or return $mt->error( $mt->publisher->errstr );
}

sub rebuild_entry {
    my $mt = shift;
    $mt->publisher->rebuild_entry(@_)
        or return $mt->error( $mt->publisher->errstr );
}

sub rebuild_content_data {
    my $mt = shift;
    $mt->publisher->rebuild_content_data(@_)
        or return $mt->error( $mt->publisher->errstr );
}

sub rebuild_indexes {
    my $mt = shift;
    $mt->publisher->rebuild_indexes(@_)
        or return $mt->error( $mt->publisher->errstr );
}

sub rebuild_archives {
    my $mt = shift;
    $mt->publisher->rebuild_archives(@_)
        or return $mt->error( $mt->publisher->errstr );
}

sub ping { return [] }

sub ping_and_save {
    my $mt    = shift;
    my %param = @_;
    if ( my $entry = $param{Entry} ) {
        $entry->save or return $mt->error( $entry->errstr );
        return [];
    }
    1;
}

sub needs_ping       {return}
sub update_ping_list {return}

{
    my $LH;

    sub set_language {
        my $pkg = shift;
        require MT::L10N;
        $LH = MT::L10N->get_handle(@_);

        # Clear any l10n_handles in request
        $pkg->request( 'l10n_handle', {} );
        return $LH;
    }

    sub translate {
        my $this = shift;
        my $app  = ref($this) ? $this : $this->app;
        if ( $app->{component} ) {
            if ( my $c = $app->component( $app->{component} ) ) {
                local $app->{component} = undef;
                return $c->translate(@_);
            }
        }
        my ( $format, @args ) = @_;
        foreach (@args) {
            $_ = $_->() if ref($_) eq 'CODE';
        }
        my $text = $LH->maketext( $format, @args );
        return $text;
    }

    sub translate_templatized {
        my $mt  = shift;
        my $app = ref($mt) ? $mt : $mt->app;
        if ( $app->{component} ) {
            if ( my $c = $app->component( $app->{component} ) ) {
                local $app->{component} = undef;
                return $c->translate_templatized(@_);
            }
        }
        my @cstack;
        my ($text) = @_;

        # Here, the text must be handled as binary ( non utf-8 ) data,
        # because regexp for utf-8 string is too heavy.
        # things we have to do is
        #  * encode $text before parse
        #  * decode the strings captured by regexp
        #  * encode the translated string from translate()
        #  * decode again for return
        $text = MT::Util::Encode::encode_utf8_if_flagged($text);
        while (1) {
            return '' unless $text;
            $text
                =~ s!(<(/)?(?:_|MT)_TRANS(_SECTION)?(?:(?:\s+((?:\w+)\s*=\s*(["'])(?:(<(?:[^"'>]|"[^"]*"|'[^']*')+)?>|[^\5]+?)*?\5))+?\s*/?)?>)!
            my($msg, $close, $section, %args) = ($1, $2, $3);
            while ($msg =~ /\b(\w+)\s*=\s*(["'])((?:<(?:[^"'>]|"[^"]*"|'[^']*')+?>|[^\2])*?)?\2/g) {  #"
                $args{$1} = MT::Util::Encode::decode_utf8($3);
            }
            if ($section) {
                if ($close) {
                    $mt = pop @cstack;
                } else {
                    if ($args{component}) {
                        push @cstack, $mt;
                        $mt = MT->component($args{component})
                            or die "Bad translation component: $args{component}";
                    }
                    else {
                        die "__trans_section without a component argument";
                    }
                }
                '';
            }
            else {
                $args{params} = '' unless defined $args{params};
                my @p = split /\s*%%\s*/, $args{params}, -1;
                @p = ('') unless @p;
                my $phrase = $args{phrase};
                $phrase = MT::Util::Encode::decode_utf8_unless_flagged($phrase);
                my $translation = $mt->translate($phrase, @p);
                if (exists $args{escape}) {
                    if (lc($args{escape}) eq 'html') {
                        $translation = MT::Util::encode_html($translation);
                    } elsif (lc($args{escape}) eq 'url') {
                        $translation = MT::Util::encode_url($translation);
                    } else {
                        # fallback for js/javascript/singlequotes
                        $translation = MT::Util::encode_js($translation);
                    }
                }
                $translation = MT::Util::Encode::encode_utf8_if_flagged($translation);
            }
            !igem or last;
        }
        return MT::Util::Encode::decode_utf8_unless_flagged($text);
    }

    sub current_language { $LH->language_tag }
    sub language_handle  {$LH}

    sub charset {
        my $mt = shift;
        $mt->{charset} = shift if @_;
        return $mt->{charset} if $mt->{charset};
        $mt->{charset} = $mt->config->PublishCharset
            || $mt->language_handle->encoding;
    }

    sub publish_charset {
        my $mt = shift;
        $mt = $mt->instance unless ref $mt;
        $mt->{publish_charset} ||= $mt->config->PublishCharset || 'UTF-8';
    }
}

sub supported_languages {
    my $mt = shift;

    my %default_supported_languages;
    if (my $default = MT->config->DefaultSupportedLanguages) {
        for my $tag (split ',', $default) {
            $tag =~ tr/A-Z-/a-z_/;
            $default_supported_languages{$tag} = 1;
        }
        # just in case
        $default_supported_languages{MT->config->DefaultLanguage} = 1;
        $default_supported_languages{MT->current_language} = 1;
    }

    require MT::L10N;
    require File::Basename;
    ## Determine full path to lib/MT/L10N directory...
    my $lib
        = File::Spec->catdir( File::Basename::dirname( $INC{'MT/L10N.pm'} ),
        'L10N' );
    ## ... From that, determine full path to extlib/MT/L10N.
    ## To do that, we look for the last instance of the string 'lib'
    ## in $lib and replace it with 'extlib'. reverse is a nice tricky
    ## way of doing that.
    ( my $extlib = reverse $lib ) =~ s!bil!biltxe!;
    $extlib = reverse $extlib;
    my @dirs = ( $lib, $extlib );
    my %langs;
    for my $dir (@dirs) {
        opendir my $DH, $dir or next;
        for my $f ( readdir $DH ) {
            my ($tag) = $f =~ /^(\w+)\.pm$/;
            next unless $tag;
            next if %default_supported_languages && !$default_supported_languages{$tag};
            my $lh = MT::L10N->get_handle($tag);
            $langs{ $lh->language_tag } = $lh->language_name;
        }
        closedir $DH;
    }
    \%langs;
}

# For your convenience
sub trans_error {
    my $app = shift;
    $app->error( $app->translate(@_) );
}

sub all_text_filters {
    unless (%Text_filters) {
        if ( my $filters = MT->registry('text_filters') ) {
            %Text_filters = %$filters if ref($filters) eq 'HASH';
        }
    }
    if ( my $enabled_filters = MT->config('AllowedTextFilters') ) {
        my %enabled = map { $_ => 1 } split /\s*,\s*/, $enabled_filters;
        %Text_filters = map { $_ => $Text_filters{$_} }
            grep { exists $enabled{$_} }
            keys %Text_filters;
    }
    return \%Text_filters;
}

sub apply_text_filters {
    my $mt = shift;
    my ( $str, $filters, @extra ) = @_;
    my $all_filters = $mt->all_text_filters;
    for my $filter (@$filters) {
        next unless defined $filter;
        my $f = $all_filters->{$filter} or next;
        my $code = $f->{code} || $f->{handler};
        unless ( ref($code) eq 'CODE' ) {
            $code = $mt->handler_to_coderef($code);
            $f->{code} = $code;
        }
        if ( !$code ) {
            warn "Bad text filter: $filter";
            next;
        }
        $str = $code->( $str, @extra );
    }
    return MT::Util::Encode::decode_utf8_unless_flagged($str);
}

sub static_path {
    my $app   = shift;
    my $spath = $app->config->StaticWebPath;
    if ( !$spath ) {
        $spath = $app->config->CGIPath;
        $spath .= '/' unless $spath =~ m!/$!;
        $spath .= 'mt-static/';
    }
    else {
        $spath .= '/' unless $spath =~ m!/$!;
    }
    $spath;
}

sub static_file_path {
    my $app = shift;
    return $app->{__static_file_path}
        if exists $app->{__static_file_path};

    my $path = $app->config('StaticFilePath');
    return $app->{__static_file_path} = $path if defined $path;

    # Attempt to derive StaticFilePath based on environment
    my $web_path = $app->config->StaticWebPath || 'mt-static';
    $web_path =~ s!^https?://[^/]+/!!;
    if ( $app->can('document_root') ) {
        my $doc_static_path
            = File::Spec->catdir( $app->document_root(), $web_path );
        return $app->{__static_file_path} = $doc_static_path
            if -d $doc_static_path;
    }
    my $mtdir_static_path = File::Spec->catdir( $app->mt_dir, 'mt-static' );
    return $app->{__static_file_path} = $mtdir_static_path
        if -d $mtdir_static_path;
    return;
}

sub support_directory_url {
    my $app = shift;
    my $url = $app->config->SupportDirectoryURL;
    if ( !$url ) {
        my $spath = $app->static_path;
        $spath .= '/' unless $spath =~ m!/$!;
        $url = $spath . 'support/';
    }
    else {
        $url .= '/' unless $url =~ m!/$!;
    }
    $url;
}

sub support_directory_path {
    my $app  = shift;
    my $path = $app->config('SupportDirectoryPath');
    if ($path) {
        if ( $path !~ m{^/|^[a-zA-Z]:\\|^\\\\[a-zA-Z0-9\.]+} ) {
            return File::Spec->catdir( $app->path, $path );
        }
        return $path;
    }
    else {
        return File::Spec->catdir( $app->static_file_path, 'support' );
    }
}

sub template_paths {
    my $mt = shift;
    my @paths;

    my $admin_theme_id = $mt->config('AdminThemeId');

    if ( $mt->{plugin_template_path} ) {
        if (File::Spec->file_name_is_absolute( $mt->{plugin_template_path} ) ) {
            push @paths, File::Spec->catdir($mt->{plugin_template_path}, $admin_theme_id) if $admin_theme_id;
            push @paths, $mt->{plugin_template_path};
        }
        else {
            push @paths, File::Spec->catdir( $mt->app_dir, $mt->{plugin_template_path}, $admin_theme_id ) if $admin_theme_id;
            push @paths, File::Spec->catdir( $mt->app_dir, $mt->{plugin_template_path} );
            push @paths, File::Spec->catdir( $mt->mt_dir, $mt->{plugin_template_path}, $admin_theme_id ) if $admin_theme_id;
            push @paths, File::Spec->catdir( $mt->mt_dir, $mt->{plugin_template_path} );
        }
    }
    my @alt_paths = ($mt->config('UserTemplatePath'), $mt->config('AltTemplatePath'));
    foreach my $alt_path (@alt_paths) {
        if ( -d $alt_path ) {    # AltTemplatePath is absolute
            if ($mt->{template_dir}) {
                push @paths, File::Spec->catdir( $alt_path, $admin_theme_id, $mt->{template_dir} ) if $admin_theme_id;
                push @paths, File::Spec->catdir( $alt_path, $mt->{template_dir} );
            }
            push @paths, File::Spec->catdir($alt_path, $admin_theme_id) if $admin_theme_id;
            push @paths, $alt_path;
        }
    }

    for my $addon ( @{ $mt->find_addons('pack') } ) {
        if ($mt->{template_dir}) {
            push @paths, File::Spec->catdir( $addon->{path}, 'tmpl', $admin_theme_id, $mt->{template_dir} ) if $admin_theme_id;
            push @paths, File::Spec->catdir( $addon->{path}, 'tmpl', $mt->{template_dir} );
        }
        push @paths, File::Spec->catdir( $addon->{path}, 'tmpl', $admin_theme_id ) if $admin_theme_id;
        push @paths, File::Spec->catdir( $addon->{path}, 'tmpl' );
    }

    my $path = $mt->config->TemplatePath;
    if ($mt->{template_dir}) {
        push @paths, File::Spec->catdir( $path, $admin_theme_id, $mt->{template_dir} ) if $admin_theme_id;
        push @paths, File::Spec->catdir( $path, $mt->{template_dir} );
    }
    push @paths, File::Spec->catdir($path, $admin_theme_id) if $admin_theme_id;
    push @paths, $path;

    return grep {-d $_} @paths;
}

sub find_file {
    my $mt = shift;
    my ( $paths, $file ) = @_;
    my $filename;
    foreach my $p (@$paths) {
        my $filepath
            = File::Spec->canonpath( File::Spec->catfile( $p, $file ) );
        $filename = File::Spec->canonpath($filepath);
        return $filename if -f $filename;
    }
    undef;
}

sub load_global_tmpl {
    my $app = shift;
    my ( $arg, $blog_id ) = @_;
    $blog_id
        = $blog_id ? [ $blog_id, 0 ]
        : MT->app->blog ? [ MT->app->blog->id, 0 ]
        :                 0;

    my $terms = {};
    if ( 'HASH' eq ref($arg) ) {
        $terms = { %$arg, blog_id => $blog_id };
    }
    else {
        $terms = {
            type    => $arg,
            blog_id => $blog_id,
        };
    }
    my $args;
    if ( ref $blog_id eq 'ARRAY' ) {
        $args->{sort}      = 'blog_id';
        $args->{direction} = 'descend';
        $args->{limit}     = 1;
    }
    require MT::Template;
    my $tmpl = MT::Template->load( $terms, $args );
    $app->set_default_tmpl_params($tmpl) if $tmpl;
    $tmpl;
}

sub load_core_tmpl {
    my $mt = shift;
    local $mt->{component} = 'core';
    $mt->load_tmpl(@_);
}

sub load_cached_tmpl {
    my $mt = shift;
    if ( exists( $mt->{component} ) && ( lc( $mt->{component} ) ne 'core' ) )
    {
        if ( my $c = $mt->component( $mt->{component} ) ) {
            return $c->load_cached_tmpl(@_);
        }
    }

    my ( $file, @p ) = @_;
    my $param;
    if ( @p && ( ref( $p[$#p] ) eq 'HASH' ) ) {
        $param = pop @p;
    }
    my ($tmpl, $cache);
    if (!ref $file) {
        require MT::Request;
        $cache = MT::Request->instance->{__stash}{load_tmpl_file_cache} ||= {};
        if ($cache->{core}{$file}) {
            $tmpl = $cache->{core}{$file};
        }
    }
    $tmpl ||= $mt->load_tmpl($file, @p) or return;
    if ($cache) {
        $cache->{core}{$file} = $tmpl;
    }
    $tmpl->param($param) if $param;
    $tmpl;
}

sub load_tmpl {
    my $mt = shift;
    if ( exists( $mt->{component} ) && ( lc( $mt->{component} ) ne 'core' ) )
    {
        if ( my $c = $mt->component( $mt->{component} ) ) {
            return $c->load_tmpl(@_);
        }
    }

    my ( $file, @p ) = @_;
    my $param;
    if ( @p && ( ref( $p[$#p] ) eq 'HASH' ) ) {
        $param = pop @p;
    }
    my $cfg = $mt->config;
    require MT::Template;
    my $tmpl;
    my @paths = $mt->template_paths;

    my $type
        = { 'SCALAR' => 'scalarref', 'ARRAY' => 'arrayref' }->{ ref $file }
        || 'filename';
    $tmpl = MT::Template->new(
        type   => $type,
        source => $file,
        path   => \@paths,
        filter => sub {
            my ( $str, $fname ) = @_;
            if ($fname) {
                $fname = File::Basename::basename($fname);
                $fname =~ s/\.tmpl$//;
                $mt->run_callbacks( "template_source.$fname", $mt, @_ );
            }
            else {
                $mt->run_callbacks( "template_source", $mt, @_ );
            }
            return $str;
        },
        @p
    );
    return $mt->error(
        $mt->translate( "Loading template '[_1]' failed.", $file ) )
        unless $tmpl;
    $mt->set_default_tmpl_params($tmpl);
    $tmpl->param($param) if $param;
    $tmpl;
}

sub set_default_tmpl_params {
    my $mt     = shift;
    my ($tmpl) = @_;
    my $param  = {};
    $param->{mt_debug} = $MT::DebugMode;
    $param->{mt_alpha} = 1 if MT->version_id =~ m/^\d+\.\d+a/;
    $param->{mt_beta}  = 1 if MT->version_id =~ m/^\d+\.\d+(?:b|rc)/;
    $param->{mt_alpha_or_beta}      = $param->{mt_alpha} || $param->{mt_beta};
    $param->{static_uri}            = $mt->static_path;
    $param->{mt_version}            = MT->version_number;
    $param->{mt_version_id}         = MT->version_id;
    $param->{mt_release_version_id} = MT->release_version_id;
    $param->{mt_product_code}       = MT->product_code;
    $param->{mt_product_name}       = $mt->translate( MT->product_name );
    $param->{language_tag}          = substr( $mt->current_language, 0, 2 );
    $param->{language_encoding}     = $mt->charset;
    $param->{optimize_ui}           = $mt->build_id && !$MT::DebugMode;
    $param->{use_mt_common_json}    = $mt->config->UseMTCommonJSON;
    $param->{use_svg4everybody}     = $mt->config->UseSVGForEverybody;
    $param->{use_jquery_json}       = $mt->config->UseJQueryJSON;

    if ( $mt->isa('MT::App') ) {
        if ( my $author = $mt->user ) {
            $param->{author_id}   = $author->id;
            $param->{author_name} = $author->name;
            $param->{pc_view}     = $mt->session('pc_view') ? 1 : 0;

            delete $param->{mt_debug} unless $author->is_superuser;
        }
        ## We do this in load_tmpl because show_error and login don't call
        ## build_page; so we need to set these variables here.
        require MT::Auth;
        $param->{can_logout}      = MT::Auth->can_logout;
        $param->{script_url}      = $mt->uri;
        $param->{mt_url}          = $mt->mt_uri;
        $param->{script_path}     = $mt->path;
        $param->{script_full_url} = $mt->base . $mt->uri;
        $param->{agent_mozilla} = ( $ENV{HTTP_USER_AGENT} || '' ) =~ /gecko/i;
        $param->{agent_ie} = ( $ENV{HTTP_USER_AGENT} || '' ) =~ /\bMSIE\b/;
    }
    if ( !$tmpl->param('template_filename') ) {
        if ( my $fname = $tmpl->{__file} ) {
            $fname =~ s!\\!/!g;
            $fname =~ s/\.tmpl$//;
            $param->{template_filename} = $fname;
        }
    }

    my $switch = $mt->config->PluginSwitch || {};
    my %enabled_plugins;
    for my $plugin_sig ( keys %MT::Plugins ) {
        next
            if defined $MT::Plugins{$plugin_sig}{enabled}
            && !$MT::Plugins{$plugin_sig}{enabled};
        next if defined $switch->{$plugin_sig} && !$switch->{$plugin_sig};
        $enabled_plugins{$plugin_sig} = 1;
    }
    $enabled_plugins{CommentsTrackback} = 1
        if $enabled_plugins{Comments} or $enabled_plugins{Trackback};
    $param->{enabled_plugins} = \%enabled_plugins;

    $tmpl->param($param);
}

sub process_mt_template {
    my $mt = shift;
    use bytes;
    my ($body) = @_;
    $body =~ s@<(?:_|MT)_ACTION\s+mode="([^"]+)"(?:\s+([^>]*))?>@
        my $mode = $1; my %args;
        %args = $2 =~ m/\s*(\w+)="([^"]*?)"\s*/g if defined $2; # "
        MT::Util::encode_html($mt->uri(mode => $mode, args => \%args));
    @geis;

    # Strip out placeholder wrappers to facilitate tmpl_* callbacks
    $body =~ s/<\/?MT_\w+:\w+>//g;
    $body;
}

sub build_page {
    my $mt = shift;
    my ( $file, $param ) = @_;
    my $tmpl;
    my $mode = $mt->mode;
    $param->{'app_page_template'} = 1;
    $param->{"mode_$mode"} ||= 1;
    $param->{breadcrumbs} = $mt->{breadcrumbs};
    if ( $param->{breadcrumbs}[-1] ) {
        $param->{breadcrumbs}[-1]{is_last} = 1;
        $param->{page_titles} = [ reverse @{ $mt->{breadcrumbs} } ];
    }
    pop @{ $param->{page_titles} };
    if ( my $lang_id = $mt->current_language ) {
        $param->{local_lang_id} ||= lc $lang_id;
    }
    $param->{magic_token} = $mt->current_magic if $mt->user;

    # List of installed packs in the application footer
    my @packs_installed;
    my $packs = $mt->find_addons('pack');
    if ($packs) {
        foreach my $pack (@$packs) {
            my $c = $mt->component( lc $pack->{id} );
            if ($c) {
                my $label = $c->label || $pack->{label};
                $label = $label->() if ref($label) eq 'CODE';

                # if the component did not declare a label,
                # it isn't wanting to be visible on the app footer.
                next if $label eq $c->{plugin_sig};

                my $pack_link
                    = $c->pack_link   ? $c->pack_link
                    : $c->author_link ? $c->author_link
                    :                   '';

                push @packs_installed,
                    {
                    label   => $label,
                    version => $c->version,
                    id      => $c->id,
                    link    => $pack_link,
                    };
            }
        }
    }
    @packs_installed = sort { $a->{label} cmp $b->{label} } @packs_installed;
    $param->{packs_installed} = \@packs_installed;

    $param->{portal_url} = &portal_url;

    for my $config_field ( keys %{ MT::ConfigMgr->instance->{__var} || {} } )
    {
        $param->{ $config_field . '_readonly' } = 1;
    }

    $param->{hide_config_warnings} = $mt->config->HideConfigWarnings;

    my $tmpl_file = '';
    if ( UNIVERSAL::isa( $file, 'MT::Template' ) ) {
        $tmpl      = $file;
        $tmpl_file = ( exists $file->{__file} ) ? $file->{__file} : '';
    }
    else {
        $tmpl = $mt->load_tmpl($file) or return;
        $tmpl_file = $file unless ref($file);
    }

    if (( $mode && ( $mode !~ m/delete/ ) )
        && ( $mt->{login_again}
            || ( $mt->{requires_login} && !$mt->user ) )
        )
    {
        ## If it's a login screen, direct the user to where they were going
        ## (query params including mode and all) unless they were logging in,
        ## logging out, or deleting something.
        my $q = $mt->{query};
        if ($mode) {
            my @query;
            my @query_keys = grep {
                       ( $_ ne 'username' )
                    && ( $_ ne 'password' )
                    && ( $_ ne 'submit' )
                    && ( $mode eq 'logout' ? ( $_ ne '__mode' ) : 1 )
            } $mt->multi_param;
            for my $query_key (@query_keys) {
                my @vals = $mt->multi_param($query_key);
                for my $val (@vals) {
                    push @query, { name => $query_key, value => $val };
                }
            }
            $param->{query_params} = \@query;
        }
        $param->{login_again} = $mt->{login_again};
    }

    my $blog = $mt->blog;
    $tmpl->context()->stash( 'blog', $blog ) if $blog;

    $tmpl->param($param) if $param;

    if ($tmpl_file) {
        $tmpl_file = File::Basename::basename($tmpl_file);
        $tmpl_file =~ s/\.tmpl$//;
        $tmpl_file = '.' . $tmpl_file;
    }
    $mt->run_callbacks( 'template_param' . $tmpl_file,
        $mt, $tmpl->param, $tmpl );

    my $output = $mt->build_page_in_mem($tmpl);
    return unless defined $output;

    $mt->run_callbacks( 'template_output' . $tmpl_file,
        $mt, \$output, $tmpl->param, $tmpl );
    return $output;
}

sub build_page_in_mem {
    my $mt = shift;
    my ( $tmpl, $param ) = @_;
    $tmpl->param($param) if $param;
    my $out = $tmpl->output;
    return $mt->error( $tmpl->errstr ) unless defined $out;
    return $mt->translate_templatized( $mt->process_mt_template($out) );
}

sub new_ua {
    my $class = shift;
    my ($opt) = @_;
    $opt ||= {};
    my $lwp_class = 'LWP::UserAgent';
    eval "require $lwp_class;";
    return undef if $@;
    my $cfg      = $class->config;
    my $max_size = exists $opt->{max_size} ? $opt->{max_size} : 100_000;
    my $timeout = exists $opt->{timeout} ? $opt->{timeout} : $cfg->HTTPTimeout;
    my $proxy = exists $opt->{proxy} ? $opt->{proxy} : $cfg->HTTPProxy;
    my $sec_proxy
        = exists $opt->{sec_proxy} ? $opt->{sec_proxy} : $cfg->HTTPSProxy;
    my $no_proxy
        = exists $opt->{no_proxy} ? $opt->{no_proxy} : $cfg->HTTPNoProxy;
    my $agent = $opt->{agent} || $MT::PRODUCT_NAME . '/' . $MT::VERSION;
    my $interface
        = exists $opt->{interface} ? $opt->{interface} : $cfg->HTTPInterface;

    if ( my $localaddr = $interface ) {
        @LWP::Protocol::http::EXTRA_SOCK_OPTS = (
            LocalAddr => $localaddr,
            Reuse     => 1
        );
    }

    my %ssl_opts = (
        verify_hostname => MT->config->SSLVerifyNone ? 0 : 1,
        SSL_version     => MT->config->SSLVersion || 'SSLv23:!SSLv3:!SSLv2',
    );
    if ( eval { require Mozilla::CA; 1 } ) {
        $ssl_opts{SSL_ca_file} = Mozilla::CA::SSL_ca_file();
    }
    else {
        $ssl_opts{verify_hostname} = 0;
    }

    my $ua = $lwp_class->new;
    $ua->ssl_opts(%ssl_opts);
    $ua->max_size($max_size) if $ua->can('max_size');
    $ua->agent($agent);
    $ua->timeout($timeout) if defined $timeout;
    eval { require HTML::HeadParser; };
    $ua->parse_head(0) if $@;

    if ( defined $proxy ) {
        $ua->proxy( http => $proxy );
        my @domains;
        @domains = split( /,\s*/, $no_proxy ) if $no_proxy;
        $ua->no_proxy(@domains) if @domains;
    }
    if ( defined $sec_proxy ) {
        $ua->proxy( https => $sec_proxy );
    }
    return $ua;
}

sub build_email {
    my $class = shift;
    my ( $file, $param ) = @_;
    my $mt = $class->instance;

    # basically, try to load from database
    my $blog = $param->{blog};
    my $id   = $file;
    $id =~ s/(\.tmpl|\.mtml)$//;

    require MT::Template;
    my @tmpl = MT::Template->load(
        {   ( $blog ? ( blog_id => [ $blog->id, 0 ] ) : ( blog_id => 0 ) ),
            identifier => $id,
            type       => 'email',
        }
    );
    my $tmpl
        = @tmpl
        ? (
        scalar @tmpl > 1
        ? ( $tmpl[0]->blog_id ? $tmpl[0] : $tmpl[1] )
        : $tmpl[0]
        )
        : undef;

    # try to load from file
    unless ($tmpl) {
        local $mt->{template_dir} = 'email';
        $tmpl = $mt->load_tmpl($file);
    }
    return unless $tmpl;

    my $ctx = $tmpl->context;
    $ctx->stash( 'blog_id', $blog->id ) if $blog;
    foreach my $name (qw{blog entry author commenter comment category ping}) {
        $ctx->stash( $name, delete $param->{$name} ) if $param->{$name};
    }

    my $out = $mt->build_page_in_mem( $tmpl, $param );

    require MT::Log;
    $mt->log(
        {   message => $mt->translate(
                "Error while creating email: [_1]",
                $mt->errstr
            ),
            class    => 'system',
            category => 'email',
            level    => MT::Log::ERROR(),
        }
    ) unless defined $out;

    $out;
}

sub get_next_sched_post_for_user {
    my ( $author_id, @further_blog_ids ) = @_;
    require MT::Permission;
    my @perms = MT::Permission->load( { author_id => $author_id }, {} );
    my @blogs = @further_blog_ids;
    for my $perm (@perms) {
        next unless $perm->can_do('load_next_scheduled_entry');
        push @blogs, $perm->blog_id;
    }
    my $next_sched_utc = undef;
    require MT::Entry;
    for my $blog_id (@blogs) {
        my $blog = MT::Blog->load($blog_id)
            or next;
        my $earliest_entry = MT::Entry->load(
            {   status  => MT::Entry::FUTURE(),
                blog_id => $blog_id
            },
            { 'sort' => 'created_on' }
        );
        if ($earliest_entry) {
            my $entry_utc
                = MT::Util::ts2iso( $blog, $earliest_entry->created_on );
            if ( $entry_utc < $next_sched_utc || !defined($next_sched_utc) ) {
                $next_sched_utc = $entry_utc;
            }
        }
    }
    return $next_sched_utc;
}

our $Commenter_Auth;

sub init_commenter_authenticators {
    my $self  = shift;
    my $auths = $self->registry("commenter_authenticators") || {};
    $Commenter_Auth = {%$auths};
    my $app = $self->app;
    my $blog;
    $blog = $app->blog if $app->isa('MT::App');
    foreach my $auth ( keys %$auths ) {
        if ( my $c = $auths->{$auth}->{condition} ) {
            $c = $self->handler_to_coderef($c);
            if ($c) {
                delete $Commenter_Auth->{$auth} unless $c->($blog);
            }
        }
    }
    $Commenter_Auth->{$_}{key} ||= $_ for keys %$Commenter_Auth;
}

sub commenter_authenticator {
    my $self = shift;
    my ( $key, %param ) = @_;
    $Commenter_Auth or $self->init_commenter_authenticators();

    return
        if ( !exists $Commenter_Auth->{$key}
        || ( $Commenter_Auth->{$key}->{disable} && !$param{force} ) );
    return $Commenter_Auth->{$key};
}

sub commenter_authenticators {
    my $self = shift;
    my (%param) = @_;
    $Commenter_Auth or $self->init_commenter_authenticators();
    my %auths = %$Commenter_Auth;
    if ( !$param{force} ) {
        foreach my $auth ( keys %auths ) {
            delete $auths{$auth} if $auths{$auth}->{disable};
        }
    }

    return values %auths;
}

sub core_commenter_authenticators {
    return {
        'OpenID' => {
            label      => 'OpenID',
            logo       => 'images/comment/signin_openid.png',
            logo_small => 'images/comment/openid_logo.png',
            order      => 10,
            disable => 1,    # overriden by OpenID plugin
        },
        'LiveJournal' => {
            label      => 'LiveJournal',
            logo       => 'images/comment/signin_livejournal.png',
            logo_small => 'images/comment/livejournal_logo.png',
            order      => 11,
            disable => 1,    # overriden by OpenID plugin
        },
        'Vox' => {
            label      => 'Vox',
            logo       => 'images/comment/signin_vox.png',
            logo_small => 'images/comment/vox_logo.png',
            order      => 12,
            disable    => 1,
        },
        'Google' => {
            label      => 'Google',
            logo       => 'images/comment/google.png',
            logo_small => 'images/comment/google_logo.png',
            order      => 13,
            disable    => 1,
        },
        'Yahoo' => {
            label      => 'Yahoo!',
            logo       => 'images/comment/yahoo.png',
            logo_small => 'images/comment/favicon_yahoo.png',
            order      => 14,
            disable => 1,    # overriden by OpenID plugin
        },
        AIM => {
            label      => 'AIM',
            logo       => 'images/comment/aim.png',
            logo_small => 'images/comment/aim_logo.png',
            order      => 15,
            disable => 1,    # overriden by OpenID plugin
        },
        'WordPress' => {
            label      => 'WordPress.com',
            logo       => 'images/comment/wordpress.png',
            logo_small => 'images/comment/wordpress_logo.png',
            order      => 16,
            disable => 1,    # overriden by OpenID plugin
        },
        'TypeKey' => {
            disable    => 1,
            label      => 'TypePad',
            logo       => 'images/comment/signin_typepad.png',
            logo_small => 'images/comment/typepad_logo.png',
            order      => 17,
        },
        'YahooJP' => {
            label      => 'Yahoo! JAPAN',
            logo       => 'images/comment/yahoo.png',
            logo_small => 'images/comment/favicon_yahoo.png',
            order      => 18,
            disable => 1,    # overriden by OpenID plugin
        },
        'livedoor' => {
            label      => 'livedoor',
            logo       => 'images/comment/signin_livedoor.png',
            logo_small => 'images/comment/livedoor_logo.png',
            order      => 20,
            disable => 1,    # overriden by OpenID plugin
        },
        'Hatena' => {
            label      => 'Hatena',
            logo       => 'images/comment/signin_hatena.png',
            logo_small => 'images/comment/hatena_logo.png',
            order      => 21,
            disable => 1,    # overriden by OpenID plugin
        },
    };
}

our %Captcha_Providers;

sub captcha_provider {
    my $self = shift;
    my ($key) = @_;
    $self->init_captcha_providers() unless %Captcha_Providers;
    return $Captcha_Providers{$key};
}

sub captcha_providers {
    my $self = shift;
    $self->init_captcha_providers() unless %Captcha_Providers;
    my $def  = delete $Captcha_Providers{'mt_default'};
    my @vals = values %Captcha_Providers;
    if ( defined($def) && $def->{condition}->() ) {
        unshift @vals, $def;
    }
    @vals;
}

sub core_captcha_providers {
    return {
        'mt_default' => {
            label     => 'Movable Type default',
            class     => 'MT::Util::Captcha',
            condition => sub {
                require MT::Util::Captcha;
                if ( my $error = MT::Util::Captcha->check_availability ) {
                    return 0;
                }
                1;
            },
        }
    };
}

sub init_captcha_providers {
    my $self      = shift;
    my $providers = $self->registry("captcha_providers") || {};
    foreach my $provider ( keys %$providers ) {
        delete $providers->{$provider}
            if exists( $providers->{$provider}->{condition} )
            && !( $providers->{$provider}->{condition}->() );
    }
    %Captcha_Providers = %$providers;
    $Captcha_Providers{$_}{key} ||= $_ for keys %Captcha_Providers;
}

sub effective_captcha_provider {
    my $class = shift;
    my ($key) = @_;
    return undef unless $key;
    my $cp = $class->captcha_provider($key) or return;
    if ( exists $cp->{condition} ) {
        return undef unless $cp->{condition}->();
    }
    my $pkg = $cp->{class};
    $pkg =~ s/;//g;
    eval "require $pkg" or return;
    return $cp->{class};
}

sub handler_to_coderef {
    my $pkg = shift;
    my ( $name, $delayed ) = @_;

    return $name if ref($name) eq 'CODE';
    return undef unless defined $name && !ref($name) && $name ne '';

    my $code;
    if ( $name !~ m/->/ ) {

        # check for Package::Routine first; if defined, return coderef
        no strict 'refs';
        $code = \&$name if defined &$name;
        return $code if $code;
    }

    my $component;
    if ( $name =~ m!^\$! ) {
        if ( $name =~ s/^\$(\w+)::// ) {
            $component = $1;
        }
    }
    if ( $name =~ m/^\s*sub\s*\{/s ) {
        $code = eval $name or die $@;

        if ($component) {
            return sub {
                my $mt_inst = MT->instance;
                local $mt_inst->{component} = $component;
                $code->(@_);
            };
        }
        else {
            return $code;
        }
    }

    my $hdlr_pkg = $name;
    my $method;

    # strip routine name
    if ( $hdlr_pkg =~ s/->(\w+)$// ) {
        $method = $1;
    }
    else {
        $hdlr_pkg =~ s/::[^:]+$//;
    }
    die "Illegal package name: $hdlr_pkg" unless $hdlr_pkg =~ /\A[A-Za-z][A-Za-z0-9_]*(?:(?:::|')[A-Za-z0-9_]+)*\z/;
    if ( !defined(&$name) && !$pkg->can('AUTOLOAD') ) {

        # The delayed option will return a coderef that delays the loading
        # of the package holding the handler routine.
        if ($delayed) {
            if ($method) {
                return sub {
                    eval "# line "
                        . __LINE__ . " "
                        . __FILE__
                        . "\nrequire $hdlr_pkg;"
                        or Carp::confess(
                        "failed loading package $hdlr_pkg for routine $name: $@"
                        );
                    my $mt_inst = MT->instance;
                    local $mt_inst->{component} = $component
                        if $component;
                    return $hdlr_pkg->$method(@_);
                };
            }
            else {
                return sub {
                    eval "# line "
                        . __LINE__ . " "
                        . __FILE__
                        . "\nrequire $hdlr_pkg;"
                        or Carp::confess(
                        "failed loading package $hdlr_pkg for routine $name: $@"
                        );
                    my $mt_inst = MT->instance;
                    local $mt_inst->{component} = $component
                        if $component;
                    no strict 'refs';
                    my $hdlr = \&$name;
                    use strict 'refs';
                    return $hdlr->(@_);
                };
            }
        }
        else {
            eval "# line "
                . __LINE__ . " "
                . __FILE__
                . "\nrequire $hdlr_pkg;"
                or Carp::confess(
                "failed loading package $hdlr_pkg for routine $name: $@");
        }
    }
    if ($method) {
        $code = sub {
            my $mt_inst = MT->instance;
            local $mt_inst->{component} = $component
                if $component;
            return $hdlr_pkg->$method(@_);
        };
    }
    else {
        if ($component) {
            $code = sub {
                no strict 'refs';
                my $hdlr = (
                    defined &$name ? \&$name
                    : ( $pkg->can('AUTOLOAD') ? \&$name
                        : undef
                    )
                );
                use strict 'refs';
                if ($hdlr) {
                    my $mt_inst = MT->instance;
                    local $mt_inst->{component} = $component
                        if $component;
                    return $hdlr->(@_);
                }
                return undef;
            }
        }
        else {
            no strict 'refs';
            $code = (
                defined &$name
                ? \&$name
                : ( $hdlr_pkg->can('AUTOLOAD') ? \&$name : undef )
            );
        }
    }
    return $code;
}

sub help_url {
    my $pkg = shift;
    my ($append) = @_;

    my $url = $pkg->config->HelpURL;
    return $url if defined $url;
    $url = $pkg->translate('https://www.movabletype.org/documentation/');
    if ($append) {
        $url .= $append;
    }
    $url;
}

sub register_refresh_cache_event {
    my $pkg = shift;
    my ($callback) = @_;
    return unless $callback;

    MT->_register_core_callbacks( { "$callback" => \&refresh_cache, } );
}

sub refresh_cache {
    my ( $cb, %args ) = @_;

    require MT::Cache::Negotiate;
    my $cache_driver = MT::Cache::Negotiate->new();
    return unless $cache_driver;

    $cache_driver->flush_all();
}

sub current_time_offset {
    my $self = shift;
    $self->request('time_offset') || $self->config->TimeOffset;
}

sub DESTROY { }

1;

__END__

=head1 NAME

MT - Movable Type

=head1 SYNOPSIS

    use MT;
    my $mt = MT->new;
    $mt->rebuild(BlogID => 1)
        or die $mt->errstr;

=head1 DESCRIPTION

The I<MT> class is the main high-level rebuilding/pinging interface in the
Movable Type library. It handles all rebuilding operations. It does B<not>
handle any of the application functionality--for that, look to I<MT::App> and
I<MT::App::CMS>, both of which subclass I<MT> to handle application requests.

=head1 PLUGIN APPLICATIONS

At any given time, the user of the Movable Type platform is
interacting with either the core Movable Type application, or a plugin
application (or "sub-application").

A plugin application is a plugin with a user interface that inherits
functionality from Movable Type, and appears to the user as a
component of Movable Type. A plugin application typically has its own
templates displaying its own special features; but it inherits some
templates from Movable Type, such as the navigation chrome and error
pages.

=head2 The MT Root and the Application Root

To locate assets of the core Movable Type application and any plugin
applications, the platform uses two directory paths, C<mt_dir> and
C<app_dir>. These paths are returned by the MT class methods with the
same names, and some other methods return derivatives of these paths.

Conceptually, mt_dir is the root of the Movable Type installation, and
app_dir is the root of the "currently running application", which
might be Movable Type or a plugin application. It is important to
understand the distinction between these two values and what each is
used for.

The I<mt_dir> is the absolute path to the directory where MT itself is
located. Most importantly, the MT configuration file and the CGI scripts that
bootstrap an MT request are found here. This directory is also the
default base path under which MT's core templates are found (but this
can be overridden using the I<TemplatePath> configuration setting).

Likewise, the I<app_dir> is the directory where the "current"
application's assets are rooted. The platform will search for
application templates underneath the I<app_dir>, but this search also
searches underneath the I<mt_dir>, allowing the application to make
use of core headers, footers, error pages, and possibly other
templates.

In order for this to be useful, the plugin's templates and
code should all be located underneath the same directory. The relative
path from the I<app_dir> to the application's templates is
configurable. For details on how to indicate the location of your
plugin's templates, see L<MT::App>.

=head2 Finding the Root Paths

When a plugin application initializes its own application class (a
subclass of MT::App), the I<mt_dir> should be discovered and passed
constructor. This comes either from the C<Directory> parameter or the
C<Config> parameter.

Since plugins are loaded from a descendent of the MT root directory,
the plugin bootstrap code can discover the MT configuration file (and thus
the MT root directory) by traversing the filesystem; the absolute path
to that file can be passed as the C<Config> parameter to
MT::App::new. Working code to do this can be found in the
examples/plugins/mirror/mt-mirror.cgi file.

The I<app_dir>, on the other hand, always derives from the location of
the currently-running program, so it typically does not need to be
specified.

=head1 USAGE

I<MT> has the following interface. On failure, all methods return C<undef>
and set the I<errstr> for the object or class (depending on whether the
method is an object or class method, respectively); look below at the section
L<ERROR HANDLING> for more information.

=head2 MT->new( %args )

Returns a I<MT> singleton instance. Returns C<undef> on failure.
If no active instance exists, will set that object as active instance.

I<new> will also read your MT configuration file (provided that it can find it--if
you find that it can't, take a look at the I<Config> directive, below). It
will also initialize the chosen object driver; the default is the C<DBM>
object driver.

I<%args> can contain:

=over 4

=item * Config

Path to the MT configuration file.

If you do not specify a path, I<MT> will try to find your MT configuration file
in the current working directory.

=item * Directory

Path to the MT home directory.

If you do not specify a path, I<MT> will try to find the MT directory using
the discovered path of the MT configuration file.

=back

=head2 MT->instance( %args )

If exists an active instance, will return it. otherwise will return
the asked class's singleton, making it the active instance.

%args are similar to C<new>

=head2 MT->app( %args )

An alias for the 'instance' method.

=head2 $class->instance_of( %args )

Similar to C<new>, but does not set the active instance

=head2 $mt->init(%params)

Initializes the Movable Type instance, including registration of basic
resources and callbacks. This method also invokes the C<init_config>
and C<init_plugins> methods.

=head2 $mt->init_core()

A method that the base MT class uses to initialize all the 'core'
functionality of Movable Type. If you want to subclass MT and extensively
modify it's core behavior, this method can be overridden to do that.
The L<MT::Core> module is a L<MT::Component> that defines the core
features of MT, and this method loads that component. Non-core components
are loaded by the L<init_addons> method.

=head2 $mt->init_paths()

Establishes some key file paths for the MT environment. Assigns
C<$MT_DIR>, C<$APP_DIR> and C<$CFG_FILE> package variables.

=head2 $mt->init_permissions()

Loads the L<MT::Permission> class and runs the
MT::Permission->init_permissions method to establish system permissions.

=head2 $mt->init_schema()

Completes the initialization of the Movable Type schema following the
loading of plugins. After this method runs, any MT object class may
safely be used.

=head2 $mt->init_lang_defaults()

Sets appropriate values to some config directives, according to the
DefaultLanguage config directive. If DefaultLanguage is not set, uses "en_US".

=head2 $mt->i18n_default_settings()

Returns the hash reference of some config directives depending on
the DefaultLanugage config directive.

=head2 $class->construct

Constructs a new instance of the MT subclass identified by C<$class>.

=head2 MT->set_instance

Assigns the active MT instance object. This value is returned when
C<MT-E<gt>instance> is invoked.

=head2 $mt->find_config($params)

Handles the discovery of the MT configuration file. The path and filename
for the configuration file is returned as the result. The C<$params>
parameter is a reference to the hash of settings passed to the MT
constructor.

=head2 $mt->init_config($params)

Reads the MT configuration settingss from the MT configuration file.

The C<$params> parameter is a reference to the hash of settings passed to
the MT constructor.

=head2 $mt->init_config_from_db($param)

Reads any MT configuration settings from the MT database (L<MT::Config>).

The C<$params> parameter is a reference to the hash of settings passed to
the MT constructor.

=head2 $mt->init_debug_mode()

Sets the I<DebugMode> config directive value to a package variable C<$MT::DebugMode>
and prepares the debug mode. If C<$MT::DebugMode> is false, do nothing.

=head2 $mt->init_addons(%param)

Loads any discoverable addons that are available. This is called from
the C<init> method, after C<init_config> method has loaded the
configuration settings, but prior to making a database connection.

=head2 $mt->init_plugins(%param)

Loads any discoverable plugins that are available. This is called from
the C<init> method, after the C<init_config> method has loaded the
configuration settings.

=head2 $mt->init_callbacks()

Installs any MT callbacks. This is called from the C<init> method very,
early; prior to loading any addons or plugins.

=head2 MT->run_tasks

Invokes the task system through L<MT::TaskMgr> to run any registered tasks
that are pending execution. See L<MT::TaskMgr> for further documentation.

=head2 MT->find_addons( $type )

Returns an array of all 'addons' that are found within the MT 'addons'
directory of the given C<$type>. What is returned is an array reference
of hash data. Each hash will contain these elements: 'label' (the name
of the addon), 'id' (the unique identifier of the addon), 'envelope'
(the subpath of the addon, relative to the MT home directory), and 'path'
(the full path to the addon subdirectory).

=head2 MT::log( $message ) or $mt->log( $message )

Adds an entry to the application's log table. Also writes message to
STDERR which is typically routed to the web server's error log.
Examples:

    $mt->log('I would like you to know');
    $mt->log( { message => 'that this is important', level => MT::Log::ERROR() } );
    # can also use metadata, category, blog_id, author_id and ip

=head2 $mt->server_path, $mt->mt_dir

Both of these methods return the physical file path to the directory
that is the home of the MT installation. This would be the value of
the 'Directory' parameter given in the MT constructor, or would be
determined based on the path of the configuration file.

=head2 $mt->app_dir

Returns the physical file path to the active application directory. This
is determined by the directory of the active script.

=head2 $mt->config_dir

Returns the path to the MT configuration file.

=head2 $mt->config([$setting[, $value]])

This method is used to get and set configuration settings. When called
without any parameters, it returns the active MT::ConfigMgr instance
used by the application.

Specifying the C<$setting> parameter will return the value for that setting.
When passing the C<$value> parameter, this will update the config object,
assigning that value for the named C<$setting>.

=head2 MT->unplug

This subroutine was abolished.

=head2 $mt->user_class

Returns the package name for the class used for user authentication.
This is typically L<MT::Author>.

=head2 $mt->request([$element[,$data]])

The request method provides a request-scoped storage object. It is an
access interface for the L<MT::Request> package. Calling without any
parameters will return the L<MT::Request> instance.

When called with the C<$element> parameter, the data stored for that
element is returned (or undef, if it didn't exist). When called with
the C<$data> parameter, it will store the data into the specified
element in the request object.

All values placed in the request object are lost at the end of the
request. If the running application is not a web-based application,
the request object exists for the lifetime of the process and is
released when the process ends.

See the L<MT::Request> package for more information.

=head2 MT->new_ua

Returns a new L<LWP::UserAgent> instance that is configured according to the
Movable Type configuration settings (specifically C<HTTPInterface>, C<HTTPTimeout>, C<HTTPProxy> and C<HTTPNoProxy>). The agent string is set
to "MovableType/(version)" and is also limited to receiving a response of
100,000 bytes by default (you can override this by using the 'max_size'
method on the returned instance). Using this method is recommended for
any HTTP requests issued by Movable Type since it uses the MT configuration
settings to prepare the UserAgent object.

=head2 $mt->ping( %args )

Sends all configured XML-RPC pings as a way of notifying other community
sites that your blog has been updated.

I<%args> can contain:

=over 4

=item * Blog

An I<MT::Blog> object corresponding to the blog for which you would like to
send the pings.

Either this or C<BlogID> is required.

=item * BlogID

The ID of the blog for which you would like to send the pings.

Either this or C<Blog> is required.

=item * OldStatus

Optional, can contain the previous status of the entry. if the entry
was already released, don't send update to all the blogs that track
this blog, only to trackbacks register on this entry.

=item * Entry

An I<MT::Entry> object corresponding to the entry that was updated.

=back

=head2 $mt->ping_and_save( %args )

Handles the task of issuing any pending ping operations for a given
entry and then saving that entry back to the database.

The I<%args> hash should contain an element named C<Entry> that is a
reference to a L<MT::Entry> object, and other elements as needed by the
ping function.

=head2 $mt->needs_ping(%param)

Returns a list of URLs that have not been pinged for a given entry. Named
parameters for this method are:

=over 4

=item Entry

The L<MT::Entry> object to examine.

=item Blog

The L<MT::Blog> object that is the parent of the entry given.

=back

The return value is an array reference of URLs that have not been pinged
for the given entry.

An empty list is returned for entries that have a non 'RELEASE' status.

=head2 $mt->update_ping_list($blog)

Returns a list of URLs for ping services that have been configured to
be notified when posting new entries.

=head2 $mt->set_language($tag)

Loads the localization plugin for the language specified by I<$tag>, which
should be a valid and supported language tag--see I<supported_languages> to
obtain a list of supported languages.

The language is set on a global level, and affects error messages and all
text in the administration system.

This method can be called as either a class method or an object method; in
other words,

    MT->set_language($tag)

will also work. However, the setting will still be global--it will not be
specified to the I<$mt> object.

The default setting--set when I<MT::new> is called--is U.S. English. If a
I<DefaultLanguage> is set in the MT configuration file, the default is then
set to that language.

=head2 MT->translate($str[, $param, ...])

Translates I<$str> into the currently-set language (set by I<set_language>),
and returns the translated string. Any parameters following I<$str> are
passed through to the C<maketext> method of the active localization module.

=head2 MT->translate_templatized($str)

Translates a string that has embedded E<lt>__transE<gt> tags. These
tags identify the portions of the string that require localization.
Each tag is processed separately and passed through the MT->translate
method. Examples (used in your application's HTML::Template templates):

    <p><__trans phrase="Hello, world"></p>

and

    <p><__trans phrase="Hello, [_1]" params="<TMPL_VAR NAME=NAME>"></p>

=head2 $mt->trans_error( $str[, $arg1, $arg2] )

Translates I<$str> into the currently-set language (set by I<set_language>),
and assigns it as the active error for the MT instance. It returns undef,
which is the usual return value upon generating an error in the application.
So when an error occurs, the typical return result would be:

    if ($@) {
        return $app->trans_error("An error occurred: [_1]", $@);
    }

The optional I<$arg1> (and so forth) parameters are passed as parameters to
any parameterized error message.

=head2 $mt->current_language

Returns the language tag for the currently-set language.

=head2 MT->supported_languages

Returns a reference to an associative array mapping language tags to their
proper names. For example:

    use MT;
    my $langs = MT->supported_languages;
    print map { $_ . " => " . $langs->{$_} . "\n" } keys %$langs;

=head2 MT->language_handle

Returns the active MT::L10N language instance for the active language.

=head2 MT->add_plugin($plugin)

Adds the plugin described by $plugin to the list of plugins displayed
on the welcome page. The argument should be an object of the
I<MT::Plugin> class.

This function can be used only while MT is loading addons/plugins,
to instruct MT to load sub-addons/plugins.

=head2 MT->all_text_filters

Returns a reference to a hash containing the registry of text filters.

=head2 MT->apply_text_filters($str, \@filters)

Applies the set of filters I<\@filters> to the string I<$str> and returns
the result (the filtered string).

I<\@filters> should be a reference to an array of filter keynames--these
are the short names passed in as the first argument to I<add_text_filter>.
I<$str> should be a scalar string to be filtered.

If one of the filters listed in I<\@filters> is not found in the list of
registered filters (that is, filters added through I<add_text_filter>),
it will be skipped silently. Filters are executed in the order in which they
appear in I<\@filters>.

As it turns out, the I<MT::Entry::text_filters> method returns a reference
to the list of text filters to be used for that entry. So, for example, to
use this method to apply filters to the main entry text for an entry
I<$entry>, you would use

    my $out = MT->apply_text_filters($entry->text, $entry->text_filters);

=head2 MT->add_callback($meth, $priority, $plugin, $code)

Registers a new callback handler for a particular registered callback.

The first parameter is the name of the callback method.
The second parameter is a priority (a number in the range of 1-10)
which will control the order that the handler is executed in relation
to other handlers. (callbacks with priority 1 will be called first) If
two handlers register with the same priority, they will be executed in
the order that they registered. It is also possible to register callacks
with priority 0 and 11, but only one of each. The third parameter is a
C<MT::Plugin> object reference that is associated with the handler (this
parameter is optional). The fourth parameter is a code reference that is
invoked to handle the callback. For example:

    MT->add_callback('BuildFile', 1, undef, \&rebuild_file_hdlr);

The code reference should expect to receive an object of type
L<MT::Callback> as its first argument. This object is used to
communicate errors to the caller:

    sub rebuild_file_hdlr {
        my ($cb, ...) = @_;
        if (something bad happens) {
            return $cb->error("Something bad happened!");
        }
    }

Other parameters to the callback function depend on the callback point.

The treatment of the error string depends on the callback point.
Typically, either it is ignored or the user's action fails and the
error message is displayed.

The value returned from this method is the new L<MT::Callback> object.

=head2 MT->remove_callback($callback)

Removes a callback that was previously registered.

=head2 MT->register_callbacks([...])

Registers several callbacks simultaneously. Each element in the array
parameter given should be a hashref containing these elements: C<name>,
C<priority>, C<plugin> and C<code>.

=head2 MT->is_callback_registered( $method )
Return tru if a callback registered.

=head2 MT->run_callbacks($meth[, $arg1, $arg2, ...])

Invokes a particular callback, running any associated callback handlers.

The first parameter is the name of the callback to execute. This is one
of the global callback methods (see L<Callbacks> section) or can be
a class-specific method that includes the package name associated with
the callback.

The remaining arguments are passed through to any callback handlers that
are invoked.

For "Filter"-type callbacks, this routine will return a 0 if any of the
handlers return a false result. If all handlers return a true result,
a value of 1 is returned.

Example:

    MT->run_callbacks('MyClass::frobnitzes', \@whirlygigs);

Which would execute any handlers that registered in this fashion:

    MT->add_callback('MyClass::frobnitzes', 4, $plugin, \&frobnitz_hdlr);

=head2 MT->run_callback($cb[, $arg1, $arg2, ...])

An internal routine used by C<run_callbacks> to invoke a single
L<MT::Callback>.

=head2 callback_error($str)

This routine is used internally by C<MT::Callback> to set any error response
that comes from invoking a callback.

=head2 callback_errstr

This internal routine returns the error response stored using the
C<callback_error> routine.

=head2 MT->handler_to_coderef($handler[, $delayed])

Translates a registry handler signature into a Perl coderef. Handlers
are in one of the following forms:

    $<COMPONENTID>::<PERL_PACKAGE>::<SUBROUTINE>

    <PERL_PACKAGE>::<SUBROUTINE>

    <PERL_PACKAGE>-><SUBROUTINE>

    sub { ... }

When invoked with a '-E<gt>' operator, the subroutine is invoked as
a package method.

When the handler is a string that starts with 'sub {', it is eval'd
to compile it, and the resulting coderef is returned.

The coderef that is returned can be passed any parameters you wish.

When the coderef is invoked, any component that was identified in
the handler signature becomes the active component when running the
code (this affects how strings are translated, and the search paths
for templates that are loaded).

If the C<$delayed> parameter is given, a special coderef is constructed
that will delay the 'require' of the identified Perl package until
the coderef is actually invoked.

=head2 MT->registry( @path )

Queries the Movable Type registry data structure for a given resource
path. The MT registry is a collection of hash structures that contain
resources MT and/or plugins can utilize.

When this method is invoked, it actually issues a registry request
against each component registered with MT, then merges the resulting
hashes and returns them. See L<MT::Component> for further details.

=head2 MT->component( $id )

Returns a loaded L<MT::Component> based on the requested C<$id> parameter.
For example:

    # Returns the MT 'core' component
    MT->component('core');

=head2 MT->model( $id )

Returns a Perl package name for the database-backed MT object type
identified by C<$id>. For example:

    # Assigns (by default) 'MT::Blog' to $blog_class
    my $blog_class = MT->model('blog');

It is a recommended practice to utilize the model method to derive the
implementation package name, instead of hardcoding Perl package names.

A list of names to be used with this function can be found in the
MT::Core module, but also plugins can add more names.

=head2 MT->all_models( $id )

Returns a list of package names for all the database-backed MT object
type. For example:

    my @models = MT->all_models;
    # @models now contains ('MT::Blog', 'MT::Entry', 'MT::Asset', etc.)

=head2 MT->models( $id )

Returns a list of object types that are registered as sub-types. For
instance, the MT 'asset' object type has several sub-types associated
with it:

    my @types = MT->models('asset');
    # @types now contains ('asset', 'asset.image', 'asset.video', etc.)

=head2 MT->product_code

The product code identifying the Movable Type product that is installed.
This is either 'MTE' for Movable Type Enterprise version or 'MT' for the
community version.

=head2 MT->product_name

The name of the Movable Type product that is installed. This is either
'Movable Type Advanced' or 'Movable Type Publishing Platform'.

=head2 MT->product_version

The version number of the product. This is different from the C<version_id>
and C<version_number> methods as they report the API version information.

=head2 MT->VERSION

Returns the API version of MT.

Used internally to load suitable API 'compatibility' module, if a plugin
declares:

    use MT 4;

in which case will attempt to load a module named "MT::Compat::v4".
This module would contain compatibility support for MT 4-based plugins.

=head2 MT->version_id

Returns the API version of MT (including any beta/alpha designations).

=head2 MT->version_number

Returns the numeric API version of MT (without any beta/alpha designations).
For example, if I<version_id> returned C<2.5b1>, I<version_number> would
return C<2.5>.

=head2 MT->schema_version

Returns the version of the MT database schema.

=head2 MT->release_number

Returns the release number of MT. For example, if I<version_id> returned C<5.2.7>,
I<release_number> would return C<7>.

=head2 MT->release_version_id

Returns the public release numbner of MT. This number contains schema version and
build number. For example, if I<schema_version> returned C<7.0024> and build number
returned C<1>, I<release_version_id> would return C<r.2401>.

=head2 $mt->id

Provides an identifier for the application, one that relates to the
'application' paths of the MT registry. This method may be overridden
for any subclass of MT to provide the appropriate identifier. By
default, the base 'id' method will return an id taken from the
Perl package name, by stripping off any 'MT::App::' prefix, and lowercasing
the remaining string.

For example: MT::App::CMS => cms; Foo::Bar => foo/bar

=head2 MT->version_slug

Returns a string of text that is appended to emails sent through the
C<build_email> method.

=head2 MT->build_id

Returns the build id of MT. When MT has been built, the build id is same as
C<product_version>. Before building MT, the build id is empty string.

=head2 $mt->publisher

Returns the L<MT::WeblogPublisher> object that is used for managing the
MT publishing process. See L<MT::WeblogPublisher> for more information.

=head2 $mt->rebuild

An alias to L<MT::WeblogPublisher::rebuild>. See L<MT::WeblogPublisher>
for documentation of this method.

=head2 $mt->rebuild_entry

An alias to L<MT::WeblogPublisher::rebuild_entry>. See L<MT::WeblogPublisher>
for documentation of this method.

=head2 $mt->rebuild_indexes

An alias to L<MT::WeblogPublisher::rebuild_indexes>. See
L<MT::WeblogPublisher> for documentation of this method.

=head2 $mt->rebuild_archives

An alias to L<MT::WeblogPublisher::rebuild_archives>. See
L<MT::WeblogPublisher> for documentation of this method.

=head2 $app->template_paths

Returns an array of directory paths where application templates exist.

=head2 $app->find_file(\@paths, $filename)

Returns the path and filename for a file found in any of the given paths.
If the file cannot be found, it returns undef.

=head2 $app->load_tmpl($tmpl_source[, @params][, $hashref])

Loads a L<MT::Template> template using the either a filename as tmpl_source,
or a reference to a string. See the documentation for the C<build_page>
method to learn about how templates are located. The optional C<@params>
are passed to the L<MT::Template> constructor. The optional C<$hashref> is added
to the template's context.

=head2 $app->load_global_tmpl($args[, $blog_id])

Loads a L<MT::Template> from the database. is $args is hashref, it is used
as filtering terms. otherwise, it is used as template type.

template is searched for the supplied blog_id and the global templates.
if $blog_id is not supplied, it will try to retrive it from the application.

=head2 $app->set_default_tmpl_params($tmpl)

Assigns standard parameters to the given L<MT::Template> C<$tmpl> object.
Refer to the L<STANDARD APPLICATION TEMPLATE PARAMETERS> section for a
complete list of these parameters.

=head2 $app->charset( [$charset] )

Gets or sets the application's character set based on the "PublishCharset"
configuration setting or the encoding of the active language
(C<$app-E<gt>current_language>).

=head2 $app->build_page($tmpl_name, \%param)

Builds an application page to be sent to the client; the page name is specified
in C<$tmpl_name>, which should be the name of a template containing valid
L<MT::Template> markup. C<\%param> is a hash ref whose keys and values will
be passed to L<MT::Template::param> for use in the template.

On success, returns a scalar containing the page to be sent to the client. On
failure, returns C<undef>, and the error message can be obtained from
C<$app-E<gt>errstr>.

=head3 How does build_page find a template?

The C<build_page> function looks in several places for an app
template. Two configuration directives can modify these search paths,
and application and plugin code can also affect them.

The I<TemplatePath> config directive is an absolute path to the directory
where MT's core application templates live. It defaults to the I<mt_dir>
plus an additional path segment of 'tmpl'.

The optional I<AltTemplatePath> config directive is a path (absolute
or relative) to a directory where some 'override templates' may
live. An override template takes the place of one of MT's core
application templates, and is used interchangeably with the core
template. This allows power users to customize the look and feel of
the MT application. If I<AltTemplatePath> is relative, its base path
is the value of the Movable Type configuration file.

Next, any application built on the C<MT::App> foundation can define
its own I<template_dir> parameter, which identifies a subdirectory of
TemplatePath (or AltTemplatePath) where that application's templates
can be found. I<template_dir> defaults to C<cms>. Most templates will
be found in this directory, but sometimes the template search will
fall through to the parent directory, where a default error template
is found, for example. I<template_dir> should rightly have been named
I<application_template_dir>, since it is application-specific.

Finally, a plugin can specify its I<plugin_template_path>, which
locates a directory where the templates for that plugin's own
interface are found. If the I<plugin_template_path> is relative, it
may be relative to either the I<app_dir>, or the I<mt_dir>; the former
takes precedence if it exists. (for a definition of I<app_dir> and
I<mt_dir>, see L<MT>)

Given these values, the order of search is as follows:

=over 4

=item * I<plugin_template_path>

=item * I<AltTemplatePath>

=item * I<AltTemplatePath>F</>I<template_dir>

=item * I<TemplatePath>/I<template_dir>

=item * I<TemplatePath>

=back

If a template with the given name is not found in any of these
locations, an ugly error is thrown to the user.

=head2 $app->build_page_in_mem($tmpl, \%param)

Used internally by the L<build_page> method to render the output
of a L<MT::Template> object (the first parameter) using the parameter
data (the second parameter). It additionally calls the L<process_mt_template>
method (to process any E<lt>__actionE<gt> tags)
and then L<translate_templatized> (to process any E<lt>__transE<gt> tags).

=head2 $app->process_mt_template($str)

Processes the E<lt>__action<gt> tags that are present in C<$str>. These tags
are in the following format:

    <__action mode="mode_name" parameter="value">

The mode parameter is required (and must be the first attribute). The
following attributes are appended as regular query parameters.

The MT_ACTION tag is a preferred way to specify application links rather
than using this syntax:

    <mt:var name="script_url">?__mode=mode_name&parameter=value

C<process_mt_templates> also strips the C<$str> variable of any tags in
the format of C<E<lt>MT_\w+:\w+E<gt>>. These are 'marker' tags that are
used to identify specific portions of the template page and used in
conjunction with the transformer callback helper methods C<tmpl_prepend>,
C<tmpl_append>, C<tmpl_replace>, C<tmpl_select>.

=head2 $mt->build_email($file, $param)

Loads a template from the application's 'email' template directory and
processes it as a MT::Template. The C<$param> argument is a hash reference
of parameter data for the template. The return value is the output of the
template.

=head2 MT::get_next_sched_post_for_user($author_id, @blog_ids)

This is an internal routine used by L<MT::XMLRPCServer> and the
getNextScheduled XMLRPC method to determine the timestamp for the next
entry that is scheduled for publishing. The return value is the timestamp
in UTC time in the format "YYYY-MM-DDTHH:MM:SSZ".

=head2 $mt->commenter_authenticator($id)

Returns a specific comment authenication option using the identifier
C<$id> parameter.

=head2 $mt->commenter_authenticators()

Returns the available comment authentication identifiers that are
installed in the MT registry.

=head2 $mt->core_commenter_authenticators()

A method that returns the MT-supplied comment authentication registry
data.

=head2 $mt->init_commenter_authenticators()

Initializes the list of installed MT comment authentication options,
drawing from the MT registry.

=head2 $mt->captcha_provider($id)

Returns a specific CAPTCHA provider configuration using the identifier
C<$id> parameter. This is a convenience method that accesses the CAPTCHA
providers installed into the MT registry.

=head2 $mt->captcha_providers()

Returns the available CAPTCHA providers. This is a convenience method
that accesses the MT registry for available CAPTCHA providers (it also
invokes the 'condition' key for each provider to filter the list).

=head2 $mt->core_captcha_providers()

A method that returns the MT-supplied CAPTCHA provider registry data.

=head2 $mt->init_captcha_providers()

Initializes the list of installed CAPTCHA providers, drawing from
the MT registry.

=head2 $mt->effective_captcha_provider($id)

Returns the Perl package name for the specified CAPTCHA provider.
The condition for this provider is checked and the Perl package is loaded.
On problem with this provider, returns undef.

=head2 $app->static_path()

Returns the application's static web path.

=head2 $app->static_file_path()

Returns the application's static file path.

=head2 MT::core_upload_file_to_sync

A MT callback handler routine that forwards to the L<upload_file_to_sync>
method.

=head2 MT->upload_file_to_sync(%param)

A routine that will make record of a file that is to be transmitted
to one or more servers (typically via rsync). This method runs when
the C<SyncTarget> MT configuration setting is configured. Normally
published files are automatically processed for syncing operations,
but this routine is used for files that are created through other
means, such as uploading an asset.

=head2 MT->help_url( [ $suffix ] )

Returns a help URL for the application. This method is used to construct
the URL directing users to online documentation. If called without any
parameters, it returns the base URL for providing help. If a parameter is
given, the URL is appended with the given subpath. The base URL by default
is 'http://www.movabletype.org/documentation/'. This string is passed
through MT's localization modules, so it can be changed on a per-language
basis. The C<$suffix> parameter, however, is always appended to this base URL.

=head2 MT->portal_url

Returns the home page of this MT installation.

=head2 $app->support_directory_url

Returns the support page of this MT application. configurable using the
SupportDirectoryURL configuration directive, otherwise default to
static_file_url/support/

=head2 $app->support_directory_path

Returns the location of the support directory for this app on the file
system. configurable using the SupportDirectoryPath configuration directive,
otherwise default to static_file_path/support/

=head2 MT->get_timer

Returns an instance of L<MT::Util::ReqTimer> for use in timing MT's
operations.

=head2 MT->log_times

Used as part of Movable Type's performance logging framework. This method
is called internally, once at the startup of Movable Type, and once as it
is shutting down.

=head2 MT->time_this($string, $code)

Utility method to time a particular routine. This will log the execution
time of the C<$code> coderef with the identifying phrase C<$string> using
MT's performance logging framework.

=head2 MT::refresh_cache($cb)

A callback handler that invalidates the cache of MT's caching driver.
See L<MT::Cache::Negotiate>.

=head2 MT->register_refresh_cache_event($callback)

Registers a callback that will cause the MT cache to invalidate itself.
See L<MT::Cache::Negotiate>.

=head1 ERROR HANDLING

On an error, all of the above methods return C<undef>, and the error message
can be obtained by calling the method I<errstr> on the class or the object
(depending on whether the method called was a class method or an instance
method).

For example, called on a class name:

    my $mt = MT->new or die MT->errstr;

Or, called on an object:

    $mt->rebuild(BlogID => $blog_id)
        or die $mt->errstr;

=head1 DEBUGGING

MT has a package variable C<$MT::DebugMode> which is assigned through
your MT configuration file (DebugMode setting). If this is set to
any non-zero value, MT applications will display any C<warn>'d
statements to a panel that is displayed within the app.

The DebugMode is a bit-wise setting and offers the following options:

    1 - Display debug messages
    2 - Display a stack trace for messages captured
    4 - Lists queries issued by Data::ObjectDriver
    8 - Reports on MT templates that take more than 1/4 second to build*
    128 - Outputs app-level request/response information to STDERR.

These can be combined, so if you want to display queries and debug messages,
use a DebugMode of 5 for instance.

You may also use the local statement to temporarily apply a particular bit,
if you want to scope the debug messages you receive to a block of code:

    local $MT::DebugMode |= 4;  # show me the queries for the following
    my $obj = MT::Entry->load({....});

*DebugMode bit 8 actually outputs it's messages to STDERR (which typically
is sent to your web server's error log).

=head1 CALLBACKS

Movable Type has a variety of hook points at which a plugin can attach
a callback.

In each case, the first parameter is an L<MT::Callback> object which
can be used to pass error information back to the caller.

The app-level callbacks related to rebuilding are documented
in L<MT::WeblogPublisher>. The specific apps document the callbacks
which they invoke.

=head2 NewUserProvisioning($cb, $user)

This callback is invoked when a user is being added to Movable Type.
Movable Type itself registers for this callback (with a priority of 5)
to provision the user with a new weblog if the system has been configured
to do so.

=head2 post_init($cb, \%param)

This callback is invoked when MT is initialized and ready to run.
This callback is invoked after MT initialized addons, plugins, schema
and permissions.  The arguments passed to initialize MT is passed
through to the callback.

=head1 LICENSE

The license that applies is the one you agreed to when downloading
Movable Type.

=head1 AUTHOR & COPYRIGHT

Except where otherwise noted, MT is Copyright Six Apart.
All rights reserved.

=cut<|MERGE_RESOLUTION|>--- conflicted
+++ resolved
@@ -39,11 +39,7 @@
 BEGIN {
     $plugins_installed = 0;
 
-<<<<<<< HEAD
-    ( $VERSION, $SCHEMA_VERSION ) = ( '8.005000', '8.0002' );
-=======
-    ( $VERSION, $SCHEMA_VERSION ) = ( '8.005001', '8.0001' );
->>>>>>> 7ec9668a
+    ( $VERSION, $SCHEMA_VERSION ) = ( '8.005001', '8.0002' );
     (   $PRODUCT_NAME, $PRODUCT_CODE,   $PRODUCT_VERSION,
         $VERSION_ID,   $RELEASE_NUMBER, $PORTAL_URL,
         $RELEASE_VERSION_ID
