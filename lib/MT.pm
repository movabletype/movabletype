--- conflicted
+++ resolved
@@ -41,11 +41,7 @@
         )
         = (
         '__PRODUCT_NAME__',   'MT',
-<<<<<<< HEAD
-        '7.0.3',                '__PRODUCT_VERSION_ID__',
-=======
         '7.0.4',                '__PRODUCT_VERSION_ID__',
->>>>>>> b177cf81
         '__RELEASE_NUMBER__', '__PORTAL_URL__',
         '__RELEASE_VERSION_ID__',
         );
@@ -63,19 +59,11 @@
     }
 
     if ( $RELEASE_NUMBER eq '__RELEASE' . '_NUMBER__' ) {
-<<<<<<< HEAD
-        $RELEASE_NUMBER = 3;
-    }
-
-    if ( $RELEASE_VERSION_ID eq '__RELEASE' . '_VERSION_ID__' ) {
-        $RELEASE_VERSION_ID = 'r.4210';
-=======
         $RELEASE_NUMBER = 4;
     }
 
     if ( $RELEASE_VERSION_ID eq '__RELEASE' . '_VERSION_ID__' ) {
         $RELEASE_VERSION_ID = 'r.4211';
->>>>>>> b177cf81
     }
 
     $DebugMode = 0;
