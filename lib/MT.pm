--- conflicted
+++ resolved
@@ -39,22 +39,14 @@
 BEGIN {
     $plugins_installed = 0;
 
-<<<<<<< HEAD
-    ( $VERSION, $SCHEMA_VERSION ) = ( '7.902', '7.0055' );
-=======
     ( $VERSION, $SCHEMA_VERSION ) = ( '8.000002', '8.0000' );
->>>>>>> 6f0828a7
     (   $PRODUCT_NAME, $PRODUCT_CODE,   $PRODUCT_VERSION,
         $VERSION_ID,   $RELEASE_NUMBER, $PORTAL_URL,
         $RELEASE_VERSION_ID
         )
         = (
         '__PRODUCT_NAME__',   'MT',
-<<<<<<< HEAD
-        '7.902.0',            '__PRODUCT_VERSION_ID__',
-=======
         '8.0.2',              '__PRODUCT_VERSION_ID__',
->>>>>>> 6f0828a7
         '__RELEASE_NUMBER__', '__PORTAL_URL__',
         '__RELEASE_VERSION_ID__',
         );
@@ -76,11 +68,7 @@
     }
 
     if ( $RELEASE_VERSION_ID eq '__RELEASE' . '_VERSION_ID__' ) {
-<<<<<<< HEAD
-        $RELEASE_VERSION_ID = 'r.5501';
-=======
         $RELEASE_VERSION_ID = '';
->>>>>>> 6f0828a7
     }
 
     $DebugMode = 0;
