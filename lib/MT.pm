# Movable Type (r) (C) 2001-2018 Six Apart, Ltd. All Rights Reserved.
# This code cannot be redistributed without permission from www.sixapart.com.
# For more information, consult your Movable Type license.
#
# $Id$

package MT;

use strict;
use warnings;
use base qw( MT::ErrorHandler );
use filetest 'access';
use File::Spec;
use File::Basename;
use MT::Util qw( weaken );
use MT::I18N qw( const );

our ( $VERSION, $SCHEMA_VERSION );
our (
    $PRODUCT_NAME,   $PRODUCT_CODE, $PRODUCT_VERSION, $VERSION_ID,
    $RELEASE_NUMBER, $PORTAL_URL,   $RELEASE_VERSION_ID
);
our ( $MT_DIR, $APP_DIR, $CFG_DIR, $CFG_FILE, $SCRIPT_SUFFIX );
our (
    $plugin_sig, $plugin_envelope, $plugin_registry,
    %Plugins,    @Components,      %Components,
    $DebugMode,  $mt_inst,         %mt_inst
);
my %Text_filters;

# For state determination in MT::Object
our $plugins_installed;

BEGIN {
    $plugins_installed = 0;

<<<<<<< HEAD
    ( $VERSION, $SCHEMA_VERSION ) = ( '7.0', '7.0027' );
=======
    ( $VERSION, $SCHEMA_VERSION ) = ( '6.3', '6.0020' );
>>>>>>> e69068e1
    (   $PRODUCT_NAME, $PRODUCT_CODE,   $PRODUCT_VERSION,
        $VERSION_ID,   $RELEASE_NUMBER, $PORTAL_URL,
        $RELEASE_VERSION_ID
        )
        = (
        '__PRODUCT_NAME__',   'MT',
<<<<<<< HEAD
        '7.0',                '__PRODUCT_VERSION_ID__',
        '__RELEASE_NUMBER__', '__PORTAL_URL__',
        '__RELEASE_VERSION_ID__',
=======
        '6.3.7',              '__PRODUCT_VERSION_ID__',
        '__RELEASE_NUMBER__', '__PORTAL_URL__'
>>>>>>> e69068e1
        );

  # To allow MT to run straight from svn, if no build process (pre-processing)
  # is run, then default to MTOS
    if ( $PRODUCT_NAME eq '__PRODUCT' . '_NAME__' ) {
        $PRODUCT_NAME = 'Movable Type';
    }
    if ( $PORTAL_URL eq '__PORTAL' . '_URL__' ) {
        $PORTAL_URL = 'http://www.movabletype.org/';
    }
    if ( $VERSION_ID eq '__PRODUCT_VERSION' . '_ID__' ) {
        $VERSION_ID = $PRODUCT_VERSION;
    }

    if ( $RELEASE_NUMBER eq '__RELEASE' . '_NUMBER__' ) {
<<<<<<< HEAD
        $RELEASE_NUMBER = 0;
    }

    if ( $RELEASE_VERSION_ID eq '__RELEASE' . '_VERSION_ID__' ) {
        $RELEASE_VERSION_ID = 'r.2602';
=======
        $RELEASE_NUMBER = 7;
>>>>>>> e69068e1
    }

    $DebugMode = 0;

    # Alias lowercase to uppercase package; note: this is an equivalence
    # as opposed to having @mt::ISA set to 'MT'. so @mt::Plugins would
    # resolve as well as @MT::Plugins.
    *{mt::} = *{MT::};

    # Alias these; Components is the preferred array for MT 4
    *Plugins = \@Components;

    # Do not read ExifTool configFile.
    $Image::ExifTool::configFile = '';
}

# On-demand loading of compatibility module, if a plugin asks for it, using
#     use MT 3;
# or even specific to minor version (but this just loads MT::Compat::v3)
#     use MT 3.3;
sub VERSION {
    my $v = $_[1];
    if ( defined $v && ( $v =~ m/^(\d+)/ ) ) {
        my $compat = "MT::Compat::v" . $1;
        if ( ( $1 > 2 ) && ( $1 < int($VERSION) ) ) {
            no strict 'refs';
            unless ( defined *{ $compat . '::' } ) {
                eval "# line " . __LINE__ . " " . __FILE__
                    . "\nrequire $compat;";
            }
        }
    }
    return UNIVERSAL::VERSION(@_);
}

sub version_number     {$VERSION}
sub version_id         {$VERSION_ID}
sub product_code       {$PRODUCT_CODE}
sub product_name       {$PRODUCT_NAME}
sub product_version    {$PRODUCT_VERSION}
sub schema_version     {$SCHEMA_VERSION}
sub release_number     {$RELEASE_NUMBER}
sub release_version_id {$RELEASE_VERSION_ID}

sub portal_url {
    if ( my $url = const('PORTAL_URL') ) {
        return $url;
    }
    return $PORTAL_URL;
}

# Default id method turns MT::App::CMS => cms; Foo::Bar => foo/bar
sub id {
    my $pkg = shift;
    my $id = ref($pkg) || $pkg;

    # ignore the MT::App prefix as part of the identifier
    $id =~ s/^MT::App:://;
    $id =~ s!::!/!g;
    return lc $id;
}

sub version_slug {
    return MT->translate_templatized(<<"SLUG");
<__trans phrase="Powered by [_1]" params="$PRODUCT_NAME">
<__trans phrase="Version [_1]" params="$VERSION_ID">
<__trans phrase="http://www.movabletype.com/">
SLUG
}

sub build_id {
    my $build_id = '__BUILD_ID__';
    $build_id = '' if $build_id eq '__BUILD_' . 'ID__';
    return $build_id;
}

sub instance {
    my $class = shift;
    $mt_inst ||= $mt_inst{$class} ||= $class->construct(@_);
}
*app = \&instance;

sub set_instance {
    my $class = shift;
    $mt_inst = shift;
}

sub new {
    my $mt = &instance_of;
    $mt_inst ||= $mt;
    $mt;
}

sub instance_of {
    my $class = shift;
    $mt_inst{$class} ||= $class->construct(@_);
}

sub construct {
    my $class = shift;
    my $mt = bless {}, $class;
    local $mt_inst = $mt;
    $mt->init(@_)
        or die $mt->errstr;
    $mt;
}

{
    my %object_types;

    sub model {
        my $pkg = shift;
        my ($k) = @_;

        $object_types{$k} = $_[1] if scalar @_ > 1;
        return $object_types{$k} if exists $object_types{$k};

        if ( $k =~ m/^(.+):(meta|summary)$/ ) {
            my $ppkg = $pkg->model($1);
            my $mpkg = $ppkg->meta_pkg($2);
            return $mpkg ? $object_types{$k} = $mpkg : undef;
        }

        if ( $k =~ m/^(.+):revision$/ ) {
            my $ppkg = $pkg->model($1);
            my $rpkg = $ppkg->revision_pkg;
            return $rpkg ? $object_types{$k} = $rpkg : undef;
        }

        my $model = $pkg->registry( 'object_types', $k );
        if ( ref($model) eq 'ARRAY' ) {

           # First element of an array *should* be a scalar; in case it isn't,
           # return undef.
            $model = $model->[0];
            return undef if ref $model;
        }
        elsif ( ref($model) eq 'HASH' ) {

            # If all we have is a hash, this doesn't tell us the package for
            # this object type, so it's undefined.
            return undef;
        }
        return undef unless $model;

        # Element in object type hash is scalar, so return it
        no strict 'refs';
        unless ( defined *{ $model . '::__properties' } ) {
            use strict 'refs';
            eval "# line " . __LINE__ . " " . __FILE__ . "\nrequire $model;";
            if ( $@ && ( $k =~ m/^(.+)\./ ) ) {

                # x.foo can't be found, so try loading x
                if ( my $ppkg = $pkg->model($1) ) {

                    # well now see if $model is defined
                    no strict 'refs';
                    unless ( defined *{ $model . '::__properties' } ) {

                        # if not, use parent package instead
                        $model = $ppkg;
                    }
                }
            }
        }
        return $object_types{$k} = $model;
    }

    sub models {
        my $pkg = shift;
        my ($k) = @_;

        my @matches;
        my $model = $pkg->registry('object_types');
        foreach my $m ( keys %$model ) {
            if ( $m =~ m/^\Q$k\E\.?/ ) {
                push @matches, $m;
            }
        }
        return @matches;
    }
}

sub all_models {
    my $pkg = shift;
    map { $pkg->model($_) } keys %{ $pkg->registry('object_types') };
}

sub registry {
    my $pkg = shift;

    require MT::Component;
    my $regs = MT::Component->registry(@_);
    my $r;
    if ($regs) {
        foreach my $cr (@$regs) {

            # in the event that our registry request returns something
            # other than an array of hashes, return it as is instead of
            # merging it together.
            return $regs unless ref($cr) eq 'HASH';

            delete $cr->{plugin} if exists $cr->{plugin};
            __merge_hash( $r ||= {}, $cr );
        }
    }
    return $r;
}

# merges contents of two hashes, giving preference to the right side
# if $replace is true; otherwise it will always append to the left side.
sub __merge_hash {
    my ( $h1, $h2, $replace ) = @_;
    for my $k ( keys(%$h2) ) {
        if ( exists( $h1->{$k} ) && ( !$replace ) ) {
            if ( ref $h1->{$k} eq 'HASH' ) {
                __merge_hash( $h1->{$k}, $h2->{$k}, ( $replace || 0 ) + 1 );
            }
            elsif ( ref $h1->{$k} eq 'ARRAY' ) {
                if ( ref $h2->{$k} eq 'ARRAY' ) {
                    push @{ $h1->{$k} }, @{ $h2->{$k} };
                }
                else {
                    push @{ $h1->{$k} }, $h2->{$k};
                }
            }
            else {
                $h1->{$k} = [ $h1->{$k}, $h2->{$k} ];
            }
        }
        else {
            $h1->{$k} = $h2->{$k};
        }
    }
}

# The above functions can all be used to make MT objects (and subobjects).
# The difference between them is characterized by these assertions:
#
#  $mt = MT::App::Search->new();
#  assert($mt->isa('MT::App::Search'))
#
#  $mt1 = MT->instance
#  $mt2 = MT->instance
#  assert($mt1 == $mt2);
#
#  $mt1 = MT::App::CMS->construct()
#  $mt2 = MT::App::CMS->construct()
#  assert($mt1 != $mt2);
#
# TBD: make a test script for these.

# obsolete; do not use
sub unplug {
}

sub config {
    my $mt = shift;
    ref $mt or $mt = MT->instance;
    unless ( $mt->{cfg} ) {
        require MT::ConfigMgr;
        weaken( $mt->{cfg} = MT::ConfigMgr->instance );
    }
    if (@_) {
        my $setting = shift;
        @_ ? $mt->{cfg}->set( $setting, @_ ) : $mt->{cfg}->get($setting);
    }
    else {
        $mt->{cfg};
    }
}

sub request {
    my $pkg = shift;
    my $inst = ref($pkg) ? $pkg : $pkg->instance;
    unless ( $inst->{request} ) {
        require MT::Request;
        $inst->{request} = MT::Request->instance;
    }
    if (@_) {
        $inst->{request}->stash(@_);
    }
    else {
        $inst->{request};
    }
}

sub log {
    my ( $mt, $msg );
    if ( @_ == 1 ) {

        # single parameter to log, so it must be the message
        $msg = shift;
        $mt  = MT->instance;
    }
    else {

        # multiple parameters to log; second one is message
        ( $mt, $msg ) = @_;
    }
    unless ($plugins_installed) {

        # finish init_schema here since we have to log something
        # to the database.
        $mt->init_schema();
    }
    my $log_class = $mt->model('log');
    my $log       = $log_class->new();
    if ( ref $msg eq 'HASH' ) {
        $log->set_values($msg);
    }
    elsif ( ( ref $msg ) && ( UNIVERSAL::isa( $msg, 'MT::Log' ) ) ) {
        $log = $msg;
    }
    else {
        $log->message($msg);
    }
    $log->level( MT::Log::INFO() )
        unless defined $log->level;
    $log->class('system')
        unless defined $log->class;
    $log->save();
    print STDERR Encode::encode_utf8(
        MT->translate( "Message: [_1]", $log->message ) . "\n" )
        if $MT::DebugMode && ( $^O ne "MSWin32" );

    require MT::Util::Log;
    MT::Util::Log::init();
    my $method
        = $log->level == MT::Log::DEBUG()    ? 'debug'
        : $log->level == MT::Log::INFO()     ? 'info'
        : $log->level == MT::Log::WARNING()  ? 'warn'
        : $log->level == MT::Log::ERROR()    ? 'error'
        : $log->level == MT::Log::SECURITY() ? 'error'
        :                                      'none';
    MT::Util::Log->$method( $log->message );
}

sub run_tasks {
    my $mt = shift;
    require MT::TaskMgr;
    MT::TaskMgr->run_tasks(@_);
}

our %CallbackAlias;
our $CallbacksEnabled = 1;
my %CallbacksEnabled;
my @Callbacks;

sub add_callback {
    my $class = shift;
    my ( $meth, $priority, $plugin, $code ) = @_;
    if ( $meth =~ m/^(.+::)?([^\.]+)(\..+)?$/ ) {

        # Remap (whatever)::(name).(something)
        if ( exists $CallbackAlias{$2} ) {
            $meth = $CallbackAlias{$2};
            $meth = $1 . $meth if $1;
            $meth = $meth . $3 if $3;
        }
    }
    $meth = $CallbackAlias{$meth} if exists $CallbackAlias{$meth};
    my $internal = 0;
    if ( ref $plugin ) {
        if ( ( defined $mt_inst ) && ( $plugin == $mt_inst ) ) {
            $plugin   = undef;
            $internal = 1;
        }
        elsif ( !UNIVERSAL::isa( $plugin, "MT::Component" ) ) {
            return $class->trans_error(
                "If it is present, the third argument to add_callback must be an object of type MT::Component or MT::Plugin"
            );
        }
    }
    if ( ( ref $code ) ne 'CODE' ) {
        if ( ref $code ) {
            return $class->trans_error(
                'Fourth argument to add_callback must be a CODE reference.');
        }
        else {

            # Defer until callback is used
            # if ($plugin) {
            #     $code = MT->handler_to_coderef($code);
            # }
        }
    }

    # 0 and 11 are exclusive.
    if ( $priority == 0 || $priority == 11 ) {
        if ( $Callbacks[$priority]->{$meth} ) {
            return $class->trans_error("Two plugins are in conflict");
        }
    }
    return $class->trans_error( "Invalid priority level [_1] at add_callback",
        $priority )
        if ( ( $priority < 0 ) || ( $priority > 11 ) );
    require MT::Callback;
    $CallbacksEnabled{$meth} = 1;
    ## push @{$Plugins{$plugin_sig}{callbacks}}, "$meth Callback" if $plugin_sig;
    my $cb = MT::Callback->new(
        plugin   => $plugin,
        code     => $code,
        priority => $priority,
        internal => $internal,
        method   => $meth
    );
    push @{ $Callbacks[$priority]->{$meth} }, $cb;
    $cb;
}

sub remove_callback {
    my $class    = shift;
    my ($cb)     = @_;
    my $priority = $cb->{priority};
    my $method   = $cb->{method};
    my $list     = $Callbacks[$priority];
    return unless $list;
    my $cbarr = $list->{$method};
    return unless $cbarr;
    @$cbarr = grep { $_ != $cb } @$cbarr;
}

sub is_callback_registered {
    my $class    = shift;
    my ( $meth ) = @_;

    foreach my $list ( @Callbacks ) {
        return 1 if exists $list->{$meth};
    }
    return 0;
}

# For use by MT internal code
sub _register_core_callbacks {
    my $class = shift;
    my ($callback_table) = @_;
    foreach my $name ( keys %$callback_table ) {
        $class->add_callback( $name, 5, $mt_inst, $callback_table->{$name} )
            || return;
    }
    1;
}

sub register_callbacks {
    my $class = shift;
    my ($callback_list) = @_;
    foreach my $cb (@$callback_list) {
        $class->add_callback( $cb->{name}, $cb->{priority}, $cb->{plugin},
            $cb->{code} )
            || return;
    }
    1;
}

{
    my $CB_ERR;
    sub callback_error { $CB_ERR = $_[0]; }
    sub callback_errstr {$CB_ERR}
}

sub run_callback {
    my $class = shift;
    my ( $cb, @args ) = @_;

    $cb->error();    # reset the error string
    my $result = eval { $cb->invoke(@args); };
    if ( my $err = $@ ) {
        $cb->error($err);
        my $plugin = $cb->{plugin};
        my $name;
        if ( $cb->{internal} ) {
            $name = MT->translate("Internal callback");
        }
        elsif ( UNIVERSAL::isa( $plugin, 'MT::Plugin' ) ) {
            $name = $plugin->name() || MT->translate("Unnamed plugin");
        }
        else {
            $name = MT->translate("Unnamed plugin");
        }
        require MT::Log;
        MT->log(
            {   message =>
                    MT->translate( "[_1] died with: [_2]", $name, $err ),
                class    => 'system',
                category => 'callback',
                level    => MT::Log::ERROR(),
            }
        );
        return 0;
    }
    if ( $cb->errstr() ) {
        return 0;
    }
    return $result;
}

# A callback should return a true/false value. The result of
# run_callbacks is the logical AND of all the callback's return
# values. Some hookpoints will ignore the return value: e.g. object
# callbacks don't use it. By convention, those that use it have Filter
# at the end of their names (CommentPostFilter, CommentThrottleFilter,
# etc.)
# Note: this composition is not short-circuiting. All callbacks are
# executed even if one has already returned false.
# ALSO NOTE: failure (dying or setting $cb->errstr) does not force a
# "false" return.
# THINK: are there cases where a true value should override all false values?
# that is, where logical OR is the right way to compose multiple callbacks?
sub run_callbacks {
    my $class = shift;
    my ( $meth, @args ) = @_;
    return 1 unless $CallbacksEnabled && %CallbacksEnabled;
    $meth = $CallbackAlias{$meth} if exists $CallbackAlias{$meth};
    my @methods;

    # execution:
    #   Full::Name.<variant>
    #   *::Name.<variant> OR Name.<variant>
    #   Full::Name
    #   *::Name OR Name
    push @methods, $meth if $CallbacksEnabled{$meth};    # bleh::blah variant
    if ( $meth =~ /::/ ) {    # presence of :: implies it's an obj. cb
        my $name = $meth;
        $name =~ s/^.*::([^:]*)$/$1/;
        $name = $CallbackAlias{ '*::' . $name }
            if exists $CallbackAlias{ '*::' . $name };
        push @methods, '*::' . $name
            if $CallbacksEnabled{ '*::' . $name };    # *::blah variant
        push @methods, $name if $CallbacksEnabled{$name};    # blah variant
    }
    if ( $meth =~ /\./ ) {  # presence of ' ' implies it is a variant callback
        my ($name) = split /\./, $meth, 2;
        $name = $CallbackAlias{$name} if exists $CallbackAlias{$name};
        push @methods, $name if $CallbacksEnabled{$name};    # bleh::blah
        if ( $name =~ m/::/ ) {
            my $name2 = $name;
            $name2 =~ s/^.*::([^:]*)$/$1/;
            $name2 = $CallbackAlias{ '*::' . $name2 }
                if exists $CallbackAlias{ '*::' . $name2 };
            push @methods, '*::' . $name2
                if $CallbacksEnabled{ '*::' . $name2 };      # *::blah
            push @methods, $name2 if $CallbacksEnabled{$name2};    # blah
        }
    }
    return 1 unless @methods;

    $CallbacksEnabled{$_} = 0 for @methods;
    my @errors;
    my $filter_value = 1;
    my $first_error;

    foreach my $callback_sheaf (@Callbacks) {
        for my $meth (@methods) {
            if ( my $set = $callback_sheaf->{$meth} ) {
                for my $cb (@$set) {
                    my $result = $class->run_callback( $cb, @args );
                    $filter_value &&= $result;
                    if ( !$result ) {
                        if ( $cb->errstr() ) {
                            push @errors, $cb->errstr();
                        }
                        if ( $class->errstr() ) {
                            push @errors, $class->errstr();
                        }
                        if ( !defined($first_error) ) {
                            $first_error = $cb->errstr() || $class->errstr();
                        }
                    }
                }
            }
        }
    }

    callback_error( join( '', @errors ) );

    $CallbacksEnabled{$_} = 1 for @methods;
    if ( !$filter_value ) {
        return $class->error($first_error);
    }
    else {
        return $filter_value;
    }
}

sub user_class {
    shift->{user_class};
}

sub find_config {
    my $mt = shift;
    my ($param) = @_;

    $param->{Config}    ||= $ENV{MT_CONFIG};
    $param->{Directory} ||= $ENV{MT_HOME};
    if ( !$param->{Directory} ) {
        if ( $param->{Config} ) {
            $param->{Directory} = dirname( $param->{Config} );
        }
        else {
            $param->{Directory} = dirname($0) || $ENV{PWD} || '.';
        }
    }

    # the directory is the more important parameter between it and
    # the config parameter. if config is unreadable, then scan for
    # a config file using the directory as a base.  we support
    # either mt.cfg or mt-config.cgi for the config file name. the
    # latter being a more secure choice since it is unreadable from
    # a browser.
    for my $cfg_file ( $param->{Config},
        File::Spec->catfile( $param->{Directory}, 'mt-config.cgi' ),
        'mt-config.cgi' )
    {
        return $cfg_file if $cfg_file && -r $cfg_file && -f $cfg_file;
    }
    return undef;
}

sub init_schema {
    require MT::Object;
    MT::Object->install_pre_init_properties();
}

sub init_permissions {
    my $app = shift;

    require MT::Permission;
    MT::Permission->init_permissions;

    $app->component('core')
        ->registry( 'permissions',
        $app->model('content_type')->all_permissions );
}

sub init_config {
    my $mt = shift;
    my ($param) = @_;

    unless ( $mt->{cfg_file} ) {
        my $cfg_file = $mt->find_config($param);

        return $mt->error(
            "Missing configuration file. Did you forgot to move mt-config.cgi-original to mt-config.cgi?"
        ) unless $cfg_file;
        $cfg_file = File::Spec->rel2abs($cfg_file);
        $mt->{cfg_file} = $cfg_file;
    }

    # translate the config file's location to an absolute path, so we
    # can use that directory as a basis for calculating other relative
    # paths found in the config file.
    my $config_dir = $mt->{config_dir} = dirname( $mt->{cfg_file} );

    # store the mt_dir (home) as an absolute path; fallback to the config
    # directory if it isn't set.
    $mt->{mt_dir}
        = $param->{Directory}
        ? File::Spec->rel2abs( $param->{Directory} )
        : $mt->{config_dir};
    $mt->{mt_dir} ||= dirname($0);

    # also make note of the active application path; this is derived by
    # checking the PWD environment variable, the dirname of $0,
    # the directory of SCRIPT_FILENAME and lastly, falls back to mt_dir
    unless ( $mt->{app_dir} ) {
        $mt->{app_dir} = $ENV{PWD} || "";
        $mt->{app_dir} = dirname($0)
            if !$mt->{app_dir}
            || !File::Spec->file_name_is_absolute( $mt->{app_dir} );
        $mt->{app_dir} = dirname( $ENV{SCRIPT_FILENAME} )
            if $ENV{SCRIPT_FILENAME}
            && ( !$mt->{app_dir}
            || ( !File::Spec->file_name_is_absolute( $mt->{app_dir} ) ) );
        $mt->{app_dir} ||= $mt->{mt_dir};
        $mt->{app_dir} = File::Spec->rel2abs( $mt->{app_dir} );
    }

    my $cfg = $mt->config;
    $cfg->define( $mt->registry('config_settings') );
    $cfg->read_config( $mt->{cfg_file} ) or return $mt->error( $cfg->errstr );

    my @mt_paths = $cfg->paths;
    for my $meth (@mt_paths) {
        my $path = $cfg->get( $meth, undef );
        my $type = $cfg->type($meth);
        if ( defined $path ) {
            if ( $type eq 'ARRAY' ) {
                my @paths = $cfg->get($meth);
                foreach my $path (@paths) {
                    next if File::Spec->file_name_is_absolute($path);
                    my $abs_path = File::Spec->catfile( $config_dir, $path );
                    $abs_path = File::Spec->catfile( $mt->{mt_dir}, $path )
                        unless -d $abs_path;
                    $path = $abs_path;
                }
                $cfg->$meth( \@paths );
            }
            else {
                next if ref($path);    # unexpected referene, ignore
                if ( !File::Spec->file_name_is_absolute($path) ) {
                    my $abs_path = File::Spec->catfile( $config_dir, $path );
                    $abs_path = File::Spec->catfile( $mt->{mt_dir}, $path )
                        unless -d $abs_path;
                    $cfg->$meth($abs_path);
                }
            }
        }
        else {
            next if $type eq 'ARRAY';
            my $path = $cfg->default($meth);
            if ( defined $path ) {
                my $abs_path = File::Spec->catfile( $config_dir, $path );
                $abs_path = File::Spec->catfile( $mt->{mt_dir}, $path )
                    unless -d $abs_path;
                $cfg->$meth($abs_path);
            }
        }
    }

    if ( my $local_lib = $cfg->LocalLib ) {
        $local_lib = [$local_lib] if !ref $local_lib;
        eval "use local::lib qw( @{$local_lib} )";
        return $mt->trans_error( 'Bad LocalLib config ([_1]): [_2]',
            join( ', ', @$local_lib ), $@, )
            if $@;
    }

    return $mt->trans_error("Bad ObjectDriver config")
        unless $cfg->ObjectDriver;

    if ( $cfg->PerformanceLogging && $cfg->ProcessMemoryCommand ) {
        $mt->log_times();
    }

    $mt->set_language( $cfg->DefaultLanguage );

    my $cgi_path = $cfg->CGIPath;
    if ( !$cgi_path || $cgi_path =~ m!http://www\.example\.com/! ) {
        return $mt->trans_error("Bad CGIPath config");
    }

    $mt->{cfg} = $cfg;

    1;
}

{
    my ($memory_start);

    sub log_times {
        my $pkg = shift;

        my $timer = $pkg->get_timer;
        return unless $timer;

        my $memory;
        my $cmd = $pkg->config->ProcessMemoryCommand;
        if ($cmd) {
            my $re;
            if ( ref($cmd) eq 'HASH' ) {
                $re  = $cmd->{regex};
                $cmd = $cmd->{command};
            }
            $cmd =~ s/\$\$/$$/g;
            $memory = `$cmd`;
            if ($re) {
                if ( $memory =~ m/$re/ ) {
                    $memory = $1;
                    $memory =~ s/\D//g;
                }
            }
            else {
                $memory =~ s/\s+//gs;
            }
        }

        # Called at the start of the process; so we're only recording
        # the memory usage at the start of the app right now.
        unless ( $timer->{elapsed} ) {
            $memory_start = $memory;
            return;
        }

        require File::Spec;
        my $dir = MT->config('PerformanceLoggingPath') or return;

        my @time = localtime(time);
        my $file = sprintf(
            "pl-%04d%02d%02d.log",
            $time[5] + 1900,
            $time[4] + 1,
            $time[3]
        );
        my $log_file = File::Spec->catfile( $dir, $file );

        my $first_write = !-f $log_file;

        open my $PERFLOG, ">>", $log_file
            or ( warn("Failed to open preflog $log_file"), return );
        require Fcntl;
        flock( $PERFLOG, Fcntl::LOCK_EX() );

        if ($first_write) {
            require Config;
            my ( $osname, $osvers )
                = ( $Config::Config{osname}, $Config::Config{osvers} );
            print $PERFLOG "# Operating System: $osname/$osvers\n";
            print $PERFLOG "# Platform: $^O\n";
            my $ver
                = ref($^V) eq 'version'
                ? $^V->normal
                : ( $^V ? join( '.', unpack 'C*', $^V ) : $] );
            print $PERFLOG "# Perl Version: $ver\n";
            print $PERFLOG "# Web Server: $ENV{SERVER_SOFTWARE}\n";
            require MT::Object;
            my $driver = MT::Object->driver;

            if ($driver) {
                my $dbh = $driver->r_handle;
                if ($dbh) {
                    my $dbname = $dbh->get_info(17);    # SQL_DBMS_NAME
                    my $dbver  = $dbh->get_info(18);    # SQL_DBMS_VER
                    if ( $dbname && $dbver ) {
                        print $PERFLOG "# Database: $dbname/$dbver\n";
                    }
                }
            }
            my ( $drname, $drh ) = each %DBI::installed_drh;
            print $PERFLOG "# Database Library: DBI/"
                . $DBI::VERSION
                . "; DBD/"
                . $drh->{Version} . "\n";
            if ( MT::Util::is_mod_perl1() ) {
                print $PERFLOG "# App Mode: mod_perl\n";
            }
            elsif ( $ENV{FAST_CGI} ) {
                print $PERFLOG "# App Mode: FastCGI\n";
            }
            elsif ( $ENV{'psgi.input'} ) {
                print $PERFLOG "# App Mode: PSGI\n";
            }
            else {
                print $PERFLOG "# App Mode: CGI\n";
            }
        }

        if ($memory) {
            print $PERFLOG $timer->dump_line( "mem_start=$memory_start",
                "mem_end=$memory" );
        }
        else {
            print $PERFLOG $timer->dump_line();
        }

        close $PERFLOG;
    }
}

sub get_timer {
    my $mt = shift;
    $mt = MT->instance unless ref $mt;
    my $timer = $mt->request('timer');
    unless ( defined $timer ) {
        if ( MT->config('PerformanceLogging') ) {
            my $uri;
            if ( $mt->isa('MT::App') ) {
                local @$mt{qw(__path __mt_path)};
                delete @$mt{qw(__path __mt_path)};

                local $mt->{is_admin}
                    = exists( $mt->{is_admin} )
                    ? $mt->{is_admin}
                    : $mt->isa('MT::App::CMS');

                $uri = $mt->uri( args => { $mt->param_hash } );
            }
            require MT::Util::ReqTimer;
            $timer = MT::Util::ReqTimer->new($uri);
        }
        else {
            $timer = 0;
        }
        $mt->request( 'timer', $timer );
    }
    return $timer;
}

sub time_this {
    my $mt = shift;
    my ( $str, $code ) = @_;
    my $timer = $mt->get_timer();
    my $ret;
    if ($timer) {
        $timer->pause_partial();
        $ret = $code->();
        $timer->mark($str);
    }
    else {
        $ret = $code->();
    }
    return $ret;
}

sub init_config_from_db {
    my $mt      = shift;
    my ($param) = @_;
    my $cfg     = $mt->config;

    # Tell any instantiated drivers to reconfigure themselves as necessary
    require MT::ObjectDriverFactory;
    if ( MT->config('ObjectDriver') ) {
        my $driver = MT::ObjectDriverFactory->instance;
        $driver->configure if $driver;
    }
    else {
        MT::ObjectDriverFactory->configure();
    }

    $cfg->read_config_db();

    1;
}

sub bootstrap {
    my $pkg = shift;
    $pkg->init_paths() or return;
    $pkg->init_core()  or return;
}

sub init_paths {
    my $mt = shift;
    my ($param) = @_;

    # determine MT directory
    my ($orig_dir);
    require File::Spec;
    if ( !( $MT_DIR = $ENV{MT_HOME} ) ) {
        if ( $0 =~ m!(.*([/\\]))! ) {
            $orig_dir = $MT_DIR = $1;
            my $slash = $2;
            $MT_DIR =~ s!(?:[/\\]|^)(?:plugins[/\\].*|tools[/\\])$!$slash!;
            $MT_DIR = '' if ( $MT_DIR =~ m!^\.?[\\/]$! );
        }
        else {

            # MT_DIR/lib/MT.pm -> MT_DIR/lib -> MT_DIR
            $MT_DIR = dirname( dirname( File::Spec->rel2abs(__FILE__) ) );
        }
        unless ($MT_DIR) {
            $orig_dir = $MT_DIR = $ENV{PWD} || '.';
            $MT_DIR =~ s!(?:[/\\]|^)(?:plugins[/\\].*|tools[/\\]?)$!!;
        }
        $ENV{MT_HOME} = $MT_DIR;
    }
    unshift @INC, File::Spec->catdir( $MT_DIR,   'extlib' );
    unshift @INC, File::Spec->catdir( $orig_dir, 'lib' )
        if $orig_dir && ( $orig_dir ne $MT_DIR );

    $mt->set_language('en_US');

    if ( my $cfg_file = $mt->find_config($param) ) {
        $cfg_file = File::Spec->rel2abs($cfg_file);
        $CFG_FILE = $cfg_file;
    }
    else {
        return $mt->trans_error(
            "Missing configuration file. Maybe you forgot to move mt-config.cgi-original to mt-config.cgi?"
        ) if ref($mt);
    }

    # store the mt_dir (home) as an absolute path; fallback to the config
    # directory if it isn't set.
    $MT_DIR ||=
        $param->{directory}
        ? File::Spec->rel2abs( $param->{directory} )
        : $CFG_DIR;
    $MT_DIR ||= dirname($0);

    # also make note of the active application path; this is derived by
    # checking the PWD environment variable, the dirname of $0,
    # the directory of SCRIPT_FILENAME and lastly, falls back to mt_dir
    $APP_DIR = $ENV{PWD} || "";
    $APP_DIR = dirname($0)
        if !$APP_DIR || !File::Spec->file_name_is_absolute($APP_DIR);
    $APP_DIR = dirname( $ENV{SCRIPT_FILENAME} )
        if $ENV{SCRIPT_FILENAME}
        && ( !$APP_DIR
        || ( !File::Spec->file_name_is_absolute($APP_DIR) ) );
    $APP_DIR ||= $MT_DIR;
    $APP_DIR = File::Spec->rel2abs($APP_DIR);

    return 1;
}

sub init_core {
    my $mt = shift;
    return if exists $Components{'core'};
    require MT::Core;
    my $c = MT::Core->new( { id => 'core', path => $MT_DIR } )
        or die MT::Core->errstr;
    $Components{'core'} = $c;

    push @Components, $c;
    return 1;
}

sub i18n_default_settings {
    my %settings = (
        'NewsboxURL'         => 'NEWSBOX_URL',
        'SupportURL'         => 'SUPPORT_URL',
        'NewsURL'            => 'NEWS_URL',
        'DefaultTimezone'    => 'DEFAULT_TIMEZONE',
        'TimeOffset'         => 'DEFAULT_TIMEZONE',
        'MailEncoding'       => 'MAIL_ENCODING',
        'ExportEncoding'     => 'EXPORT_ENCODING',
        'LogExportEncoding'  => 'LOG_EXPORT_ENCODING',
        'CategoryNameNodash' => 'CATEGORY_NAME_NODASH',
        'PublishCharset'     => 'PUBLISH_CHARSET',
        'FeedbackURL'        => 'FEEDBACK_URL',
    );

    foreach my $key ( keys %settings ) {
        $settings{$key} = const( $settings{$key} );
    }

    \%settings;
}

sub init_lang_defaults {
    my $mt  = shift;
    my $cfg = $mt->config;
    $cfg->DefaultLanguage('en_US') unless $cfg->DefaultLanguage;

    my $settings = $mt->i18n_default_settings;
    foreach my $key ( keys %$settings ) {
        $cfg->default( $key, $settings->{$key} );
    }

    return 1;
}

sub init {
    my $mt    = shift;
    my %param = @_;

    $mt->bootstrap() unless $MT_DIR;
    $mt->{mt_dir}     = $MT_DIR;
    $mt->{config_dir} = $CFG_DIR;
    $mt->{app_dir}    = $APP_DIR;

    $mt->init_callbacks();

    ## Initialize the language to the default in case any errors occur in
    ## the rest of the initialization process.
    $mt->init_config( \%param ) or return;
    $mt->init_lang_defaults(@_) or return;
    require MT::Plugin;
    $mt->init_addons(@_) or return;
    $mt->init_config_from_db( \%param ) or return;
    $mt->init_debug_mode;
    $mt->init_plugins(@_) or return;
    $plugins_installed = 1;
    $mt->init_schema();
    $mt->init_permissions();

    # Load MT::Log so constants are available
    require MT::Log;

    $mt->run_callbacks( 'post_init', $mt, \%param );

    if ( $^O eq 'MSWin32' ) {

# bugid:111222
# Disable IPv6 in Net::LDAP because LDAP authentication does not work on Windows.
        if ( $mt->config->AuthenticationModule eq 'LDAP'
            || UNIVERSAL::isa( $mt, 'MT::App::Wizard' ) )
        {
            eval <<'__END_OF_EVAL__';
            {
                package Net::LDAP;
                use constant::override substitute => { CAN_IPV6 => 0 };
            }
            require Net::LDAP;
__END_OF_EVAL__
        }

        require MT::Util;
        if ( MT::Util::check_fast_cgi() ) {

            eval {

             # bugid:111075
             # If using both Windows and FastCGI, load Net::SSLeay module here
             # for avoiding module load error in Facebook plugin setting.
                require Net::SSLeay;

                # bugid: 111212
                # Make Net::SSLeay::RAND_poll run only once
                # for avoiding a timeout in Contents Sync Settings.
                Net::SSLeay::RAND_poll();
                no warnings 'redefine';
                *Net::SSLeay::RAND_poll = sub () {1};
            };

# bugid:111140
# Shorten the time of process which uses OpenSSL when using Azure and FastCGI.
# This hack makes the starting time of FastCGI process long.
            eval { require IO::Socket::SSL };

            eval {
                require Net::HTTPS;
                Net::HTTPS->new(
                    Host            => 'https://dummy',
                    SSL_verify_mode => 0,                 # SSL_VERIFY_NONE
                );
            };
        }
    }

    # Force MT to use IPv4 when using SSL and old IO::Socket::INET6 module,
    # because an error may occur.
    if ( eval { require IO::Socket::INET6; 1 }
        && $IO::Socket::INET6::VERSION <= 2.57 )
    {
        eval 'use IO::Socket::SSL qw( inet4 )';
    }

    return $mt;
}

sub init_debug_mode {
    my $mt  = shift;
    my $cfg = $mt->config;

    # init the debug mode
    if ( $MT::DebugMode = $cfg->DebugMode ) {
        require Data::Dumper;
        $Data::Dumper::Terse    = 1;
        $Data::Dumper::Maxdepth = 4;
        $Data::Dumper::Sortkeys = 1;
        $Data::Dumper::Indent   = 1;
    }
}

{
    my $callbacks_added;

    sub init_callbacks {
        my $mt = shift;
        return if $callbacks_added;
        MT->_register_core_callbacks(
            {   'build_file_filter' =>
                    sub { MT->publisher->queue_build_file_filter(@_) },
                'cms_upload_file' => \&core_upload_file_to_sync,
                'api_upload_file' => \&core_upload_file_to_sync,
                'post_init' =>
                    '$Core::MT::Summary::Triggers::post_init_add_triggers',
            }
        );
        MT->_register_core_callbacks(
            {   'post_init' =>
                    '$Core::MT::CMS::ContentType::init_content_type',
            }
        );
        $callbacks_added = 1;
    }
}

sub core_upload_file_to_sync {
    my ( $cb, %args ) = @_;
    MT->upload_file_to_sync(%args);
}

sub upload_file_to_sync {
    my $class = shift;
    my (%args) = @_;

    # no need to do this unless we're syncing stuff.
    return unless MT->config('SyncTarget');

    my $url  = $args{url};
    my $file = $args{file};
    return unless -f $file;

    my $blog    = $args{blog};
    my $blog_id = $blog->id;
    return unless $blog->publish_queue;

    require MT::FileInfo;
    my $base_url = $url;
    $base_url =~ s!^https?://[^/]+!!;
    my $fi = MT::FileInfo->load( { blog_id => $blog_id, url => $base_url } );
    if ( !$fi ) {
        $fi = MT::FileInfo->new();
        $fi->blog_id($blog_id);
        $fi->url($base_url);
    }
    $fi->file_path($file);
    $fi->save;

    require MT::TheSchwartz;
    require TheSchwartz::Job;
    my $job = TheSchwartz::Job->new();
    $job->funcname('MT::Worker::Sync');
    $job->uniqkey( $fi->id );
    $job->coalesce(
        ( $fi->blog_id || 0 ) . ':' . $$ . ':' . ( time - ( time % 10 ) ) );
    MT::TheSchwartz->insert($job);
}

sub init_addons {
    my $mt  = shift;
    my $cfg = $mt->config;
    my @PluginPaths;

    unshift @PluginPaths, File::Spec->catdir( $MT_DIR, 'addons' );
    return $mt->_init_plugins_core( {}, 1, \@PluginPaths );
}

sub init_plugins {
    my $mt = shift;

    # Load compatibility module for prior version
    # This should always be MT::Compat::v(MAJOR_RELEASE_VERSION - 1).
    if ( MT->config('RequiredCompatibility') < 4.0 ) {
        require MT::Compat::v3;
    }

    my $cfg          = $mt->config;
    my $use_plugins  = $cfg->UsePlugins;
    my @PluginPaths  = $cfg->PluginPath;
    my $PluginSwitch = $cfg->PluginSwitch || {};
    return $mt->_init_plugins_core( $PluginSwitch, $use_plugins,
        \@PluginPaths );
}

{
    my $plugin_full_path;

    sub add_plugin {
        my $class = shift;
        my ($plugin) = @_;
        if ( ref $plugin eq 'HASH' ) {
            require MT::Plugin;
            $plugin = MT::Plugin->new($plugin);
        }
        $plugin->{name} ||= $plugin_sig;
        $plugin->{plugin_sig} = $plugin_sig;

        my $id = $plugin->id;
        unless ($plugin_envelope) {
            warn
                "MT->add_plugin improperly called outside of MT plugin load loop.";
            return;
        }
        $plugin->envelope($plugin_envelope);
        Carp::confess(
            "You cannot register multiple plugin objects from a single script. $plugin_sig"
            )
            if exists( $Plugins{$plugin_sig} )
            && ( exists $Plugins{$plugin_sig}{object} );

        $Components{ lc $id } = $plugin if $id;
        $Plugins{$plugin_sig}{object} = $plugin;
        $plugin->{full_path} = $plugin_full_path;
        $plugin->path($plugin_full_path);
        unless ( $plugin->{registry} && ( %{ $plugin->{registry} } ) ) {
            $plugin->{registry} = $plugin_registry;
        }
        if ( $plugin->{registry} ) {
            if ( my $settings = $plugin->{registry}{config_settings} ) {
                $settings = $plugin->{registry}{config_settings}
                    = $settings->()
                    if ref($settings) eq 'CODE';
                $class->config->define($settings) if $settings;
            }
        }
        push @Components, $plugin;
        1;
    }

    sub __load_plugin {
        my ( $mt, $timer, $PluginSwitch, $use_plugins, $plugin, $sig ) = @_;
        die "Bad plugin filename '$plugin'"
            if ( $plugin !~ /^([-\\\/\@\:\w\.\s~]+)$/ );
        local $plugin_sig      = $sig;
        local $plugin_registry = {};
        if (!$use_plugins
            || ( exists $PluginSwitch->{$plugin_sig}
                && !$PluginSwitch->{$plugin_sig} )
            )
        {
            $Plugins{$plugin_sig}{full_path} = $plugin_full_path;
            $Plugins{$plugin_sig}{enabled}   = 0;
            return 0;
        }
        return 0 if exists $Plugins{$plugin_sig};
        $Plugins{$plugin_sig}{full_path} = $plugin_full_path;
        $timer->pause_partial if $timer;
        eval "# line " . __LINE__ . " " . __FILE__ . "\nrequire '$plugin';";
        $timer->mark( "Loaded plugin " . $sig ) if $timer;
        if ($@) {
            $Plugins{$plugin_sig}{error} = $@;

            # Issue MT log within another eval block in the
            # event that the plugin error is happening before
            # the database has been initialized...
            eval {
                require MT::Log;
                $mt->log(
                    {   message => $mt->translate(
                            "Plugin error: [_1] [_2]", $plugin,
                            $Plugins{$plugin_sig}{error}
                        ),
                        class    => 'system',
                        category => 'plugin',
                        level    => MT::Log::ERROR()
                    }
                );
            };
            return 0;
        }
        else {
            if ( my $obj = $Plugins{$plugin_sig}{object} ) {
                $obj->init_callbacks();
            }
            else {

                # A plugin did not register itself, so
                # create a dummy plugin object which will
                # cause it to show up in the plugin listing
                # by it's filename.
                MT->add_plugin( {} );
            }
        }
        $Plugins{$plugin_sig}{enabled} = 1;
        return 1;
    }

    sub __load_plugin_with_yaml {
        my ( $use_plugins, $PluginSwitch, $plugin_dir ) = @_;
        my $pclass
            = $plugin_dir =~ m/\.pack$/
            ? 'MT::Component'
            : 'MT::Plugin';

        # Don't process disabled plugin config.yaml files.
        if ($pclass eq 'MT::Plugin'
            && (!$use_plugins
                || ( exists $PluginSwitch->{$plugin_dir}
                    && !$PluginSwitch->{$plugin_dir} )
            )
            )
        {
            $Plugins{$plugin_dir}{full_path} = $plugin_full_path;
            $Plugins{$plugin_dir}{enabled}   = 0;
            return;
        }
        return if exists $Plugins{$plugin_dir};
        my $id = lc $plugin_dir;
        $id =~ s/\.\w+$//;
        my $p = $pclass->new(
            {   id       => $id,
                path     => $plugin_full_path,
                envelope => $plugin_envelope
            }
        );

        # rebless? based on config?
        local $plugin_sig = $plugin_dir;
        MT->add_plugin($p);
        $p->init_callbacks();
    }

    sub _init_plugins_core {
        my $mt = shift;
        my ( $PluginSwitch, $use_plugins, $PluginPaths ) = @_;

        my $timer;
        if ( $mt->config->PerformanceLogging ) {
            $timer = $mt->get_timer();
        }

        foreach my $PluginPath (@$PluginPaths) {
            my $plugin_lastdir = $PluginPath;
            $plugin_lastdir =~ s![\\/]$!!;
            $plugin_lastdir =~ s!^.*[\\/]!!;

            if ( opendir my $DH, $PluginPath ) {
                my @p = readdir $DH;
                closedir $DH;
                for my $plugin (@p) {
                    next if ( $plugin =~ /^\.\.?$/ || $plugin =~ /~$/ );

                    $plugin_full_path
                        = File::Spec->catfile( $PluginPath, $plugin );
                    if ( -f $plugin_full_path ) {
                        $plugin_envelope = $plugin_lastdir;
                        __load_plugin( $mt, $timer, $PluginSwitch,
                            $use_plugins, $plugin_full_path, $plugin )
                            if $plugin_full_path =~ /\.pl$/;
                        next;
                    }

                    my $plugin_dir = $plugin;
                    $plugin_envelope = "$plugin_lastdir/" . $plugin;

                    foreach my $lib (qw(lib extlib)) {
                        my $plib
                            = File::Spec->catdir( $plugin_full_path, $lib );
                        unshift @INC, $plib if -d $plib;
                    }

                    # handle config.yaml
                    my $yaml = File::Spec->catdir( $plugin_full_path,
                        'config.yaml' );

                    if ( -f $yaml ) {
                        __load_plugin_with_yaml( $use_plugins, $PluginSwitch,
                            $plugin_dir );
                        next;
                    }

                    my @plugins;
                    if ( opendir my $subdir, $plugin_full_path ) {
                        @plugins = readdir $subdir;
                        closedir $subdir;
                    }
                    else {
                        warn "Can not read directory: $plugin_full_path";
                    }
                    for my $plugin (@plugins) {
                        next if $plugin !~ /\.pl$/;
                        my $plugin_file
                            = File::Spec->catfile( $plugin_full_path,
                            $plugin );
                        if ( -f $plugin_file ) {
                            __load_plugin( $mt, $timer, $PluginSwitch,
                                $use_plugins, $plugin_file,
                                $plugin_dir . '/' . $plugin );
                        }
                    }
                }
            }
        }

        # Reset the Text_filters hash in case it was preloaded by plugins by
        # calling all_text_filters (Markdown in particular does this).
        # Upon calling all_text_filters again, it will be properly loaded by
        # querying the registry.
        %Text_filters = ();

        1;
    }

}

my %addons;

sub find_addons {
    my $mt = shift;
    my ($type) = @_;

    unless (%addons) {
        my $addon_path = File::Spec->catdir( $MT_DIR, 'addons' );
        if ( opendir my $DH, $addon_path ) {
            my @p = readdir $DH;
            closedir $DH;
            foreach my $p (@p) {
                next if $p eq '.' || $p eq '..';
                my $full_path = File::Spec->catdir( $addon_path, $p );
                if ( -d $full_path ) {
                    if ( $p =~ m/^(.+)\.(\w+)$/ ) {
                        my $label = $1;
                        my $id    = lc $1;
                        my $type  = $2;
                        if ( $type eq 'pack' ) {
                            $label .= ' Pack';
                        }
                        elsif ( $type eq 'theme' ) {
                            $label .= ' Theme';
                        }
                        elsif ( $type eq 'plugin' ) {
                            $label .= ' Plugin';
                        }
                        push @{ $addons{$type} },
                            {
                            label    => $label,
                            id       => $id,
                            envelope => 'addons/' . $p . '/',
                            path     => $full_path,
                            };
                    }
                }
            }
        }
    }
    if ($type) {
        my $addons = $addons{$type} ||= [];
        return $addons;
    }
    return 1;
}

*mt_dir = \&server_path;
sub server_path { $_[0]->{mt_dir} }
sub app_dir     { $_[0]->{app_dir} }
sub config_dir  { $_[0]->{config_dir} }

sub component {
    my $mt = shift;
    my ($id) = @_;
    return $Components{ lc $id };
}

sub publisher {
    my $mt = shift;
    $mt = $mt->instance unless ref $mt;
    require MT::ContentPublisher;
    $mt->request('ContentPublisher')
        || $mt->request( 'ContentPublisher', new MT::ContentPublisher() );
}

sub rebuild {
    my $mt = shift;
    $mt->publisher->rebuild(@_)
        or return $mt->error( $mt->publisher->errstr );
}

sub rebuild_entry {
    my $mt = shift;
    $mt->publisher->rebuild_entry(@_)
        or return $mt->error( $mt->publisher->errstr );
}

sub rebuild_content_data {
    my $mt = shift;
    $mt->publisher->rebuild_content_data(@_)
        or return $mt->error( $mt->publisher->errstr );
}

sub rebuild_indexes {
    my $mt = shift;
    $mt->publisher->rebuild_indexes(@_)
        or return $mt->error( $mt->publisher->errstr );
}

sub rebuild_archives {
    my $mt = shift;
    $mt->publisher->rebuild_archives(@_)
        or return $mt->error( $mt->publisher->errstr );
}

sub ping { return [] }

sub ping_and_save {
    my $mt    = shift;
    my %param = @_;
    if ( my $entry = $param{Entry} ) {
        $entry->save or return $mt->error( $entry->errstr );
        return [];
    }
    1;
}

sub needs_ping       {return}
sub update_ping_list {return}

{
    my $LH;

    sub set_language {
        my $pkg = shift;
        require MT::L10N;
        $LH = MT::L10N->get_handle(@_);

        # Clear any l10n_handles in request
        $pkg->request( 'l10n_handle', {} );
        return $LH;
    }

    sub translate {
        my $this = shift;
        my $app = ref($this) ? $this : $this->app;
        if ( $app->{component} ) {
            if ( my $c = $app->component( $app->{component} ) ) {
                local $app->{component} = undef;
                return $c->translate(@_);
            }
        }
        my ( $format, @args ) = @_;
        foreach (@args) {
            $_ = $_->() if ref($_) eq 'CODE';
        }
        my $text = $LH->maketext( $format, @args );
        return $text;
    }

    sub translate_templatized {
        my $mt = shift;
        my $app = ref($mt) ? $mt : $mt->app;
        if ( $app->{component} ) {
            if ( my $c = $app->component( $app->{component} ) ) {
                local $app->{component} = undef;
                return $c->translate_templatized(@_);
            }
        }
        my @cstack;
        my ($text) = @_;

        # Here, the text must be handled as binary ( non utf-8 ) data,
        # because regexp for utf-8 string is too heavy.
        # things we have to do is
        #  * encode $text before parse
        #  * decode the strings captured by regexp
        #  * encode the translated string from translate()
        #  * decode again for return
        $text = Encode::encode( 'utf8', $text )
            if Encode::is_utf8($text);
        while (1) {
            return '' unless $text;
            $text
                =~ s!(<(/)?(?:_|MT)_TRANS(_SECTION)?(?:(?:\s+((?:\w+)\s*=\s*(["'])(?:(<(?:[^"'>]|"[^"]*"|'[^']*')+)?>|[^\5]+?)*?\5))+?\s*/?)?>)!
            my($msg, $close, $section, %args) = ($1, $2, $3);
            while ($msg =~ /\b(\w+)\s*=\s*(["'])((?:<(?:[^"'>]|"[^"]*"|'[^']*')+?>|[^\2])*?)?\2/g) {  #"
                $args{$1} = Encode::decode_utf8($3);
            }
            if ($section) {
                if ($close) {
                    $mt = pop @cstack;
                } else {
                    if ($args{component}) {
                        push @cstack, $mt;
                        $mt = MT->component($args{component})
                            or die "Bad translation component: $args{component}";
                    }
                    else {
                        die "__trans_section without a component argument";
                    }
                }
                '';
            }
            else {
                $args{params} = '' unless defined $args{params};
                my @p = map MT::Util::decode_html($_),
                        split /\s*%%\s*/, $args{params}, -1;
                @p = ('') unless @p;
                my $phrase = $args{phrase};
                $phrase = Encode::decode('utf8', $phrase)
                    unless Encode::is_utf8($phrase);
                my $translation = $mt->translate($phrase, @p);
                if (exists $args{escape}) {
                    if (lc($args{escape}) eq 'html') {
                        $translation = MT::Util::encode_html($translation);
                    } elsif (lc($args{escape}) eq 'url') {
                        $translation = MT::Util::encode_url($translation);
                    } else {
                        # fallback for js/javascript/singlequotes
                        $translation = MT::Util::encode_js($translation);
                    }
                }
                $translation = Encode::encode('utf8', $translation)
                    if Encode::is_utf8($translation);
                $translation;
            }
            !igem or last;
        }
        $text = Encode::decode_utf8($text)
            unless Encode::is_utf8($text);
        return $text;
    }

    sub current_language { $LH->language_tag }
    sub language_handle  {$LH}

    sub charset {
        my $mt = shift;
        $mt->{charset} = shift if @_;
        return $mt->{charset} if $mt->{charset};
        $mt->{charset} = $mt->config->PublishCharset
            || $mt->language_handle->encoding;
    }
}

sub supported_languages {
    my $mt = shift;
    require MT::L10N;
    require File::Basename;
    ## Determine full path to lib/MT/L10N directory...
    my $lib
        = File::Spec->catdir( File::Basename::dirname( $INC{'MT/L10N.pm'} ),
        'L10N' );
    ## ... From that, determine full path to extlib/MT/L10N.
    ## To do that, we look for the last instance of the string 'lib'
    ## in $lib and replace it with 'extlib'. reverse is a nice tricky
    ## way of doing that.
    ( my $extlib = reverse $lib ) =~ s!bil!biltxe!;
    $extlib = reverse $extlib;
    my @dirs = ( $lib, $extlib );
    my %langs;
    for my $dir (@dirs) {
        opendir my $DH, $dir or next;
        for my $f ( readdir $DH ) {
            my ($tag) = $f =~ /^(\w+)\.pm$/;
            next unless $tag;
            my $lh = MT::L10N->get_handle($tag);
            $langs{ $lh->language_tag } = $lh->language_name;
        }
        closedir $DH;
    }
    \%langs;
}

# For your convenience
sub trans_error {
    my $app = shift;
    $app->error( $app->translate(@_) );
}

sub all_text_filters {
    unless (%Text_filters) {
        if ( my $filters = MT->registry('text_filters') ) {
            %Text_filters = %$filters if ref($filters) eq 'HASH';
        }
    }
    if ( my $enabled_filters = MT->config('AllowedTextFilters') ) {
        my %enabled = map { $_ => 1 } split /\s*,\s*/, $enabled_filters;
        %Text_filters = map { $_ => $Text_filters{$_} }
            grep { exists $enabled{$_} }
            keys %Text_filters;
    }
    return \%Text_filters;
}

sub apply_text_filters {
    my $mt = shift;
    my ( $str, $filters, @extra ) = @_;
    my $all_filters = $mt->all_text_filters;
    for my $filter (@$filters) {
        my $f = $all_filters->{$filter} or next;
        my $code = $f->{code} || $f->{handler};
        unless ( ref($code) eq 'CODE' ) {
            $code = $mt->handler_to_coderef($code);
            $f->{code} = $code;
        }
        if ( !$code ) {
            warn "Bad text filter: $filter";
            next;
        }
        $str = $code->( $str, @extra );
    }
    $str = Encode::decode_utf8($str)
        if !Encode::is_utf8($str);
    return $str;
}

sub static_path {
    my $app   = shift;
    my $spath = $app->config->StaticWebPath;
    if ( !$spath ) {
        $spath = $app->config->CGIPath;
        $spath .= '/' unless $spath =~ m!/$!;
        $spath .= 'mt-static/';
    }
    else {
        $spath .= '/' unless $spath =~ m!/$!;
    }
    $spath;
}

sub static_file_path {
    my $app = shift;
    return $app->{__static_file_path}
        if exists $app->{__static_file_path};

    my $path = $app->config('StaticFilePath');
    return $app->{__static_file_path} = $path if defined $path;

    # Attempt to derive StaticFilePath based on environment
    my $web_path = $app->config->StaticWebPath || 'mt-static';
    $web_path =~ s!^https?://[^/]+/!!;
    if ( $app->can('document_root') ) {
        my $doc_static_path
            = File::Spec->catdir( $app->document_root(), $web_path );
        return $app->{__static_file_path} = $doc_static_path
            if -d $doc_static_path;
    }
    my $mtdir_static_path = File::Spec->catdir( $app->mt_dir, 'mt-static' );
    return $app->{__static_file_path} = $mtdir_static_path
        if -d $mtdir_static_path;
    return;
}

sub support_directory_url {
    my $app = shift;
    my $url = $app->config->SupportDirectoryURL;
    if ( !$url ) {
        my $spath = $app->static_path;
        $spath .= '/' unless $spath =~ m!/$!;
        $url = $spath . 'support/';
    }
    else {
        $url .= '/' unless $url =~ m!/$!;
    }
    $url;
}

sub support_directory_path {
    my $app  = shift;
    my $path = $app->config('SupportDirectoryPath');
    if ($path) {
        if ( $path !~ m{^/|^[a-zA-Z]:\\|^\\\\[a-zA-Z0-9\.]+} ) {
            return File::Spec->catdir( $app->path, $path );
        }
        return $path;
    }
    else {
        return File::Spec->catdir( $app->static_file_path, 'support' );
    }
}

sub template_paths {
    my $mt = shift;
    my @paths;
    if ( $mt->{plugin_template_path} ) {
        if (File::Spec->file_name_is_absolute( $mt->{plugin_template_path} ) )
        {
            push @paths, $mt->{plugin_template_path}
                if -d $mt->{plugin_template_path};
        }
        else {
            my $dir = File::Spec->catdir( $mt->app_dir,
                $mt->{plugin_template_path} );
            if ( -d $dir ) {
                push @paths, $dir;
            }
            else {
                $dir = File::Spec->catdir( $mt->mt_dir,
                    $mt->{plugin_template_path} );
                push @paths, $dir if -d $dir;
            }
        }
    }
    my @alt_paths = $mt->config('AltTemplatePath');
    foreach my $alt_path (@alt_paths) {
        if ( -d $alt_path ) {    # AltTemplatePath is absolute
            push @paths, File::Spec->catdir( $alt_path, $mt->{template_dir} )
                if $mt->{template_dir};
            push @paths, $alt_path;
        }
    }

    for my $addon ( @{ $mt->find_addons('pack') } ) {
        push @paths,
            File::Spec->catdir( $addon->{path}, 'tmpl', $mt->{template_dir} )
            if $mt->{template_dir};
        push @paths, File::Spec->catdir( $addon->{path}, 'tmpl' );
    }

    my $path = $mt->config->TemplatePath;
    push @paths, File::Spec->catdir( $path, $mt->{template_dir} )
        if $mt->{template_dir};
    push @paths, $path;

    return @paths;
}

sub find_file {
    my $mt = shift;
    my ( $paths, $file ) = @_;
    my $filename;
    foreach my $p (@$paths) {
        my $filepath
            = File::Spec->canonpath( File::Spec->catfile( $p, $file ) );
        $filename = File::Spec->canonpath($filepath);
        return $filename if -f $filename;
    }
    undef;
}

sub load_global_tmpl {
    my $app = shift;
    my ( $arg, $blog_id ) = @_;
    $blog_id
        = $blog_id ? [ $blog_id, 0 ]
        : MT->app->blog ? [ MT->app->blog->id, 0 ]
        :                 0;

    my $terms = {};
    if ( 'HASH' eq ref($arg) ) {
        $terms = { %$arg, blog_id => $blog_id };
    }
    else {
        $terms = {
            type    => $arg,
            blog_id => $blog_id,
        };
    }
    my $args;
    if ( ref $blog_id eq 'ARRAY' ) {
        $args->{sort}      = 'blog_id';
        $args->{direction} = 'descend';
        $args->{limit}     = 1;
    }
    require MT::Template;
    my $tmpl = MT::Template->load( $terms, $args );
    $app->set_default_tmpl_params($tmpl) if $tmpl;
    $tmpl;
}

sub load_tmpl {
    my $mt = shift;
    if ( exists( $mt->{component} ) && ( lc( $mt->{component} ) ne 'core' ) )
    {
        if ( my $c = $mt->component( $mt->{component} ) ) {
            return $c->load_tmpl(@_);
        }
    }

    my ( $file, @p ) = @_;
    my $param;
    if ( @p && ( ref( $p[$#p] ) eq 'HASH' ) ) {
        $param = pop @p;
    }
    my $cfg = $mt->config;
    require MT::Template;
    my $tmpl;
    my @paths = $mt->template_paths;

    my $type
        = { 'SCALAR' => 'scalarref', 'ARRAY' => 'arrayref' }->{ ref $file }
        || 'filename';
    $tmpl = MT::Template->new(
        type   => $type,
        source => $file,
        path   => \@paths,
        filter => sub {
            my ( $str, $fname ) = @_;
            if ($fname) {
                $fname = File::Basename::basename($fname);
                $fname =~ s/\.tmpl$//;
                $mt->run_callbacks( "template_source.$fname", $mt, @_ );
            }
            else {
                $mt->run_callbacks( "template_source", $mt, @_ );
            }
            return $str;
        },
        @p
    );
    return $mt->error(
        $mt->translate( "Loading template '[_1]' failed.", $file ) )
        unless $tmpl;
    $mt->set_default_tmpl_params($tmpl);
    $tmpl->param($param) if $param;
    $tmpl;
}

sub set_default_tmpl_params {
    my $mt     = shift;
    my ($tmpl) = @_;
    my $param  = {};
    $param->{mt_debug} = $MT::DebugMode;
    if ( $param->{mt_debug} && $mt->isa('MT::App') ) {
        require MT::Debug::GitInfo;
        $param->{mt_vcs_revision} = MT::Debug::GitInfo->is_repository;
        if ( MT::Util::is_mod_perl1() && exists( $mt->{apache} ) ) {
            $param->{mt_headers} = $mt->{apache}->headers_in();
        }
        else {
            $param->{mt_headers} = \%ENV;
        }
        unless ( $mt->{cookies} ) {
            if ( MT::Util::is_mod_perl1() ) {
                eval { require Apache::Cookie };
                $mt->{cookies} = Apache::Cookie->fetch;
            }
            else {
                eval { require CGI::Cookie };
                $mt->{cookies} = CGI::Cookie->fetch;
            }
        }
        if ( $mt->{cookies} ) {
            $param->{mt_cookies} = $mt->{cookies};
        }
        my %params = $mt->param_hash;
        $param->{mt_queries} = \%params;
        if ( $param->{mt_debug} & 4 ) {
            if ( my $profiler = Data::ObjectDriver->profiler ) {
                my $stats = $profiler->statistics;
                $param->{mt_sql_profile}{statistics} = $stats;
                $param->{mt_sql_profile}{total_queries}
                    = $stats->{'DBI:total_queries'};

                my $freq = $profiler->query_frequency;
                my @cache_types;
                foreach ( keys %$freq ) {
                    my ( $cache_type, $memcache, $method )
                        = $_ =~ /^(.+)CACHE(D?)_(.+)\s\?/;
                    next unless $cache_type;
                    push @cache_types,
                        $cache_type . ':query_' . lc($method),
                        delete $freq->{$_};
                }
                $param->{mt_sql_profile}{query_frequency} = $freq;
                $param->{mt_cache_profile} = [];
                while ( my $k = shift(@cache_types) ) {
                    push @{ $param->{mt_cache_profile} }, $k,
                        shift(@cache_types);
                }
            }
        }
    }
    $param->{mt_alpha} = 1 if MT->version_id =~ m/^\d+\.\d+a/;
    $param->{mt_beta}  = 1 if MT->version_id =~ m/^\d+\.\d+(?:b|rc)/;
    $param->{mt_alpha_or_beta}      = $param->{mt_alpha} || $param->{mt_beta};
    $param->{static_uri}            = $mt->static_path;
    $param->{mt_version}            = MT->version_number;
    $param->{mt_version_id}         = MT->version_id;
    $param->{mt_release_version_id} = MT->release_version_id;
    $param->{mt_product_code}       = MT->product_code;
    $param->{mt_product_name}       = $mt->translate( MT->product_name );
    $param->{language_tag}          = substr( $mt->current_language, 0, 2 );
    $param->{language_encoding}     = $mt->charset;
    $param->{optimize_ui}           = $mt->build_id && !$MT::DebugMode;

    if ( $mt->isa('MT::App') ) {
        if ( my $author = $mt->user ) {
            $param->{author_id}   = $author->id;
            $param->{author_name} = $author->name;
        }
        ## We do this in load_tmpl because show_error and login don't call
        ## build_page; so we need to set these variables here.
        require MT::Auth;
        $param->{can_logout}      = MT::Auth->can_logout;
        $param->{script_url}      = $mt->uri;
        $param->{mt_url}          = $mt->mt_uri;
        $param->{script_path}     = $mt->path;
        $param->{script_full_url} = $mt->base . $mt->uri;
        $param->{agent_mozilla} = ( $ENV{HTTP_USER_AGENT} || '' ) =~ /gecko/i;
        $param->{agent_ie} = ( $ENV{HTTP_USER_AGENT} || '' ) =~ /\bMSIE\b/;
    }
    if ( !$tmpl->param('template_filename') ) {
        if ( my $fname = $tmpl->{__file} ) {
            $fname =~ s!\\!/!g;
            $fname =~ s/\.tmpl$//;
            $param->{template_filename} = $fname;
        }
    }

    my $switch = $mt->config->PluginSwitch || {};
    my %enabled_plugins;
    for my $plugin_sig ( keys %MT::Plugins ) {
        next
            if defined $MT::Plugins{$plugin_sig}{enabled}
            && !$MT::Plugins{$plugin_sig}{enabled};
        next if defined $switch->{$plugin_sig} && !$switch->{$plugin_sig};
        $enabled_plugins{$plugin_sig} = 1;
    }
    $enabled_plugins{CommentsTrackback} = 1
        if $enabled_plugins{Comments} or $enabled_plugins{Trackback};
    $param->{enabled_plugins} = \%enabled_plugins;

    $tmpl->param($param);
}

sub process_mt_template {
    my $mt = shift;
    use bytes;
    my ($body) = @_;
    $body =~ s@<(?:_|MT)_ACTION\s+mode="([^"]+)"(?:\s+([^>]*))?>@
        my $mode = $1; my %args;
        %args = $2 =~ m/\s*(\w+)="([^"]*?)"\s*/g if defined $2; # "
        MT::Util::encode_html($mt->uri(mode => $mode, args => \%args));
    @geis;

    # Strip out placeholder wrappers to facilitate tmpl_* callbacks
    $body =~ s/<\/?MT_\w+:\w+>//g;
    $body;
}

sub build_page {
    my $mt = shift;
    my ( $file, $param ) = @_;
    my $tmpl;
    my $mode = $mt->mode;
    $param->{'app_page_template'} = 1;
    $param->{"mode_$mode"} ||= 1;
    $param->{breadcrumbs} = $mt->{breadcrumbs};
    if ( $param->{breadcrumbs}[-1] ) {
        $param->{breadcrumbs}[-1]{is_last} = 1;
        $param->{page_titles} = [ reverse @{ $mt->{breadcrumbs} } ];
    }
    pop @{ $param->{page_titles} };
    if ( my $lang_id = $mt->current_language ) {
        $param->{local_lang_id} ||= lc $lang_id;
    }
    $param->{magic_token} = $mt->current_magic if $mt->user;

    # List of installed packs in the application footer
    my @packs_installed;
    my $packs = $mt->find_addons('pack');
    if ($packs) {
        foreach my $pack (@$packs) {
            my $c = $mt->component( lc $pack->{id} );
            if ($c) {
                my $label = $c->label || $pack->{label};
                $label = $label->() if ref($label) eq 'CODE';

                # if the component did not declare a label,
                # it isn't wanting to be visible on the app footer.
                next if $label eq $c->{plugin_sig};

                my $pack_link
                    = $c->pack_link   ? $c->pack_link
                    : $c->author_link ? $c->author_link
                    :                   '';

                push @packs_installed,
                    {
                    label   => $label,
                    version => $c->version,
                    id      => $c->id,
                    link    => $pack_link,
                    };
            }
        }
    }
    @packs_installed = sort { $a->{label} cmp $b->{label} } @packs_installed;
    $param->{packs_installed} = \@packs_installed;

    $param->{portal_url} = &portal_url;

    for my $config_field ( keys %{ MT::ConfigMgr->instance->{__var} || {} } )
    {
        $param->{ $config_field . '_readonly' } = 1;
    }

    my $tmpl_file = '';
    if ( UNIVERSAL::isa( $file, 'MT::Template' ) ) {
        $tmpl = $file;
        $tmpl_file = ( exists $file->{__file} ) ? $file->{__file} : '';
    }
    else {
        $tmpl = $mt->load_tmpl($file) or return;
        $tmpl_file = $file unless ref($file);
    }

    if (( $mode && ( $mode !~ m/delete/ ) )
        && ( $mt->{login_again}
            || ( $mt->{requires_login} && !$mt->user ) )
        )
    {
        ## If it's a login screen, direct the user to where they were going
        ## (query params including mode and all) unless they were logging in,
        ## logging out, or deleting something.
        my $q = $mt->{query};
        if ($mode) {
            my @query;
            my @query_keys = grep {
                       ( $_ ne 'username' )
                    && ( $_ ne 'password' )
                    && ( $_ ne 'submit' )
                    && ( $mode eq 'logout' ? ( $_ ne '__mode' ) : 1 )
            } $mt->multi_param;
            for my $query_key (@query_keys) {
                my @vals = $mt->multi_param($query_key);
                for my $val (@vals) {
                    push @query, { name => $query_key, value => $val };
                }
            }
            $param->{query_params} = \@query;
        }
        $param->{login_again} = $mt->{login_again};
    }

    my $blog = $mt->blog;
    $tmpl->context()->stash( 'blog', $blog ) if $blog;

    $tmpl->param($param) if $param;

    if ($tmpl_file) {
        $tmpl_file = File::Basename::basename($tmpl_file);
        $tmpl_file =~ s/\.tmpl$//;
        $tmpl_file = '.' . $tmpl_file;
    }
    $mt->run_callbacks( 'template_param' . $tmpl_file,
        $mt, $tmpl->param, $tmpl );

    my $output = $mt->build_page_in_mem($tmpl);
    return unless defined $output;

    $mt->run_callbacks( 'template_output' . $tmpl_file,
        $mt, \$output, $tmpl->param, $tmpl );
    return $output;
}

sub build_page_in_mem {
    my $mt = shift;
    my ( $tmpl, $param ) = @_;
    $tmpl->param($param) if $param;
    my $out = $tmpl->output;
    return $mt->error( $tmpl->errstr ) unless defined $out;
    return $mt->translate_templatized( $mt->process_mt_template($out) );
}

sub new_ua {
    my $class = shift;
    my ($opt) = @_;
    $opt ||= {};
    my $lwp_class = 'LWP::UserAgent';
    if ( $opt->{paranoid} ) {
        eval { require LWPx::ParanoidAgent; };
        $lwp_class = 'LWPx::ParanoidAgent' unless $@;
    }
    eval "require $lwp_class;";
    return undef if $@;
    my $cfg = $class->config;
    my $max_size = exists $opt->{max_size} ? $opt->{max_size} : 100_000;
    my $timeout = exists $opt->{timeout} ? $opt->{timeout} : $cfg->HTTPTimeout
        || $cfg->PingTimeout;
    my $proxy = exists $opt->{proxy} ? $opt->{proxy} : $cfg->HTTPProxy
        || $cfg->PingProxy;
    my $sec_proxy
        = exists $opt->{sec_proxy} ? $opt->{sec_proxy} : $cfg->HTTPSProxy;
    my $no_proxy
        = exists $opt->{no_proxy} ? $opt->{no_proxy} : $cfg->HTTPNoProxy
        || $cfg->PingNoProxy;
    my $agent = $opt->{agent} || $MT::PRODUCT_NAME . '/' . $MT::VERSION;
    my $interface
        = exists $opt->{interface} ? $opt->{interface} : $cfg->HTTPInterface
        || $cfg->PingInterface;

    if ( my $localaddr = $interface ) {
        @LWP::Protocol::http::EXTRA_SOCK_OPTS = (
            LocalAddr => $localaddr,
            Reuse     => 1
        );
    }

    my $ua = $lwp_class->new;
    if ( MT->config->SSLVerifyNone || !( eval { require Mozilla::CA; 1 } ) ) {
        $ua->ssl_opts( verify_hostname => 0 );
    }
    else {
        $ua->ssl_opts(
            verify_hostname => 1,
            SSL_version => MT->config->SSLVersion || 'SSLv23:!SSLv3:!SSLv2',
            SSL_ca_file => Mozilla::CA::SSL_ca_file(),
        );
    }
    $ua->max_size($max_size) if $ua->can('max_size');
    $ua->agent($agent);
    $ua->timeout($timeout) if defined $timeout;
    eval { require HTML::HeadParser; };
    $ua->parse_head(0) if $@;

    if ( defined $proxy ) {
        $ua->proxy( http => $proxy );
        my @domains;
        @domains = split( /,\s*/, $no_proxy ) if $no_proxy;
        $ua->no_proxy(@domains) if @domains;
    }
    if ( defined $sec_proxy ) {
        $ua->proxy( https => $sec_proxy );
    }
    return $ua;
}

sub build_email {
    my $class = shift;
    my ( $file, $param ) = @_;
    my $mt = $class->instance;

    # basically, try to load from database
    my $blog = $param->{blog};
    my $id   = $file;
    $id =~ s/(\.tmpl|\.mtml)$//;

    require MT::Template;
    my @tmpl = MT::Template->load(
        {   ( $blog ? ( blog_id => [ $blog->id, 0 ] ) : ( blog_id => 0 ) ),
            identifier => $id,
            type       => 'email',
        }
    );
    my $tmpl
        = @tmpl
        ? (
        scalar @tmpl > 1
        ? ( $tmpl[0]->blog_id ? $tmpl[0] : $tmpl[1] )
        : $tmpl[0]
        )
        : undef;

    # try to load from file
    unless ($tmpl) {
        local $mt->{template_dir} = 'email';
        $tmpl = $mt->load_tmpl($file);
    }
    return unless $tmpl;

    my $ctx = $tmpl->context;
    $ctx->stash( 'blog_id', $blog->id ) if $blog;
    foreach my $name (qw{blog entry author commenter comment category ping}) {
        $ctx->stash( $name, delete $param->{$name} ) if $param->{$name};
    }

    my $out = $mt->build_page_in_mem( $tmpl, $param );

    require MT::Log;
    $mt->log(
        {   message => $mt->translate(
                "Error while creating email: [_1]",
                $mt->errstr
            ),
            class    => 'system',
            category => 'email',
            level    => MT::Log::ERROR(),
        }
    ) unless defined $out;

    $out;
}

sub get_next_sched_post_for_user {
    my ( $author_id, @further_blog_ids ) = @_;
    require MT::Permission;
    my @perms = MT::Permission->load( { author_id => $author_id }, {} );
    my @blogs = @further_blog_ids;
    for my $perm (@perms) {
        next unless $perm->can_do('load_next_scheduled_entry');
        push @blogs, $perm->blog_id;
    }
    my $next_sched_utc = undef;
    require MT::Entry;
    for my $blog_id (@blogs) {
        my $blog = MT::Blog->load($blog_id)
            or next;
        my $earliest_entry = MT::Entry->load(
            {   status  => MT::Entry::FUTURE(),
                blog_id => $blog_id
            },
            { 'sort' => 'created_on' }
        );
        if ($earliest_entry) {
            my $entry_utc
                = MT::Util::ts2iso( $blog, $earliest_entry->created_on );
            if ( $entry_utc < $next_sched_utc || !defined($next_sched_utc) ) {
                $next_sched_utc = $entry_utc;
            }
        }
    }
    return $next_sched_utc;
}

our $Commenter_Auth;

sub init_commenter_authenticators {
    my $self = shift;
    my $auths = $self->registry("commenter_authenticators") || {};
    $Commenter_Auth = {%$auths};
    my $app = $self->app;
    my $blog;
    $blog = $app->blog if $app->isa('MT::App');
    foreach my $auth ( keys %$auths ) {
        if ( my $c = $auths->{$auth}->{condition} ) {
            $c = $self->handler_to_coderef($c);
            if ($c) {
                delete $Commenter_Auth->{$auth} unless $c->($blog);
            }
        }
    }
    $Commenter_Auth->{$_}{key} ||= $_ for keys %$Commenter_Auth;
}

sub commenter_authenticator {
    my $self = shift;
    my ( $key, %param ) = @_;
    $Commenter_Auth or $self->init_commenter_authenticators();

    return
        if ( !exists $Commenter_Auth->{$key}
        || ( $Commenter_Auth->{$key}->{disable} && !$param{force} ) );
    return $Commenter_Auth->{$key};
}

sub commenter_authenticators {
    my $self = shift;
    my (%param) = @_;
    $Commenter_Auth or $self->init_commenter_authenticators();
    my %auths = %$Commenter_Auth;
    if ( !$param{force} ) {
        foreach my $auth ( keys %auths ) {
            delete $auths{$auth} if $auths{$auth}->{disable};
        }
    }

    return values %auths;
}

sub core_commenter_authenticators {
    return {
        'OpenID' => {
            label      => 'OpenID',
            logo       => 'images/comment/signin_openid.png',
            logo_small => 'images/comment/openid_logo.png',
            order      => 10,
            disable => 1,    # overriden by OpenID plugin
        },
        'LiveJournal' => {
            label      => 'LiveJournal',
            logo       => 'images/comment/signin_livejournal.png',
            logo_small => 'images/comment/livejournal_logo.png',
            order      => 11,
            disable => 1,    # overriden by OpenID plugin
        },
        'Vox' => {
            label      => 'Vox',
            logo       => 'images/comment/signin_vox.png',
            logo_small => 'images/comment/vox_logo.png',
            order      => 12,
            disable    => 1,
        },
        'Google' => {
            label      => 'Google',
            logo       => 'images/comment/google.png',
            logo_small => 'images/comment/google_logo.png',
            order      => 13,
            disable    => 1,
        },
        'Yahoo' => {
            label      => 'Yahoo!',
            logo       => 'images/comment/yahoo.png',
            logo_small => 'images/comment/favicon_yahoo.png',
            order      => 14,
            disable => 1,    # overriden by OpenID plugin
        },
        AIM => {
            label      => 'AIM',
            logo       => 'images/comment/aim.png',
            logo_small => 'images/comment/aim_logo.png',
            order      => 15,
            disable => 1,    # overriden by OpenID plugin
        },
        'WordPress' => {
            label      => 'WordPress.com',
            logo       => 'images/comment/wordpress.png',
            logo_small => 'images/comment/wordpress_logo.png',
            order      => 16,
            disable => 1,    # overriden by OpenID plugin
        },
        'TypeKey' => {
            disable    => 1,
            label      => 'TypePad',
            logo       => 'images/comment/signin_typepad.png',
            logo_small => 'images/comment/typepad_logo.png',
            order      => 17,
        },
        'YahooJP' => {
            label      => 'Yahoo! JAPAN',
            logo       => 'images/comment/yahoo.png',
            logo_small => 'images/comment/favicon_yahoo.png',
            order      => 18,
            disable => 1,    # overriden by OpenID plugin
        },
        'livedoor' => {
            label      => 'livedoor',
            logo       => 'images/comment/signin_livedoor.png',
            logo_small => 'images/comment/livedoor_logo.png',
            order      => 20,
            disable => 1,    # overriden by OpenID plugin
        },
        'Hatena' => {
            label      => 'Hatena',
            logo       => 'images/comment/signin_hatena.png',
            logo_small => 'images/comment/hatena_logo.png',
            order      => 21,
            disable => 1,    # overriden by OpenID plugin
        },
    };
}

our %Captcha_Providers;

sub captcha_provider {
    my $self = shift;
    my ($key) = @_;
    $self->init_captcha_providers() unless %Captcha_Providers;
    return $Captcha_Providers{$key};
}

sub captcha_providers {
    my $self = shift;
    $self->init_captcha_providers() unless %Captcha_Providers;
    my $def  = delete $Captcha_Providers{'mt_default'};
    my @vals = values %Captcha_Providers;
    if ( defined($def) && $def->{condition}->() ) {
        unshift @vals, $def;
    }
    @vals;
}

sub core_captcha_providers {
    return {
        'mt_default' => {
            label     => 'Movable Type default',
            class     => 'MT::Util::Captcha',
            condition => sub {
                require MT::Util::Captcha;
                if ( my $error = MT::Util::Captcha->check_availability ) {
                    return 0;
                }
                1;
            },
        }
    };
}

sub init_captcha_providers {
    my $self = shift;
    my $providers = $self->registry("captcha_providers") || {};
    foreach my $provider ( keys %$providers ) {
        delete $providers->{$provider}
            if exists( $providers->{$provider}->{condition} )
            && !( $providers->{$provider}->{condition}->() );
    }
    %Captcha_Providers = %$providers;
    $Captcha_Providers{$_}{key} ||= $_ for keys %Captcha_Providers;
}

sub effective_captcha_provider {
    my $class = shift;
    my ($key) = @_;
    return undef unless $key;
    my $cp = $class->captcha_provider($key) or return;
    if ( exists $cp->{condition} ) {
        return undef unless $cp->{condition}->();
    }
    my $pkg = $cp->{class};
    $pkg =~ s/;//g;
    eval "require $pkg" or return;
    return $cp->{class};
}

sub handler_to_coderef {
    my $pkg = shift;
    my ( $name, $delayed ) = @_;

    return $name if ref($name) eq 'CODE';
    return undef unless defined $name && $name ne '';

    my $code;
    if ( $name !~ m/->/ ) {

        # check for Package::Routine first; if defined, return coderef
        no strict 'refs';
        $code = \&$name if defined &$name;
        return $code if $code;
    }

    my $component;
    if ( $name =~ m!^\$! ) {
        if ( $name =~ s/^\$(\w+)::// ) {
            $component = $1;
        }
    }
    if ( $name =~ m/^\s*sub\s*\{/s ) {
        $code = eval $name or die $@;

        if ($component) {
            return sub {
                my $mt_inst = MT->instance;
                local $mt_inst->{component} = $component;
                $code->(@_);
            };
        }
        else {
            return $code;
        }
    }

    my $hdlr_pkg = $name;
    my $method;

    # strip routine name
    if ( $hdlr_pkg =~ s/->(\w+)$// ) {
        $method = $1;
    }
    else {
        $hdlr_pkg =~ s/::[^:]+$//;
    }
    if ( !defined(&$name) && !$pkg->can('AUTOLOAD') ) {

        # The delayed option will return a coderef that delays the loading
        # of the package holding the handler routine.
        if ($delayed) {
            if ($method) {
                return sub {
                    eval "# line "
                        . __LINE__ . " "
                        . __FILE__
                        . "\nrequire $hdlr_pkg;"
                        or Carp::confess(
                        "failed loading package $hdlr_pkg for routine $name: $@"
                        );
                    my $mt_inst = MT->instance;
                    local $mt_inst->{component} = $component
                        if $component;
                    return $hdlr_pkg->$method(@_);
                };
            }
            else {
                return sub {
                    eval "# line "
                        . __LINE__ . " "
                        . __FILE__
                        . "\nrequire $hdlr_pkg;"
                        or Carp::confess(
                        "failed loading package $hdlr_pkg for routine $name: $@"
                        );
                    my $mt_inst = MT->instance;
                    local $mt_inst->{component} = $component
                        if $component;
                    no strict 'refs';
                    my $hdlr = \&$name;
                    use strict 'refs';
                    return $hdlr->(@_);
                };
            }
        }
        else {
            eval "# line "
                . __LINE__ . " "
                . __FILE__
                . "\nrequire $hdlr_pkg;"
                or Carp::confess(
                "failed loading package $hdlr_pkg for routine $name: $@");
        }
    }
    if ($method) {
        $code = sub {
            my $mt_inst = MT->instance;
            local $mt_inst->{component} = $component
                if $component;
            return $hdlr_pkg->$method(@_);
        };
    }
    else {
        if ($component) {
            $code = sub {
                no strict 'refs';
                my $hdlr = (
                    defined &$name ? \&$name
                    : ( $pkg->can('AUTOLOAD') ? \&$name
                        : undef
                    )
                );
                use strict 'refs';
                if ($hdlr) {
                    my $mt_inst = MT->instance;
                    local $mt_inst->{component} = $component
                        if $component;
                    return $hdlr->(@_);
                }
                return undef;
                }
        }
        else {
            no strict 'refs';
            $code = (
                defined &$name
                ? \&$name
                : ( $hdlr_pkg->can('AUTOLOAD') ? \&$name : undef )
            );
        }
    }
    return $code;
}

sub help_url {
    my $pkg = shift;
    my ($append) = @_;

    my $url = $pkg->config->HelpURL;
    return $url if defined $url;
    $url = $pkg->translate('http://www.movabletype.org/documentation/');
    if ($append) {
        $url .= $append;
    }
    $url;
}

sub register_refresh_cache_event {
    my $pkg = shift;
    my ($callback) = @_;
    return unless $callback;

    MT->_register_core_callbacks( { "$callback" => \&refresh_cache, } );
}

sub refresh_cache {
    my ( $cb, %args ) = @_;

    require MT::Cache::Negotiate;
    my $cache_driver = MT::Cache::Negotiate->new();
    return unless $cache_driver;

    $cache_driver->flush_all();
}

sub current_time_offset {
    my $self = shift;
    $self->request('time_offset') || $self->config->TimeOffset;
}

sub DESTROY { }

1;

__END__

=head1 NAME

MT - Movable Type

=head1 SYNOPSIS

    use MT;
    my $mt = MT->new;
    $mt->rebuild(BlogID => 1)
        or die $mt->errstr;

=head1 DESCRIPTION

The I<MT> class is the main high-level rebuilding/pinging interface in the
Movable Type library. It handles all rebuilding operations. It does B<not>
handle any of the application functionality--for that, look to I<MT::App> and
I<MT::App::CMS>, both of which subclass I<MT> to handle application requests.

=head1 PLUGIN APPLICATIONS

At any given time, the user of the Movable Type platform is
interacting with either the core Movable Type application, or a plugin
application (or "sub-application").

A plugin application is a plugin with a user interface that inherits
functionality from Movable Type, and appears to the user as a
component of Movable Type. A plugin application typically has its own
templates displaying its own special features; but it inherits some
templates from Movable Type, such as the navigation chrome and error
pages.

=head2 The MT Root and the Application Root

To locate assets of the core Movable Type application and any plugin
applications, the platform uses two directory paths, C<mt_dir> and
C<app_dir>. These paths are returned by the MT class methods with the
same names, and some other methods return derivatives of these paths.

Conceptually, mt_dir is the root of the Movable Type installation, and
app_dir is the root of the "currently running application", which
might be Movable Type or a plugin application. It is important to
understand the distinction between these two values and what each is
used for.

The I<mt_dir> is the absolute path to the directory where MT itself is
located. Most importantly, the MT configuration file and the CGI scripts that
bootstrap an MT request are found here. This directory is also the
default base path under which MT's core templates are found (but this
can be overridden using the I<TemplatePath> configuration setting).

Likewise, the I<app_dir> is the directory where the "current"
application's assets are rooted. The platform will search for
application templates underneath the I<app_dir>, but this search also
searches underneath the I<mt_dir>, allowing the application to make
use of core headers, footers, error pages, and possibly other
templates.

In order for this to be useful, the plugin's templates and
code should all be located underneath the same directory. The relative
path from the I<app_dir> to the application's templates is
configurable. For details on how to indicate the location of your
plugin's templates, see L<MT::App>.

=head2 Finding the Root Paths

When a plugin application initializes its own application class (a
subclass of MT::App), the I<mt_dir> should be discovered and passed
constructor. This comes either from the C<Directory> parameter or the
C<Config> parameter.

Since plugins are loaded from a descendent of the MT root directory,
the plugin bootstrap code can discover the MT configuration file (and thus
the MT root directory) by traversing the filesystem; the absolute path
to that file can be passed as the C<Config> parameter to
MT::App::new. Working code to do this can be found in the
examples/plugins/mirror/mt-mirror.cgi file.

The I<app_dir>, on the other hand, always derives from the location of
the currently-running program, so it typically does not need to be
specified.

=head1 USAGE

I<MT> has the following interface. On failure, all methods return C<undef>
and set the I<errstr> for the object or class (depending on whether the
method is an object or class method, respectively); look below at the section
L<ERROR HANDLING> for more information.

=head2 MT->new( %args )

Returns a I<MT> singleton instance. Returns C<undef> on failure.
If no active instance exists, will set that object as active instance.

I<new> will also read your MT configuration file (provided that it can find it--if
you find that it can't, take a look at the I<Config> directive, below). It
will also initialize the chosen object driver; the default is the C<DBM>
object driver.

I<%args> can contain:

=over 4

=item * Config

Path to the MT configuration file.

If you do not specify a path, I<MT> will try to find your MT configuration file
in the current working directory.

=item * Directory

Path to the MT home directory.

If you do not specify a path, I<MT> will try to find the MT directory using
the discovered path of the MT configuration file.

=back

=head2 MT->instance( %args )

If exists an active instance, will return it. otherwise will return
the asked class's singleton, making it the active instance.

%args are similar to C<new>

=head2 MT->app( %args )

An alias for the 'instance' method.

=head2 $class->instance_of( %args )

Similar to C<new>, but does not set the active instance

=head2 $mt->init(%params)

Initializes the Movable Type instance, including registration of basic
resources and callbacks. This method also invokes the C<init_config>
and C<init_plugins> methods.

=head2 $mt->init_core()

A method that the base MT class uses to initialize all the 'core'
functionality of Movable Type. If you want to subclass MT and extensively
modify it's core behavior, this method can be overridden to do that.
The L<MT::Core> module is a L<MT::Component> that defines the core
features of MT, and this method loads that component. Non-core components
are loaded by the L<init_addons> method.

=head2 $mt->init_paths()

Establishes some key file paths for the MT environment. Assigns
C<$MT_DIR>, C<$APP_DIR> and C<$CFG_FILE> package variables.

=head2 $mt->init_permissions()

Loads the L<MT::Permission> class and runs the
MT::Permission->init_permissions method to establish system permissions.

=head2 $mt->init_schema()

Completes the initialization of the Movable Type schema following the
loading of plugins. After this method runs, any MT object class may
safely be used.

=head2 $mt->init_lang_defaults()

Sets appropriate values to some config directives, according to the
DefaultLanguage config directive. If DefaultLanguage is not set, uses "en_US".

=head2 $mt->i18n_default_settings()

Returns the hash reference of some config directives depending on
the DefaultLanugage config directive.

=head2 $class->construct

Constructs a new instance of the MT subclass identified by C<$class>.

=head2 MT->set_instance

Assigns the active MT instance object. This value is returned when
C<MT-E<gt>instance> is invoked.

=head2 $mt->find_config($params)

Handles the discovery of the MT configuration file. The path and filename
for the configuration file is returned as the result. The C<$params>
parameter is a reference to the hash of settings passed to the MT
constructor.

=head2 $mt->init_config($params)

Reads the MT configuration settingss from the MT configuration file.

The C<$params> parameter is a reference to the hash of settings passed to
the MT constructor.

=head2 $mt->init_config_from_db($param)

Reads any MT configuration settings from the MT database (L<MT::Config>).

The C<$params> parameter is a reference to the hash of settings passed to
the MT constructor.

=head2 $mt->init_debug_mode()

Sets the I<DebugMode> config directive value to a package variable C<$MT::DebugMode>
and prepares the debug mode. If C<$MT::DebugMode> is false, do nothing.

=head2 $mt->init_addons(%param)

Loads any discoverable addons that are available. This is called from
the C<init> method, after C<init_config> method has loaded the
configuration settings, but prior to making a database connection.

=head2 $mt->init_plugins(%param)

Loads any discoverable plugins that are available. This is called from
the C<init> method, after the C<init_config> method has loaded the
configuration settings.

=head2 $mt->init_callbacks()

Installs any MT callbacks. This is called from the C<init> method very,
early; prior to loading any addons or plugins.

=head2 MT->run_tasks

Invokes the task system through L<MT::TaskMgr> to run any registered tasks
that are pending execution. See L<MT::TaskMgr> for further documentation.

=head2 MT->find_addons( $type )

Returns an array of all 'addons' that are found within the MT 'addons'
directory of the given C<$type>. What is returned is an array reference
of hash data. Each hash will contain these elements: 'label' (the name
of the addon), 'id' (the unique identifier of the addon), 'envelope'
(the subpath of the addon, relative to the MT home directory), and 'path'
(the full path to the addon subdirectory).

=head2 MT::log( $message ) or $mt->log( $message )

Adds an entry to the application's log table. Also writes message to
STDERR which is typically routed to the web server's error log.
Examples:

    $mt->log('I would like you to know');
    $mt->log( { message => 'that this is important', level => MT::Log::ERROR() } );
    # can also use metadata, category, blog_id, author_id and ip

=head2 $mt->server_path, $mt->mt_dir

Both of these methods return the physical file path to the directory
that is the home of the MT installation. This would be the value of
the 'Directory' parameter given in the MT constructor, or would be
determined based on the path of the configuration file.

=head2 $mt->app_dir

Returns the physical file path to the active application directory. This
is determined by the directory of the active script.

=head2 $mt->config_dir

Returns the path to the MT configuration file.

=head2 $mt->config([$setting[, $value]])

This method is used to get and set configuration settings. When called
without any parameters, it returns the active MT::ConfigMgr instance
used by the application.

Specifying the C<$setting> parameter will return the value for that setting.
When passing the C<$value> parameter, this will update the config object,
assigning that value for the named C<$setting>.

=head2 MT->unplug

This subroutine was abolished.

=head2 $mt->user_class

Returns the package name for the class used for user authentication.
This is typically L<MT::Author>.

=head2 $mt->request([$element[,$data]])

The request method provides a request-scoped storage object. It is an
access interface for the L<MT::Request> package. Calling without any
parameters will return the L<MT::Request> instance.

When called with the C<$element> parameter, the data stored for that
element is returned (or undef, if it didn't exist). When called with
the C<$data> parameter, it will store the data into the specified
element in the request object.

All values placed in the request object are lost at the end of the
request. If the running application is not a web-based application,
the request object exists for the lifetime of the process and is
released when the process ends.

See the L<MT::Request> package for more information.

=head2 MT->new_ua

Returns a new L<LWP::UserAgent> instance that is configured according to the
Movable Type configuration settings (specifically C<HTTPInterface>, C<HTTPTimeout>, C<HTTPProxy> and C<HTTPNoProxy>). The agent string is set
to "MovableType/(version)" and is also limited to receiving a response of
100,000 bytes by default (you can override this by using the 'max_size'
method on the returned instance). Using this method is recommended for
any HTTP requests issued by Movable Type since it uses the MT configuration
settings to prepare the UserAgent object.

=head2 $mt->ping( %args )

Sends all configured XML-RPC pings as a way of notifying other community
sites that your blog has been updated.

I<%args> can contain:

=over 4

=item * Blog

An I<MT::Blog> object corresponding to the blog for which you would like to
send the pings.

Either this or C<BlogID> is required.

=item * BlogID

The ID of the blog for which you would like to send the pings.

Either this or C<Blog> is required.

=item * OldStatus

Optional, can contain the previous status of the entry. if the entry
was already released, don't send update to all the blogs that track
this blog, only to trackbacks register on this entry.

=item * Entry

An I<MT::Entry> object corresponding to the entry that was updated.

=head2 $mt->ping_and_save( %args )

Handles the task of issuing any pending ping operations for a given
entry and then saving that entry back to the database.

The I<%args> hash should contain an element named C<Entry> that is a
reference to a L<MT::Entry> object, and other elements as needed by the
ping function.

=head2 $mt->needs_ping(%param)

Returns a list of URLs that have not been pinged for a given entry. Named
parameters for this method are:

=over 4

=item Entry

The L<MT::Entry> object to examine.

=item Blog

The L<MT::Blog> object that is the parent of the entry given.

=back

The return value is an array reference of URLs that have not been pinged
for the given entry.

An empty list is returned for entries that have a non 'RELEASE' status.

=head2 $mt->update_ping_list($blog)

Returns a list of URLs for ping services that have been configured to
be notified when posting new entries.

=head2 $mt->set_language($tag)

Loads the localization plugin for the language specified by I<$tag>, which
should be a valid and supported language tag--see I<supported_languages> to
obtain a list of supported languages.

The language is set on a global level, and affects error messages and all
text in the administration system.

This method can be called as either a class method or an object method; in
other words,

    MT->set_language($tag)

will also work. However, the setting will still be global--it will not be
specified to the I<$mt> object.

The default setting--set when I<MT::new> is called--is U.S. English. If a
I<DefaultLanguage> is set in the MT configuration file, the default is then
set to that language.

=head2 MT->translate($str[, $param, ...])

Translates I<$str> into the currently-set language (set by I<set_language>),
and returns the translated string. Any parameters following I<$str> are
passed through to the C<maketext> method of the active localization module.

=head2 MT->translate_templatized($str)

Translates a string that has embedded E<lt>__transE<gt> tags. These
tags identify the portions of the string that require localization.
Each tag is processed separately and passed through the MT->translate
method. Examples (used in your application's HTML::Template templates):

    <p><__trans phrase="Hello, world"></p>

and

    <p><__trans phrase="Hello, [_1]" params="<TMPL_VAR NAME=NAME>"></p>

=head2 $mt->trans_error( $str[, $arg1, $arg2] )

Translates I<$str> into the currently-set language (set by I<set_language>),
and assigns it as the active error for the MT instance. It returns undef,
which is the usual return value upon generating an error in the application.
So when an error occurs, the typical return result would be:

    if ($@) {
        return $app->trans_error("An error occurred: [_1]", $@);
    }

The optional I<$arg1> (and so forth) parameters are passed as parameters to
any parameterized error message.

=head2 $mt->current_language

Returns the language tag for the currently-set language.

=head2 MT->supported_languages

Returns a reference to an associative array mapping language tags to their
proper names. For example:

    use MT;
    my $langs = MT->supported_languages;
    print map { $_ . " => " . $langs->{$_} . "\n" } keys %$langs;

=head2 MT->language_handle

Returns the active MT::L10N language instance for the active language.

=head2 MT->add_plugin($plugin)

Adds the plugin described by $plugin to the list of plugins displayed
on the welcome page. The argument should be an object of the
I<MT::Plugin> class.

This function can be used only while MT is loading addons/plugins,
to instruct MT to load sub-addons/plugins.

=head2 MT->all_text_filters

Returns a reference to a hash containing the registry of text filters.

=head2 MT->apply_text_filters($str, \@filters)

Applies the set of filters I<\@filters> to the string I<$str> and returns
the result (the filtered string).

I<\@filters> should be a reference to an array of filter keynames--these
are the short names passed in as the first argument to I<add_text_filter>.
I<$str> should be a scalar string to be filtered.

If one of the filters listed in I<\@filters> is not found in the list of
registered filters (that is, filters added through I<add_text_filter>),
it will be skipped silently. Filters are executed in the order in which they
appear in I<\@filters>.

As it turns out, the I<MT::Entry::text_filters> method returns a reference
to the list of text filters to be used for that entry. So, for example, to
use this method to apply filters to the main entry text for an entry
I<$entry>, you would use

    my $out = MT->apply_text_filters($entry->text, $entry->text_filters);

=head2 MT->add_callback($meth, $priority, $plugin, $code)

Registers a new callback handler for a particular registered callback.

The first parameter is the name of the callback method.
The second parameter is a priority (a number in the range of 1-10)
which will control the order that the handler is executed in relation
to other handlers. (callbacks with priority 1 will be called first) If
two handlers register with the same priority, they will be executed in
the order that they registered. It is also possible to register callacks
with priority 0 and 11, but only one of each. The third parameter is a
C<MT::Plugin> object reference that is associated with the handler (this
parameter is optional). The fourth parameter is a code reference that is
invoked to handle the callback. For example:

    MT->add_callback('BuildFile', 1, undef, \&rebuild_file_hdlr);

The code reference should expect to receive an object of type
L<MT::Callback> as its first argument. This object is used to
communicate errors to the caller:

    sub rebuild_file_hdlr {
        my ($cb, ...) = @_;
        if (something bad happens) {
            return $cb->error("Something bad happened!");
        }
    }

Other parameters to the callback function depend on the callback point.

The treatment of the error string depends on the callback point.
Typically, either it is ignored or the user's action fails and the
error message is displayed.

The value returned from this method is the new L<MT::Callback> object.

=head2 MT->remove_callback($callback)

Removes a callback that was previously registered.

=head2 MT->register_callbacks([...])

Registers several callbacks simultaneously. Each element in the array
parameter given should be a hashref containing these elements: C<name>,
C<priority>, C<plugin> and C<code>.

=head2 MT->is_callback_registered( $method )
Return tru if a callback registered.

=head2 MT->run_callbacks($meth[, $arg1, $arg2, ...])

Invokes a particular callback, running any associated callback handlers.

The first parameter is the name of the callback to execute. This is one
of the global callback methods (see L<Callbacks> section) or can be
a class-specific method that includes the package name associated with
the callback.

The remaining arguments are passed through to any callback handlers that
are invoked.

For "Filter"-type callbacks, this routine will return a 0 if any of the
handlers return a false result. If all handlers return a true result,
a value of 1 is returned.

Example:

    MT->run_callbacks('MyClass::frobnitzes', \@whirlygigs);

Which would execute any handlers that registered in this fashion:

    MT->add_callback('MyClass::frobnitzes', 4, $plugin, \&frobnitz_hdlr);

=head2 MT->run_callback($cb[, $arg1, $arg2, ...])

An internal routine used by C<run_callbacks> to invoke a single
L<MT::Callback>.

=head2 callback_error($str)

This routine is used internally by C<MT::Callback> to set any error response
that comes from invoking a callback.

=head2 callback_errstr

This internal routine returns the error response stored using the
C<callback_error> routine.

=head2 MT->handler_to_coderef($handler[, $delayed])

Translates a registry handler signature into a Perl coderef. Handlers
are in one of the following forms:

    $<COMPONENTID>::<PERL_PACKAGE>::<SUBROUTINE>

    <PERL_PACKAGE>::<SUBROUTINE>

    <PERL_PACKAGE>-><SUBROUTINE>

    sub { ... }

When invoked with a '-E<gt>' operator, the subroutine is invoked as
a package method.

When the handler is a string that starts with 'sub {', it is eval'd
to compile it, and the resulting coderef is returned.

The coderef that is returned can be passed any parameters you wish.

When the coderef is invoked, any component that was identified in
the handler signature becomes the active component when running the
code (this affects how strings are translated, and the search paths
for templates that are loaded).

If the C<$delayed> parameter is given, a special coderef is constructed
that will delay the 'require' of the identified Perl package until
the coderef is actually invoked.

=head2 MT->registry( @path )

Queries the Movable Type registry data structure for a given resource
path. The MT registry is a collection of hash structures that contain
resources MT and/or plugins can utilize.

When this method is invoked, it actually issues a registry request
against each component registered with MT, then merges the resulting
hashes and returns them. See L<MT::Component> for further details.

=head2 MT->component( $id )

Returns a loaded L<MT::Component> based on the requested C<$id> parameter.
For example:

    # Returns the MT 'core' component
    MT->component('core');

=head2 MT->model( $id )

Returns a Perl package name for the database-backed MT object type
identified by C<$id>. For example:

    # Assigns (by default) 'MT::Blog' to $blog_class
    my $blog_class = MT->model('blog');

It is a recommended practice to utilize the model method to derive the
implementation package name, instead of hardcoding Perl package names.

A list of names to be used with this function can be found in the
MT::Core module, but also plugins can add more names.

=head2 MT->all_models( $id )

Returns a list of package names for all the database-backed MT object
type. For example:

    my @models = MT->all_models;
    # @models now contains ('MT::Blog', 'MT::Entry', 'MT::Asset', etc.)

=head2 MT->models( $id )

Returns a list of object types that are registered as sub-types. For
instance, the MT 'asset' object type has several sub-types associated
with it:

    my @types = MT->models('asset');
    # @types now contains ('asset', 'asset.image', 'asset.video', etc.)

=head2 MT->product_code

The product code identifying the Movable Type product that is installed.
This is either 'MTE' for Movable Type Enterprise version or 'MT' for the
community version.

=head2 MT->product_name

The name of the Movable Type product that is installed. This is either
'Movable Type Advanced' or 'Movable Type Publishing Platform'.

=head2 MT->product_version

The version number of the product. This is different from the C<version_id>
and C<version_number> methods as they report the API version information.

=head2 MT->VERSION

Returns the API version of MT.

Used internally to load suitable API 'compatibility' module, if a plugin
declares:

    use MT 4;

in which case will attempt to load a module named "MT::Compat::v4".
This module would contain compatibility support for MT 4-based plugins.

=head2 MT->version_id

Returns the API version of MT (including any beta/alpha designations).

=head2 MT->version_number

Returns the numeric API version of MT (without any beta/alpha designations).
For example, if I<version_id> returned C<2.5b1>, I<version_number> would
return C<2.5>.

=head2 MT->schema_version

Returns the version of the MT database schema.

=head2 MT->release_number

Returns the release number of MT. For example, if I<version_id> returned C<5.2.7>,
I<release_number> would return C<7>.

=head2 MT->release_version_id

Returns the public release numbner of MT. This number contains schema version and
build number. For example, if I<schema_version> returned C<7.0024> and build number
returned C<1>, I<release_version_id> would return C<r.2401>.

=head2 $mt->id

Provides an identifier for the application, one that relates to the
'application' paths of the MT registry. This method may be overridden
for any subclass of MT to provide the appropriate identifier. By
default, the base 'id' method will return an id taken from the
Perl package name, by stripping off any 'MT::App::' prefix, and lowercasing
the remaining string.

For example: MT::App::CMS => cms; Foo::Bar => foo/bar

=head2 MT->version_slug

Returns a string of text that is appended to emails sent through the
C<build_email> method.

=head2 MT->build_id

Returns the build id of MT. When MT has been built, the build id is same as
C<product_version>. Before building MT, the build id is empty string.

=head2 $mt->publisher

Returns the L<MT::WeblogPublisher> object that is used for managing the
MT publishing process. See L<MT::WeblogPublisher> for more information.

=head2 $mt->rebuild

An alias to L<MT::WeblogPublisher::rebuild>. See L<MT::WeblogPublisher>
for documentation of this method.

=head2 $mt->rebuild_entry

An alias to L<MT::WeblogPublisher::rebuild_entry>. See L<MT::WeblogPublisher>
for documentation of this method.

=head2 $mt->rebuild_indexes

An alias to L<MT::WeblogPublisher::rebuild_indexes>. See
L<MT::WeblogPublisher> for documentation of this method.

=head2 $mt->rebuild_archives

An alias to L<MT::WeblogPublisher::rebuild_archives>. See
L<MT::WeblogPublisher> for documentation of this method.

=head2 $app->template_paths

Returns an array of directory paths where application templates exist.

=head2 $app->find_file(\@paths, $filename)

Returns the path and filename for a file found in any of the given paths.
If the file cannot be found, it returns undef.

=head2 $app->load_tmpl($tmpl_source[, @params][, $hashref])

Loads a L<MT::Template> template using the either a filename as tmpl_source,
or a reference to a string. See the documentation for the C<build_page>
method to learn about how templates are located. The optional C<@params>
are passed to the L<MT::Template> constructor. The optional C<$hashref> is added
to the template's context.

=head2 $app->load_global_tmpl($args[, $blog_id])

Loads a L<MT::Template> from the database. is $args is hashref, it is used
as filtering terms. otherwise, it is used as template type.

template is searched for the supplied blog_id and the global templates.
if $blog_id is not supplied, it will try to retrive it from the application.

=head2 $app->set_default_tmpl_params($tmpl)

Assigns standard parameters to the given L<MT::Template> C<$tmpl> object.
Refer to the L<STANDARD APPLICATION TEMPLATE PARAMETERS> section for a
complete list of these parameters.

=head2 $app->charset( [$charset] )

Gets or sets the application's character set based on the "PublishCharset"
configuration setting or the encoding of the active language
(C<$app-E<gt>current_language>).

=head2 $app->build_page($tmpl_name, \%param)

Builds an application page to be sent to the client; the page name is specified
in C<$tmpl_name>, which should be the name of a template containing valid
L<MT::Template> markup. C<\%param> is a hash ref whose keys and values will
be passed to L<MT::Template::param> for use in the template.

On success, returns a scalar containing the page to be sent to the client. On
failure, returns C<undef>, and the error message can be obtained from
C<$app-E<gt>errstr>.

=head3 How does build_page find a template?

The C<build_page> function looks in several places for an app
template. Two configuration directives can modify these search paths,
and application and plugin code can also affect them.

The I<TemplatePath> config directive is an absolute path to the directory
where MT's core application templates live. It defaults to the I<mt_dir>
plus an additional path segment of 'tmpl'.

The optional I<AltTemplatePath> config directive is a path (absolute
or relative) to a directory where some 'override templates' may
live. An override template takes the place of one of MT's core
application templates, and is used interchangeably with the core
template. This allows power users to customize the look and feel of
the MT application. If I<AltTemplatePath> is relative, its base path
is the value of the Movable Type configuration file.

Next, any application built on the C<MT::App> foundation can define
its own I<template_dir> parameter, which identifies a subdirectory of
TemplatePath (or AltTemplatePath) where that application's templates
can be found. I<template_dir> defaults to C<cms>. Most templates will
be found in this directory, but sometimes the template search will
fall through to the parent directory, where a default error template
is found, for example. I<template_dir> should rightly have been named
I<application_template_dir>, since it is application-specific.

Finally, a plugin can specify its I<plugin_template_path>, which
locates a directory where the templates for that plugin's own
interface are found. If the I<plugin_template_path> is relative, it
may be relative to either the I<app_dir>, or the I<mt_dir>; the former
takes precedence if it exists. (for a definition of I<app_dir> and
I<mt_dir>, see L<MT>)

Given these values, the order of search is as follows:

=over 4

=item * I<plugin_template_path>

=item * I<AltTemplatePath>

=item * I<AltTemplatePath>F</>I<template_dir>

=item * I<TemplatePath>/I<template_dir>

=item * I<TemplatePath>

=back

If a template with the given name is not found in any of these
locations, an ugly error is thrown to the user.

=head2 $app->build_page_in_mem($tmpl, \%param)

Used internally by the L<build_page> method to render the output
of a L<MT::Template> object (the first parameter) using the parameter
data (the second parameter). It additionally calls the L<process_mt_template>
method (to process any E<lt>__actionE<gt> tags)
and then L<translate_templatized> (to process any E<lt>__transE<gt> tags).

=head2 $app->process_mt_template($str)

Processes the E<lt>__action<gt> tags that are present in C<$str>. These tags
are in the following format:

    <__action mode="mode_name" parameter="value">

The mode parameter is required (and must be the first attribute). The
following attributes are appended as regular query parameters.

The MT_ACTION tag is a preferred way to specify application links rather
than using this syntax:

    <mt:var name="script_url">?__mode=mode_name&parameter=value

C<process_mt_templates> also strips the C<$str> variable of any tags in
the format of C<E<lt>MT_\w+:\w+E<gt>>. These are 'marker' tags that are
used to identify specific portions of the template page and used in
conjunction with the transformer callback helper methods C<tmpl_prepend>,
C<tmpl_append>, C<tmpl_replace>, C<tmpl_select>.

=head2 $mt->build_email($file, $param)

Loads a template from the application's 'email' template directory and
processes it as a MT::Template. The C<$param> argument is a hash reference
of parameter data for the template. The return value is the output of the
template.

=head2 MT::get_next_sched_post_for_user($author_id, @blog_ids)

This is an internal routine used by L<MT::XMLRPCServer> and the
getNextScheduled XMLRPC method to determine the timestamp for the next
entry that is scheduled for publishing. The return value is the timestamp
in UTC time in the format "YYYY-MM-DDTHH:MM:SSZ".

=head2 $mt->commenter_authenticator($id)

Returns a specific comment authenication option using the identifier
C<$id> parameter.

=head2 $mt->commenter_authenticators()

Returns the available comment authentication identifiers that are
installed in the MT registry.

=head2 $mt->core_commenter_authenticators()

A method that returns the MT-supplied comment authentication registry
data.

=head2 $mt->init_commenter_authenticators()

Initializes the list of installed MT comment authentication options,
drawing from the MT registry.

=head2 $mt->captcha_provider($id)

Returns a specific CAPTCHA provider configuration using the identifier
C<$id> parameter. This is a convenience method that accesses the CAPTCHA
providers installed into the MT registry.

=head2 $mt->captcha_providers()

Returns the available CAPTCHA providers. This is a convenience method
that accesses the MT registry for available CAPTCHA providers (it also
invokes the 'condition' key for each provider to filter the list).

=head2 $mt->core_captcha_providers()

A method that returns the MT-supplied CAPTCHA provider registry data.

=head2 $mt->init_captcha_providers()

Initializes the list of installed CAPTCHA providers, drawing from
the MT registry.

=head2 $mt->effective_captcha_provider($id)

Returns the Perl package name for the specified CAPTCHA provider.
The condition for this provider is checked and the Perl package is loaded.
On problem with this provider, returns undef.

=head2 $app->static_path()

Returns the application's static web path.

=head2 $app->static_file_path()

Returns the application's static file path.

=head2 MT::core_upload_file_to_sync

A MT callback handler routine that forwards to the L<upload_file_to_sync>
method.

=head2 MT->upload_file_to_sync(%param)

A routine that will make record of a file that is to be transmitted
to one or more servers (typically via rsync). This method runs when
the C<SyncTarget> MT configuration setting is configured. Normally
published files are automatically processed for syncing operations,
but this routine is used for files that are created through other
means, such as uploading an asset.

=head2 MT->help_url( [ $suffix ] )

Returns a help URL for the application. This method is used to construct
the URL directing users to online documentation. If called without any
parameters, it returns the base URL for providing help. If a parameter is
given, the URL is appended with the given subpath. The base URL by default
is 'http://www.movabletype.org/documentation/'. This string is passed
through MT's localization modules, so it can be changed on a per-language
basis. The C<$suffix> parameter, however, is always appended to this base URL.

=head2 MT->portal_url

Returns the home page of this MT installation.

=head2 $app->support_directory_url

Returns the support page of this MT application. configurable using the
SupportDirectoryURL configuration directive, otherwise default to
static_file_url/support/

=head2 $app->support_directory_path

Returns the location of the support directory for this app on the file
system. configurable using the SupportDirectoryPath configuration directive,
otherwise default to static_file_path/support/

=head2 MT->get_timer

Returns an instance of L<MT::Util::ReqTimer> for use in timing MT's
operations.

=head2 MT->log_times

Used as part of Movable Type's performance logging framework. This method
is called internally, once at the startup of Movable Type, and once as it
is shutting down.

=head2 MT->time_this($string, $code)

Utility method to time a particular routine. This will log the execution
time of the C<$code> coderef with the identifying phrase C<$string> using
MT's performance logging framework.

=head2 MT::refresh_cache($cb)

A callback handler that invalidates the cache of MT's caching driver.
See L<MT::Cache::Negotiate>.

=head2 MT->register_refresh_cache_event($callback)

Registers a callback that will cause the MT cache to invalidate itself.
See L<MT::Cache::Negotiate>.

=head1 ERROR HANDLING

On an error, all of the above methods return C<undef>, and the error message
can be obtained by calling the method I<errstr> on the class or the object
(depending on whether the method called was a class method or an instance
method).

For example, called on a class name:

    my $mt = MT->new or die MT->errstr;

Or, called on an object:

    $mt->rebuild(BlogID => $blog_id)
        or die $mt->errstr;

=head1 DEBUGGING

MT has a package variable C<$MT::DebugMode> which is assigned through
your MT configuration file (DebugMode setting). If this is set to
any non-zero value, MT applications will display any C<warn>'d
statements to a panel that is displayed within the app.

The DebugMode is a bit-wise setting and offers the following options:

    1 - Display debug messages
    2 - Display a stack trace for messages captured
    4 - Lists queries issued by Data::ObjectDriver
    8 - Reports on MT templates that take more than 1/4 second to build*
    128 - Outputs app-level request/response information to STDERR.

These can be combined, so if you want to display queries and debug messages,
use a DebugMode of 5 for instance.

You may also use the local statement to temporarily apply a particular bit,
if you want to scope the debug messages you receive to a block of code:

    local $MT::DebugMode |= 4;  # show me the queries for the following
    my $obj = MT::Entry->load({....});

*DebugMode bit 8 actually outputs it's messages to STDERR (which typically
is sent to your web server's error log).

=head1 CALLBACKS

Movable Type has a variety of hook points at which a plugin can attach
a callback.

In each case, the first parameter is an L<MT::Callback> object which
can be used to pass error information back to the caller.

The app-level callbacks related to rebuilding are documented
in L<MT::WeblogPublisher>. The specific apps document the callbacks
which they invoke.

=head2 NewUserProvisioning($cb, $user)

This callback is invoked when a user is being added to Movable Type.
Movable Type itself registers for this callback (with a priority of 5)
to provision the user with a new weblog if the system has been configured
to do so.

=head2 post_init($cb, \%param)

This callback is invoked when MT is initialized and ready to run.
This callback is invoked after MT initialized addons, plugins, schema
and permissions.  The arguments passed to initialize MT is passed
through to the callback.

=head1 LICENSE

The license that applies is the one you agreed to when downloading
Movable Type.

=head1 AUTHOR & COPYRIGHT

Except where otherwise noted, MT is Copyright 2001-2018 Six Apart.
All rights reserved.

=cut<|MERGE_RESOLUTION|>--- conflicted
+++ resolved
@@ -34,25 +34,16 @@
 BEGIN {
     $plugins_installed = 0;
 
-<<<<<<< HEAD
     ( $VERSION, $SCHEMA_VERSION ) = ( '7.0', '7.0027' );
-=======
-    ( $VERSION, $SCHEMA_VERSION ) = ( '6.3', '6.0020' );
->>>>>>> e69068e1
     (   $PRODUCT_NAME, $PRODUCT_CODE,   $PRODUCT_VERSION,
         $VERSION_ID,   $RELEASE_NUMBER, $PORTAL_URL,
         $RELEASE_VERSION_ID
         )
         = (
         '__PRODUCT_NAME__',   'MT',
-<<<<<<< HEAD
         '7.0',                '__PRODUCT_VERSION_ID__',
         '__RELEASE_NUMBER__', '__PORTAL_URL__',
         '__RELEASE_VERSION_ID__',
-=======
-        '6.3.7',              '__PRODUCT_VERSION_ID__',
-        '__RELEASE_NUMBER__', '__PORTAL_URL__'
->>>>>>> e69068e1
         );
 
   # To allow MT to run straight from svn, if no build process (pre-processing)
@@ -68,15 +59,11 @@
     }
 
     if ( $RELEASE_NUMBER eq '__RELEASE' . '_NUMBER__' ) {
-<<<<<<< HEAD
         $RELEASE_NUMBER = 0;
     }
 
     if ( $RELEASE_VERSION_ID eq '__RELEASE' . '_VERSION_ID__' ) {
         $RELEASE_VERSION_ID = 'r.2602';
-=======
-        $RELEASE_NUMBER = 7;
->>>>>>> e69068e1
     }
 
     $DebugMode = 0;
