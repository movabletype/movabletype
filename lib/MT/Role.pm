# Movable Type (r) (C) 2001-2017 Six Apart, Ltd. All Rights Reserved.
# This code cannot be redistributed without permission from www.sixapart.com.
# For more information, consult your Movable Type license.
#
# $Id$

package MT::Role;

use strict;
use base qw( MT::Object );

# NOTE: Keep the role_mask fields defined here in sync with those in
# MT::Permission.
__PACKAGE__->install_properties(
    {   column_defs => {
            id          => 'integer not null auto_increment',
            name        => 'string(255) not null',
            description => 'text',
            is_system   => 'boolean',
            role_mask   => 'integer',
            role_mask2  => 'integer',                        # for upgrades...
            role_mask3  => 'integer',
            role_mask4  => 'integer',
            permissions => 'text',
        },
        indexes => {
            name       => 1,
            is_system  => 1,
            created_on => 1,
        },
        defaults      => { is_system => 0, },
        child_classes => ['MT::Association'],
        audit         => 1,
        datasource    => 'role',
        primary_key   => 'id',
    }
);

sub class_label {
    return MT->translate('Role');
}

sub class_label_plural {
    return MT->translate('Roles');
}

sub list_props {
    return {
        name => {
            auto       => 1,
            label      => 'Name',
            display    => 'force',
            order      => 100,
            sub_fields => [
                {   class => 'description',
                    label => 'Description',
                },
            ],
            asc_count => sub {
                my $prop = shift;
                my ( $objs, $opts ) = @_;
                if ( exists $opts->{asc_count} ) {
                    return $opts->{asc_count};
                }
                else {
                    my @ids = map { $_->id } @$objs;
                    my $c_iter = MT->model('association')->count_group_by(
                        { role_id => \@ids, },
                        { group   => ['role_id'], },
                    );
                    my %asc_count;
                    while ( my ( $cnt, $id ) = $c_iter->() ) {
                        $asc_count{$id} = $cnt;
                    }
                    return $opts->{asc_count} = \%asc_count;
                }
            },
            bulk_html => sub {
                my $prop = shift;
                my ( $objs, $app, $opts ) = @_;
                my $asc_count = $prop->asc_count( $objs, $opts );
                my @out;
                for my $obj (@$objs) {
                    my $len  = 40;                  ## FIXME: Hard coded
                    my $desc = $obj->description;
                    if ( length $desc > $len ) {
                        $desc = substr( $desc, 0, $len );
                        $desc .= '...';
                    }
                    $desc = MT::Util::encode_html($desc);
                    my $url = $app->uri(
                        mode => 'view',
                        args => {
                            _type   => 'role',
                            id      => $obj->id,
                            blog_id => 0,
                        }
                    );
                    my $cnt        = $asc_count->{ $obj->id };
                    my $name       = MT::Util::encode_html( $obj->name );
                    my $status_img = MT->static_path
                        . (
                        $cnt
                        ? '/images/status_icons/role-active.gif'
                        : '/images/status_icons/role-inactive.gif'
                        );
                    my $status_class = $cnt ? 'role-active' : 'role-inactive';
                    push @out, qq{
                        <span class="icon status $status_class">
                            <img alt="$status_class" src="$status_img" />
                        </span>
                        <a href="$url">$name</a>
                    } . (
                        $desc
                        ? qq{
                        <p class="description">$desc</p>
                    }
                        : q{}
                    );
                }
                return @out;
            },
        },
        association_count => {
            base        => '__virtual.object_count',
            label       => 'Associations',
            display     => 'default',
            order       => 200,
            col_class   => '',
            count_class => 'association',
            count_col   => 'role_id',
            filter_type => 'role_id',
            view_filter => [],
        },
        active_inactive => {
            base    => '__virtual.single_select',
            label   => '__ROLE_STATUS',
            display => 'none',
            terms   => sub {
                my $prop = shift;
                my ( $args, $base_terms, $base_args, $opts, ) = @_;
                my $val = $args->{value};
                if ( $val eq 'active' ) {
                    $base_args->{joins} ||= [];
                    push @{ $base_args->{joins} },
                        MT->model('association')->join_on(
                        undef,
                        { id => \'is not null', },
                        {   unique    => 1,
                            type      => 'left',
                            condition => { role_id => \'= role_id' },
                        },
                        );
                }
                else {
                    $base_args->{joins} ||= [];
                    push @{ $base_args->{joins} },
                        MT->model('association')->join_on(
                        undef,
                        { id => \'is null', },
                        {   unique    => 1,
                            type      => 'left',
                            condition => { role_id => \'= role_id' },
                        },
                        );
                }
            },
            single_select_options => [
                {   label => MT->translate('__ROLE_ACTIVE'),
                    value => 'active',
                },
                {   label => MT->translate('__ROLE_INACTIVE'),
                    value => 'inactive',
                },
            ],
        },
        description => {
            auto    => 1,
            label   => 'Description',
            display => 'none',
        },
        created_on => {
            base  => '__virtual.created_on',
            order => 300,
        },
        modified_on => {
            base    => '__virtual.modified_on',
            display => 'none',
        },
        created_by => {
            base    => '__virtual.author_name',
            label   => 'Created by',
            display => 'none',
        },
        modified_by => {
            auto            => 1,
            display         => 'none',
            filter_editable => 0,
        },
        content => {
            base    => '__virtual.content',
            fields  => [qw( name description )],
            display => 'none',
        },
    };
}

sub save {
    my $role = shift;
    my $res = $role->SUPER::save(@_) or return;

    require MT::Association;

    # now, update MT::Permissions to reflect role update
    if (my $assoc_iter = MT::Association->load_iter(
            {   type => [
                    MT::Association::USER_BLOG_ROLE(),
                    MT::Association::GROUP_BLOG_ROLE()
                ],
                role_id => $role->id,
            }
        )
        )
    {
        while ( my $assoc = $assoc_iter->() ) {
            $assoc->rebuild_permissions;
        }
    }

    $res;
}

sub remove {
    my $role = shift;
    if ( ref $role ) {
        my @assoc
            = MT->model('association')->load( { role_id => $role->id } );
        $role->remove_children( { key => 'role_id' } ) or return;
        $_->rebuild_permissions foreach @assoc;
    }
    $role->SUPER::remove(@_);
}

sub load_same {
    my $class = shift;
    require MT::Permission;
    MT::Permission::load_same( $class, @_ );
}

sub load_by_permission {
    my $class = shift;
    my (@list) = @_;
    require MT::Permission;
    MT::Permission::load_same( $class, undef, undef, 0, @list );
}

# Lets you set a list of permissions by name.
sub set_these_permissions {
    require MT::Permission;
    MT::Permission::set_these_permissions(@_);
}

sub clear_full_permissions {
    require MT::Permission;
    MT::Permission::clear_full_permissions(@_);
}

sub clear_permissions {
    require MT::Permission;
    MT::Permission::clear_permissions(@_);
}

sub set_full_permissions {
    require MT::Permission;
    MT::Permission::set_full_permissions(@_);
}

sub set_permissions {
    require MT::Permission;
    MT::Permission::set_permissions(@_);
}

sub add_permissions {
    require MT::Permission;
    MT::Permission::add_permissions(@_);
}

sub has {
    require MT::Permission;
    MT::Permission::has(@_);
}

sub create_default_roles {
    my $class = shift;
    my (%param) = @_;

    my @default_roles = (
<<<<<<< HEAD
        {   name        => MT->translate('Website Administraotr (MT6)'),
            description => MT->translate('Can administer the website.'),
=======
        {   name        => MT->translate('Site Administrator'),
            description => MT->translate('Can administer the site.'),
>>>>>>> f1561a77
            perms       => [ 'administer_website', 'manage_member_blogs' ]
        },
        {   name        => MT->translate('Child Site Administrator'),
            description => MT->translate('Can administer the child site.'),
            role_mask   => 2**12,
            perms       => ['administer_blog']
        },
        {   name        => MT->translate('Editor (MT6)'),
            description => MT->translate(
                'Can upload files, edit all entries(categories), pages(folders), tags and publish the site.'
            ),
            perms => [
                'comment',         'create_post',
                'publish_post',    'edit_all_posts',
                'edit_categories', 'edit_tags',
                'manage_pages',    'rebuild',
                'upload',          'send_notifications',
                'manage_feedback', 'edit_assets'
            ],
        },
        {   name        => MT->translate('Author (MT6)'),
            description => MT->translate(
                'Can create entries, edit their own entries, upload files and publish.'
            ),
            perms => [
                'comment',      'create_post',
                'publish_post', 'upload',
                'send_notifications'
            ],
        },
        {   name        => MT->translate('Desiger (MT6)'),
            description => MT->translate(
                'Can edit, manage, and publish blog templates and themes.'),
            role_mask => ( 2**4 + 2**7 ),
            perms     => [ 'manage_themes', 'edit_templates', 'rebuild' ]
        },
        {   name        => MT->translate('Webmaster'),
            description => MT->translate(
                'Can manage pages, upload files and publish site/child site templates.'
            ),
            perms => [ 'manage_pages', 'rebuild', 'upload' ]
        },
        {   name        => MT->translate('Contributor (MT6)'),
            description => MT->translate(
                'Can create entries, edit their own entries, and comment.'),
            perms => [ 'comment', 'create_post' ],
        },
        {   name        => MT->translate('Moderator'),
            description => MT->translate('Can comment and manage feedback.'),
            perms       => [ 'comment', 'manage_feedback' ],
        },
        {   name        => MT->translate('Commenter'),
            description => MT->translate('Can comment.'),
            role_mask   => 2**0,
            perms       => ['comment'],
        },
        {   name        => MT->translate('ContentType'),
            description => MT->translate(
                'Can manage content types, edit their own content types.'),
            role_mask => 2**0,
            perms     => ['manage_content_types'],
        },
    );

    require MT::Role;
    return 1 if MT::Role->exist();

    foreach my $r (@default_roles) {
        my $role = MT::Role->new();
        $role->name( $r->{name} );
        $role->description( $r->{description} );
        $role->clear_full_permissions;
        $role->set_these_permissions( $r->{perms} );
        if ( $r->{name} =~ m/^System/ ) {
            $role->is_system(1);
        }
        $role->role_mask( $r->{role_mask} ) if exists $r->{role_mask};
        $role->save
            or return $class->error( $role->errstr );
    }

    1;
}

1;
__END__

=head1 NAME

MT::Role

=head1 METHODS

=head2 save()

Save this role and rebuild the associated permissions.

=head2 remove([\%terms])

Remove this role and optionally, constrain the set with I<%terms>.

=head2 has($flag_name)

Return the value of L<MT::Permission/has> for I<flag_name>.

=head2 add_permissions

Return the value of L<MT::Permission/add_permissions>.

=head2 clear_full_permissions

Return the value of L<MT::Permission/clear_full_permissions>.

=head2 clear_permissions

Return the value of L<MT::Permission/clear_permissions>.

=head2 set_full_permissions

Return the value of L<MT::Permission/set_full_permissions>.

=head2 set_permissions

Return the value of L<MT::Permission/set_permissions>.

=head2 set_these_permissions

Return the value of L<MT::Permission/set_these_permissions>.

=head2 load_by_permission(@permissions)

Return a list of roles given by a list of I<@permissions>.

=head1 AUTHOR & COPYRIGHT

Please see L<MT/AUTHOR & COPYRIGHT>.

=cut<|MERGE_RESOLUTION|>--- conflicted
+++ resolved
@@ -295,13 +295,8 @@
     my (%param) = @_;
 
     my @default_roles = (
-<<<<<<< HEAD
         {   name        => MT->translate('Website Administraotr (MT6)'),
             description => MT->translate('Can administer the website.'),
-=======
-        {   name        => MT->translate('Site Administrator'),
-            description => MT->translate('Can administer the site.'),
->>>>>>> f1561a77
             perms       => [ 'administer_website', 'manage_member_blogs' ]
         },
         {   name        => MT->translate('Child Site Administrator'),
