# Movable Type (r) (C) Six Apart Ltd. All Rights Reserved.
# This code cannot be redistributed without permission from www.sixapart.com.
# For more information, consult your Movable Type license.
#
# $Id$

package MT::ConfigMgr;

use strict;
use warnings;
use base qw( MT::ErrorHandler );

our $cfg;

sub instance {
    return $cfg if $cfg;
    $cfg = __PACKAGE__->new;
}

sub new {
    my $mgr = bless {
        __var               => {},
        __dbvar             => {},
        __paths             => [],
        __dirty             => 0,
        __overwritable_keys => {},
        },
        $_[0];
    $mgr->init;
    $mgr;
}

sub init {
}

sub define {
    my $mgr = shift;
    my ($vars);
    if ( ref $_[0] eq 'ARRAY' ) {
        $vars = shift;
    }
    elsif ( ref $_[0] eq 'HASH' ) {
        $vars = shift;
    }
    else {
        my ( $var, %param ) = @_;
        $vars = [ [ $var, \%param ] ];
    }
    if ( ref($vars) eq 'ARRAY' ) {
        foreach my $def (@$vars) {
            my ( $var, $param ) = @$def;
            my $lcvar = lc $var;
            $mgr->{__var}{$lcvar}           = undef;
            $mgr->{__settings}{$lcvar}      = keys %$param ? {%$param} : {};
            $mgr->{__settings}{$lcvar}{key} = $var;
            if ( $mgr->{__settings}{$lcvar}{path} ) {
                push @{ $mgr->{__paths} }, $var;
            }
        }
    }
    elsif ( ref($vars) eq 'HASH' ) {
        foreach my $var ( keys %$vars ) {
            my $param = $vars->{$var};
            my $lcvar = lc $var;
            $mgr->{__settings}{$lcvar} = $param;
            if ( ref $param eq 'ARRAY' ) {
                $mgr->{__settings}{$lcvar} = $param->[0];
            }
            $mgr->{__settings}{$lcvar}{key} = $var;
            if ( $mgr->{__settings}{$lcvar}{path} ) {
                push @{ $mgr->{__paths} }, $var;
            }
        }
    }
}

sub paths {
    my $mgr = shift;
    wantarray ? @{ $mgr->{__paths} } : $mgr->{__paths};
}

our $depth = 0;
my $max_depth = 5;

sub get_internal {
    my $mgr = shift;
    my $var = lc shift;
    my $val;
    if ( defined( my $alias = $mgr->{__settings}{$var}{alias} ) ) {
        if ( $max_depth < $depth ) {
            die MT->translate(
                'Alias for [_1] is looping in the configuration.', $alias );
        }
        local $depth = $depth + 1;
        return $mgr->get($alias);
    }

    $val = $mgr->{__dbvar}{$var} if $mgr->is_overwritable($var);
    $val = $mgr->{__var}{$var} unless defined($val);
    $val = { %{ $mgr->{__dbvar}{$var} }, %$val } if ($mgr->type($var) eq 'HASH' && $val && $mgr->{__dbvar}{$var});
    $val = $mgr->{__dbvar}{$var} unless defined($val);
    return $mgr->default($var) unless defined($val);

    $val = $val->() if ref($val) eq 'CODE';
    wantarray && ( $mgr->{__settings}{$var}{type} || '' ) eq 'ARRAY'
        ? @$val
        : ( ( ref $val ) eq 'ARRAY' && @$val ? $val->[0] : $val );
}

sub get {
    my $mgr = shift;
    my $var = lc shift;
    if ( my $h = $mgr->{__settings}{$var}{handler} ) {
        $h = MT->handler_to_coderef($h) unless ref $h;
        return $h->($mgr);
    }
    return $mgr->get_internal( $var, @_ );
}

sub type {
    my $mgr = shift;
    my $var = lc shift;
    return undef unless exists $mgr->{__settings}{$var};
    return $mgr->{__settings}{$var}{type} || 'SCALAR';
}

sub default {
    my $mgr = shift;
    my $var = lc shift;
    $mgr->{__settings}{$var}{default} = shift if @_;
    my $def = $mgr->{__settings}{$var}{default};
    return wantarray ? () : undef unless defined $def;
    if ( ref($def) eq 'CODE' ) {
        $def = $def->( $mgr, $var, $mgr->{__settings}{$var} );
    }
    if ( my $type = $mgr->{__settings}{$var}{type} ) {
        if ( $type eq 'ARRAY' ) {
            return wantarray ? ($def) : $def;
        }
        elsif ( $type eq 'HASH' ) {
            if ( ref $def ne 'HASH' ) {
                my ($key, $val) = split /=/, $def, 2;
                return { $key => $val };
            }
        }
    }
    $def;
}

sub set_internal {
    my $mgr = shift;
    my ( $var, $val, $db_flag ) = @_;
    $var = lc $var;
    $mgr->set_dirty() if defined($db_flag) && $db_flag;
    $val = '' if defined $val and ($val eq q{''} or $val eq q{""});
    my $set = $db_flag ? '__dbvar' : '__var';
    if ( defined( my $alias = $mgr->{__settings}{$var}{alias} ) ) {
        if ( $max_depth < $depth ) {
            die MT->translate(
                'Alias for [_1] is looping in the configuration.', $alias );
        }
        local $depth = $depth + 1;
        $mgr->set( $alias, $val, $db_flag );
    }
    elsif ( my $type = $mgr->{__settings}{$var}{type} ) {
        if ( $type eq 'ARRAY' ) {
            if ( ref $val eq 'ARRAY' ) {
                $mgr->{$set}{$var} = $val;
            }
            else {
                $mgr->{$set}{$var} ||= [];
                push @{ $mgr->{$set}{$var} }, $val if defined $val;
            }
        }
        elsif ( $type eq 'HASH' ) {
            if ( ref $val eq 'HASH' ) {
                $mgr->{$set}{$var} = $val;
            }
            elsif ($val && $val =~ /=/) {
                ( my ($key), $val ) = split /=/, $val, 2;
                $mgr->{$set}{$var}{$key} = $val;
            }
            else {
                $val = '' unless defined $val;
                warn "Illegal value for hash-typed config directive '$var': $val" if $MT::DebugMode;
            }
        }
        else {
            $mgr->{$set}{$var} = $val;
        }
    }
    else {
        $mgr->{$set}{$var} = $val;
    }
    return $val;
}

sub set {
    my $mgr = shift;
    my ( $var, $val, $db_flag ) = @_;
    $var = lc $var;
    $mgr->set_dirty($var);
    if ( my $h = $mgr->{__settings}{$var}{handler} ) {
        $h = MT->handler_to_coderef($h) unless ref $h;
        return $h->( $mgr, $val, $db_flag );
    }
    return $mgr->set_internal(@_);
}

sub is_readonly {
    my $mgr = shift;
    $mgr = $mgr->instance unless ref $mgr;
    my ($var) = @_;
    return ( !$mgr->is_overwritable($var)
            && defined $mgr->{__var}{ lc $var } ) ? 1 : 0;
}

sub overwritable_keys {
    my $mgr = shift;
    $mgr = $mgr->instance unless ref($mgr);

    if (@_) {
        my @keys = ref $_[0] ? @{ $_[0] } : @_;
        $mgr->{__overwritable_keys} = { map { lc $_ => 1 } @keys };
    }

    [ keys %{ $mgr->{__overwritable_keys} } ];
}

sub is_overwritable {
    my $mgr = shift;
    my $var = lc shift;
    $mgr = $mgr->instance unless ref $mgr;
    return $mgr->{__overwritable_keys}{$var};
}

sub read_config {
    my $mgr = shift;
    return $mgr->read_config_file(@_);
}

sub set_dirty {
    my $mgr = shift;
    my ($var) = @_;
    $mgr = $mgr->instance unless ref($mgr);
    return $mgr->{__settings}{ lc $var }{dirty} = 1 if defined $var;
    return $mgr->{__dirty} = 1;
}

sub clear_dirty {
    my $mgr = shift;
    my ($var) = @_;
    $mgr = $mgr->instance unless ref($mgr);
    return delete $mgr->{__settings}{ lc $var }{dirty} if defined $var;
    foreach my $var ( keys %{ $mgr->{__settings} } ) {
        if ( $mgr->{__settings}{$var}{dirty} ) {
            delete $mgr->{__settings}{$var}{dirty};
        }
    }
    return $mgr->{__dirty} = 0;
}

sub is_dirty {
    my $mgr = shift;
    $mgr = $mgr->instance unless ref($mgr);
    return $mgr->{__settings}{ lc $_[0] }{dirty} ? 1 : 0 if @_;
    return $mgr->{__dirty};
}

sub save_config {
    my $mgr = shift;
    $mgr = $mgr->instance unless ref $mgr;

    # prevent saving when the db row wasn't read already
    return 0 unless $mgr->{__read_db};
    return 0 unless $mgr->is_dirty();
<<<<<<< HEAD
    my $data     = '';
    my $settings = $mgr->{__dbvar};
    foreach ( sort keys %$settings ) {
        my $type = ( $mgr->{__settings}{$_}{type} || '' );
        delete $mgr->{__settings}{$_}{dirty}
            if exists $mgr->{__settings}{$_}{dirty};
        my $key = $mgr->{__settings}{$_}{key};
        if (!$key) {
            warn "Config directive '$_' is not defined" if $MT::DebugMode;
            next;
        }
        if ( $type eq 'HASH' ) {
            my $h = $settings->{$_};
            foreach my $k ( sort keys %$h ) {
                $data .= $key . ' ' . $k . '=' . $h->{$k} . "\n";
            }
        }
        elsif ( $type eq 'ARRAY' ) {
            my $a = $settings->{$_};
            foreach my $v (@$a) {
                $data .= $key . ' ' . $v . "\n";
            }
        }
        elsif ( defined $settings->{$_} and $settings->{$_} ne '' ) {
            $data .= $key . ' ' . $settings->{$_} . "\n";
        }
    }
=======
>>>>>>> cc336d61

    my $cfg_class = MT->model('config') or return;

    my $config;
    eval { $config = $cfg_class->load(); };
    if ($@) {
        warn "An error occurred when loading the config class: $@" if $MT::DebugMode;
        return;
    }
    unless ($config) {
        $config = $cfg_class->new;
    }

    my $data = $mgr->stringify_config;

    if ( $data !~ m/^schemaversion/im ) {
        if ( $config->id
            && ( ( $config->data || '' ) =~ m/^schemaversion/im ) )
        {
            require Carp;
            MT->log(
                {   message => Carp::longmess(
                        "Caught attempt to clear SchemaVersion setting. New config settings were:\n$data"
                    ),
                    category => 'config',
                }
            );
            return;
        }
    }

    $config->data($data);

    # Ignore any error returned for the sake of MT-Wizard,
    # where the mt_config table doesn't actually exist yet.
    $config->save;
    $mgr->clear_dirty;
    1;
}

sub stringify_config {
    my $mgr      = shift;
    my $data     = '';
    my $settings = $mgr->{__dbvar};
    foreach ( sort keys %$settings ) {
        my $type = $mgr->{__settings}{$_}{type} || '';
        my $key  = $mgr->{__settings}{$_}{key};
        if (!$key) {
            warn "Config directive '$_' is not defined" if $MT::DebugMode;
            next;
        }
        if ( $type eq 'HASH' ) {
            my $h = $settings->{$_};
            foreach my $k ( sort keys %$h ) {
                $data .= $key . ' ' . $k . '=' . $h->{$k} . "\n";
            }
        }
        elsif ( $type eq 'ARRAY' ) {
            my $a = $settings->{$_};
            foreach my $v (@$a) {
                $data .= $key . ' ' . $v . "\n";
            }
        }
        elsif ( defined $settings->{$_} ) {
            my $value = $settings->{$_};
            $value = q{''} if $value eq '';
            $data .= $key . ' ' . $value . "\n";
        }
    }
    return $data;
}

sub read_config_file {
    my $mgr        = shift;
    my ($cfg_file) = @_;
    $mgr = $mgr->instance unless ref $mgr;
    $mgr->{__var} = {};
    local $_;
    local $/ = "\n";
    die "Cannot read config without config file name" if !$cfg_file;
    open my $FH, "<", $cfg_file
        or return $mgr->error(
        MT->translate( "Error opening file '[_1]': [_2]", $cfg_file, "$!" ) );
    my $line = 0;

    my $was_dirty = $mgr->is_dirty;
    while (<$FH>) {
        chomp;
        $line++;
        next if !/\S/ || /^#/;
        my ( $var, $val ) = $_ =~ /^\s*(\S+)\s+(.*)$/;
        return $mgr->error(
            MT->translate(
                "Config directive [_1] without value at [_2] line [_3]",
                $var, $cfg_file, $line
            )
        ) unless defined($val) && $val ne '';
        $val =~ s/\s*$// if defined($val);
        next unless $var && defined($val);
        $mgr->set( $var, $val );
    }
    close $FH;

    $mgr->clear_dirty unless $was_dirty;
    1;
}

sub read_config_db {
    my $mgr       = shift;
    my $cfg_class = MT->model('config') or return;
    $mgr = $mgr->instance unless ref $mgr;

    $mgr->{__dbvar} = {};

    MT->clear_cache_of_loaded_models;

    my ($config) = eval { $cfg_class->search };
    if ($config) {
        my $was_dirty = $mgr->is_dirty;
        my $data      = $config->data;
        my @data      = split /[\r\n]/, $data;
        my $line      = 0;
        foreach (@data) {
            $line++;
            chomp;
            next if !/\S/ || /^#/;
            my ( $var, $val ) = $_ =~ /^\s*(\S+)\s+(.+)$/;
            $val =~ s/\s*$// if defined($val);
            next unless $var && defined($val);
            $mgr->set( $var, $val, 1 );
        }
        $mgr->clear_dirty unless $was_dirty;
    }
    $mgr->{__read_db} = 1;
    1;
}

sub DESTROY {
    # Don't try to save_config in global destruction
    return if defined ${^GLOBAL_PHASE} && ${^GLOBAL_PHASE} eq 'DESTRUCT';

    # save_config here so not to miss any dirty config change to persist
    # particularly for those which does not construct MT::App.
    $_[0]->save_config;
}

use vars qw( $AUTOLOAD );

sub AUTOLOAD {
    my $mgr = $_[0];
    ( my $var = $AUTOLOAD ) =~ s!.+::!!;
    $var = lc $var;
    return $mgr->error(
        MT->translate( "No such config variable '[_1]'", $var ) )
        unless exists $mgr->{__settings}->{$var};
    no strict 'refs';
    *$AUTOLOAD = sub {
        my $mgr = shift;
        @_ ? $mgr->set( $var, @_ ) : $mgr->get($var);
    };
    goto &$AUTOLOAD;
}

1;
__END__

=head1 NAME

MT::ConfigMgr - Movable Type configuration manager

=head1 SYNOPSIS

    use MT::ConfigMgr;
    my $cfg = MT::ConfigMgr->instance;

    $cfg->read_config('/path/to/mt.cfg')
        or die $cfg->errstr;

=head1 DESCRIPTION

L<MT::ConfigMgr> is a singleton class that manages the Movable Type
configuration file (F<mt-config.cgi>), allowing access to the config
directives contained therin.

=head1 USAGE

=head2 MT::ConfigMgr->new

Creates a new instance of L<MT::ConfigMgr> and initializes it. It does not
read any configuration file data. This is done using the L<read_config>
method.

=head2 $cfg->init

Initialization method called by the L<new> constructor prior to returning
a new instance of L<MT::ConfigMgr>.

=head2 MT::ConfigMgr->instance

Returns the singleton L<MT::ConfigMgr> object. Note that when you want
the object, you should always call L<instance>, never L<new>; L<new>
will construct a B<new> L<MT::ConfigMgr> object, and that isn't what you
want. You want the object that has already been initialized with the
contents of the configuration file. This initialization is done
by L<MT::new>.

=head2 $cfg->read_config($file)

Calls L<read_config_file>.

=head2 $cfg->save_config()

Saves any configuration settings that originated from the database, or
were set with the I<persist> option. Settings are stored using the
L<MT::Config> class.

=head2 $cfg->read_config_file($file)

Reads the config file at the path I<$file> and initializes the I<$cfg> object
with the directives in that file. Returns true on success, C<undef> otherwise;
if an error occurs you can obtain the error message with C<$cfg-E<gt>errstr>.

=head2 $cfg->read_config_db()

Reads any configuration settings from the L<MT::Config> class. Note that
these settings are always overridden by settings in the MT configuration
file.

=head2 $cfg->define($directive[, %arg ])

Defines the directive I<$directive> as a valid configuration directive. For
special configuration directives (HASH or ARRAY types), you must define them
B<before> you the configuration file is read.

=head2 $cfg->set($directive, $value[, $persist])

The handler method for assigning a value to a specific directive. The
C<$value> should be a SCALAR value for simple configuration settings.

    $cfg->set('EmailAddressMain', 'user@example.com');

For an ARRAY type, C<$value> should be an array reference; if it is a
SCALAR value, then it is added to any existing array held for the
directive.

    # Replaces any existing array value for 'MemcachedServers':
    $cfg->set('MemcachedServers', ['127.0.0.1', '127.0.0.2']);

    # Adds '127.0.0.3' to the existing array held for 'MemcachedServers':
    $cfg->set('MemcachedServers', '127.0.0.3');

For a HASH type, C<$value> should be a hash reference; if it is a SCALAR
value, it should be in the format "key=value", and will be added any
existing hash held for the directive.

    # Replaces any existing hash value for 'AtomApp':
    $cfg->set('AtomApp', { pings => 'Example::AtomPingServer' });

    # Adds a new service declaration to the existing hash held for 'AtomApp':
    $cfg->set('AtomApp', 'foo=Example::Foo');

=head2 $cfg->paths

Returns a list or array reference (depending on whether it is called in
an array or scalar context) of configuration directive names that are
declared as path directives.

=head2 $cfg->get($directive)

=head2 $cfg->get_internal($directive)

The low-level method for getting a configuration setting and bypasses any
declared 'handler'.

=head2 $cfg->set_internal($directive, $value[, $persist])

The low-level method for setting a configuration setting that bypasses any
declared 'handler' and prevents the directive from having its "dirty"
state set.

=head2 $cfg->type($directive)

Returns the type of the configuration directive (returns 'SCALAR', 'ARRAY'
or 'HASH'). If the directive is unregistered, this method will return
undef.

=head2 $cfg->is_readonly($directive)

Returns true when there exists a user-defined value for the configuration
directive that was read from the MT configuration file. Such a value cannot
be overridden through the database, so it is considered a read-only
setting.

=head2 $cfg->set_dirty([$directive])

Assigns a dirty state to the configuration settings as a whole, or to
an individual directive. The former controls whether or not the
L<save_config> method will actually rewrite the configuration settings
to the L<MT::Config> object. The latter is used to identify when a
setting has been set to something other than the default.

=head2 $cfg->is_dirty([$directive])

Returns the 'dirty' state of the configuration settings as a whole, or
for an individual directive.

=head2 $cfg->clear_dirty([$directive])

Clears the 'dirty' state of the configuration settings as a whole, or
for an individual directive.

=head2 $cfg->default($directive)

Returns the default setting for the specified directive, if one exists.

=head1 CONFIGURATION DIRECTIVES

Once the I<ConfigMgr> object has been constructed, you can use it to obtain
the configuration settings. Any of the defined settings may be gathered
using a dynamic method invoked directly from the object:

    my $path = $cfg->CGIPath

To set the value of a directive, do the same as the above, but pass in a
value to the method:

    $cfg->CGIPath('http://www.foo.com/mt/');

If you wish to progammatically assign a configuration setting that will
persist, add an extra parameter when doing an assignment, passing '1'
(this second parameter is a boolean that will cause the value to persist,
using the L<MT::Config> class to store the settings into the datatbase):

    $cfg->EmailAddressMain('user@example.com', 1);
    $cfg->save_config;

=head1 AUTHOR & COPYRIGHT

Please see the I<MT> manpage for author, copyright, and license information.

=cut<|MERGE_RESOLUTION|>--- conflicted
+++ resolved
@@ -274,36 +274,6 @@
     # prevent saving when the db row wasn't read already
     return 0 unless $mgr->{__read_db};
     return 0 unless $mgr->is_dirty();
-<<<<<<< HEAD
-    my $data     = '';
-    my $settings = $mgr->{__dbvar};
-    foreach ( sort keys %$settings ) {
-        my $type = ( $mgr->{__settings}{$_}{type} || '' );
-        delete $mgr->{__settings}{$_}{dirty}
-            if exists $mgr->{__settings}{$_}{dirty};
-        my $key = $mgr->{__settings}{$_}{key};
-        if (!$key) {
-            warn "Config directive '$_' is not defined" if $MT::DebugMode;
-            next;
-        }
-        if ( $type eq 'HASH' ) {
-            my $h = $settings->{$_};
-            foreach my $k ( sort keys %$h ) {
-                $data .= $key . ' ' . $k . '=' . $h->{$k} . "\n";
-            }
-        }
-        elsif ( $type eq 'ARRAY' ) {
-            my $a = $settings->{$_};
-            foreach my $v (@$a) {
-                $data .= $key . ' ' . $v . "\n";
-            }
-        }
-        elsif ( defined $settings->{$_} and $settings->{$_} ne '' ) {
-            $data .= $key . ' ' . $settings->{$_} . "\n";
-        }
-    }
-=======
->>>>>>> cc336d61
 
     my $cfg_class = MT->model('config') or return;
 
