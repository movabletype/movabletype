# Movable Type (r) Open Source (C) 2001-2012 Six Apart, Ltd.
# This program is distributed under the terms of the
# GNU General Public License, version 2.
#
# $Id$

package MT::Util::Archive::Tgz;

use strict;
use warnings;

use base qw( MT::ErrorHandler );
use Archive::Tar;
use IO::Compress::Gzip;
use IO::Uncompress::Gunzip;

use constant ARCHIVE_TYPE => 'tgz';

sub new {
    my $pkg = shift;
    my ( $type, $file ) = @_;

    return $pkg->error( MT->translate('Type must be tgz.') )
        unless $type eq ARCHIVE_TYPE;

    my $obj = {};
    if ( ref $file ) {
        bless $file, 'IO::File';
        my $z = new IO::Uncompress::Gunzip $file;
        unless ($z) {
            $z = $file;
        }
        my $tar;
        eval { $tar = Archive::Tar->new($z); };
        return $pkg->error( MT->translate('Could not read from filehandle.') )
            unless $tar;
        $obj->{_arc}  = $tar;
        $obj->{_mode} = 'r';
    }
    elsif ( ( -e $file ) && ( -r $file ) ) {
        my $z;
        if ( $file =~ /\.t?gz$/i ) {
            open my $fh, '<', $file;
            bless $fh, 'IO::File';
            $z = new IO::Uncompress::Gunzip $fh
                or return $pkg->error($@);
        }
        else {
            open $z, '<', $file;
        }
        my $tar = Archive::Tar->new($z)
            or return $pkg->error(
            MT->translate( 'File [_1] is not a tgz file.', $file ) );
        $obj->{_arc}  = $tar;
        $obj->{_mode} = 'r';
    }
    elsif ( !( -e $file ) ) {
        $obj->{_arc}  = Archive::Tar->new();
        $obj->{_file} = $file;
        $obj->{_mode} = 'w';
    }
    bless $obj, $pkg;
    $obj;
}

sub flush {
    my $obj = shift;

    return undef if 'w' ne $obj->{_mode};
    return undef if $obj->{_flushed};

    my $file = $obj->{_file};
    return $obj->error(
        MT->translate( 'File [_1] exists; could not overwrite.', $file ) )
        if -e $file;

    open my $fh, '>', $file;
    bless $fh, 'IO::File';
    my $z = IO::Compress::Gzip->new($fh);
    $obj->{_arc}->write($z);
    $obj->{_file}    = $z;
    $obj->{_flushed} = 1;
}

sub close {
    my $obj = shift;

    $obj->flush;

    $obj->{_file}->close
        if exists $obj->{_file};
    $obj->{_arc}  = undef;
    $obj->{_file} = undef;
    1;
}

sub type {
    my $obj = shift;
    return ARCHIVE_TYPE;
}

sub is {
    my $obj = shift;
    my ($type) = @_;
    return $type eq ARCHIVE_TYPE ? 1 : 0;
}

sub files {
    my $obj = shift;
    $obj->{_arc}->list_files;
}

sub extract {
    my $obj = shift;
    my ($path) = @_;
    return $obj->error( MT->translate('Cannot extract from the object') )
        if 'w' eq $obj->{_mode};

    $path ||= MT->config->TempDir;
    for my $file ( $obj->files ) {
        my $file_enc = Encode::decode_utf8($file);
        my $f = File::Spec->catfile( $path, $file_enc );
        $obj->{_arc}->extract_file( $file, MT::FileMgr::Local::_local($f) );
    }
    1;
}

sub add_file {
    my $obj = shift;
    my ( $path, $file_path ) = @_;
<<<<<<< HEAD
    return $obj->error( MT->translate('Canno# Tt write to the object') )
=======
    return $obj->error( MT->translate('Cannot write to the object') )
>>>>>>> 7ebf891a
        if 'r' eq $obj->{_mode};
    my $encoded_path = $file_path;
    $encoded_path = MT::FileMgr::Local::_syserr($encoded_path)
        if !Encode::is_utf8($encoded_path);
    $encoded_path = Encode::encode_utf8($encoded_path)
        if Encode::is_utf8($encoded_path);
    my $filename  = File::Spec->catfile( $path, $file_path );
    my $arc       = $obj->{_arc};
    my @arc_files = $arc->add_files($filename);
    $arc_files[0]->rename($encoded_path);
}

sub add_string {
    my $obj = shift;
    my ( $string, $file_name ) = @_;
    return $obj->error( MT->translate('Cannot write to the object') )
        if 'r' eq $obj->{_mode};
    return $obj->error(
        MT->translate('Both data and file name must be specified.') )
        unless $string && $file_name;

    $obj->{_arc}->add_data( $file_name, $string );
}

sub add_tree {
    my $obj = shift;
    my ($dir_path) = @_;
    return $obj->error( MT->translate('Cannot write to the object') )
        if 'r' eq $obj->{_mode};
    my $arc = $obj->{_arc};
    require File::Find;
    require File::Spec;
    require Cwd;
    my $oldcwd = File::Spec->rel2abs( Cwd::getcwd() );
    chdir $dir_path;
    $arc->setcwd($dir_path);
    my $sub = sub {
        my $file = $File::Find::name;
        return if -d $file;
        my $rel = File::Spec->abs2rel( $file, $dir_path );
        $arc->add_files($rel);
    };
    File::Find::find( { wanted => $sub, no_chdir => 1, }, $dir_path );
    chdir $oldcwd;
}

1;
__END__

=head1 NAME

MT::Util::Archive::Zip

=head1 SYNOPSIS

Zip compression and extraction package, based on MT::Util::Archive.
See I<MT::Util::Archive> for more details.<|MERGE_RESOLUTION|>--- conflicted
+++ resolved
@@ -128,11 +128,7 @@
 sub add_file {
     my $obj = shift;
     my ( $path, $file_path ) = @_;
-<<<<<<< HEAD
-    return $obj->error( MT->translate('Canno# Tt write to the object') )
-=======
     return $obj->error( MT->translate('Cannot write to the object') )
->>>>>>> 7ebf891a
         if 'r' eq $obj->{_mode};
     my $encoded_path = $file_path;
     $encoded_path = MT::FileMgr::Local::_syserr($encoded_path)
