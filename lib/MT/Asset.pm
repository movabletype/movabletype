# Movable Type (r) (C) 2001-2015 Six Apart, Ltd. All Rights Reserved.
# This code cannot be redistributed without permission from www.sixapart.com.
# For more information, consult your Movable Type license.
#
# $Id$

package MT::Asset;

use strict;
use MT::Tag;    # Holds MT::Taggable
use MT::Util qw(is_url);
use base qw( MT::Object MT::Taggable MT::Scorable );

__PACKAGE__->install_properties(
    {   column_defs => {
            'id'          => 'integer not null auto_increment',
            'blog_id'     => 'integer not null',
            'label'       => 'string(255)',
            'url'         => 'string(255)',
            'description' => 'text',
            'file_path'   => 'string(255)',
            'file_name'   => 'string(255)',
            'file_ext'    => 'string(20)',
            'mime_type'   => 'string(255)',
            'parent'      => 'integer',
            'file_size'   => 'integer meta',
        },
        indexes => {
            label      => 1,
            file_ext   => 1,
            parent     => 1,
            created_by => 1,
            created_on => 1,
            blog_class_date =>
                { columns => [ 'blog_id', 'class', 'created_on' ], },
        },
        class_type  => 'file',
        audit       => 1,
        meta        => 1,
        datasource  => 'asset',
        primary_key => 'id',
    }
);

sub list_default_terms {
    { class => '*', };
}

sub list_props {
    return {
        id => {
            base    => '__virtual.id',
            display => 'optional',
            order   => 100,
        },
        label => {
            auto      => 1,
            label     => 'Label',
            order     => 200,
            display   => 'force',
            bulk_html => sub {
                my $prop = shift;
                my ( $objs, $app ) = @_;
                my @userpics = MT->model('objecttag')->load(
                    {   blog_id           => 0,
                        object_datasource => 'asset',
                        object_id         => [ map { $_->id } @$objs ],
                    },
                    {   fetchonly => { object_id => 1 },
                        join      => MT->model('tag')->join_on(
                            undef,
                            {   name => '@userpic',
                                id   => \'= objecttag_tag_id', # FOR-EDITOR ',
                            }
                        ),
                    }
                );
                my %is_userpic = map { $_->object_id => 1 } @userpics;
                my @rows;
                for my $obj (@$objs) {
                    my $id = $obj->id;
                    my $label
                        = MT::Util::remove_html( $obj->label
                            || $obj->file_name
                            || 'Untitled' );
                    my $blog_id
                        = $obj->has_column('blog_id') ? $obj->blog_id
                        : $app->blog                  ? $app->blog->id
                        :                               0;
                    my $type      = $prop->object_type;
                    my $edit_link = $app->uri(
                        mode => 'view',
                        args => {
                            _type   => $type,
                            id      => $id,
                            blog_id => $blog_id,
                        },
                    );
                    my $class_type = $obj->class_type;

                    require MT::FileMgr;
                    my $fmgr      = MT::FileMgr->new('Local');
                    my $file_path = $obj->file_path;
                    ## FIXME: Hardcoded
                    my $thumb_size = 45;
                    my $userpic_sticker
                        = $is_userpic{ $obj->id }
                        ? q{<span class="inuse-userpic sticky-label">Userpic</span>}
                        : '';

                    if ( $obj->file_size ) {
                        my $img
                            = MT->static_path
                            . 'images/asset/'
                            . $class_type
                            . '-45.png';
                        if (   $obj->has_thumbnail
                            && $obj->can_create_thumbnail )
                        {
                            my ( $orig_width, $orig_height )
                                = ( $obj->image_width, $obj->image_height );
                            my ( $thumbnail_url, $thumbnail_width,
                                $thumbnail_height );
                            if (   $orig_width > $thumb_size
                                && $orig_height > $thumb_size )
                            {
                                (   $thumbnail_url, $thumbnail_width,
                                    $thumbnail_height
                                    )
                                    = $obj->thumbnail_url(
                                    Height => $thumb_size,
                                    Width  => $thumb_size,
                                    Square => 1,
                                    Ts     => 1
                                    );
                            }
                            elsif ( $orig_width > $thumb_size ) {
                                (   $thumbnail_url, $thumbnail_width,
                                    $thumbnail_height
                                    )
                                    = $obj->thumbnail_url(
                                    Width => $thumb_size,
                                    Ts    => 1
                                    );
                            }
                            elsif ( $orig_height > $thumb_size ) {
                                (   $thumbnail_url, $thumbnail_width,
                                    $thumbnail_height
                                    )
                                    = $obj->thumbnail_url(
                                    Height => $thumb_size,
                                    Ts     => 1
                                    );
                            }
                            else {
                                (   $thumbnail_url, $thumbnail_width,
                                    $thumbnail_height
                                    )
                                    = (
                                    $obj->url . '?ts=' . $obj->modified_on,
                                    $orig_width, $orig_height
                                    );
                            }

                            my $thumbnail_width_offset = int(
                                ( $thumb_size - $thumbnail_width ) / 2 );
                            my $thumbnail_height_offset = int(
                                ( $thumb_size - $thumbnail_height ) / 2 );

                            push @rows, qq{
                                <span class="title"><a href="$edit_link">$label</a></span>$userpic_sticker
                                <div class="thumbnail picture small">
                                  <img alt="" src="$thumbnail_url" style="padding: ${thumbnail_height_offset}px ${thumbnail_width_offset}px" />
                                </div>
                            };
                        }
                        elsif ( $class_type eq 'image' ) {
                            my $img
                                = MT->static_path
                                . 'images/asset/'
                                . $class_type
                                . '-warning-45.png';
                            push @rows, qq{
                                <span class="title"><a href="$edit_link">$label</a></span>$userpic_sticker
                                <div class="file-type missing picture small">
                                  <img alt="$class_type" src="$img" class="asset-type-icon asset-type-$class_type" />
                                </div>
                            };
                        }
                        else {
                            push @rows, qq{
                                <span class="title"><a href="$edit_link">$label</a></span>$userpic_sticker
                                <div class="file-type $class_type picture small">
                                  <img alt="$class_type" src="$img" class="asset-type-icon asset-type-$class_type" />
                                </div>
                            };
                        }
                    }
                    else {
                        my $img
                            = MT->static_path
                            . 'images/asset/'
                            . $class_type
                            . '-warning-45.png';
                        push @rows, qq{
                            <span class="title"><a href="$edit_link">$label</a></span>$userpic_sticker
                            <div class="file-type missing picture small">
                              <img alt="$class_type" src="$img" class="asset-type-icon asset-type-$class_type" />
                            </div>
                        };
                    }
                }
                @rows;
            },
        },
        author_name => {
            base  => '__virtual.author_name',
            order => 300,
        },
        blog_name => {
            base    => '__virtual.blog_name',
            order   => 400,
            display => 'default',
        },
        created_on => {
            base    => '__virtual.created_on',
            order   => 500,
            display => 'default',
        },

        modified_on => {
            base    => '__virtual.modified_on',
            display => 'none',
        },
        class => {
            label   => 'Type',
            col     => 'class',
            display => 'none',
            base    => '__virtual.single_select',
            terms   => sub {
                my $prop = shift;
                my ( $args, $db_terms, $db_args ) = @_;
                my $value = $args->{value};
                $db_args->{no_class} = 0;
                $db_terms->{class}   = $value;
                return;
            },
            ## FIXME: Get these values from registry or somewhere...
            single_select_options => [
                { label => MT->translate('Image'), value => 'image', },
                { label => MT->translate('Audio'), value => 'audio', },
                { label => MT->translate('Video'), value => 'video', },
                { label => MT->translate('File'),  value => 'file', },
            ],
        },
        description => {
            auto    => 1,
            display => 'none',
            label   => 'Description',
        },
        file_name => {
            auto    => 1,
            display => 'none',
            label   => 'Filename',
        },
        file_ext => {
            auto    => 1,
            display => 'none',
            label   => 'File Extension',
        },
        image_width => {
            label     => 'Pixel width',
            base      => '__virtual.integer',
            display   => 'none',
            meta_type => 'image_width',
            col       => 'vinteger',
            raw       => sub {
                my ( $prop, $asset ) = @_;
                my $meta = $prop->meta_type;
                $asset->has_meta( $prop->meta_type ) or return;
                return $asset->$meta;
            },
            terms => sub {
                my $prop = shift;
                my ( $args, $db_terms, $db_args ) = @_;
                my $super_terms = $prop->super(@_);
                $db_args->{joins} ||= [];
                push @{ $db_args->{joins} },
                    MT->model('asset')->meta_pkg->join_on(
                    undef,
                    {   type     => $prop->meta_type,
                        asset_id => \"= asset_id",      # FOR-EDITOR ",
                        %$super_terms,
                    },
                    );
            },
        },
        image_height => {
            base      => 'asset.image_width',
            label     => 'Pixel height',
            meta_type => 'image_height',
        },
        tag => {
            base         => '__virtual.tag',
            tagged_class => '*',
        },
        except_userpic => {
            base      => '__virtual.hidden',
            label     => 'Except Userpic',
            display   => 'none',
            view      => 'system',
            singleton => 1,
            terms     => sub {
                my $prop = shift;
                my ( $args, $db_terms, $db_args ) = @_;

                my $tag = MT->model('tag')->load(
                    { name => '@userpic', },
                    {   fetchonly => { id   => 1, },
                        binary    => { name => 1 },
                    }
                );

                if ($tag) {
                    $db_args->{joins} ||= [];
                    push @{ $db_args->{joins} },
                        MT->model('objecttag')->join_on(
                        undef,
                        [   { tag_id => { not => $tag->id }, },
                            '-or',
                            { tag_id => \'IS NULL', },
                        ],
                        {   unique    => 1,
                            type      => 'left',
                            condition => {
                                'object_id' => \'=asset_id',   # FOR-EDITOR ',
                                'object_datasource' => 'asset',
                            },
                        }
                        );
                }
            },
        },
        author_status => {
            label   => 'Author Status',
            display => 'none',
            base    => '__virtual.single_select',
            terms   => sub {
                my $prop = shift;
                my ( $args, $base_terms, $base_args, $opts, ) = @_;
                my $val = $args->{value};
                if ( $val eq 'deleted' ) {
                    $base_args->{joins} ||= [];
                    push @{ $base_args->{joins} },
                        MT->model('author')->join_on(
                        undef,
                        {   id => \'is null',    # FOR-EDITOR ',
                        },
                        {   type      => 'left',
                            condition => {
                                id => \'= asset_created_by'    # FOR-EDITOR ',
                            },
                        },
                        );
                }
                else {
                    my %statuses = (
                        active   => MT::Author::ACTIVE(),
                        disabled => MT::Author::INACTIVE(),
                        pending  => MT::Author::PENDING(),
                    );
                    my $status = $statuses{ $args->{value} };
                    $base_args->{joins} ||= [];
                    push @{ $base_args->{joins} },
                        MT->model('author')->join_on(
                        undef,
                        {   id     => \'= asset_created_by',  # FOR-EDITORS ',
                            status => $status,
                        },
                        );
                }
            },
            single_select_options => [
                { label => MT->translate('Deleted'),  value => 'deleted', },
                { label => MT->translate('Enabled'),  value => 'active', },
                { label => MT->translate('Disabled'), value => 'disabled', },
            ],
        },
        content => {
            base    => '__virtual.content',
            fields  => [qw( label )],
            display => 'none',
        },
        created_by => {
            auto            => 1,
            col             => 'created_by',
            display         => 'none',
            filter_editable => 0,
        },
        missing_file => {
            base        => '__virtual.single_select',
            label       => 'Missing File',
            singleton   => 1,
            filter_tmpl => sub {
                my $file = MT->translate('File');
                return <<"__FILTER_TMPL__";
<mt:setvar name="label" value="$file">
<mt:var name="filter_form_single_select">
__FILTER_TMPL__
            },
            single_select_options => [
                { label => MT->translate('missing'), value => 1, },
                { label => MT->translate('extant'),  value => 0, },
            ],
            label_via_param => sub {
                my $prop = shift;
                my ( $app, $val ) = @_;
                if ($val) {
                    return MT->translate('Assets with Missing File');
                }
                else {
                    return MT->translate('Assets with Extant File');
                }
            },
            terms => sub {
                my $prop = shift;
                my ( $args, $db_terms, $db_args ) = @_;

                my $filter;

                require MT::FileMgr;
                my $fmgr = MT::FileMgr->new('Local');
                if ( $args->{value} ) {
                    $filter = sub { !$fmgr->exists( $_[0] ) };
                }
                else {
                    $filter = sub { $fmgr->exists( $_[0] ) };
                }

                my @id;

                require MT::Asset;
                my $iter = MT::Asset->load_iter( $db_terms, $db_args );
                while ( my $asset = $iter->() ) {
                    push @id, $asset->id
                        if defined $asset->file_path
                        && $asset->file_path ne ''
                        && $filter->( $asset->file_path );
                }

                return +{ id => @id ? \@id : 0 };
            },
        },
    };
}

sub system_filters {
    my %filters;
    my @filters_to_sort;
    my $order = 0;

    # for each class
    my %ordered_types;
    $ordered_types{$_} = $order += 100 for qw(file image audio video);

    my $types = MT::Asset->class_labels;
    foreach my $type ( keys %$types ) {

        # Ignore parent class.
        next if $type eq 'asset';

        my $asset_type = $type;
        $asset_type = substr( $type, 6 );    # length('asset.') => 6

        my $filter = {
            label => sub {
                MT::Asset->class_handler($type)->class_label_plural;
            },
            items =>
                [ { type => 'class', args => { value => $asset_type }, }, ],
        };

        if ( my $o = $ordered_types{$asset_type} ) {
            $filter->{order} = $o;
            $filters{$asset_type} = $filter;
        }
        else {
            $filter->{type} = $asset_type;
            push( @filters_to_sort, $filter );
        }
    }

    @filters_to_sort
        = sort { $a->{label}->() cmp $b->{label}->() } @filters_to_sort;
    for my $filter (@filters_to_sort) {
        $order += 100;
        $filter->{order} = $order;
        $filters{ delete $filter->{type} } = $filter;
    }

    # for context
    $filters{current_website} = {
        label => 'Assets of this website',
        items => [ { type => 'current_context' } ],
        view  => 'website',
        order => 10000,
    };

    $filters{missing_file} = {
        label => 'Assets with Missing File',
        items => [ { type => 'missing_file', args => { value => 1 }, } ],
        order => 10100,
    };

    $filters{extant_file} = {
        label => 'Assets with Extant File',
        items => [ { type => 'missing_file', args => { value => 0 }, } ],
        order => 10200,
    };

    return \%filters;
}

require MT::Asset::Image;
require MT::Asset::Audio;
require MT::Asset::Video;
require MT::Asset::oEmbed;

sub extensions {
    my $pkg = shift;
    return undef unless @_;

    my ($this_pkg) = caller;
    my ($ext)      = @_;
    return \@$ext unless MT->config('AssetFileTypes');

    my @custom_ext = map {qr/$_/i}
        split( /\s*,\s*/, MT->config('AssetFileTypes')->{$this_pkg} );
    my %seen;
    my ($new_ext) = grep { ++$seen{$_} < 2 }[ @$ext, @custom_ext ];

    return \@$new_ext;
}

# This property is a meta-property.
sub file_path {
    my $asset = shift;
    my $path = $asset->column( 'file_path', @_ );
    return $path if defined($path) && ( $path !~ m!^\$! ) && ( -f $path );

    $path = $asset->cache_property(
        sub {
            my $path = $asset->column('file_path');
            if ( $path && ( $path =~ m!^\%([ras])! ) ) {
                my $blog = $asset->blog;
                my $root
                    = !$blog
                    || $1 eq 's' ? MT->instance->support_directory_path
                    : $1 eq 'r'  ? $blog->site_path
                    :              $blog->archive_path;
                $root =~ s!(/|\\)$!!;
                $path =~ s!^\%[ras]!$root!;
            }
            $path;
        },
        @_
    );
    return $path;
}

sub url {
    my $asset = shift;
    my $url = $asset->column( 'url', @_ );
    return $url
        if defined($url) && ( $url !~ m!^\%! ) && ( $url =~ m!^https?://! );

    $url = $asset->cache_property(
        sub {
            my $url = $asset->column('url');
            if ( $url =~ m!^\%([ras])! ) {
                my $blog = $asset->blog;
                my $root
                    = !$blog
                    || $1 eq 's' ? MT->instance->support_directory_url
                    : $1 eq 'r'  ? $blog->site_url
                    :              $blog->archive_url;
                $root =~ s!/$!!;
                $url =~ s!^\%[ras]!$root!;
            }
            return $url;
        },
        @_
    );
    return $url;
}

# Returns a localized name for the asset type. For MT::Asset, this is simply
# 'File'.
sub class_label {
    MT->translate('Asset');
}

sub class_label_plural {
    MT->translate("Assets");
}

# Removes the asset, associated tags and related file.
# TBD: Should we track and remove any generated thumbnail files here too?
sub remove {
    my $asset = shift;
    if ( ref $asset ) {
        my $blog = MT::Blog->load( $asset->blog_id );
        require MT::FileMgr;
        my $fmgr = $blog ? $blog->file_mgr : MT::FileMgr->new('Local');
        my $file = $asset->file_path;
        unless ( $fmgr->delete($file) ) {
            my $app = MT->instance;
            $app->log(
                {   message => $app->translate(
                        "Could not remove asset file [_1] from the filesystem: [_2]",
                        $file,
                        $fmgr->errstr
                    ),
                    level    => MT::Log::ERROR(),
                    class    => 'asset',
                    category => 'delete',
                }
            );
        }
        $asset->remove_cached_files;

        # remove children.
        my $class = ref $asset;
        my $iter  = __PACKAGE__->load_iter(
            { parent => $asset->id, class => '*' } );
        while ( my $a = $iter->() ) {
            $a->remove;
        }

        # Remove MT::ObjectAsset records
        $class = MT->model('objectasset');
        $iter = $class->load_iter( { asset_id => $asset->id } );
        while ( my $o = $iter->() ) {
            $o->remove;
        }
    }

    $asset->SUPER::remove(@_);
}

sub save {
    my $asset = shift;
    if ( defined $asset->file_ext ) {
        $asset->file_ext( lc( $asset->file_ext ) );
    }

    unless ( $asset->SUPER::save(@_) ) {
        print STDERR "error during save: " . $asset->errstr . "\n";
        die $asset->errstr;
    }
}

sub remove_cached_files {
    my $asset = shift;

    # remove any asset cache files that exist for this asset
    my $blog = $asset->blog;
    if ( $asset->id && $blog ) {
        my $cache_dir = $asset->_make_cache_path;
        if ($cache_dir) {
            require MT::FileMgr;
            my $fmgr = $blog->file_mgr || MT::FileMgr->new('Local');
            if ($fmgr) {
                my $basename = $asset->file_name;
                my $ext      = '.' . $asset->file_ext;
                $basename =~ s/$ext$//;
                my $cache_glob = File::Spec->catfile( $cache_dir,
                    $basename . '-thumb-*-' . $asset->id . $ext );
                my @files = glob($cache_glob);
                foreach my $file (@files) {
                    unless ( $fmgr->delete($file) ) {
                        my $app = MT->instance;
                        $app->log(
                            {   message => $app->translate(
                                    "Could not remove asset file [_1] from the filesystem: [_2]",
                                    $file,
                                    $fmgr->errstr
                                ),
                                level    => MT::Log::ERROR(),
                                class    => 'asset',
                                category => 'delete',
                            }
                        );
                    }
                }
            }
        }
    }
    1;
}

sub blog {
    my $asset = shift;
    my $blog_id = $asset->blog_id or return undef;
    return $asset->{__blog}
        if $blog_id
        && $asset->{__blog}
        && ( $asset->{__blog}->id == $blog_id );
    require MT::Blog;
    $asset->{__blog} = MT::Blog->load($blog_id)
        or return $asset->error("Failed to load blog for file");
    return $asset->{__blog};
}

# Returns a true/false response based on whether the active package
# has extensions registered that match the requested filename.
sub can_handle {
    my ( $pkg, $filename ) = @_;

    # undef is returned from fileparse if the extension is not known.
    require File::Basename;
    my $ext = $pkg->extensions || [];
    return ( File::Basename::fileparse( $filename, @$ext ) )[2] ? 1 : 0;
}

sub handler_for_asset {
    my $pkg = shift;
    my ($string) = @_;

    if ( is_url($string) ) {
        return $pkg->handler_for_oembed(@_);
    }
    else {
        return $pkg->handler_for_file(@_);
    }
}

sub handler_for_oembed {
    my $pkg = shift;
    my ($url) = @_;

    my $app            = MT->instance;
    my $oembed_classes = $app->registry('oembed_classes');

    my $package = MT::Asset::oEmbed->new;
    foreach my $key ( keys %$oembed_classes ) {
        my $this_pkg = $package->class_handler($key);
        if ( $this_pkg->can_handle($url) ) {
            return $this_pkg;
        }
    }
    ref $package;
}

# Given a filename, returns an appropriate MT::Asset class to associate
# with it. This lookup is based purely on file extension! If none can
# be found, it returns MT::Asset.
sub handler_for_file {
    my $pkg = shift;
    my ($filename) = @_;
    my $types;

    # special case to check for all registered classes, not just
    # those that are subclasses of this package.
    if ( $pkg eq 'MT::Asset' ) {
        $types = [ keys %{ $pkg->properties->{__type_to_class} || {} } ];
    }
    $types ||= $pkg->type_list;
    if ($types) {
        foreach my $type (@$types) {
            my $this_pkg = $pkg->class_handler($type);
            if ( $this_pkg->can_handle($filename) ) {
                return $this_pkg;
            }
        }
    }
    __PACKAGE__;
}

sub type_list {
    my $pkg       = shift;
    my $props     = $pkg->properties;
    my $col       = $props->{class_column};
    my $this_type = $props->{class_type};
    my @classes   = values %{ $props->{__class_to_type} };
    @classes = grep {m/^\Q$this_type\E:/} @classes;
    push @classes, $this_type;
    return \@classes;
}

sub metadata {
    my $asset = shift;
    return {
        MT->translate("Tags")        => MT::Tag->join( ',', $asset->tags ),
        MT->translate("Description") => $asset->description,
        MT->translate("Name")        => $asset->label,
        url                          => $asset->url,
        MT->translate("URL")         => $asset->url,
        MT->translate("Location")    => $asset->file_path,
        name                         => $asset->file_name,
        'class'                      => $asset->class,
        ext                          => $asset->file_ext,
        mime_type                    => $asset->mime_type,

        # duration => $asset->duration,
    };
}

sub has_thumbnail {
    0;
}

sub thumbnail_file {
    undef;
}

sub thumbnail_filename {
    undef;
}

sub stock_icon_url {
    undef;
}

sub thumbnail_url {
    my $asset = shift;
    my (%param) = @_;

    require File::Basename;
    if ( my ( $thumbnail_file, $w, $h ) = $asset->thumbnail_file(@_) ) {
        return $asset->stock_icon_url(@_) if !defined $thumbnail_file;
        my $file            = File::Basename::basename($thumbnail_file);
        my $asset_file_path = $asset->column('file_path');
        my $site_url;
        my $blog = $asset->blog;
        if ( !$blog ) {
            $site_url
                = $param{Pseudo} ? '%s' : MT->instance->support_directory_url;
        }
        elsif ( $asset_file_path =~ m/^%a/ ) {
            $site_url = $param{Pseudo} ? '%a' : $blog->archive_url;
        }
        else {
            $site_url = $param{Pseudo} ? '%r' : $blog->site_url;
        }

        if ( $file && $site_url ) {
            require MT::Util;
            my $path = $param{Path};
            if ( !defined $path ) {
                $path = MT::Util::caturl( MT->config('AssetCacheDir'),
                    unpack( 'A4A2', $asset->created_on ) );
            }
            else {
                require File::Spec;
                my @path = File::Spec->splitdir($path);
                $path = '';
                for my $p (@path) {
                    $path = MT::Util::caturl( $path, $p );
                }
            }
            $file = MT::Util::encode_url($file);
            $site_url = MT::Util::caturl( $site_url, $path, $file );
            $site_url .= '?ts=' . $asset->modified_on if $param{Ts};
            return ( $site_url, $w, $h );
        }
    }

    # Use a stock icon
    return $asset->stock_icon_url(@_);
}

sub display_name {
    $_[0]->label || $_[0]->file_name;
}

sub as_html {
    my $asset = shift;
    my ($param) = @_;
    require MT::Util;
    my $text = sprintf '<a href="%s">%s</a>',
        MT::Util::encode_html( $asset->url ),
        MT::Util::encode_html( $asset->display_name );
    return $param->{enclose} ? $asset->enclose($text) : $text;
}

sub enclose {
    my $asset  = shift;
    my ($html) = @_;
    my $id     = $asset->id;
    my $type   = $asset->class;
    return
        qq{<form mt:asset-id="$id" class="mt-enclosure mt-enclosure-$type" style="display: inline;">$html</form>};
}

# Return a HTML snippet of form options for inserting this asset
# into a web page. Default behavior is no options.
sub insert_options {
    my $asset = shift;
    my ($param) = @_;
    return undef;
}

sub on_upload {
    my $asset = shift;
    my ($param) = @_;
    1;
}

sub edit_template_param {
    my $asset = shift;
    my ( $cb, $app, $param, $tmpl ) = @_;
    return;
}

# $pseudo parameter causes function to return '%r' as
# root instead of blog site path
sub _make_cache_path {
    my $asset = shift;
    my ( $path, $pseudo ) = @_;
    my $blog = $asset->blog;

    require File::Spec;
    my $year_stamp  = '';
    my $month_stamp = '';
    if ( !defined $path ) {
        $year_stamp  = unpack 'A4',    $asset->created_on;
        $month_stamp = unpack 'x4 A2', $asset->created_on;
        $path        = MT->config('AssetCacheDir');
    }
    else {
        my $merge_path = '';
        my @split      = File::Spec->splitdir($path);
        for my $p (@split) {
            $merge_path = File::Spec->catfile( $merge_path, $p );
        }
        $path = $merge_path if $merge_path;
    }

    my $asset_file_path = $asset->column('file_path');
    my $format;
    my $root_path;
    if ( !$blog ) {
        $format    = '%s';
        $root_path = MT->instance->support_directory_path;
    }
    elsif ( $asset_file_path =~ m/^%a/ ) {
        $format    = '%a';
        $root_path = $blog->archive_path;
    }
    else {
        $format    = '%r';
        $root_path = $blog->site_path;
    }

    my $real_cache_path
        = File::Spec->catdir( $root_path, $path, $year_stamp, $month_stamp );
    if ( !-d $real_cache_path ) {
        require MT::FileMgr;
        my $fmgr = $blog ? $blog->file_mgr : MT::FileMgr->new('Local');
        unless ( $fmgr->mkpath($real_cache_path) ) {
            my $app = MT->instance;
            $app->log(
                {   message => $app->translate(
                        "Could not create asset cache path: [_1]",
                        $fmgr->errstr
                    ),
                    level    => MT::Log::ERROR(),
                    class    => 'asset',
                    category => 'cache',
                }
            );
            return undef;
        }
    }

    my $asset_cache_path
        = File::Spec->catdir( ( $pseudo ? $format : $root_path ),
        $path, $year_stamp, $month_stamp );
    $asset_cache_path;
}

sub tagged_count {
    my $obj = shift;
    my ( $tag_id, $terms ) = @_;
    $terms ||= {};
    $terms->{class} = '*';
    return $obj->SUPER::tagged_count( $tag_id, $terms );
}

sub can_create_thumbnail {
    my $asset = shift;
    my $blog  = $asset->blog;

    require MT::FileMgr;
    require File::Spec;

    my $path            = MT->config('AssetCacheDir');
    my $asset_file_path = $asset->column('file_path');
    my $root_path;
    if ( !$blog ) {
        $root_path = MT->instance->support_directory_path;
    }
    elsif ( $asset_file_path =~ m/^%a/ ) {
        $root_path = $blog->archive_path;
    }
    else {
        $root_path = $blog->site_path;
    }

    my $real_thumb_path = File::Spec->catdir( $root_path, $path );
    my $fmgr = MT::FileMgr->new('Local');

    return $fmgr->exists($real_thumb_path)
        && !$fmgr->can_write($real_thumb_path) ? 0 : 1;
}

<<<<<<< HEAD
sub file_size {
    my $asset = shift;
    my $file_size = $asset->meta( 'file_size', @_ );
    return $file_size if $file_size || @_;

    require MT::FileMgr;
    my $fmgr = MT::FileMgr->new('Local');
    if ( !-e $asset->file_path || !-r $asset->file_path ) {
        return undef;
    }
    $file_size = $fmgr->file_size( $asset->file_path );

    $asset->meta( 'file_size', $file_size );
    if ( $asset->id ) {
        $asset->save;
    }
    return $file_size;
=======
sub list_subclasses {

    my $types = MT->registry('object_types');
    my @types;

    foreach my $k ( keys %$types ) {
        if ( $k =~ m/^asset\.(.*)/ ) {
            push @types,
                {
                class => $types->{$k},
                type  => $1,
                };
        }
    }

    return \@types;
>>>>>>> 8cb7f187
}

1;

__END__

=head1 NAME

MT::Asset

=head1 SYNOPSIS

    use MT::Asset;

    $asset = MT::Asset->load( $asset_id );
    print $asset->as_html();
    
    $asset_pkg = MT::Asset->handler_for_file($basename);
    $asset = $asset_pkg->new();
    $asset->file_path($filepath);
    $asset->file_name($basename);
    $asset->file_ext($ext);
    $asset->blog_id($blog_id);
    $asset->label($basename);
    $asset->created_by( $app->user->id );
    $asset->save();

=head1 DESCRIPTION

This module provides an object definition for a general file that is placed under
MT's control for publishing. There are sub-classes for specific file-types,
such as L<MT::Asset::Image>, L<MT::Asset::Audio> and L<MT::Asset::Video>

This module is subclass of L<MT::Object>, L<MT::Taggable> and L<MT::Scorable>

=head1 METHODS

=head2 MT::Asset->handler_for_file($filename)

Returns a I<MT::Asset> subclass suitable for the filename given. This
determination is typically made based on the file's extension.

=head2 MT::Asset->new

Constructs a new asset object. The base class is the generic asset object,
which represents a generic file.

=head2 Data access methods:

=over 4

=item $asset->id

=item $asset->blog_id - The blog that this asset is belong to

=item $asset->label

=item $asset->url

The URL on which this asset can be accessed at. can contain shortcuts
to build upon: %r for site url, %s for the support directory and
%a for the archive url

=item $asset->description

=item $asset->file_path

Local path for the file. can contain shortcuts similar to the url method

=item $asset->file_name - i.e. document.pdf

=item $asset->file_ext - the extention, without the leading dot

=item $asset->mime_type

=item $asset->parent

An asset can have a parent-asset, in which case the parent asset id is
stored here

=back

=head2 $asset->blog

returns a Blog object, to which this asset is belong to

=head2 $asset_pkg->can_handle( $filename )

return true if $asset_pkt can handle files as such as $filename

=head2 $asset->metadata()

returns a hashref containing all the fields of this asset with
translated keys, making it ready for presentation

=head2 $asset_pkt->extensions

an internal function used by can_handle to decide if this module
can handle a specific file. 

subclasses are expected to override this method and supply their
own list of handled extensions

=head2 $asset_pkt->type_list()

returns the type-name that this package handles. this is the reverse
function for $pkg->class_handler($type)

=head2 $asset->has_thumbnail

=head2 $asset->thumbnail_file

=head2 $asset->thumbnail_filename

=head2 $asset->stock_icon_url

MT::Asset returns false for all these thumbnail functions, as it handles
a general file. subclasses should override them with relevant information

=head2 $asset->thumbnail_url( %params )

Tries to retrive thumbnail url base on the thumbnail_file method, or 
if fails stock_icon_url. %params is passed directly to them. 

If %param contains a 'Pseudo' key, will return the URL with %r, %s or %a
in the beginning, as explained in $asset->url

=head2 $asset->display_name

returns a name to display. Usually, returns label or a file name.

=head2 $asset->as_html( [ $params ] )

returns a HTML string containing link with the asset URL and filename
If $param->{enclose} is true, the HTML contains a form

=head2 $asset->insert_options( [ $params ] )

Return a HTML snippet of form options for inserting this asset
into a web page. Default behavior is no options.

=head2 $asset->on_upload( [ $param ] )

post-upload action. There is nothing to do for a generic file, but
subclasses can process the file, create thumbnails and so on.

=head2 $asset->edit_template_param($cb, $app, $param, $tmpl)

Called before the template rendering, and gives an asset a chance
to add parameters. Default behavior is to do nothing

=head2 $asset->remove_cached_files()

Remove all the thumbnails generated for $asset

=head2 $asset->_make_cache_path( [ $path, $pseudo ] )

Returns a suitable place for caching asset-related files. for example,
thumbnails. This place is basically root_path/cache-directory, where 
root_path changes if the asset is blog-related, archives or in the 
site-root. also cache-directory is taken from $path, or if not
supplied it is taken from the AssetCacheDir configuration directive,
added with the year and the month $asset was created on.

If $pseudo is true, returns a path starting with %r, %s or %a, 
as explained in $asset->url

=head2 $asset->remove()

Remove this asset from the database, the filesystem and any associated
tags. also removes child assets and ObjectAsset records

=head2 $asset->can_create_thumbnail()

Write-in permission to thumbnail directory is investigated.

=head1 AUTHORS & COPYRIGHT

Please see the I<MT> manpage for author, copyright, and license information.

=cut<|MERGE_RESOLUTION|>--- conflicted
+++ resolved
@@ -1015,25 +1015,6 @@
         && !$fmgr->can_write($real_thumb_path) ? 0 : 1;
 }
 
-<<<<<<< HEAD
-sub file_size {
-    my $asset = shift;
-    my $file_size = $asset->meta( 'file_size', @_ );
-    return $file_size if $file_size || @_;
-
-    require MT::FileMgr;
-    my $fmgr = MT::FileMgr->new('Local');
-    if ( !-e $asset->file_path || !-r $asset->file_path ) {
-        return undef;
-    }
-    $file_size = $fmgr->file_size( $asset->file_path );
-
-    $asset->meta( 'file_size', $file_size );
-    if ( $asset->id ) {
-        $asset->save;
-    }
-    return $file_size;
-=======
 sub list_subclasses {
 
     my $types = MT->registry('object_types');
@@ -1050,7 +1031,25 @@
     }
 
     return \@types;
->>>>>>> 8cb7f187
+}
+
+sub file_size {
+    my $asset = shift;
+    my $file_size = $asset->meta( 'file_size', @_ );
+    return $file_size if $file_size || @_;
+
+    require MT::FileMgr;
+    my $fmgr = MT::FileMgr->new('Local');
+    if ( !-e $asset->file_path || !-r $asset->file_path ) {
+        return undef;
+    }
+    $file_size = $fmgr->file_size( $asset->file_path );
+
+    $asset->meta( 'file_size', $file_size );
+    if ( $asset->id ) {
+        $asset->save;
+    }
+    return $file_size;
 }
 
 1;
