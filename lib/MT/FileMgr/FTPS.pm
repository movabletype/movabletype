--- conflicted
+++ resolved
@@ -15,11 +15,8 @@
 sub init {
     my $fmgr    = shift;
     my %options = ();
-<<<<<<< HEAD
     $options{Port}  = $_[3] if $_[3];
     $options{Debug} = 1     if $MT::DebugMode;
-=======
-    $options{Port} = $_[3] if $_[3];
 
     my $verify
         = ( MT->config->SSLVerifyNone || MT->config->FTPSSSLVerifyNone )
@@ -45,7 +42,6 @@
         %options = ( %options, %$ftps_opts );
     }
 
->>>>>>> 0dd0d0c4
     my $ftp = $fmgr->{ftp} = Net::FTPSSL->new( $_[0], %options )
         or return $fmgr->error("FTPS connection failed: $@");
     $ftp->login( @_[ 1, 2 ] );
