--- conflicted
+++ resolved
@@ -16,11 +16,7 @@
     my $fmgr    = shift;
     my %options = ();
     $options{Port} = $_[3] if $_[3];
-<<<<<<< HEAD
-    $options{Debug} = 1;
-=======
     $options{Debug} = 1 if $MT::DebugMode;
->>>>>>> 384ff7c4
     my $ftp = $fmgr->{ftp} = Net::FTPSSL->new( $_[0], %options )
         or return $fmgr->error("FTPS connection failed: $@");
     $ftp->login( @_[ 1, 2 ] );
