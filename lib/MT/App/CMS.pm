# Movable Type (r) Open Source (C) 2001-2013 Six Apart, Ltd.
# This program is distributed under the terms of the
# GNU General Public License, version 2.
#
# $Id$

package MT::App::CMS;

use strict;
use base qw( MT::App );

use MT::Util qw( format_ts epoch2ts perl_sha1_digest_hex perl_sha1_digest
    remove_html );

sub LISTING_DATE_FORMAT ()      {'%b %e, %Y'}
sub LISTING_DATETIME_FORMAT ()  {'%b %e, %Y'}
sub LISTING_TIMESTAMP_FORMAT () {"%Y-%m-%d %I:%M:%S%p"}
sub NEW_PHASE ()                {1}

sub id {'cms'}

sub init {
    my $app = shift;
    $app->SUPER::init(@_) or return;
    $app->{state_params} = [
        '_type',      'id',         'tab',     'offset',
        'filter',     'filter_val', 'blog_id', 'is_power_edit',
        'filter_key', 'type'
    ];
    $app->{template_dir}         = 'cms';
    $app->{plugin_template_path} = '';
    $app->{is_admin}             = 1;
    $app->{default_mode}         = 'dashboard';
    $app;
}

sub core_methods {
    my $app = shift;
    my $pkg = '$Core::MT::CMS::';
    return {
        'tools'     => "${pkg}Tools::system_check",
        'dashboard' => "${pkg}Dashboard::dashboard",
        'menu'      => "${pkg}Dashboard::dashboard",
        'admin'     => "${pkg}Dashboard::dashboard",

        ## Generic handlers
        'save' => {
            code      => "${pkg}Common::save",
            no_direct => 1,
        },
        'edit'          => "${pkg}Common::edit",
        'view'          => "${pkg}Common::edit",
        'list'          => "${pkg}Common::list",
        'filtered_list' => {
            code     => "${pkg}Common::filtered_list",
            app_mode => 'JSON',
        },
        'save_list_prefs' => {
            code     => "${pkg}Common::save_list_prefs",
            app_mode => 'JSON',
        },
        'delete' => {
            code      => "${pkg}Common::delete",
            no_direct => 1,
        },
        'search_replace' => "${pkg}Search::search_replace",
        'list_revision'  => "${pkg}Common::list_revision",

 # 'save_snapshot'  => "${pkg}Common::save_snapshot", # Currently, not in use.

        ## Edit methods
        'edit_role'   => "${pkg}User::edit_role",
        'edit_widget' => "${pkg}Template::edit_widget",
        'view_role'   => "${pkg}User::edit_role",
        'view_widget' => "${pkg}Template::edit_widget",

        ## Listing methods
        'list_template' => "${pkg}Template::list",
        'list_widget'   => "${pkg}Template::list_widget",
        'list_asset'    => {
            code      => "${pkg}Asset::dialog_list_asset",
            condition => sub {
                my $app = shift;
                return 0 unless $app->param('dialog_view');
                return 1;
                }
        },
        'list_theme' => "${pkg}Theme::list",

        'asset_insert'         => "${pkg}Asset::insert",
        'asset_userpic'        => "${pkg}Asset::asset_userpic",
        'save_commenter_perm'  => "${pkg}Comment::save_commenter_perm",
        'trust_commenter'      => "${pkg}Comment::trust_commenter",
        'ban_commenter'        => "${pkg}Comment::ban_commenter",
        'approve_item'         => "${pkg}Comment::approve_item",
        'unapprove_item'       => "${pkg}Comment::unapprove_item",
        'preview_entry'        => "${pkg}Entry::preview",
        'apply_theme'          => "${pkg}Theme::apply",
        'uninstall_theme'      => "${pkg}Theme::uninstall",
        'bulk_update_category' => {
            code     => "${pkg}Category::bulk_update",
            app_mode => 'JSON',
        },
        'bulk_update_folder' => {
            code     => "${pkg}Category::bulk_update",
            app_mode => 'JSON',
        },

        ## Blog configuration screens
        'cfg_prefs'        => "${pkg}Blog::cfg_prefs",
        'cfg_feedback'     => "${pkg}Blog::cfg_feedback",
        'cfg_plugins'      => "${pkg}Plugin::cfg_plugins",
        'cfg_registration' => "${pkg}Blog::cfg_registration",
        'cfg_entry'        => "${pkg}Entry::cfg_entry",
        'cfg_web_services' => "${pkg}Blog::cfg_web_services",

        ## Save
        'save_cat' => {
            code      => "${pkg}Category::save",
            no_direct => 1,
        },
        'save_entries' => {
            code      => "${pkg}Entry::save_entries",
            no_direct => 1,
        },
        'save_pages' => {
            code      => "${pkg}Page::save_pages",
            no_direct => 1,
        },
        'save_entry' => {
            code      => "${pkg}Entry::save",
            no_direct => 1,
        },
        'save_role' => {
            code      => "${pkg}User::save_role",
            no_direct => 1,
        },
        'save_widget' => {
            code      => "${pkg}Template::save_widget",
            no_direct => 1,
        },
        'save_filter' => {
            code      => "${pkg}Filter::save",
            no_direct => 1,
        },

        ## Delete
        'delete_entry' => {
            code      => "${pkg}Entry::delete",
            no_direct => 1,
        },
        'delete_widget' => {
            code      => "${pkg}Template::delete_widget",
            no_direct => 1,
        },
        'delete_filter' => {
            code      => "${pkg}Filter::delete",
            no_direct => 1,
        },

        ## List actions
        'enable_object'     => "${pkg}User::enable",
        'disable_object'    => "${pkg}User::disable",
        'unlock'            => "${pkg}User::unlock",
        'list_action'       => "${pkg}Tools::do_list_action",
        'empty_junk'        => "${pkg}Comment::empty_junk",
        'handle_junk'       => "${pkg}Comment::handle_junk",
        'not_junk'          => "${pkg}Comment::not_junk",
        'open_batch_editor' => "${pkg}Entry::open_batch_editor",
        'delete_filters'    => {
            code      => "${pkg}Filter::delete_filters",
            no_direct => 1,
        },

        'ping'               => "${pkg}Entry::send_pings",
        'rebuild_phase'      => "${pkg}Blog::rebuild_phase",
        'rebuild'            => "${pkg}Blog::rebuild_pages",
        'rebuild_new_phase'  => "${pkg}Blog::rebuild_new_phase",
        'start_rebuild'      => "${pkg}Blog::start_rebuild_pages",
        'rebuild_confirm'    => "${pkg}Blog::rebuild_confirm",
        'entry_notify'       => "${pkg}AddressBook::entry_notify",
        'send_notify'        => "${pkg}AddressBook::send_notify",
        'start_upload'       => "${pkg}Asset::start_upload",
        'upload_file'        => "${pkg}Asset::upload_file",
        'upload_userpic'     => "${pkg}User::upload_userpic",
        'complete_insert'    => "${pkg}Asset::complete_insert",
        'complete_upload'    => "${pkg}Asset::complete_upload",
        'start_upload_entry' => "${pkg}Asset::start_upload_entry",
        'logout'             => {
            code           => sub { $_[0]->SUPER::logout(@_) },
            requires_login => 0,
        },
        'start_recover' => {
            code           => "${pkg}Tools::start_recover",
            requires_login => 0,
        },
        'recover' => {
            code           => "${pkg}Tools::recover_password",
            requires_login => 0,
        },
        'new_pw' => {
            code           => "${pkg}Tools::new_password",
            requires_login => 0,
        },
        'recover_lockout' => {
            code           => "${pkg}User::recover_lockout",
            requires_login => 0,
        },

        'start_move_blogs'     => "${pkg}Website::move_blogs",
        'reset_log'            => "${pkg}Log::reset",
        'export_log'           => "${pkg}Log::export",
        'export_notification'  => "${pkg}AddressBook::export",
        'start_import'         => "${pkg}Import::start_import",
        'start_export'         => "${pkg}Export::start_export",
        'export'               => "${pkg}Export::export",
        'import'               => "${pkg}Import::do_import",
        'export_theme'         => "${pkg}Theme::export",
        'theme_element_detail' => "${pkg}Theme::element_dialog",
        'save_theme_detail'    => "${pkg}Theme::save_detail",
        'do_export_theme'      => "${pkg}Theme::do_export",
        'pinged_urls'          => "${pkg}Entry::pinged_urls",
        'save_entry_prefs'     => "${pkg}Entry::save_entry_prefs",
        'save_template_prefs'  => "${pkg}Template::save_template_prefs",
        'save_favorite_blogs'  => "${pkg}Blog::save_favorite_blogs",
        'folder_add'           => "${pkg}Category::category_add",
        'category_add'         => "${pkg}Category::category_add",
        'category_do_add'      => "${pkg}Category::category_do_add",
        'cc_return'            => "${pkg}Blog::cc_return",
        'reset_blog_templates' => "${pkg}Template::reset_blog_templates",
        'handshake'            => "${pkg}Blog::handshake",
        'itemset_action'       => "${pkg}Tools::do_list_action",
        'page_action'          => "${pkg}Tools::do_page_action",
        'cfg_system_general'   => "${pkg}Tools::cfg_system_general",
        'test_system_mail'     => {
            code     => "${pkg}Tools::test_system_mail",
            app_mode => 'JSON',
        },
        'cfg_system_users'        => "${pkg}User::cfg_system_users",
        'save_plugin_config'      => "${pkg}Plugin::save_config",
        'reset_plugin_config'     => "${pkg}Plugin::reset_config",
        'save_cfg_system_general' => "${pkg}Tools::save_cfg_system_general",
        'save_cfg_system_users'   => "${pkg}User::save_cfg_system_users",
        'update_welcome_message'  => "${pkg}Blog::update_welcome_message",
        'upgrade'                 => {
            code           => "${pkg}Tools::upgrade",
            requires_login => 0,
        },
        'plugin_control'           => "${pkg}Plugin::plugin_control",
        'rename_tag'               => "${pkg}Tag::rename_tag",
        'remove_user_assoc'        => "${pkg}User::remove_user_assoc",
        'revoke_role'              => "${pkg}User::revoke_role",
        'grant_role'               => "${pkg}User::grant_role",
        'start_backup'             => "${pkg}Tools::start_backup",
        'start_restore'            => "${pkg}Tools::start_restore",
        'backup'                   => "${pkg}Tools::backup",
        'backup_download'          => "${pkg}Tools::backup_download",
        'restore'                  => "${pkg}Tools::restore",
        'restore_premature_cancel' => "${pkg}Tools::restore_premature_cancel",
        'adjust_sitepath'          => "${pkg}Tools::adjust_sitepath",
        'system_check'             => "${pkg}Tools::system_check",
        'dialog_refresh_templates' =>
            "${pkg}Template::dialog_refresh_templates",
        'dialog_clone_blog' => "${pkg}Blog::clone",
        'dialog_publishing_profile' =>
            "${pkg}Template::dialog_publishing_profile",
        'refresh_all_templates' => "${pkg}Template::refresh_all_templates",
        'preview_template'      => "${pkg}Template::preview",
        'publish_index_templates' =>
            "${pkg}Template::publish_index_templates",
        'publish_archive_templates' =>
            "${pkg}Template::publish_archive_templates",
        'publish_templates_from_search' =>
            "${pkg}Template::publish_templates_from_search",

        ## Comment Replies
        reply         => "${pkg}Comment::reply",
        do_reply      => "${pkg}Comment::do_reply",
        reply_preview => "${pkg}Comment::reply_preview",

        ## Dialogs
        'dialog_restore_upload'    => "${pkg}Tools::dialog_restore_upload",
        'dialog_adjust_sitepath'   => "${pkg}Tools::dialog_adjust_sitepath",
        'dialog_post_comment'      => "${pkg}Comment::dialog_post_comment",
        'dialog_select_weblog'     => "${pkg}Blog::dialog_select_weblog",
        'dialog_select_website'    => "${pkg}Website::dialog_select_website",
        'dialog_select_theme'      => "${pkg}Theme::dialog_select_theme",
        'dialog_select_sysadmin'   => "${pkg}User::dialog_select_sysadmin",
        'dialog_grant_role'        => "${pkg}User::dialog_grant_role",
        'dialog_select_assoc_type' => "${pkg}User::dialog_select_assoc_type",
        'dialog_select_author'     => "${pkg}User::dialog_select_author",
        'dialog_list_asset'        => "${pkg}Asset::dialog_list_asset",

        ## AJAX handlers
        'delete_map'        => "${pkg}Template::delete_map",
        'add_map'           => "${pkg}Template::add_map",
        'js_tag_check'      => "${pkg}Tag::js_tag_check",
        'js_tag_list'       => "${pkg}Tag::js_tag_list",
        'convert_to_html'   => "${pkg}Tools::convert_to_html",
        'update_list_prefs' => "${pkg}Tools::update_list_prefs",
        'js_add_category'   => "${pkg}Category::js_add_category",
        'remove_userpic'    => "${pkg}User::remove_userpic",
        'login_json'        => {
            code     => "${pkg}Tools::login_json",
            app_mode => 'JSON',
        },

        # declared in MT::App
        'update_widget_prefs' =>
            sub { return shift->update_widget_prefs(@_) },

        'js_recent_entries_for_tag' => "${pkg}Tag::js_recent_entries_for_tag",

        ## DEPRECATED ##
        'list_pings'        => "${pkg}TrackBack::list",
        'list_entries'      => "${pkg}Entry::list",
        'list_pages'        => "${pkg}Page::list",
        'list_comments'     => "${pkg}Comment::list",
        'list_authors'      => "${pkg}User::list",
        'list_assets'       => "${pkg}Asset::list",
        'list_cat'          => "${pkg}Category::list",
        'list_blogs'        => "${pkg}Blog::list",
        'list_associations' => "${pkg}User::list_association",
        'list_roles'        => "${pkg}User::list_role",
    };
}

sub core_widgets {
    my $app = shift;
    my $pkg = '$Core::MT::CMS::';

    my $core_widgets = {
        this_is_you => {
            label    => 'This is You',
            template => 'widget/this_is_you.tmpl',
            handler  => "${pkg}Dashboard::this_is_you_widget",
            set      => 'main',
            singular => 1,
            view     => 'user',
        },
        mt_news => {
            label    => 'Movable Type News',
            template => 'widget/mt_news.tmpl',
            handler  => "${pkg}Dashboard::mt_news_widget",
            singular => 1,
            set      => 'sidebar',
            view     => 'user',
        },
        recent_websites => {
            label    => 'Websites',
            template => 'widget/recent_websites.tmpl',
            handler  => "${pkg}Dashboard::recent_websites_widget",
            singular => 1,
            set      => 'main',
            view     => 'system',
        },
        recent_blogs => {
            label    => 'Blogs',
            template => 'widget/recent_blogs.tmpl',
            handler  => "${pkg}Dashboard::recent_blogs_widget",
            singular => 1,
            set      => 'main',
            view     => 'website',
        },
        favorite_blogs => {
            label    => 'Websites and Blogs',
            template => 'widget/favorite_blogs.tmpl',
            handler  => "${pkg}Dashboard::favorite_blogs_widget",
            singular => 1,
            set      => 'main',
            view     => 'user',
            param    => { tab => 'website' },
        },
        notification_dashboard => {
            label    => 'Notification Dashboard',
            template => 'widget/notification_dashboard.tmpl',
            singular => 1,
            set      => 'main',
            view     => 'user',
        },
    };

    if ( $app->config('EnableBlogStats') ) {
        $core_widgets->{'blog_stats'} = {
            label    => 'Blog Stats',
            template => 'widget/blog_stats.tmpl',
            handler  => "${pkg}Dashboard::mt_blog_stats_widget",
            singular => 1,
            set      => 'main',
            view     => 'blog',
            param    => { tab => 'entry' },
        };
    }

    return $core_widgets;
}

sub core_blog_stats_tabs {
    my $app = shift;
    my $pkg = '$Core::MT::CMS::';
    return {
        entry => {
            label    => 'Entries',
            template => 'widget/blog_stats_entry.tmpl',
            handler  => "${pkg}Dashboard::mt_blog_stats_widget_entry_tab",
            stats    => "${pkg}Dashboard::generate_dashboard_stats_entry_tab",
        },
        comment => {
            label    => 'Comments',
            template => 'widget/blog_stats_comment.tmpl',
            handler  => "${pkg}Dashboard::mt_blog_stats_widget_comment_tab",
            stats => "${pkg}Dashboard::generate_dashboard_stats_comment_tab",
        },
        tag_cloud => {
            label    => 'Tag Cloud',
            handler  => "${pkg}Dashboard::mt_blog_stats_tag_cloud_tab",
            template => 'widget/blog_stats_tag_cloud.tmpl',
        },
    };
}

sub core_page_actions {
    return {
        list_templates => {
            refresh_all_blog_templates => {
                label     => "Refresh Templates",
                mode      => 'dialog_refresh_templates',
                condition => sub {
                    my $blog = MT->app->blog;
                    return 0 unless $blog;
                    return $blog->theme_id || $blog->template_set;
                },
                order  => 1000,
                dialog => 1
            },
            refresh_global_templates => {
                label     => "Refresh Templates",
                mode      => 'dialog_refresh_templates',
                condition => sub {
                    !MT->app->blog;
                },
                order  => 1000,
                dialog => 1
            },
            publishing_profile => {
                label     => "Use Publishing Profile",
                mode      => 'dialog_publishing_profile',
                condition => sub {
                    MT->app->blog;
                },
                order  => 1100,
                dialog => 1
            },
        },
    };
}

sub init_plugins {
    my $app = shift;

    # This has to be done prior to plugin initialization since we
    # may have plugins that register themselves using some of the
    # older callback names. The callback aliases are declared
    # in init_core_callbacks.
    $app->init_core_callbacks();
    $app->SUPER::init_plugins(@_);
}

sub init_request {
    my $app = shift;
    $app->SUPER::init_request(@_);
    $app->{requires_login} = 1
        unless exists $app->{requires_login};   # by default, we require login

    my $mode = $app->mode;

    $app->set_no_cache
        if $mode ne 'export_notification'
        && $mode ne 'backup_download'
        && $mode ne 'export'
        && $mode ne 'do_export_theme'
        && $mode ne 'export_log'
        && $mode ne 'export_authors';

    # Global 'blog_id' parameter check; if we get something
    # other than an integer, die
    if ( my $blog_id = $app->param('blog_id') ) {
        if ( $blog_id ne int($blog_id) ) {
            die $app->translate("Invalid request");
        }
        if ( $blog_id > 0
            && !$app->model('blog')->load( { id => $blog_id } ) )
        {
            die $app->translate("Invalid request");
        }
    }

    # Global '_type' parameter check; if we get something
    # special character, die
    if ( my $type = $app->param('_type') ) {
        if ( $type =~ /\W/ ) {
            die $app->translate("Invalid request");
        }
    }

    unless ( defined $app->{upgrade_required} ) {
        $app->{upgrade_required} = 0;
        if (   ( $mode ne 'logout' )
            && ( $mode ne 'start_recover' )
            && ( $mode ne 'recover' )
            && ( $mode ne 'upgrade' ) )
        {
            my $schema  = $app->config('SchemaVersion');
            my $version = $app->config('MTVersion');
            my $rel_num = $app->config('MTReleaseNumber');
            if (   !$schema
                || ( $schema < $app->schema_version )
                || ($app->config->NotifyUpgrade
                    && (   !$version
                        || ( $version < $app->version_number )
                        || (!defined $rel_num
                            || ( ( $version == $app->version_number )
                                && ($rel_num < ( $app->release_number || 0 ) )
                            )
                        )
                    )
                )
                )
            {
                $app->{upgrade_required} = 1;
            }
            else {
                foreach my $plugin (@MT::Components) {
                    if ( $plugin->needs_upgrade ) {
                        $app->{upgrade_required} = 1;
                        last;
                    }
                }
            }
        }
    }

    if ( $app->{upgrade_required} ) {
        $app->{requires_login} = 0;
        $app->mode('upgrade');
    }
}

sub core_content_actions {
    my $app = shift;
    return {
        'ping' => {
            'empty_junk' => {
                mode        => 'empty_junk',
                class       => 'icon-action',
                label       => 'Delete all Spam trackbacks',
                return_args => 1,
                order       => 100,
                confirm_msg => sub {
                    $app->translate(
                        'Are you sure you want to remove all trackbacks reported as spam?'
                    );
                },
                permit_action => {
                    include_all => 1,
                    permit_action =>
                        'delete_junk_comments,delete_all_junk_comments',
                },
            },
        },
        'comment' => {
            'empty_junk' => {
                mode        => 'empty_junk',
                class       => 'icon-action',
                label       => 'Delete all Spam comments',
                return_args => 1,
                order       => 100,
                confirm_msg => sub {
                    MT->translate(
                        'Are you sure you want to remove all comments reported as spam?'
                    );
                },
                permit_action => {
                    include_all => 1,
                    permit_action =>
                        'delete_junk_comments,delete_all_junk_comments',
                },
            },
        },
        'role' => {
            'create_role' => {
                mode  => 'view',
                class => 'icon-create',
                label => 'Create Role',
                order => 100,
            }
        },
        'association' => {
            'grant_role' => {
                class         => 'icon-create',
                label         => 'Grant Permission',
                mode          => 'dialog_select_assoc_type',
                return_args   => 1,
                permit_action => 'create_any_association',
                order         => 100,
                dialog        => 1,
            },
        },
        'member' => {
            'grant_role' => {
                class => 'icon-create',
                label => sub {
                    return $app->translate(
                        'Add a user to this [_1]',
                        lc $app->blog->class_label
                    );
                },
                mode => 'dialog_grant_role',
                args => sub {
                    if ( $app->blog->is_blog ) {
                        return {
                            type  => 'blog',
                            _type => 'user',
                        };
                    }
                    else {
                        return {
                            type  => 'website',
                            _type => 'user',
                        };
                    }
                },
                return_args => 1,
                order       => 100,
                dialog      => 1,
            },
        },
        'log' => {
            'reset_log' => {
                class       => 'icon-action',
                label       => 'Clear Activity Log',
                mode        => 'reset_log',
                order       => 100,
                confirm_msg => sub {
                    MT->translate(
                        'Are you sure you want to reset the activity log?');
                },
                permit_action => {
                    permit_action => 'reset_blog_log',
                    include_all   => 1,
                },
            },
            'download_log' => {
                class         => 'icon-download',
                label         => 'Download Log (CSV)',
                mode          => 'export_log',
                order         => 200,
                permit_action => {
                    permit_action => 'export_blog_log',
                    include_all   => 1,
                },
            },
        },
        'banlist' => {
            'ban_ip' => {
                class         => 'icon-create',
                label         => 'Add IP Address',
                id            => 'action-ban-ip',
                order         => 100,
                permit_action => 'save_banlist',
                condition     => sub {
                    MT->app && MT->app->param('blog_id');
                },
            },
        },
        'notification' => {
            'add_contact' => {
                class      => 'icon-create',
                label      => 'Add Contact',
                id         => 'action-create-contact',
                order      => 100,
                permission => 'edit_notifications',
                condition  => sub {
                    MT->app && MT->app->param('blog_id');
                },
            },
            'download_csv' => {
                class       => 'icon-download',
                label       => 'Download Address Book (CSV)',
                order       => 200,
                mode        => 'export_notification',
                return_args => 1,
                permission  => 'export_addressbook',
                condition   => sub {
                    MT->app && MT->app->param('blog_id');
                    }
            },
        },
    };
}

sub core_list_actions {
    my $app = shift;
    my $pkg = '$Core::MT::CMS::';
    return {
        'entry' => {
            'set_draft' => {
                label         => "Unpublish Entries",
                order         => 200,
                code          => "${pkg}Entry::draft_entries",
                permit_action => {
                    permit_action => 'set_entry_draft_via_list',
                    include_all   => 1,
                },
                condition => sub {
                    return 0 if $app->mode eq 'view';
                    return 1;
                },
            },
            'add_tags' => {
                label => "Add Tags...",
                order => 300,
                code  => "${pkg}Tag::add_tags_to_entries",
                input => 1,

                #                xhr           => 1,
                input_label   => 'Tags to add to selected entries',
                permit_action => {
                    permit_action => 'add_tags_to_entry_via_list',
                    include_all   => 1,
                },
                condition => sub {
                    return 0 if $app->mode eq 'view';
                    return 1;
                },
            },
            'remove_tags' => {
                label         => "Remove Tags...",
                order         => 400,
                code          => "${pkg}Tag::remove_tags_from_entries",
                input         => 1,
                input_label   => 'Tags to remove from selected entries',
                permit_action => {
                    permit_action => 'remove_tags_from_entry_via_list',
                    include_all   => 1,
                },
                condition => sub {
                    return 0 if $app->mode eq 'view';
                    return 1;
                    }
            },
            'open_batch_editor' => {
                label         => "Batch Edit Entries",
                code          => "${pkg}Entry::open_batch_editor",
                order         => 500,
                no_prompt     => 1,
                permit_action => {
                    permit_action => 'open_batch_entry_editor_via_list',
                    include_all   => 1,
                },
                condition => sub {
                    return 0 if $app->mode eq 'view';
                    return 0
                        if $app->param('filter_key')
                        && $app->param('filter_key') eq 'spam_entries';
                    return 0 unless $app->param('blog_id');
                    return 1;
                },
            },
            'publish' => {
                label         => 'Publish',
                code          => "${pkg}Blog::rebuild_new_phase",
                mode          => 'rebuild_new_phase',
                order         => 100,
                js_message    => 'publish',
                button        => 1,
                permit_action => {
                    permit_action =>
                        'publish_entry_via_list,publish_all_entry',
                    include_all => 1,
                },
                condition => sub {
                    return 0 if $app->mode eq 'view';
                    return 1;
                },
            },
            'delete' => {
                label      => 'Delete',
                code       => "${pkg}Common::delete",
                mode       => 'delete',
                order      => 110,
                js_message => 'delete',
                button     => 1,
            },
        },
        'page' => {
            'set_draft' => {
                label         => "Unpublish Pages",
                order         => 200,
                code          => "${pkg}Entry::draft_entries",
                permit_action => {
                    permit_action => 'set_page_draft_via_list',
                    include_all   => 1,
                },
                condition => sub {
                    return 0 if $app->mode eq 'view';
                    return 1;
                },
            },
            'add_tags' => {
                label         => "Add Tags...",
                order         => 300,
                code          => "${pkg}Tag::add_tags_to_entries",
                input         => 1,
                input_label   => 'Tags to add to selected pages',
                permit_action => {
                    permit_action => 'add_tags_to_pages_via_list',
                    include_all   => 1,
                },
                condition => sub {
                    return 0 if $app->mode eq 'view';
                    return 1;
                },
            },
            'remove_tags' => {
                label         => "Remove Tags...",
                order         => 400,
                code          => "${pkg}Tag::remove_tags_from_entries",
                input         => 1,
                input_label   => 'Tags to remove from selected pages',
                permit_action => {
                    permit_action => 'remove_tags_from_pages_via_list',
                    include_all   => 1,
                },
                condition => sub {
                    return 0 if $app->mode eq 'view';
                    return 1;
                },
            },
            'open_batch_editor' => {
                label         => "Batch Edit Pages",
                code          => "${pkg}Entry::open_batch_editor",
                order         => 500,
                permit_action => {
                    permit_action => 'open_batch_page_editor_via_list',
                    include_all   => 1,
                },
                condition => sub {
                    return 0 if $app->mode eq 'view';
                    return 0
                        if $app->param('filter_key')
                        && $app->param('filter_key') eq 'spam_entries';
                    return 0 unless $app->param('blog_id');
                    return 1;
                },
            },
            'publish' => {
                label         => 'Publish',
                code          => "${pkg}Blog::rebuild_new_phase",
                mode          => 'rebuild_new_phase',
                order         => 100,
                js_message    => 'publish',
                button        => 1,
                permit_action => {
                    permit_action => 'publish_page_via_list',
                    include_all   => 1,
                },
                condition => sub {
                    return 0 if $app->mode eq 'view';
                    return 1;
                },
            },
            'delete' => {
                label      => 'Delete',
                code       => "${pkg}Common::delete",
                mode       => 'delete',
                order      => 110,
                js_message => 'delete',
                button     => 1,
            },
        },
        'asset' => {
            'add_tags' => {
                label         => "Add Tags...",
                order         => 100,
                code          => "${pkg}Tag::add_tags_to_assets",
                input         => 1,
                input_label   => 'Tags to add to selected assets',
                permit_action => {
                    permit_action => 'add_tags_to_assets_via_list',
                    include_all   => 1,
                },
            },
            'remove_tags' => {
                label         => "Remove Tags...",
                order         => 200,
                code          => "${pkg}Tag::remove_tags_from_assets",
                input         => 1,
                input_label   => 'Tags to remove from selected assets',
                permit_action => {
                    permit_action => 'remove_tags_from_assets_via_list',
                    include_all   => 1,
                },
            },
            'delete' => {
                label      => 'Delete',
                code       => "${pkg}Common::delete",
                mode       => 'delete',
                order      => 110,
                js_message => 'delete',
                button     => 1,
            },
        },
        'ping' => {
            'spam' => {
                label         => "Mark as Spam",
                order         => 110,
                code          => "${pkg}Comment::handle_junk",
                permit_action => {
                    permit_action =>
                        'edit_all_trackbacks,edit_own_entry_trackback_status',
                    include_all => 1,
                },
                condition => sub {
                    return $app->mode ne 'view';
                },
            },
            'not_spam' => {
                label         => "Remove Spam status",
                order         => 120,
                code          => "${pkg}Comment::not_junk",
                permit_action => {
                    permit_action =>
                        'edit_all_trackbacks,edit_own_entry_trackback_status',
                    include_all => 1,
                },
                condition => sub {
                    return $app->mode ne 'view';
                },
            },
            'unapprove_ping' => {
                label         => "Unpublish TrackBack(s)",
                order         => 100,
                code          => "${pkg}Comment::unapprove_item",
                permit_action => {
                    include_all   => 1,
                    permit_action => 'unapprove_trackbacks_via_list',
                },
                condition => sub {
                    return 0 if $app->mode eq 'view';
                    return 1;
                },
            },
            'publish' => {
                label         => 'Publish',
                code          => "${pkg}Comment::approve_item",
                mode          => 'approve_item',
                order         => 100,
                js_message    => 'publish',
                button        => 1,
                permit_action => {
                    include_all   => 1,
                    permit_action => 'approve_trackback_via_list',
                },
                condition => sub {
                    return 0 if $app->mode eq 'view';
                    return 1;
                },
            },
            'delete' => {
                label      => 'Delete',
                code       => "${pkg}Common::delete",
                mode       => 'delete',
                order      => 110,
                js_message => 'delete',
                button     => 1,
                condition  => sub {
                    return 1 if $app->user->is_superuser;

                    my $blogs;
                    if ( $app->blog ) {
                        push @$blogs, $app->blog->id;
                        push @$blogs, map { $_->id } @{ $app->blog->blogs }
                            unless $app->blog->is_blog;
                    }

                    my $iter = MT->model('permission')->load_iter(
                        {   author_id => $app->user->id,
                            (   $blogs
                                ? ( blog_id => $blogs )
                                : ( blog_id => { not => 0 } )
                            ),
                        }
                    );

                    my $cond = 1;
                    while ( my $p = $iter->() ) {
                        $cond = 0,
                            last
                            if (
                            !$p->can_do('delete_own_entry_trackback')
                            && $p->can_do(
                                'delete_own_entry_unpublished_trackback')
                            );
                    }

                    if ( !$cond ) {
                        my $count = MT->model('tbping')->count(
                            { visible => 1, },
                            {   join => MT->model('trackback')->join_on(
                                    undef,
                                    { id => \' = tbping_tb_id', },
                                    {   join => MT->model('entry')->join_on(
                                            undef,
                                            {   id => \
                                                    ' = trackback_entry_id',
                                                author_id => $app->user->id,
                                            }
                                        ),
                                    }
                                ),
                            }
                        );
                        $cond = 1
                            if $count == 0;
                    }

                    return $cond;
                },
            },
        },
        'comment' => {
            'spam' => {
                label         => "Mark as Spam",
                order         => 110,
                code          => "${pkg}Comment::handle_junk",
                permit_action => {
                    permit_action =>
                        'edit_all_comments,edit_own_entry_comment_status',
                    include_all => 1,
                },
                condition => sub {
                    return $app->mode ne 'view';
                },
            },
            'not_spam' => {
                label         => "Remove Spam status",
                order         => 120,
                code          => "${pkg}Comment::not_junk",
                permit_action => {
                    permit_action =>
                        'edit_all_comments,edit_own_entry_comment_status',
                    include_all => 1,
                },
                condition => sub {
                    return $app->mode ne 'view';
                },
            },
            'unapprove_comment' => {
                label         => "Unpublish Comment(s)",
                order         => 100,
                code          => "${pkg}Comment::unapprove_item",
                permit_action => {
                    permit_action => 'unapprove_comments_via_list',
                    include_all   => 1,
                },
                condition => sub {
                    return $app->mode ne 'view';
                },
            },
            'trust_commenter' => {
                label         => "Trust Commenter(s)",
                order         => 200,
                code          => "${pkg}Comment::trust_commenter_by_comment",
                permit_action => {
                    permit_action => 'trust_commenters_via_list',
                    include_all   => 1,
                },
                condition => sub {
                    return 0 if $app->mode eq 'view';
                    return 1 if $app->user->is_superuser;
                    return
                          $app->config->SingleCommunity
                        ? $app->blog
                            ? 0
                            : 1
                        : $app->blog ? 1
                        :              0;
                    }
            },
            'untrust_commenter' => {
                label => "Untrust Commenter(s)",
                order => 300,
                code  => "${pkg}Comment::untrust_commenter_by_comment",
                permit_action => {
                    permit_action => 'untrust_commenters_via_list',
                    include_all   => 1,
                },
                condition => sub {
                    return 0 if $app->mode eq 'view';
                    return 1 if $app->user->is_superuser;
                    return
                          $app->config->SingleCommunity
                        ? $app->blog
                            ? 0
                            : 1
                        : $app->blog ? 1
                        :              0;
                    }
            },
            'ban_commenter' => {
                label         => "Ban Commenter(s)",
                order         => 400,
                code          => "${pkg}Comment::ban_commenter_by_comment",
                permit_action => {
                    permit_action => 'ban_commenters_via_list',
                    include_all   => 1,
                },
                condition => sub {
                    return 0 if $app->mode eq 'view';
                    return 1 if $app->user->is_superuser;
                    return
                          $app->config->SingleCommunity
                        ? $app->blog
                            ? 0
                            : 1
                        : $app->blog ? 1
                        :              0;
                    }
            },
            'unban_commenter' => {
                label         => "Unban Commenter(s)",
                order         => 500,
                code          => "${pkg}Comment::unban_commenter_by_comment",
                permit_action => {
                    permit_action => 'unban_commenters_via_list',
                    include_all   => 1,
                },
                condition => sub {
                    return 0 if $app->mode eq 'view';
                    return 1 if $app->user->is_superuser;
                    return
                          $app->config->SingleCommunity
                        ? $app->blog
                            ? 0
                            : 1
                        : $app->blog ? 1
                        :              0;
                    }
            },
            'publish' => {
                label         => 'Publish',
                code          => "${pkg}Comment::approve_item",
                mode          => 'approve_item',
                order         => 100,
                js_message    => 'publish',
                button        => 1,
                permit_action => {
                    include_all   => 1,
                    permit_action => 'approve_comments_via_list',
                },
                condition => sub {
                    return 0 if $app->mode eq 'view';
                    return 1;
                    }
            },
            'delete' => {
                label      => 'Delete',
                code       => "${pkg}Common::delete",
                mode       => 'delete',
                order      => 110,
                js_message => 'delete',
                button     => 1,
                condition  => sub {
                    return 1 if $app->user->is_superuser;

                    my $blogs;
                    if ( $app->blog ) {
                        push @$blogs, $app->blog->id;
                        push @$blogs, map { $_->id } @{ $app->blog->blogs }
                            unless $app->blog->is_blog;
                    }

                    my $iter = MT->model('permission')->load_iter(
                        {   author_id => $app->user->id,
                            (   $blogs
                                ? ( blog_id => $blogs )
                                : ( blog_id => { not => 0 } )
                            ),
                        }
                    );

                    my $cond = 1;
                    while ( my $p = $iter->() ) {
                        $cond = 0,
                            last
                            if (
                            !$p->can_do('delete_own_entry_comment')
                            && $p->can_do(
                                'delete_own_entry_unpublished_comment')
                            );
                    }

                    if ( !$cond ) {
                        my $count = MT->model('comment')->count(
                            { visible => 1, },
                            {   join => MT->model('entry')->join_on(
                                    undef,
                                    {   id        => \' = comment_entry_id',
                                        author_id => $app->user->id,
                                    }
                                ),
                            }
                        );
                        $cond = 1
                            if $count == 0;
                    }

                    return $cond;
                },
            },
        },
        'commenter' => {
            'trust' => {
                label         => "Trust Commenter(s)",
                order         => 100,
                code          => "${pkg}Comment::trust_commenter",
                permit_action => 'access_to_all_commenter_list',
                condition     => sub {
                    return 0 if $app->mode eq 'view';
                    return 1 if $app->user->is_superuser;
                    return
                          $app->config->SingleCommunity
                        ? $app->blog
                            ? 0
                            : 1
                        : $app->blog ? 1
                        :              0;
                },
            },
            'untrust' => {
                label         => "Untrust Commenter(s)",
                order         => 200,
                code          => "${pkg}Comment::untrust_commenter",
                permit_action => 'access_to_all_commenter_list',
                condition     => sub {
                    return 0 if $app->mode eq 'view';
                    return 1 if $app->user->is_superuser;
                    return
                          $app->config->SingleCommunity
                        ? $app->blog
                            ? 0
                            : 1
                        : $app->blog ? 1
                        :              0;
                },
            },
            'ban' => {
                label         => "Ban Commenter(s)",
                order         => 300,
                code          => "${pkg}Comment::ban_commenter",
                permit_action => 'access_to_all_commenter_list',
                condition     => sub {
                    return 0 if $app->mode eq 'view';
                    return 1 if $app->user->is_superuser;
                    return
                          $app->config->SingleCommunity
                        ? $app->blog
                            ? 0
                            : 1
                        : $app->blog ? 1
                        :              0;
                },
            },
            'unban' => {
                label         => "Unban Commenter(s)",
                order         => 400,
                code          => "${pkg}Comment::unban_commenter",
                permit_action => 'access_to_all_commenter_list',
                condition     => sub {
                    return 0 if $app->mode eq 'view';
                    return 1 if $app->user->is_superuser;
                    return
                          $app->config->SingleCommunity
                        ? $app->blog
                            ? 0
                            : 1
                        : $app->blog ? 1
                        :              0;
                },
            },
        },
        'author' => {
            'recover_passwords' => {
                label                   => "Recover Password(s)",
                order                   => 100,
                continue_prompt_handler => sub {
                    MT->translate("_WARNING_PASSWORD_RESET_MULTI");
                },
                code      => "${pkg}Tools::recover_passwords",
                condition => sub {
                    ( $app->user->is_superuser()
                            && MT::Auth->can_recover_password );
                },
            },
            'delete_user' => {
                label                   => "Delete",
                order                   => 200,
                continue_prompt_handler => sub {
                    $app->config->ExternalUserManagement
                        ? MT->translate("_WARNING_DELETE_USER_EUM")
                        : MT->translate("_WARNING_DELETE_USER");
                },
                code          => "${pkg}Common::delete",
                permit_action => 'delete_user_via_list',
            },
            'enable' => {
                label      => 'Enable',
                code       => "${pkg}User::enable",
                mode       => 'enable_object',
                order      => 100,
                js_message => 'enable',
                button     => 1,
                condition  => sub {
                    $app->can_do('access_to_system_author_list');
                },
            },
            'disable' => {
                label      => 'Disable',
                code       => "${pkg}User::disable",
                mode       => 'disable_object',
                order      => 110,
                js_message => 'disable',
                button     => 1,
                condition  => sub {
                    $app->can_do('access_to_system_author_list');
                },
            },
            'unlock' => {
                label      => 'Unlock',
                code       => "${pkg}User::unlock",
                mode       => 'unlock',
                order      => 120,
                js_message => 'unlock',
                button     => 1,
                condition  => sub {
                    $app->can_do('access_to_system_author_list');
                },
            },
        },
        'member' => {
            'remove_user_assoc' => {
                label         => "Remove",
                order         => 100,
                code          => "${pkg}User::remove_user_assoc",
                mode          => 'remove_user_assoc',
                button        => 1,
                js_message    => 'remove',
                permit_action => 'remove_user_assoc',
            },
        },
        'blog' => {
            refresh_blog_templates => {
                label                   => "Refresh Template(s)",
                continue_prompt_handler => sub {
                    MT->translate("_WARNING_REFRESH_TEMPLATES_FOR_BLOGS");
                },
                code => sub {
                    my $app = MT->app;
                    $app->param( 'backup', 1 );
                    require MT::CMS::Template;
                    MT::CMS::Template::refresh_all_templates( $app, @_ );
                },
                permit_action => {
                    permit_action => 'refresh_template_via_list',
                    include_all   => 1,
                    system_action => 'refresh_template_via_list',
                },
                condition => sub {
                    return 0 if $app->mode eq 'view';
                    return 1;
                },
            },
            move_blogs => {
                label         => "Move blog(s) ",
                order         => 200,
                code          => "${pkg}Website::dialog_move_blogs",
                permit_action => 'move_blogs',
                dialog        => 1,
                condition     => sub {
                    return 0 if $app->mode eq 'view';

                    my $count = MT->model('website')->count();
                    $count > 1 ? 1 : 0;
                    }
            },
            clone_blog => {
                label         => "Clone Blog",
                code          => "${pkg}Blog::clone",
                permit_action => 'clone_blog',
                max           => 1,
                dialog        => 1,
            },
            'delete' => {
                label         => 'Delete',
                code          => "${pkg}Common::delete",
                mode          => 'delete',
                order         => 110,
                js_message    => 'delete',
                button        => 1,
                permit_action => {
                    permit_action => 'delete_blog',
                    include_all   => 1,
                },
                condition => sub {
                    return 0 if $app->mode eq 'view';
                    return 1;
                },
            },
        },
        'website' => {
            refresh_website_templates => {
                label                   => "Refresh Template(s)",
                continue_prompt_handler => sub {
                    MT->translate("_WARNING_REFRESH_TEMPLATES_FOR_BLOGS");
                },
                code => sub {
                    my $app = MT->app;
                    $app->param( 'backup', 1 );
                    require MT::CMS::Template;
                    MT::CMS::Template::refresh_all_templates( $app, @_ );
                },
                permit_action => {
                    permit_action => 'refresh_template_via_list',
                    include_all   => 1,
                    system_action => 'refresh_template_via_list',
                },
                condition => sub {
                    return 0 if $app->mode eq 'view';
                    return 1;
                },
            },
            'delete' => {
                label => 'Delete',
                code  => "${pkg}Common::delete",

                #                xhr        => 1,
                order      => 110,
                js_message => 'delete',
                button     => 1,
                condition  => sub {
                    return 0 if $app->mode eq 'view';
                    return 1 if $app->user->is_superuser;

                    require MT::Permission;
                    my $iter = MT::Permission->load_iter(
                        {   author_id => $app->user->id,
                            blog_id   => { not => 0 },
                        }
                    );

                    my $cond = 1;
                    while ( my $p = $iter->() ) {
                        next if $p->blog->is_blog;
                        $cond = 0, last
                            if !$p->can_do('delete_website');
                    }
                    return $cond;
                },
            },
        },
        'template' => {
            refresh_tmpl_templates => {
                label => "Refresh Template(s)",
                code  => "${pkg}Template::refresh_individual_templates",
                permit_action => {
                    permit_action => 'refresh_template_via_list',
                    include_all   => 1,
                    system_action => 'refresh_template_via_list',
                },
                order     => 100,
                condition => sub {
                    my $app = MT->app;
                    my $tmpl_type = $app->param('filter_key') || '';
                    return 0 if $tmpl_type eq 'backup_templates';
                    my $blog = $app->blog;
                    return 1 unless $blog;
                    return $blog->theme_id || $blog->template_set;
                },
            },

            # Now a button!
            # publish_index_templates => {
            #     label => "Publish Template(s)",
            #     code => "${pkg}Template::publish_index_templates",
            #     permission => 'rebuild',
            #     condition => sub {
            #         my $app = MT->app;
            #         my $tmpl_type = $app->param('filter_key');
            #         return $app->mode eq 'itemset_action'  ? 1
            #              : !$app->blog                     ? 0
            #              : !$tmpl_type                     ? 0
            #              : $tmpl_type eq 'index_templates' ? 1
            #              :                                   0
            #              ;
            #     },
            #     order => 200,
            # },
            # Now a button!
            # publish_archive_templates => {
            #     label      => "Publish Template(s)",
            #     code       => "${pkg}Template::publish_archive_templates",
            #     permission => 'rebuild',
            #     condition  => sub {
            #         my $app       = MT->app;
            #         my $tmpl_type = $app->param('filter_key');
            #         return $app->mode eq 'itemset_action' ? 1
            #           : !$app->blog ? 0
            #           : !$tmpl_type ? 0
            #           : $tmpl_type eq 'archive_templates' ? 1
            #           :                                     0;
            #     },
            #     order => 300,
            # },
            copy_templates => {
                label         => "Clone Template(s)",
                code          => "${pkg}Template::clone_templates",
                permit_action => 'copy_template_via_list',
                condition     => sub {
                    my $app = MT->app;
                    my $tmpl_type = $app->param('filter_key') || '';
                    return
                          $tmpl_type eq 'system_templates' ? 0
                        : $tmpl_type eq 'email_templates'  ? 0
                        : $tmpl_type eq 'backup_templates' ? 0
                        :                                    1;
                },
                order => 400,
            },
        },
        'banlist' => {
            'delete' => {
                label      => 'Delete',
                code       => "${pkg}Common::delete",
                mode       => 'delete',
                order      => 110,
                js_message => 'delete',
                button     => 1,
            },
        },
        'notification' => {
            'delete' => {
                label      => 'Delete',
                code       => "${pkg}Common::delete",
                mode       => 'delete',
                order      => 110,
                js_message => 'delete',
                button     => 1,
            },
        },
        'association' => {
            'delete' => {
                label      => 'Revoke Permission',
                code       => "${pkg}Common::delete",
                mode       => 'delete',
                order      => 110,
                js_message => 'delete',
                button     => 1,
            },
        },
        'role' => {
            'delete' => {
                label      => 'Delete',
                code       => "${pkg}Common::delete",
                mode       => 'delete',
                order      => 110,
                js_message => 'delete',
                button     => 1,
            },
        },
        'tag' => {
            'delete' => {
                label      => 'Delete',
                code       => "${pkg}Common::delete",
                mode       => 'delete',
                order      => 110,
                js_message => 'delete',
                button     => 1,
            },
        },
        'filter' => {
            'delete' => {
                label      => 'Delete',
                code       => "${pkg}Common::delete",
                mode       => 'delete_filters',
                order      => 110,
                js_message => 'delete',

                #                xhr        => 1,
                button => 1,
            },
        },
    };
}

sub _entry_label {
    my $app = MT->instance;
    my $type = $app->param('type') || 'entry';
    $app->model($type)->class_label_plural;
}

sub core_menus {
    my $app = shift;
    return {
        'website' => {
            label => "Websites",
            order => 50,
        },
        'blog' => {
            label => "Blogs",
            order => 100,
        },
        'entry' => {
            label => "Entries",
            order => 200,
        },
        'page' => {
            label => "Pages",
            order => 300,
        },
        'asset' => {
            label => "Assets",
            order => 400,
        },
        'tag' => {
            label => "Tags",
            order => 450,
        },
        'feedback' => {
            label => "Comments",
            order => 500,
        },
        'user' => {
            label => sub {
                $app->translate( $app->blog ? 'Members' : 'Users' );
            },
            order => 600,
        },
        'commenter' => {
            label => 'Commenters',
            order => 625,
        },
        'design' => {
            label => "Design",
            order => 700,
        },
        'filter' => {
            label => "Listing Filters",
            order => 780,
        },
        'settings' => {
            label => "Settings",
            order => 800,
        },
        'tools' => {
            label => "Tools",
            order => 900,
        },

        'website:manage' => {
            label     => "Manage",
            order     => 100,
            mode      => "list",
            args      => { _type => "website" },
            view      => "system",
            condition => sub {
                require MT::CMS::Website;
                return MT::CMS::Website::can_view_website_list($app);
            },
        },
        'website:create' => {
            label         => "New",
            order         => 200,
            mode          => 'view',
            args          => { _type => 'website' },
            permit_action => 'use_website:create_menu',
            view          => "system",
        },

        'blog:manage' => {
            label     => "Manage",
            order     => 100,
            mode      => "list",
            args      => { _type => "blog" },
            view      => [ "system", "website" ],
            condition => sub {
                require MT::CMS::Blog;
                return MT::CMS::Blog::can_view_blog_list($app);
            },
        },
        'blog:create' => {
            label         => "New",
            order         => 200,
            mode          => 'view',
            args          => { _type => 'blog' },
            permit_action => 'use_blog:create_menu',
            view          => "website",
        },

        'user:member' => {
            label      => "Manage",
            order      => 100,
            mode       => 'list',
            args       => { _type => 'member' },
            view       => [ "blog", "website" ],
            permission => 'administer_blog,manage_users,administer_website',
            system_permission => 'administer',
        },
        'user:manage' => {
            label      => "Manage",
            order      => 100,
            mode       => "list",
            args       => { _type => "author" },
            permission => "administer",
            view       => "system",
        },
        'commenter:manage' => {
            label      => "Manage",
            order      => 151,
            mode       => "list",
            args       => { _type => "commenter" },
            permission => "administer",
            view       => "system",
            condition  => sub {
                return MT->config->SingleCommunity;
            },
        },
        'user:create' => {
            label      => "New",
            order      => 200,
            mode       => "view",
            args       => { _type => "author" },
            permission => "administer",
            condition  => sub {
                return !MT->config->ExternalUserManagement;
            },
            view => "system",
        },
        'user:itemset_action' => {
            order   => 10000,
            mode    => 'itemset_action',
            args    => { _type => "author" },
            display => 0,
        },

        'entry:manage' => {
            label     => "Manage",
            order     => 100,
            mode      => 'list',
            args      => { _type => 'entry' },
            view      => [ "system", "blog", "website" ],
            condition => sub {
                return 1 if $app->user->is_superuser;

                my $blog = $app->blog;
                my $blog_ids
                    = !$blog         ? undef
                    : $blog->is_blog ? [ $blog->id ]
                    :   [ $blog->id, map { $_->id } @{ $blog->blogs } ];

                require MT::Permission;
                my $iter = MT::Permission->load_iter(
                    {   author_id => $app->user->id,
                        (   $blog_ids
                            ? ( blog_id => $blog_ids )
                            : ( blog_id => { not => 0 } )
                        ),
                    }
                );

                my $cond;
                while ( my $p = $iter->() ) {
                    $cond = 1, last
                        if $p->can_do('use_entry:manage_menu');
                }
                return $cond ? 1 : 0;
            },
        },
        'entry:create' => {
            label      => "New",
            order      => 200,
            mode       => 'view',
            args       => { _type => 'entry' },
            permission => 'create_post',
            view       => [ "blog", "website" ],
        },
        'entry:category' => {
            label      => "Categories",
            order      => 300,
            mode       => 'list',
            args       => { _type => 'category' },
            permission => 'edit_categories',
            view       => [ "blog", "website" ],
        },
        'entry:view_category' => {
            order   => 10000,
            mode    => 'view',
            args    => { _type => 'category' },
            view    => [ "blog", 'website', 'system' ],
            display => 0,
        },

        'page:manage' => {
            label     => "Manage",
            order     => 100,
            mode      => 'list',
            args      => { _type => 'page' },
            view      => [ "system", "blog", 'website' ],
            condition => sub {
                return 1 if $app->user->is_superuser;

                my $blog = $app->blog;
                my $blog_ids
                    = !$blog         ? undef
                    : $blog->is_blog ? [ $blog->id ]
                    :   [ $blog->id, map { $_->id } @{ $blog->blogs } ];

                require MT::Permission;
                my $iter = MT::Permission->load_iter(
                    {   author_id => $app->user->id,
                        (   $blog_ids
                            ? ( blog_id => $blog_ids )
                            : ( blog_id => { not => 0 } )
                        ),
                    }
                );

                my $cond;
                while ( my $p = $iter->() ) {
                    $cond = 1, last
                        if $p->can_do('manage_pages');
                }
                return $cond ? 1 : 0;
            },
        },
        'page:create' => {
            label      => "New",
            order      => 200,
            mode       => 'view',
            args       => { _type => 'page' },
            permission => 'manage_pages',
            view       => [ "blog", 'website' ],
        },
        'page:folder' => {
            label      => "Folders",
            order      => 300,
            mode       => 'list',
            args       => { _type => 'folder' },
            permission => 'manage_pages',
            view       => [ "blog", 'website' ],
        },
        'page:view_folder' => {
            order   => 10000,
            mode    => 'view',
            args    => { _type => 'folder' },
            view    => [ "blog", 'website', 'system' ],
            display => 0,
        },

        'asset:manage' => {
            label      => "Manage",
            order      => 100,
            mode       => 'list',
            args       => { _type => 'asset' },
            permission => '',
            view       => [ "system", "blog", 'website' ],
            condition  => sub {
                return 1 if $app->user->is_superuser;

                my $blog = $app->blog;
                my $blog_ids
                    = !$blog         ? undef
                    : $blog->is_blog ? [ $blog->id ]
                    :   [ $blog->id, map { $_->id } @{ $blog->blogs } ];

                require MT::Permission;
                my $iter = MT::Permission->load_iter(
                    {   author_id => $app->user->id,
                        (   $blog_ids
                            ? ( blog_id => $blog_ids )
                            : ( blog_id => { not => 0 } )
                        ),
                    }
                );

                my $cond;
                while ( my $p = $iter->() ) {
                    $cond = 1, last
                        if $p->can_do('edit_assets');
                }
                return $cond ? 1 : 0;
            },
        },
        'asset:upload' => {
            label      => "New",
            order      => 200,
            mode       => 'start_upload',
            permission => 'upload,edit_assets',
            view       => [ "blog", 'website' ],
        },
        'asset:view_asset' => {
            order   => 10000,
            mode    => 'view',
            args    => { _type => 'asset' },
            view    => [ "blog", 'website', 'system' ],
            display => 0,
        },
        'asset:upload_file' => {
            order   => 10000,
            mode    => 'upload_file',
            view    => [ "blog", 'website', 'system' ],
            display => 0,
        },

        'tag:manage' => {
            label             => "Manage",
            order             => 100,
            mode              => 'list',
            args              => { _type => 'tag' },
            permission        => 'edit_tags',
            system_permission => 'administer',
            view              => [ "blog", 'website' ],
        },

        'feedback:comment' => {
            label     => "Comments",
            order     => 100,
            mode      => 'list',
            args      => { _type => 'comment' },
            condition => sub {
                return 1 if $app->user->is_superuser;

                my $blog = $app->blog;
                my $blog_ids
                    = !$blog         ? undef
                    : $blog->is_blog ? [ $blog->id ]
                    :   [ $blog->id, map { $_->id } @{ $blog->blogs } ];

                require MT::Permission;
                my $iter = MT::Permission->load_iter(
                    {   author_id => $app->user->id,
                        (   $blog_ids
                            ? ( blog_id => $blog_ids )
                            : ( blog_id => { not => 0 } )
                        ),
                    }
                );

                my $cond;
                while ( my $p = $iter->() ) {
                    $cond = 1, last
                        if $p->can_do('view_feedback');
                }
                return $cond ? 1 : 0;
            },
            view => [ "system", "blog", 'website' ],
        },
        'feedback:ping' => {
            label     => "TrackBacks",
            order     => 200,
            mode      => 'list',
            args      => { _type => 'ping' },
            view      => [ "system", "blog", 'website' ],
            condition => sub {
                return 1 if $app->user->is_superuser;

                my $blog = $app->blog;
                my $blog_ids
                    = !$blog         ? undef
                    : $blog->is_blog ? [ $blog->id ]
                    :   [ $blog->id, map { $_->id } @{ $blog->blogs } ];

                require MT::Permission;
                my $iter = MT::Permission->load_iter(
                    {   author_id => $app->user->id,
                        (   $blog_ids
                            ? ( blog_id => $blog_ids )
                            : ( blog_id => { not => 0 } )
                        ),
                    }
                );

                my $cond;
                while ( my $p = $iter->() ) {
                    $cond = 1, last
                        if $p->can_do('view_feedback');
                }
                return $cond ? 1 : 0;
            },
        },
        'feedback:view_comment' => {
            order   => 10000,
            mode    => 'view',
            args    => { _type => 'comment' },
            view    => [ "blog", 'website', 'system' ],
            display => 0,
        },
        'feedback:view_ping' => {
            order   => 10010,
            mode    => 'view',
            args    => { _type => 'ping' },
            view    => [ "blog", 'website', 'system' ],
            display => 0,
        },

        'design:template' => {
            label             => "Templates",
            order             => 100,
            mode              => 'list_template',
            permission        => 'edit_templates',
            system_permission => 'edit_templates',
            view              => [ "blog", 'website', 'system' ],
        },
        'design:widgets' => {
            label             => 'Widgets',
            order             => 200,
            mode              => 'list_widget',
            permission        => 'edit_templates',
            system_permission => "edit_templates",
            view              => [ "blog", 'website', 'system' ],
        },
        'design:themes' => {
            label         => 'Themes',
            order         => 500,
            mode          => 'list_theme',
            view          => [ "blog", 'website', 'system' ],
            permit_action => 'use_design:themes_menu',
        },
        'design:view_template' => {
            order   => 10000,
            mode    => 'view',
            args    => { _type => 'template' },
            view    => [ "blog", 'website', 'system' ],
            display => 0,
        },
        'design:edit_widget' => {
            order   => 10000,
            mode    => 'edit_widget',
            view    => [ "blog", 'website', 'system' ],
            display => 0,
        },

        'filter:member' => {
            label             => "Manage",
            order             => 100,
            mode              => 'list',
            args              => { _type => 'filter' },
            view              => "system",
            system_permission => 'administer',
        },

        'settings:general' => {
            label      => "General",
            order      => 100,
            mode       => 'cfg_prefs',
            permission => 'administer_blog,edit_config,set_publish_paths',
            system_permission => 'administer',
            view              => [ "blog", 'website' ],
        },
        'settings:compose' => {
            label      => "Compose",
            order      => 300,
            mode       => 'cfg_entry',
            permission => 'administer_blog,edit_config,set_publish_paths',
            system_permission => 'administer',
            view              => [ "blog", 'website' ],
        },
        'settings:feedback' => {
            label      => "Feedback",
            order      => 400,
            mode       => 'cfg_feedback',
            permission => 'administer_blog,edit_config,set_publish_paths',
            system_permission => 'administer',
            view              => [ "blog", 'website' ],
        },
        'settings:registration' => {
            label      => "Registration",
            order      => 500,
            mode       => 'cfg_registration',
            permission => 'administer_blog,edit_config,set_publish_paths',
            system_permission => 'administer',
            view              => [ "blog", 'website' ],
        },
        'settings:web_services' => {
            label      => "Web Services",
            order      => 600,
            mode       => 'cfg_web_services',
            permission => 'administer_blog,edit_config,set_publish_paths',
            system_permission => 'administer',
            view              => [ "blog", 'website' ],
        },
        'settings:ip_info' => {
            label     => "IP Banning",
            order     => 700,
            mode      => 'list',
            args      => { _type => 'banlist' },
            condition => sub {
                return 0 unless $app->config->ShowIPInformation;
                return 1 if $app->user->is_superuser;

                my $blog = $app->blog;
                my $blog_ids
                    = !$blog         ? undef
                    : $blog->is_blog ? [ $blog->id ]
                    :   [ $blog->id, map { $_->id } @{ $blog->blogs } ];

                require MT::Permission;
                my $iter = MT::Permission->load_iter(
                    {   author_id => $app->user->id,
                        (   $blog_ids
                            ? ( blog_id => $blog_ids )
                            : ( blog_id => { not => 0 } )
                        ),
                    }
                );

                my $cond;
                while ( my $p = $iter->() ) {
                    $cond = 1, last
                        if $p->can_do('manage_feedback');
                }
                return $cond ? 1 : 0;
            },
            view => [qw( system website blog )],
        },
        'settings:system' => {
            label      => "General",
            order      => 100,
            mode       => "cfg_system_general",
            view       => "system",
            permission => "administer",
        },
        'settings:user' => {
            label      => "User",
            order      => 200,
            mode       => "cfg_system_users",
            view       => "system",
            permission => "administer",
        },
        'settings:role' => {
            label             => "Roles",
            order             => 300,
            mode              => "list",
            args              => { _type => "role", },
            system_permission => 'administer',
            view              => "system",
        },
        'settings:association' => {
            label             => "Permissions",
            order             => 400,
            mode              => "list",
            args              => { _type => "association", },
            system_permission => 'administer',
            view              => "system",
        },
        'settings:view_role' => {
            order   => 10000,
            mode    => 'view',
            args    => { _type => 'role' },
            view    => 'system',
            display => 0,
        },

        'tools:search' => {
            label     => "Search &amp; Replace",
            order     => 100,
            mode      => "search_replace",
            view      => [ "blog", 'website', 'system' ],
            condition => sub {
                require MT::CMS::Search;
                return MT::CMS::Search::can_search_replace($app);
                }
        },
        'tools:plugins' => {
            label             => "Plugins",
            order             => 200,
            mode              => "cfg_plugins",
            permission        => "administer_blog",
            system_permission => "manage_plugins",
            view              => [ "blog", 'website', 'system' ],
        },
        'tools:import' => {
            label      => "Import Entries",
            order      => 400,
            mode       => "start_import",
            permission => "administer_blog",
            view       => [ "blog", "website" ],
        },
        'tools:export' => {
            label      => "Export Entries",
            order      => 500,
            mode       => "start_export",
            permission => "administer_blog",
            view       => [ "blog", "website" ],
        },
        'tools:themeexport' => {
            label         => "Export Theme",
            order         => 550,
            mode          => 'export_theme',
            permit_action => 'use_tools:themeexport_menu',
            view          => [ 'blog', 'website' ],
        },
        'tools:start_backup' => {
            label      => "Backup",
            order      => 600,
            mode       => "start_backup",
            permission => "administer_blog",
            view       => [ "blog", 'website', 'system' ],
        },
        'tools:restore' => {
            label      => "Restore",
            order      => 650,
            mode       => "start_restore",
            permission => "administer_blog",
            view       => "system",
        },
        'tools:notification' => {
            label     => "Address Book",
            order     => 700,
            mode      => 'list',
            args      => { _type => 'notification' },
            condition => sub {
                return 0 unless $app->config->EnableAddressBook;
                return 1 if $app->user->is_superuser;

                my $blog = $app->blog;
                my $blog_ids
                    = !$blog         ? undef
                    : $blog->is_blog ? [ $blog->id ]
                    :   [ $blog->id, map { $_->id } @{ $blog->blogs } ];

                require MT::Permission;
                my $iter = MT::Permission->load_iter(
                    {   author_id => $app->user->id,
                        (   $blog_ids
                            ? ( blog_id => $blog_ids )
                            : ( blog_id => { not => 0 } )
                        ),
                    }
                );

                my $cond;
                while ( my $p = $iter->() ) {
                    $cond = 1, last
                        if $p->can_do('edit_notifications');
                }
                return $cond ? 1 : 0;
            },
            view => [qw( system website blog )],
        },
        'tools:activity_log' => {
            label     => "Activity Log",
            order     => 800,
            mode      => "list",
            args      => { _type => 'log', },
            condition => sub {
                my $user    = $app->user;
                my $blog_id = $app->param('blog_id');
                return 1 if $user->is_superuser;

                my $terms;
                push @$terms, { author_id => $user->id };
                if ($blog_id) {
                    my $blog = MT->model('blog')->load($blog_id);
                    my @blog_ids;
                    push @blog_ids, $blog_id;
                    if ( $blog && !$blog->is_blog ) {
                        push @blog_ids, map { $_->id } @{ $blog->blogs };
                    }
                    push @$terms,
                        [
                        '-and',
                        {   blog_id     => \@blog_ids,
                            permissions => { like => "\%'view_blog_log'\%" },
                        }
                        ];
                }
                else {
                    push @$terms,
                        [
                        '-and',
                        [   {   blog_id     => 0,
                                permissions => { like => "\%'view_log'\%" },
                            },
                            '-or',
                            {   blog_id => \' > 0',
                                permissions =>
                                    { like => "\%'view_blog_log'\%" },
                            }
                        ]
                        ];
                }

                my $cnt = MT->model('permission')->count($terms);
                return ( $cnt && $cnt > 0 ) ? 1 : 0;
            },
            view => [ "blog", 'website', 'system' ],
        },
        'tools:system_information' => {
            label         => "System Information",
            order         => 900,
            mode          => "tools",
            view          => "system",
            permit_action => 'use_tools:system_info_menu',
        },
        'tools:do_export_theme' => {
            order   => 10000,
            mode    => 'do_export_theme',
            view    => [ 'blog', 'website' ],
            display => 0,
        },
        'tools:backup' => {
            order   => 10000,
            mode    => 'backup',
            view    => [ "blog", 'website', 'system' ],
            display => 0,
        },
    };
}

sub core_compose_menus {
    my $app = shift;
    return {
        'entry' => {
            id    => 'entry',
            label => "Entry",
            order => 100,
            mode  => 'view',
            args       => { _type => 'entry' },
            permission => 'create_post',
            view => [ "blog", "website" ],
        },
        'page' => {
            id    => 'page',
            label => "Page",
            order => 200,
            mode  => 'view',
            args       => { _type => 'page' },
            permission => 'manage_pages',
            view => [ "blog", 'website' ],
        },
        'asset' => {
            id         => 'asset',
            label      => "Asset",
            order      => 300,
            mode       => 'start_upload',
            permission => 'upload,edit_assets',
            view => [ "blog", 'website' ],
        },
        'website' => {
            id    => 'website',
            label => "Website",
            order => 200,
            mode  => 'view',
            args          => { _type => 'website' },
            permit_action => 'use_website:create_menu',
            view          => "system",
        },
        'user' => {
            id    => 'user',
            label => "User",
            order => 100,
            mode  => "view",
            args       => { _type => "author" },
            permission => "administer",
            condition  => sub {
                return !MT->config->ExternalUserManagement;
            },
            view => "system",
        },
        'blog:create' => {
            id    => 'blog',
            label => "Blog",
            order => 400,
            mode  => 'view',
            args          => { _type => 'blog' },
            permit_action => 'use_blog:create_menu',
            view          => "website",
        },
    };
}

sub core_user_menus {
    my $app = shift;
    return {
        'profile' => {
            label      => 'Profile',
            order      => 100,
            mode       => 'view',
            args       => { _type => 'author' },
            user_param => 'id',
            view       => "system",
            condition  => sub {
                my ( $app, $param ) = @_;
                $param->{is_me} ? 1 : $app->can_do('view_other_user_profile');
            },
        },
        'permission' => {
            label => "Permissions",
            order => 200,
            link  => sub {
                my ( $app, $param ) = @_;
                if ( $app->can_do('access_to_permission_list') ) {
                    return $app->uri(
                        mode => 'list',
                        args => {
                            blog_id    => 0,
                            _type      => 'association',
                            filter     => 'author_id',
                            filter_val => $param->{user_menu_id},
                        },
                    );
                }
                else {
                    return $app->uri(
                        mode => 'list',
                        args => {
                            blog_id => 0,
                            _type   => 'association',
                        },
                    );
                }
            },
            user_param => 'filter_val',
            view       => "system",
            condition  => sub {
                my ( $app, $param ) = @_;
                $param->{is_me}
                    ? 1
                    : $app->can_do('view_other_user_permissions');
            },
        },
    };
}

sub core_disable_object_methods {
    my $app = shift;
    return {
        association => {
            edit => 1,
            save => 1,
        },
        banlist   => { edit => 1, },
        blocklist => {
            save   => 1,
            delete => 1,
            edit   => 1,
        },
        config => {
            save   => 1,
            delete => 1,
            edit   => 1,
        },
        fileinfo => {
            save   => 1,
            delete => 1,
            edit   => 1,
        },
        folder => {
            save => sub {
                return 0 if $app->param('id');
                return 1;
            },
            edit => sub {
                return 0 if $app->param('id');
                return 1;
            },
        },
        log => {
            save   => 1,
            delete => 1,
            edit   => 1,
        },
        notification => { edit => 1, },
        objectasset  => {
            save   => 1,
            delete => 1,
            edit   => 1,
        },
        objectscore => {
            save   => 1,
            delete => 1,
            edit   => 1,
        },
        objecttag => {
            save   => 1,
            delete => 1,
            edit   => 1,
        },
        permission => {
            save   => 1,
            delete => 1,
            edit   => 1,
        },
        placement => {
            save   => 1,
            delete => 1,
            edit   => 1,
        },
        plugindata => {
            save   => 1,
            delete => 1,
            edit   => 1,
        },
        session => {
            save   => 1,
            delete => 1,
            edit   => 1,
        },
        tag => {
            save => 1,
            edit => 1,
        },
        templatemap => {
            save   => 1,
            delete => 1,
            edit   => 1,
        },
        touch => {
            save   => 1,
            delete => 1,
            edit   => 1,
        },
        trackback => {
            save   => 1,
            delete => 1,
            edit   => 1,
        },
        ts_error => {
            save   => 1,
            delete => 1,
            edit   => 1,
        },
        ts_exitstatus => {
            save   => 1,
            delete => 1,
            edit   => 1,
        },
        ts_funcmap => {
            save   => 1,
            delete => 1,
            edit   => 1,
        },
        ts_job => {
            save   => 1,
            delete => 1,
            edit   => 1,
        },
    };
}

sub init_core_callbacks {
    my $app = shift;
    my $pkg = 'cms_';
    my $pfx = '$Core::MT::CMS::';
    $app->_register_core_callbacks(
        {

            # notification callbacks
            $pkg
                . 'save_permission_filter.notification' =>
                "${pfx}AddressBook::can_save",
            $pkg
                . 'delete_permission_filter.notification' =>
                "${pfx}AddressBook::can_delete",
            $pkg
                . 'save_filter.notification' =>
                "${pfx}AddressBook::save_filter",
            $pkg
                . 'post_delete.notification' =>
                "${pfx}AddressBook::post_delete",
            $pkg
                . 'pre_load_filtered_list.notification' =>
                "${pfx}AddressBook::cms_pre_load_filtered_list",

            # banlist callbacks
            $pkg
                . 'save_permission_filter.banlist' =>
                "${pfx}BanList::can_save",
            $pkg
                . 'delete_permission_filter.banlist' =>
                "${pfx}BanList::can_delete",
            $pkg . 'save_filter.banlist' => "${pfx}BanList::save_filter",
            $pkg
                . 'pre_load_filtered_list.banlist' =>
                "${pfx}BanList::cms_pre_load_filtered_list",

            # associations
            $pkg
                . 'delete_permission_filter.association' =>
                "${pfx}User::can_delete_association",
            $pkg
                . 'pre_load_filtered_list.association' =>
                "${pfx}User::cms_pre_load_filtered_list_assoc",
            'list_template_param.association' =>
                "${pfx}User::template_param_list",

            # user callbacks
            $pkg . 'edit.author'                   => "${pfx}User::edit",
            $pkg . 'view_permission_filter.author' => "${pfx}User::can_view",
            $pkg . 'save_permission_filter.author' => "${pfx}User::can_save",
            $pkg
                . 'delete_permission_filter.author' =>
                "${pfx}User::can_delete",
            $pkg . 'save_filter.author' => "${pfx}User::save_filter",
            $pkg . 'pre_save.author'    => "${pfx}User::pre_save",
            $pkg . 'post_save.author'   => "${pfx}User::post_save",
            $pkg . 'post_delete.author' => "${pfx}User::post_delete",
            $pkg . 'pre_load_filtered_list.author' => sub {
                my ( $cb, $app, $filter, $opts, $cols ) = @_;
                my $terms = $opts->{terms};
                $terms->{type} = MT::Author::AUTHOR();
            },
            $pkg . 'pre_load_filtered_list.commenter' => sub {
                my ( $cb, $app, $filter, $opts, $cols ) = @_;
                my $terms = $opts->{terms};
                my $args  = $opts->{args};
                $args->{joins} ||= [];
                push @{ $args->{joins} },
                    MT->model('permission')->join_on(
                    undef,
                    [   { blog_id => 0 },
                        '-and',
                        { author_id => \'= author_id', },
                        '-and',
                        [   { permissions => { like => '%comment%' } },
                            '-or',
                            { restrictions => { like => '%comment%' } },
                            '-or',
                            [   { permissions => \'IS NULL' },
                                '-and',
                                { restrictions => \'IS NULL' },
                            ],
                        ],
                    ],
                    );
            },
            $pkg . 'pre_load_filtered_list.member' => sub {
                my ( $cb, $app, $filter, $opts, $cols ) = @_;
                my $terms = $opts->{terms};
                my $args  = $opts->{args};
                $args->{joins} ||= [];
                if ( MT->config->SingleCommunity ) {
                    $terms->{type} = 1;
                    push @{ $args->{joins} },
                        MT->model('association')->join_on(
                        undef,
                        [   {   blog_id   => $opts->{blog_id},
                                author_id => { not => 0 },
                            },
                            'and',
                            { author_id => \'= author_id', },
                        ],
                        { unique => 1, },
                        );
                }
                else {
                    push @{ $args->{joins} },
                        MT->model('permission')->join_on(
                        undef,
                        {   blog_id   => $opts->{blog_id},
                            author_id => { not => 0 },
                        },
                        {   unique    => 1,
                            condition => { author_id => \'= author_id', },
                            type      => 'inner'
                        },
                        );
                    push @{ $args->{joins} },
                        MT->model('association')->join_on(
                        undef,
                        [   [   { blog_id => $opts->{blog_id}, },
                                '-or',
                                { blog_id => \' is null', },
                            ],
                        ],
                        {   type      => 'left',
                            condition => { author_id => \'= author_id', },
                            unique    => 1,
                        },
                        );
                }
            },

            # website callbacks
            $pkg . 'post_save.website'   => "${pfx}Website::post_save",
            $pkg . 'edit.website'        => "${pfx}Website::edit",
            $pkg . 'post_delete.website' => "${pfx}Website::post_delete",
            $pkg
                . 'save_permission_filter.website' =>
                "${pfx}Website::can_save",
            $pkg
                . 'delete_permission_filter.website' =>
                "${pfx}Website::can_delete",
            $pkg
                . 'pre_load_filtered_list.website' =>
                "${pfx}Website::cms_pre_load_filtered_list",
            $pkg . 'filtered_list_param.website' => sub {
                my ( $cb, $app, $param, $objs ) = @_;
                if ( $param->{not_deleted} ) {
                    $param->{messages} ||= [];
                    push @{ $param->{messages} },
                        {
                        cls => 'alert',
                        msg => MT->translate(
                            'Some websites were not deleted. You need to delete blogs under the website first.',
                        )
                        };
                }
            },

            $pkg
                . 'view_permission_filter.website' =>
                "${pfx}Website::can_view",

            # blog callbacks
            $pkg . 'edit.blog'                   => "${pfx}Blog::edit",
            $pkg . 'view_permission_filter.blog' => "${pfx}Blog::can_view",
            $pkg . 'save_permission_filter.blog' => "${pfx}Blog::can_save",
            $pkg
                . 'delete_permission_filter.blog' => "${pfx}Blog::can_delete",
            $pkg . 'pre_save.blog'    => "${pfx}Blog::pre_save",
            $pkg . 'post_save.blog'   => "${pfx}Blog::post_save",
            $pkg . 'save_filter.blog' => "${pfx}Blog::save_filter",
            $pkg . 'post_delete.blog' => "${pfx}Blog::post_delete",
            $pkg
                . 'pre_load_filtered_list.blog' =>
                "${pfx}Blog::cms_pre_load_filtered_list",

            # folder callbacks
            $pkg . 'edit.folder' => "${pfx}Folder::edit",
            $pkg
                . 'view_permission_filter.folder' => "${pfx}Folder::can_view",
            $pkg
                . 'save_permission_filter.folder' => "${pfx}Folder::can_save",
            $pkg
                . 'delete_permission_filter.folder' =>
                "${pfx}Folder::can_delete",
            $pkg . 'pre_save.folder'    => "${pfx}Folder::pre_save",
            $pkg . 'post_save.folder'   => "${pfx}Folder::post_save",
            $pkg . 'save_filter.folder' => "${pfx}Folder::save_filter",
            $pkg . 'post_delete.folder' => "${pfx}Folder::post_delete",

            # category callbacks
            $pkg . 'edit.category' => "${pfx}Category::edit",
            $pkg
                . 'view_permission_filter.category' =>
                "${pfx}Category::can_view",
            $pkg
                . 'save_permission_filter.category' =>
                "${pfx}Category::can_save",
            $pkg
                . 'delete_permission_filter.category' =>
                "${pfx}Category::can_delete",
            $pkg . 'pre_save.category'    => "${pfx}Category::pre_save",
            $pkg . 'post_save.category'   => "${pfx}Category::post_save",
            $pkg . 'save_filter.category' => "${pfx}Category::save_filter",
            $pkg . 'post_delete.category' => "${pfx}Category::post_delete",
            'list_template_param.category' =>
                "${pfx}Category::template_param_list",
            $pkg
                . 'pre_load_filtered_list.category' =>
                "${pfx}Category::pre_load_filtered_list",
            $pkg
                . 'filtered_list_param.category' =>
                "${pfx}Category::filtered_list_param",
            'list_template_param.folder' =>
                "${pfx}Category::template_param_list",
            $pkg
                . 'pre_load_filtered_list.folder' =>
                "${pfx}Category::pre_load_filtered_list",
            $pkg
                . 'filtered_list_param.folder' =>
                "${pfx}Category::filtered_list_param",

            # comment callbacks
            $pkg . 'edit.comment' => "${pfx}Comment::edit",
            $pkg
                . 'view_permission_filter.comment' =>
                "${pfx}Comment::can_view",
            $pkg
                . 'save_permission_filter.comment' =>
                "${pfx}Comment::can_save",
            $pkg
                . 'delete_permission_filter.comment' =>
                "${pfx}Comment::can_delete",
            $pkg . 'pre_save.comment'    => "${pfx}Comment::pre_save",
            $pkg . 'post_save.comment'   => "${pfx}Comment::post_save",
            $pkg . 'post_delete.comment' => "${pfx}Comment::post_delete",
            $pkg
                . 'pre_load_filtered_list.comment' =>
                "${pfx}Comment::cms_pre_load_filtered_list",

            # commenter callbacks
            $pkg . 'edit.commenter' => "${pfx}Comment::edit_commenter",
            $pkg
                . 'view_permission_filter.commenter' =>
                "${pfx}Comment::can_view_commenter",
            $pkg
                . 'delete_permission_filter.commenter' =>
                "${pfx}Comment::can_delete_commenter",

            # entry callbacks
            $pkg . 'edit.entry'                   => "${pfx}Entry::edit",
            $pkg . 'view_permission_filter.entry' => "${pfx}Entry::can_view",
            $pkg
                . 'delete_permission_filter.entry' =>
                "${pfx}Entry::can_delete",
            $pkg . 'pre_save.entry'    => "${pfx}Entry::pre_save",
            $pkg . 'post_save.entry'   => "${pfx}Entry::post_save",
            $pkg . 'post_delete.entry' => "${pfx}Entry::post_delete",
            $pkg
                . 'pre_load_filtered_list.entry' =>
                "${pfx}Entry::cms_pre_load_filtered_list",

            # page callbacks
            $pkg . 'edit.page'                   => "${pfx}Page::edit",
            $pkg . 'view_permission_filter.page' => "${pfx}Page::can_view",
            $pkg
                . 'delete_permission_filter.page' => "${pfx}Page::can_delete",
            $pkg . 'save_permission_filter.page' => "${pfx}Page::can_save",
            $pkg . 'pre_save.page'               => "${pfx}Page::pre_save",
            $pkg . 'post_save.page'              => "${pfx}Page::post_save",
            $pkg . 'post_delete.page'            => "${pfx}Page::post_delete",
            $pkg
                . 'pre_load_filtered_list.page' =>
                "${pfx}Page::cms_pre_load_filtered_list",

            # ping callbacks
            $pkg . 'edit.ping' => "${pfx}TrackBack::edit",
            $pkg
                . 'view_permission_filter.ping' =>
                "${pfx}TrackBack::can_view",
            $pkg
                . 'save_permission_filter.ping' =>
                "${pfx}TrackBack::can_save",
            $pkg
                . 'delete_permission_filter.ping' =>
                "${pfx}TrackBack::can_delete",
            $pkg . 'pre_save.ping'    => "${pfx}TrackBack::pre_save",
            $pkg . 'post_save.ping'   => "${pfx}TrackBack::post_save",
            $pkg . 'post_delete.ping' => "${pfx}TrackBack::post_delete",
            $pkg
                . 'pre_load_filtered_list.ping' =>
                "${pfx}TrackBack::cms_pre_load_filtered_list",

            # template callbacks
            $pkg . 'edit.template' => "${pfx}Template::edit",
            $pkg
                . 'view_permission_filter.template' =>
                "${pfx}Template::can_view",
            $pkg
                . 'save_permission_filter.template' =>
                "${pfx}Template::can_save",
            $pkg
                . 'delete_permission_filter.template' =>
                "${pfx}Template::can_delete",
            $pkg . 'pre_save.template'    => "${pfx}Template::pre_save",
            $pkg . 'post_save.template'   => "${pfx}Template::post_save",
            $pkg . 'post_delete.template' => "${pfx}Template::post_delete",
            'restore' => "${pfx}Template::restore_widgetmanagers",

            # tags
            $pkg . 'delete_permission_filter.tag' => "${pfx}Tag::can_delete",
            $pkg . 'post_delete.tag'              => "${pfx}Tag::post_delete",
            $pkg
                . 'pre_load_filtered_list.tag' =>
                "${pfx}Tag::cms_pre_load_filtered_list",

            # junk-related callbacks
            #'HandleJunk' => \&_builtin_spam_handler,
            #'HandleNotJunk' => \&_builtin_spam_unhandler,
            $pkg . 'not_junk_test' => "${pfx}Common::not_junk_test",

            # assets
            $pkg . 'edit.asset'                   => "${pfx}Asset::edit",
            $pkg . 'view_permission_filter.asset' => "${pfx}Asset::can_view",
            $pkg
                . 'delete_permission_filter.asset' =>
                "${pfx}Asset::can_delete",
            $pkg . 'save_permission_filter.asset' => "${pfx}Asset::can_save",
            $pkg . 'pre_save.asset'               => "${pfx}Asset::pre_save",
            $pkg . 'post_save.asset'              => "${pfx}Asset::post_save",
            $pkg . 'post_delete.asset'  => "${pfx}Asset::post_delete",
            $pkg . 'save_filter.asset'  => "${pfx}Asset::cms_save_filter",
            'template_param.edit_asset' => "${pfx}Asset::template_param_edit",
            $pkg
                . 'pre_load_filtered_list.asset' =>
                "${pfx}Asset::cms_pre_load_filtered_list",

            # log
            $pkg
                . 'pre_load_filtered_list.log' =>
                "${pfx}Log::cms_pre_load_filtered_list",
            'list_template_param.log' => "${pfx}Log::template_param_list",

            # role
            $pkg
                . 'save_permission_filter.role' =>
                "${pfx}User::can_save_role",
            $pkg
                . 'delete_permission_filter.role' =>
                "${pfx}User::can_delete_role",
        }
    );
}

sub permission_denied {
    my $app = shift;

    $app->return_to_dashboard( permission => 1, );
}

## TBD: This should be removed.
sub user_can_admin_commenters {
    my $app   = shift;
    my $perms = $app->permissions;
    $app->user->is_superuser()
        || ( $perms
        && ( $perms->can_administer_blog || $perms->can_manage_feedback ) );
}

sub validate_magic {
    my $app = shift;
    if ( my $feed_token = $app->param('feed_token') ) {
        return unless $app->user;
        my $pw = $app->user->api_password;
        return undef if ( $pw || '' ) eq '';
        my $auth_token = perl_sha1_digest_hex( 'feed:' . $pw );
        return $feed_token eq $auth_token;
    }
    else {
        return $app->SUPER::validate_magic(@_);
    }
}

sub is_authorized {
    my $app     = shift;
    my $blog_id = $app->param('blog_id');
    $app->permissions(undef);
    return 1 unless $blog_id;
    return unless my $user = $app->user;
    my $perms = $app->permissions( $user->permissions($blog_id) );
    $perms
        ? 1
        : $app->error(
        $app->translate("You are not authorized to log in to this blog.") );
}

sub set_default_tmpl_params {
    my $app = shift;
    $app->SUPER::set_default_tmpl_params(@_);
    my ($tmpl) = @_;
    my $param = {};

    my $mode      = $app->mode;
    my $auth_mode = $app->config('AuthenticationModule');
    my ($pref) = split /\s+/, $auth_mode;

    $param->{debug_panels} = [];

    # TODO - remove after testing or after new IA is defined
    $param->{app_layout_fixed} = 0;
    $param->{athena_nav}       = 1;

    $param->{"auth_mode_$pref"} = 1;
    $param->{mt_news}           = $app->config('NewsURL');
    $param->{mt_support}        = $app->config('SupportURL');
    $param->{mt_feedback_url}   = $app->config('FeedbackURL');
    my $lang = lc MT->current_language || 'en_us';
    $param->{language_id} = ( $lang !~ /en[_-]us/ ) ? $lang : '';
    $param->{mode} = $app->mode;

    my $blog_id = $app->param('blog_id') || 0;
    my $blog;
    my $blog_class = $app->model('blog');
    $blog ||= $blog_class->load($blog_id) if $blog_id;
    if ( my $auth = $app->user ) {
        $param->{is_administrator}       = $auth->is_superuser;
        $param->{can_create_newblog}     = $auth->can_create_blog;
        $param->{can_create_newbwebsite} = $auth->can_create_website;
        $param->{can_view_log} ||= $auth->can_view_log;
        $param->{can_manage_plugins}    = $auth->can_manage_plugins;
        $param->{can_edit_templates}    = $auth->can_edit_templates;
        $param->{can_publish_feedbacks} = $auth->is_superuser;
        $param->{can_search_replace}    = $auth->is_superuser;
        $param->{has_authors_button}    = $auth->is_superuser;
        $param->{author_id}             = $auth->id;
        $param->{author_name}           = $auth->name;
        $param->{author_display_name}   = $auth->nickname || $auth->name;

        my $date_format = $auth->date_format || 'relative';
        $param->{ "dates_" . $date_format } = 1;

        if ( my ($url) = $auth->userpic_url( Width => 36, Height => 36 ) ) {
            $param->{author_userpic_url} = $url;
        }
    }

    if ( my $perms = $app->permissions ) {
        my $perm_hash = $perms->to_hash;
        foreach my $perm_name ( keys %$perm_hash ) {
            my $perm_token = $perm_name;
            $perm_token =~ s/^permission\.//;
            $param->{$perm_token} = $perm_hash->{$perm_name}
                if defined $perm_hash->{$perm_name};
        }
        $param->{can_edit_entries}
            = $param->{can_create_post}
            || $param->{can_edit_all_entries}
            || $param->{can_publish_post};
        require MT::CMS::Search;
        $param->{can_search_replace}
            = MT::CMS::Search::can_search_replace($app);
        $param->{can_edit_authors} = $param->{can_administer_blog};
        $param->{can_access_assets}
            = $param->{can_create_post}
            || $param->{can_edit_all_posts}
            || $param->{can_edit_assets};
        $param->{has_manage_label}
            = $param->{can_edit_templates}
            || $param->{can_administer_blog}
            || $param->{can_edit_categories}
            || $param->{can_edit_config}
            || $param->{can_edit_tags}
            || $param->{can_set_publish_paths}
            || $param->{show_ip_info};
        $param->{has_posting_label}
            = $param->{can_create_post}
            || $param->{can_edit_entries}
            || $param->{can_access_assets};
        $param->{has_community_label} = $param->{can_edit_entries}
            || $param->{can_edit_notifications};
        $param->{can_publish_feedbacks}
            = $param->{can_manage_feedback}
            || $param->{can_publish_post}
            || $param->{can_edit_all_posts};
        $param->{can_view_log}     = $param->{can_view_blog_log};
        $param->{can_publish_post} = $param->{can_publish_post}
            || $param->{can_edit_all_posts};
        $param->{show_ip_info} = $app->config->ShowIPInformation
            && $param->{can_manage_feedback};

        $param->{can_edit_commenters} = 1
            if $app->user->is_superuser
            || ( $app->config->SingleCommunity
            && !$blog
            && $param->{can_manage_feedback} )
            || ( !$app->config->SingleCommunity
            && $blog
            && $param->{can_manage_feedback} );
    }

    my $static_app_url = $app->static_path;
    $param->{help_url} = $app->help_url() || $static_app_url . 'docs/';

    $param->{show_ip_info} ||= $app->config('ShowIPInformation');
    my $type = $app->param('_type') || '';

<<<<<<< HEAD
    $param->{ "mode_$mode" . ( $type ? "_$type" : '' ) } = 1;
    $param->{return_args} ||= $app->make_return_args;
=======
    require MT::FileMgr;
    my $fmgr = MT::FileMgr->new('Local');
    my $support_path;
    my $has_uploads_path;
    foreach my $subdir (qw( uploads userpics )) {
        $support_path
            = File::Spec->catdir( $app->support_directory_path, $subdir );
        if ( !$fmgr->exists($support_path) ) {
            $fmgr->mkpath($support_path);
        }
        if (   $fmgr->exists($support_path)
            && $fmgr->can_write($support_path) )
        {
            $has_uploads_path = 1;
        }
    }
    unless ( $has_uploads_path || $fmgr->exists($support_path) ) {

        # the path didn't exist - change the warning a little
        $support_path = $app->support_directory_path;
    }
    unless ($has_uploads_path) {
        my $messages = {
            level => 'warning',
            text => $app->translate('The support directory is not writable.'),
            detail => $app->translate(
                'Movable Type was unable to write to its \'support\' directory. Please create a directory at this location: [_1], and assign permissions that will allow the web server write access to it.',
                $support_path
            ),
        };
        push @{ $param->{loop_notification_dashboard} }, $messages;
    }

    eval { require MT::Image; MT::Image->new or die; };
    if ($@) {
        $param->{can_use_userpic} = 0;
        my $messages = {
            level  => 'warning',
            text   => $app->translate('ImageDriver is not configured.'),
            detail => $app->translate(
                'An image processing toolkit, often specified by the ImageDriver configuration directive, is not present on your server or is configured incorrectly. A toolkit must be installed to ensure proper operation of the userpics feature. Please install Image::Magick, NetPBM, GD, or Imager, then set the ImageDriver configuration directive accordingly.'
            ),
        };
        push @{ $param->{loop_notification_dashboard} }, $messages;
    }
    else {
        $param->{can_use_userpic} = 1;
    }
>>>>>>> 99202fbe

    # Message Center
    my $loop_nd = $app->param('loop_notification_dashboard');
    if ( ref $loop_nd eq 'ARRAY' ) {
        $param->{loop_notification_dashboard} = $loop_nd;
        $param->{count_notification_dashboard} = @{$loop_nd} if $loop_nd;
    }

    $tmpl->param($param);
}

sub build_page {
    my $app = shift;
    my ( $page, $param ) = @_;
    if ( !defined $param ) {
        if ( $page->isa('MT::Template') ) {
            $param = $page->param();
        }
        else {
            $param = {};
        }
    }
    my $blog_id = $app->param('blog_id') || 0;
    my $blog;
    my $blog_class = $app->model('blog');
    $blog ||= $blog_class->load($blog_id) if $blog_id;
    if ( $page ne 'login.tmpl' ) {
        if ($blog_id) {
            if ($blog) {
                my $scope_type = $blog->is_blog ? 'blog' : 'website';
                my $class = $app->model($scope_type);
                $param->{blog_name}          = $blog->name;
                $param->{blog_id}            = $blog->id;
                $param->{blog_url}           = $blog->site_url;
                $param->{blog_template_set}  = $blog->template_set;
                $param->{is_blog}            = $blog->is_blog ? 1 : 0;
                $param->{scope_type}         = $scope_type;
                $param->{scope_label}        = $class->class_label;
                $param->{is_generic_website} = 1
                    if !$blog->is_blog
                    && ( !$blog->column('site_path')
                    || !$blog->column('site_url') );
            }
            else {
                $app->error(
                    $app->translate( "No such blog [_1]", $blog_id ) );
            }
        }
        else {
            $param->{scope_type}
                = !defined $app->param('blog_id')
                && $app->mode eq 'dashboard'
                ? 'user'
                : 'system';
        }
    }
    if ( $page ne 'login.tmpl' ) {
        if ( ref $app eq 'MT::App::CMS' ) {
            $param->{system_overview_nav} = 1
                unless $blog_id
                || exists $param->{system_overview_nav}
                || $param->{no_breadcrumbs};
            $param->{quick_search} = 1 unless defined $param->{quick_search};
        }
    }

    my $build_blog_selector
        = exists $param->{build_blog_selector}
        ? $param->{build_blog_selector}
        : 1;
    $app->build_blog_selector($param) if $build_blog_selector;
    my $build_menus
        = exists $param->{build_menus} ? $param->{build_menus} : 1;
    $app->build_menus($param) if $build_menus;
    if ( !ref($page)
        || ( $page->isa('MT::Template') && !$page->param('page_actions') ) )
    {

        # Using a sub here to delay the loading of page actions, since not all
        # templates actually utilize them.
        $param->{page_actions} ||= sub { $app->page_actions( $app->mode ) };
    }
    my $build_compose_menus
        = exists $param->{build_compose_menus}
        ? $param->{build_compose_menus}
        : 1;
    $app->build_compose_menus($param)
        if $build_compose_menus;

    my $build_user_menus
        = exists $param->{build_user_menus} ? $param->{build_user_menus}
        : $param->{user_menu_id}            ? 1
        : $app->param('author_id')          ? 1
        :                                     0;

    $app->build_user_menus($param)
        if $build_user_menus;

    $app->SUPER::build_page( $page, $param );
}

sub build_blog_selector {
    my $app = shift;
    my ($param) = @_;

    return if exists $param->{load_selector_data};

    my $blog = $app->blog;
    my $blog_id = $blog->id if $blog;
    $param->{dynamic_all} = $blog->custom_dynamic_templates eq 'all' if $blog;

    my $blog_class    = $app->model('blog');
    my $website_class = $app->model('website');

    # Any access to a blog will put it on the top of your
    # recently used blogs list (the blog selector)
    if ( $blog && $blog->is_blog ) {
        $app->add_to_favorite_blogs($blog_id);
        $app->add_to_favorite_websites( $blog->parent_id );
    }
    elsif ( $blog && !$blog->is_blog ) {
        $app->add_to_favorite_websites($blog_id);
    }
    my $auth = $app->user or return;

    # Load favorites blogs
    my @fav_blogs = @{ $auth->favorite_blogs || [] };
    if ( scalar @fav_blogs > 5 ) {
        @fav_blogs = @fav_blogs[ 0 .. 4 ];
    }

    # How many blogs that the user can access?
    my %args;
    my %terms;
    $args{join}
        = MT::Permission->join_on( 'blog_id',
        { author_id => $auth->id, permissions => { not => "'comment'" } } )
        if !$auth->is_superuser
        && !$auth->permissions(0)->can_do('edit_templates');
    $terms{class}     = 'blog';
    $terms{parent_id} = \">0";    # FOR-EDITOR";
    $args{limit}      = 6;        # Don't load over 6 blogs
    my @blogs = $blog_class->load( \%terms, \%args );

# Special case. If this user can access 5 blogs or smaller then load those blogs.
    $param->{selector_hide_blog_chooser} = 1;
    if ( @blogs && scalar @blogs == 6 ) {

        # This user can access over 6 blogs.
        if (@fav_blogs) {
            @blogs = $blog_class->load( { id => \@fav_blogs } );
        }
        else {
            @blogs = ();
        }
        $param->{selector_hide_blog_chooser} = 0;
    }

    # Load favorites or all websites
    my @fav_websites = @{ $auth->favorite_websites || [] };
    my @websites;
    @websites = $website_class->load( { id => \@fav_websites } )
        if scalar @fav_websites;

    my $max_load = $blog && $blog->is_blog ? 3 : 4;
    if ( scalar @fav_websites < $max_load ) {

        # Load more accessible websites
        %args  = ();
        %terms = ();

        $args{join} = MT::Permission->join_on( 'blog_id',
            { author_id => $auth->id, permissions => { not => "'comment'" } }
            )
            if !$auth->is_superuser
            && !$auth->permissions(0)->can_do('edit_templates');
        $terms{class} = 'website';
        my $not_ids;
        push @$not_ids, @fav_websites;
        push @$not_ids, $blog->website->id if $blog && $blog->is_blog;
        $terms{id} = { not => $not_ids } if scalar @$not_ids;
        $args{limit} = $max_load
            - ( scalar @fav_websites );    # Don't load over 3 ~ 4 websites.
        my @sites = $website_class->load( \%terms, \%args );
        push @websites, @sites;
    }

    if (@fav_websites) {
        my $i;
        my %sorted = map { $_ => $i++ } @fav_websites;
        foreach (@websites) {
            $sorted{ $_->id } = scalar @websites if !exists $sorted{ $_->id };
        }
        @websites
            = sort { ( $sorted{ $a->id } || 0 ) <=> ( $sorted{ $b->id } || 0 ) }
            @websites;
    }
    unshift @websites, $blog->website if $blog && $blog->is_blog;

# Special case. If this user can access 3 websites or smaller then load those websites.
    $param->{selector_hide_website_chooser} = 1;
    if ( @websites && scalar @websites == 4 ) {
        pop @websites;
        $param->{selector_hide_website_chooser} = 0;
    }

    # Build selector data
    my @website_data;
    if (@websites) {

        for my $ws (@websites) {
            next unless $ws;
            next if $ws->is_blog;

            my $blog_ids;
            push @$blog_ids, $ws->id;
            push @$blog_ids, ( map { $_->id } @{ $ws->blogs } )
                if $ws->blogs;

            my @perms = MT::Permission->load(
                {   author_id => $auth->id,
                    blog_id   => $blog_ids,
                }
            );

            if (   ( $blog && $blog->is_blog && $blog->parent_id == $ws->id )
                || ( $blog && !$blog->is_blog && $blog->id == $ws->id ) )
            {
                $param->{curr_website_id}   = $ws->id;
                $param->{curr_website_name} = $ws->name;
                $param->{curr_website_can_link}
                    = (    $auth->is_superuser
                        || $auth->permissions(0)->can_do('edit_templates')
                        || @perms > 0 ) ? 1 : 0;
            }
            else {
                my $fav_data;
                $fav_data->{fav_website_id}   = $ws->id;
                $fav_data->{fav_website_name} = $ws->name;
                $fav_data->{fav_website_can_link}
                    = (    $auth->is_superuser
                        || $auth->permissions(0)->can_do('edit_templates')
                        || @perms > 0 ) ? 1 : 0;

                push @website_data, \%$fav_data;
            }
        }
    }
    $param->{fav_website_loop} = \@website_data;

    if ( !$param->{curr_website_id} ) {
        my $ws;
        if ( $blog && $blog->is_blog && $blog->website ) {
            $ws = $blog->website;
        }
        elsif ( $blog && !$blog->is_blog ) {
            $ws = $blog;
        }
        if ($ws) {
            $param->{curr_website_id}       = $ws->id;
            $param->{curr_website_name}     = $ws->name;
            $param->{curr_website_can_link} = 1;
        }
    }

    my @blog_data;
    if (@blogs) {

        my $i;
        my %sorted = map { $_ => $i++ } @fav_blogs;
        @blogs
            = sort { ( $sorted{ $a->id } || 0 ) <=> ( $sorted{ $b->id } || 0 ) }
            @blogs;

        foreach $b (@blogs) {
            if ( $blog && $blog->is_blog && $blog->id == $b->id ) {
                $param->{curr_blog_id}   = $b->id;
                $param->{curr_blog_name} = $b->name;
            }
            else {
                my $fav_data;
                $fav_data->{fav_blog_id}     = $b->id;
                $fav_data->{fav_blog_name}   = $b->name;
                $fav_data->{fav_parent_name} = $b->website->name
                    if $b->website;
                $fav_data->{fav_parent_id} = $b->website->id if $b->website;

                push @blog_data, \%$fav_data;
            }
        }
    }
    $param->{fav_blog_loop} = \@blog_data;

    if ( !$param->{curr_blog_id} ) {
        if ( $blog && $blog->is_blog ) {
            $param->{curr_blog_id}   = $blog->id;
            $param->{curr_blog_name} = $blog->name;
        }
    }

    $param->{load_selector_data}  = 1;
    $param->{can_create_blog}     = $auth->can_do('create_blog') && $blog;
    $param->{can_create_website}  = $auth->can_do('create_website');
    $param->{can_access_overview} = 1;
}

sub build_menus {
    my $app = shift;
    my ($param) = @_;
    return if exists $param->{top_nav_loop};

    my $menus        = $app->registry('menus');
    my $blog         = $app->blog;
    my $blog_id      = $blog ? $blog->id : 0;
    my $theme        = $blog ? $blog->theme : undef;
    my $theme_modify = $theme ? $theme->{menu_modification} : {};
    my $mode         = $app->mode;

    my @top_ids = grep { !/:/ } keys %$menus;
    my @top;
    my @sys;
    my $user = $app->user
        or return;
    my $perms                 = $app->permissions || $user->permissions;
    my $view                  = $app->view;
    my $hide_disabled_options = $app->config('HideDisabledMenus') || 1;

    my $admin = $user->is_superuser()
        ;    # || ($perms && $perms->has('administer_blog'));

    foreach my $id (@top_ids) {
        ## skip only if false value was set explicitly.
        next if exists $theme_modify->{$id} && !$theme_modify->{$id};
        my $menu = $menus->{$id};
        next if $menu->{view} && $menu->{view} ne $view;
        if ( my $cond = $menu->{condition} ) {
            if ( !ref($cond) ) {
                $cond = $menu->{condition} = $app->handler_to_coderef($cond);
            }
            next unless $cond->();
        }

        $menu->{allowed} = 1;
        $menu->{current} = 0;
        $menu->{'id'}    = $id;

        my @sub_ids = grep {m/^$id:/} keys %$menus;
        my @sub;
        foreach my $sub_id (@sub_ids) {
            ## skip only if false value was set explicitly.
            next
                if exists $theme_modify->{$sub_id}
                && !$theme_modify->{$sub_id};
            my $sub = $menus->{$sub_id};
            $sub->{current} = 0;

            ## Keep a compatibility
            $sub->{view} = [ 'blog', 'system' ]
                unless $sub->{view};

            if ( $sub->{view} ) {
                if ( ref $sub->{view} eq 'ARRAY' ) {
                    next
                        unless ( scalar grep { $_ eq $view }
                        @{ $sub->{view} } );
                }
                else {
                    next if $sub->{view} ne $view;
                }
            }
            $sub->{view_permit} = 1;
            $sub->{'id'} = $sub_id;
            if ( my $cond = $sub->{condition} ) {
                if ( !ref($cond) ) {
                    $cond = $sub->{condition}
                        = $app->handler_to_coderef($cond);
                }
                next unless $cond->();
            }

            my $app_param_type = $app->param('_type') || '';
            if ( $sub->{args} ) {
                if (   $sub->{mode} eq $mode
                    && defined( $app->param('_type') )
                    && ( $sub->{args}->{_type} || '' ) eq $app->param('_type')
                    && (!defined( $sub->{args}->{filter_key} )
                        || ( defined( $app->param('filter_key') )
                            && $sub->{args}->{filter_key} eq
                            $app->param('filter_key') )
                    )
                    )
                {
                    $param->{screen_group} = $id;
                    if ( $app->param('id') ) {
                        $sub->{current} = 1
                            if ( $app_param_type eq 'blog' )
                            || ( $app_param_type eq 'website' );
                    }
                    else {
                        $sub->{current} = 1;
                    }
                }
            }
            else {
                if ( $sub->{mode} eq $mode ) {
                    $param->{screen_group} = $id;
                    if ( $app->param('id') ) {
                        $sub->{current} = 1
                            if ( $app_param_type eq 'blog' )
                            || ( $app_param_type eq 'website' );
                    }
                    else {
                        $sub->{current} = 1;
                    }
                }
            }
            push @sub, $sub;
        }

        if (my $p
            = $blog_id
            ? $menu->{permission} || $menu->{system_permission}
            : $menu->{system_permission}
            || $menu->{permission}
            )
        {
            my $allowed = 0;
            my @p = split /,/, $p;
            foreach my $p (@p) {
                my $perm = 'can_' . $p;
                $allowed = 1, last if ( $perms && $perms->$perm() ) || $admin;
            }
            $menu->{allowed} = $allowed;
        }
        elsif ( my $action = $menu->{permit_action} ) {
            $menu->{allowed} = $app->can_do($action) ? 1 : 0;
        }
        elsif ( !$perms && !$blog_id ) {
            $menu->{allowed} = 0 if $menu->{system_permission} && !$admin;
        }

        next if $hide_disabled_options && ( !$menu->{allowed} );

        if (@sub) {
            if ( $id eq 'system' ) {
                push @sys, $menu;
            }
            else {
                push @top, $menu;
            }

            my $has_sub = 0;
            foreach my $sub (@sub) {
                next if defined $sub->{display} && !$sub->{display};
                my $sys_only = $sub->{id} =~ m/^system:/;
                $sub->{allowed} = 1;
                if ( $sub->{mode} ) {
                    $sub->{link} = $app->uri(
                        mode => $sub->{mode},
                        args => {
                            %{ $sub->{args} || {} },
                            (   ( $blog_id && !$sys_only )
                                    || $app->view eq 'system'
                                ? ( blog_id => $blog_id )
                                : ()
                            )
                        }
                    );
                }
                $sub->{allowed} = 0
                    if $sub->{view} && ( !$sub->{view_permit} );
                if ( $sub->{allowed} ) {
                    my $sub_perms
                        = ( $sys_only || ( $sub->{view} || '' ) eq 'system' )
                        ? $app->user->permissions(0)
                        : $perms;
                    if ($sub_perms
                        && (my $p
                            = $blog_id
                            ? $sub->{permission} || $sub->{system_permission}
                            : $sub->{system_permission}
                            || $sub->{permission}
                        )
                        )
                    {
                        my $allowed = 0;
                        my @p = split /,/, $p;
                        foreach my $p (@p) {
                            my $perm = 'can_' . $p;
                            $allowed = 1, last
                                if ( $sub_perms && $sub_perms->$perm() )
                                || $admin;
                        }
                        $sub->{allowed} = $allowed;
                    }
                    elsif ( my $action = $sub->{permit_action} ) {
                        $sub->{allowed} = $app->can_do($action) ? 1 : 0;
                    }
                    elsif ( !$sub_perms && !$blog_id ) {
                        $sub->{allowed} = 0
                            if ( $sub->{system_permission}
                            || $sub->{permission} )
                            && !$admin;
                    }
                    $has_sub = 1 if $sub->{allowed};
                }
            }

            if ( $menu->{mode} ) {
                my $sys_only = 1 if $menu->{id} eq 'system';
                $menu->{link} = $app->uri(
                    mode => $menu->{mode},
                    args => {
                        %{ $menu->{args} || {} },
                        (   ( $blog_id && !$sys_only )
                                || $app->view eq 'system'
                            ? ( blog_id => $blog_id )
                            : ()
                        )
                    }
                );
            }
            @sub = sort { $a->{order} <=> $b->{order} } @sub;

            @sub = grep { $_->{allowed} } @sub if $hide_disabled_options;
            if ( !$menu->{mode} ) {
                $menu->{link} = $sub[0]->{link};
            }
            $menu->{sub_nav_loop} = \@sub;
            if ( $menu->{allowed} ) {
                $menu->{allowed} = 0 unless $has_sub;
            }
        }
    }

    @top = grep { $_->{allowed} } @top if $hide_disabled_options;
    @sys = grep { $_->{allowed} } @sys if $hide_disabled_options;
    @top = sort { $a->{order} <=> $b->{order} } @top;
    $param->{top_nav_loop} = \@top;
    $param->{sys_nav_loop} = \@sys;
    $param->{view}         = $view;
}

sub build_compose_menus {
    my $app = shift;
    my ($param) = @_;
    return if exists $param->{compose_menus};

    my $user = $app->user
        or return;

    my $scope = $app->view;
    my $blog_id
        = $app->blog
        ? $app->blog->id
        : 0;

    my $menus = $app->registry('compose_menus');
    if ( my $legacy_menus = $menus->{compose_menus} ) {
        $menus = { %$menus, %{ $legacy_menus->{menus} }, };
        delete $menus->{compose_menus};
    }
    my @root_keys = keys %$menus;
    my @menus;

    foreach my $key (@root_keys) {
        my $item = $menus->{$key};
        if ( $item->{view} ) {
            if ( ref $item->{view} eq 'ARRAY' ) {
                next
                    unless ( scalar grep { $_ eq $scope }
                    @{ $item->{view} } );
            }
            else {
                next if $item->{view} ne $scope;
            }
        }
        if ( $item->{mode} ) {
            $item->{link} = $app->uri(
                mode => $item->{mode},
                args => {
                    %{ $item->{args} || {} },
                    (   $blog_id
                        ? ( blog_id => $blog_id )
                        : ()
                    )
                }
            );
        }
        push @menus, $item;
    }

    if ( my $compose_menus
        = $app->filter_conditional_list( \@menus, ($param) ) )
    {
        @menus = sort { $a->{order} <=> $b->{order} } @$compose_menus;
    }
    else {
        @menus = ();
    }
    $param->{compose_menus} = \@menus;
}

sub build_user_menus {
    my $app = shift;
    my ($param) = @_;
    return if exists $param->{user_menus};
    my $login_user = $app->user
        or return;
    my $scope = $app->view;
    my $user_id
        = $param->{user_menu_id}
        || $app->param('author_id')
        || $login_user->id;
    my $menu_user = MT->model('author')->load($user_id)
        or return $app->errtrans('Invalid parameter');
    $param->{user_menu_id} ||= $user_id;
    $param->{user_menu_user} = $menu_user;
    my $active = $param->{active_user_menu};
    $param->{is_me} ||= $login_user->id == $user_id;
    my $reg_menus = $app->registry('user_menus');
    my $menus = $app->filter_conditional_list( $reg_menus, $app, $param );
    my @menus;

    foreach my $key ( keys %$menus ) {
        my %menu_item;
        my $item = $menus->{$key};
        if ( $item->{view} ) {
            if ( ref $item->{view} eq 'ARRAY' ) {
                next
                    unless ( scalar grep { $_ eq $scope }
                    @{ $item->{view} } );
            }
            else {
                next if $item->{view} ne $scope;
            }
        }
        if ( my $link = $item->{link} ) {
            $link = MT->handler_to_coderef($link) unless ref $link;
            $menu_item{link} = $link->( $app, $param );
        }
        elsif ( $item->{mode} ) {
            my $user_key = $item->{user_param} || 'author_id';
            $menu_item{link} = $app->uri(
                mode => $item->{mode},
                args => {
                    %{ $item->{args} || {} },
                    blog_id   => 0,
                    $user_key => $user_id,
                }
            );
        }
        if ( my $hdlr = $item->{label_handler} ) {
            $hdlr = MT->handler_to_coderef($hdlr) unless ref $hdlr;
            $menu_item{label} = $hdlr->( $app, $param );
        }
        else {
            $menu_item{label} = $item->{label};
        }
        $menu_item{order} = $item->{order};
        $menu_item{is_active} = $active eq $key ? 1 : 0;
        push @menus, \%menu_item;
    }
    @menus = sort { $a->{order} <=> $b->{order} } @menus;
    $param->{user_menus} = \@menus;
}

sub return_to_dashboard {
    my $app = shift;
    my (%param) = @_;
    $param{redirect} = 1 unless %param;
    my $blog_id = $app->param('blog_id');
    $param{blog_id} = $blog_id if defined($blog_id) && $blog_id ne '';
    return $app->redirect(
        $app->uri( mode => 'dashboard', args => \%param ) );
}

sub return_to_user_dashboard {
    my $app = shift;
    my (%param) = @_;
    $param{redirect} = 1 unless %param;
    delete $param{blog_id} if exists $param{blog_id};
    return $app->redirect(
        $app->uri( mode => 'dashboard', args => \%param ) );
}

sub list_pref {
    my $app      = shift;
    my ($list)   = @_;
    my $updating = $app->mode eq 'update_list_prefs';
    unless ($updating) {
        my $pref = $app->request("list_pref_$list");
        return $pref if defined $pref;
    }

    my $cookie = $app->cookie_val('mt_list_pref') || '';
    my $mode = $app->mode;

    # defaults:
    my $d = $app->config->DefaultListPrefs || {};
    my %default = (
        Rows       => 25,
        Format     => 'Compact',
        SortOrder  => 'Ascend',      # Ascend|Descend
        Button     => 'Above',       # Above|Below|Both
        DateFormat => 'Relative',    # Relative|Full
    );
    if ( ( $list eq 'comment' ) || ( $list eq 'ping' ) ) {
        $default{Format} = 'expanded';
    }
    $default{$_} = lc( $d->{$_} ) for keys %$d;
    my $list_pref;
    if ( $list eq 'main_menu' ) {
        $list_pref = {
            'sort' => 'name',
            order  => $default{SortOrder} || 'ascend',
            view   => $default{Format} || 'compact',
            dates  => $default{DateFormat} || 'relative',
        };
    }
    else {
        $list_pref = {
            rows  => $default{Rows}       || 25,
            view  => $default{Format}     || 'compact',
            bar   => $default{Button}     || 'above',
            dates => $default{DateFormat} || 'relative',
        };
    }
    my @list_prefs = split /;/, $cookie;
    my $new_cookie = '';
    foreach my $pref (@list_prefs) {
        my ( $name, $prefs ) = $pref =~ m/^(\w+):(.*)$/;
        next unless $name && $prefs;
        if ( $name eq $list ) {
            my @prefs = split /,/, $prefs;
            foreach (@prefs) {
                my ( $k, $v ) = split /=/;
                $list_pref->{$k} = $v if exists $list_pref->{$k};
            }
        }
        else {
            $new_cookie .= ( $new_cookie ne '' ? ';' : '' ) . $pref;
        }
    }

    if ($updating) {
        my $updated = 0;
        if ( my $limit = $app->param('limit') ) {
            $limit = 20 if $limit eq 'none';
            $list_pref->{rows} = $limit > 0 ? $limit : 20;
            $updated = 1;
        }
        if ( my $view = $app->param('verbosity') ) {
            if ( $view =~ m!^compact|expanded$! ) {
                $list_pref->{view} = $view;
                $updated = 1;
            }
        }
        if ( my $bar = $app->param('actions') ) {
            if ( $bar =~ m!^above|below|both$! ) {
                $list_pref->{bar} = $bar;
                $updated = 1;
            }
        }
        if ( my $ord = $app->param('order') ) {
            if ( $ord =~ m!^ascend|descend$! ) {
                $list_pref->{order} = $ord;
                $updated = 1;
            }
        }
        if ( my $sort = $app->param('sort') ) {
            if ( $sort =~ m!^name|created|updated$! ) {
                $list_pref->{'sort'} = $sort;
                $updated = 1;
            }
        }
        if ( my $dates = $app->param('dates') ) {
            if ( $dates =~ m!^relative|full$! ) {
                $list_pref->{'dates'} = $dates;
                $updated = 1;
            }
        }

        if ($updated) {
            my @list_prefs;
            foreach ( keys %$list_pref ) {
                push @list_prefs, $_ . '=' . $list_pref->{$_};
            }
            my $prefs = join ',', @list_prefs;
            $new_cookie
                .= ( $new_cookie ne '' ? ';' : '' ) . $list . ':' . $prefs;
            $app->bake_cookie(
                -name    => 'mt_list_pref',
                -value   => $new_cookie,
                -expires => '+10y'
            );
        }
    }

    if ( $list_pref->{rows} ) {
        $list_pref->{ "limit_" . $list_pref->{rows} } = $list_pref->{rows};
    }
    if ( $list_pref->{view} ) {
        $list_pref->{ "view_" . $list_pref->{view} } = 1;
    }
    if ( $list_pref->{bar} ) {
        if ( lc $list_pref->{bar} eq 'both' ) {
            $list_pref->{"position_actions_both"}   = 1;
            $list_pref->{"position_actions_top"}    = 1;
            $list_pref->{"position_actions_bottom"} = 1;
        }
        elsif ( lc $list_pref->{bar} eq 'below' ) {
            $list_pref->{"position_actions_bottom"} = 1;
        }
        elsif ( lc $list_pref->{bar} eq 'above' ) {
            $list_pref->{"position_actions_top"} = 1;
        }
    }
    if ( $list_pref->{'sort'} ) {
        $list_pref->{ 'sort_' . $list_pref->{'sort'} } = 1;
    }
    if ( $list_pref->{'order'} ) {
        $list_pref->{ 'order_' . $list_pref->{'order'} } = 1;
    }
    $app->request( "list_pref_$list", $list_pref );
}

sub make_feed_link {
    my $app = shift;
    my ( $view, $params ) = @_;
    my $user = $app->user;
    return if ( $user->api_password || '' ) eq '';

    $params ||= {};
    $params->{view}     = $view;
    $params->{username} = $user->name;
    $params->{token} = perl_sha1_digest_hex( 'feed:' . $user->api_password );
    $app->base
        . $app->mt_path
        . $app->config('ActivityFeedScript')
        . $app->uri_params( args => $params );
}

sub show_error {
    my $app = shift;
    my ($param) = @_;

    # handle legacy scalar error string signature
    $param = { error => $param } unless ref($param) && ref($param) eq 'HASH';
    my $method_info = MT->request('method_info') || {};
    my $mode = $app->mode;
    if ( $app->param('xhr')
        or ( ( $method_info->{app_mode} || '' ) eq 'JSON' ) )
    {
        return $app->json_error( $param->{error}, $param->{status} );
    }
    elsif ( $mode eq 'rebuild' ) {

        my $r = MT::Request->instance;
        if ( my $tmpl = $r->cache('build_template') ) {

            # this is the template that likely caused the rebuild error
            my $tmpl_edit_link = $app->uri(
                mode => 'view',
                args => {
                    blog_id => $tmpl->blog_id,
                    '_type' => 'template',
                    id      => $tmpl->id
                }
            );

            if ( $app->param('fs') ) {
                $param->{fs} = 1;
                if ( exists $app->{goback} ) {
                    $param->{goback}
                        = "window.location='" . $app->{goback} . "'";
                    if ( $tmpl_edit_link ne $app->{goback} ) {
                        push @{ $param->{button_loop} ||= [] },
                            {
                            link  => $tmpl_edit_link,
                            label => $app->translate("Edit Template"),
                            };
                    }
                }
                else {
                    $param->{goback} = "window.location='$tmpl_edit_link'";
                }
            }
            else {
                push @{ $param->{button_loop} ||= [] },
                    {
                    link  => $tmpl_edit_link,
                    label => $app->translate("Edit Template"),
                    };
            }
        }

        if ( !exists( $param->{goback} ) && exists( $app->{goback} ) ) {
            $param->{goback} = "window.location='" . $app->{goback} . "'";
        }
        else {
            my $blog_id = $app->param('blog_id');
            my $url     = $app->uri(
                mode => 'rebuild_confirm',
                args => { blog_id => $blog_id }
            );
            $param->{goback} ||= qq{window.location='$url'};
        }
        $param->{value} ||= $app->{value} || $app->translate('Back');
    }

    return $app->SUPER::show_error($param);
}

sub show_login {
    my $app = shift;
    my $method_info = MT->request('method_info') || {};
    if ( $app->param('xhr')
        or ( ( $method_info->{app_mode} || '' ) eq 'JSON' ) )
    {
        $app->{login_again} = 1;
        return $app->show_error( { error => 'Unauthorized', status => 401 } );
    }
    return $app->SUPER::show_login(@_);
}

sub load_default_entry_prefs {
    my $app = shift;
    my $prefs;
    require MT::Permission;
    my $blog_id;
    $blog_id = $app->blog->id if $app->blog;
    my $perm
        = MT::Permission->load( { blog_id => $blog_id, author_id => 0 } );
    my %default = %{ $app->config->DefaultEntryPrefs };
    %default = map { lc $_ => $default{$_} } keys %default;

    if ( $perm && $perm->entry_prefs ) {
        $prefs = $perm->entry_prefs;
        if ( $prefs !~ m/\b(?:default|basic|custom|advanced)\b/i ) {
            if ( $prefs !~ m/\btitle\b/ ) {
                $prefs = 'title,' . $prefs;
            }
            if ( $prefs !~ m/\btext\b/ ) {
                $prefs =~ s/\btitle\b/title,text/;
            }
        }
    }
    else {
        if ( lc( $default{type} ) eq 'custom' ) {
            my %map = (
                Category   => 'category',
                Excerpt    => 'excerpt',
                Keywords   => 'keywords',
                Tags       => 'tags',
                Publishing => 'publishing',
                Feedback   => 'feedback',
                Assets     => 'assets',
            );
            my @p;
            foreach my $p ( keys %map ) {
                push @p, $map{$p} . ':' . $default{ lc $p }
                    if $default{ lc $p };
            }
            $prefs = join ',', @p;
            $prefs ||= 'Custom';
        }
        elsif ( lc( $default{type} ) ne 'default' ) {
            $prefs = 'Advanced';
        }
        $default{button} = 'Bottom' if lc( $default{button} ) eq 'below';
        $default{button} = 'Top'    if lc( $default{button} ) eq 'above';
        $prefs .= '|' . $default{button} if $prefs;
    }
    $prefs ||= 'Default|Bottom';
    return $prefs;
}

sub load_default_page_prefs {
    my $app = shift;
    my $prefs;
    require MT::Permission;
    my $blog_id;
    $blog_id = $app->blog->id if $app->blog;
    my $perm
        = MT::Permission->load( { blog_id => $blog_id, author_id => 0 } );
    my %default = %{ $app->config->DefaultEntryPrefs };
    %default = map { lc $_ => $default{$_} } keys %default;

    if ( $perm && $perm->page_prefs ) {
        $prefs = $perm->page_prefs;
        if ( $prefs !~ m/\b(?:default|basic|custom|advanced)\b/i ) {
            if ( $prefs !~ m/\btitle\b/ ) {
                $prefs = 'title,' . $prefs;
            }
            if ( $prefs !~ m/\btext\b/ ) {
                $prefs =~ s/\btitle\b/title,text/;
            }
        }
    }
    else {
        if ( lc( $default{type} ) eq 'custom' ) {
            my %map = (
                Category   => 'category',
                Excerpt    => 'excerpt',
                Keywords   => 'keywords',
                Tags       => 'tags',
                Publishing => 'publishing',
                Feedback   => 'feedback',
                Assets     => 'assets',
            );
            my @p;
            foreach my $p ( keys %map ) {
                push @p, $map{$p} . ':' . $default{ lc $p }
                    if $default{ lc $p };
            }
            $prefs = join ',', @p;
            $prefs ||= 'Custom';
        }
        elsif ( lc( $default{type} ) ne 'default' ) {
            $prefs = 'Advanced';
        }
        $default{button} = 'Bottom' if lc( $default{button} ) eq 'below';
        $default{button} = 'Top'    if lc( $default{button} ) eq 'above';
        $prefs .= '|' . $default{button} if $prefs;
    }
    $prefs ||= 'Default|Bottom';
    return $prefs;
}

sub load_template_prefs {
    my $app = shift;
    my ($prefs) = @_;
    my %param;

    if ( !$prefs ) {
        $prefs = '';
    }
    my @p = split /,/, $prefs;
    for my $p (@p) {
        if ( $p =~ m/^(.+?):(\d+)$/ ) {
            $param{ 'disp_prefs_height_' . $1 } = $2;
        }
        if ( $p =~ m/^(.+?):(\w+)$/ ) {
            $param{ 'disp_prefs_' . $1 } = $2;
        }
    }
    \%param;
}

sub _parse_entry_prefs {
    my $app = shift;
    my ( $prefix, $prefs, $param, $fields ) = @_;
    my @p = split /,/, $prefs;
    for my $p (@p) {
        my ( $name, $ext ) = $p =~ m/^(.+?):(.+)$/;
        $p = $name if ( defined $ext );

        if ( $ext and ( $ext =~ m/^(\d+)$/ ) ) {
            $param->{ 'disp_prefs_height_' . $p } = $ext;
        }
        if ( grep { lc($p) eq $_ } qw{advanced default basic} ) {
            $p = 'Default' if lc($p) eq 'basic';
            $param->{ $prefix . 'disp_prefs_' . $p } = 1;
            my @fields
                = qw( title body category tags feedback publishing assets );
            if ( lc($p) eq 'advanced' ) {
                push @fields, qw(excerpt feedback keywords);
            }
            foreach my $def (@fields) {
                $param->{ $prefix . 'disp_prefs_show_' . $def } = 1;
                push @$fields, { name => $def };
            }
        }
        else {
            $param->{ $prefix . 'disp_prefs_show_' . $p } = 1;
            push @$fields, { name => $p };
        }
    }
}

sub load_entry_prefs {
    my $app = shift;
    my ($p) = @_;
    my %param;
    my $pos;
    my $is_from_db = 1;

    # defaults:
    my $type               = $p->{type} || 'entry';
    my $prefs              = $p->{prefs};
    my $prefix             = exists $p->{prefs} ? '' : $type . '_';
    my $load_default_prefs = 'load_default_' . $type . '_prefs';

    if ( !$prefs ) {
        $prefs = $app->$load_default_prefs;
        ( $prefs, $pos ) = split /\|/, $prefs;
        $is_from_db = 0;
        $app->_parse_entry_prefs( $prefix, $prefs, \%param, \my @fields );
        $param{disp_prefs_default_fields} = \@fields;
    }
    else {
        ( $prefs, $pos ) = split /\|/, $prefs;
    }
    $app->_parse_entry_prefs( $prefix, $prefs, \%param, \my @custom_fields );
    if ($is_from_db) {
        my $default_prefs = $app->$load_default_prefs;
        ( $default_prefs, my ($default_pos) ) = split /\|/, $default_prefs;
        $pos ||= $default_pos;
        $app->_parse_entry_prefs( $prefix, $default_prefs, \my %def_param,
            \my @fields );
        if ( $prefs eq 'Default' ) {
            foreach my $p ( keys %param ) {
                delete $param{$p} if $p =~ m/^${prefix}disp_prefs_show_/;
            }
        }
        if ( $param{disp_prefs_Default} ) {

            # apply default settings
            %param = ( %def_param, %param );
        }
        $param{disp_prefs_default_fields} = \@fields;
    }
    $pos ||= 'Bottom';
    if (   !exists $param{'disp_prefs_Default'}
        && !exists $param{'disp_prefs_Advanced'} )
    {
        $param{'disp_prefs_Custom'} = 1;
        $param{disp_prefs_custom_fields} = \@custom_fields if @custom_fields;
    }
    if ( lc $pos eq 'both' ) {
        $param{'position_actions_top'}    = 1;
        $param{'position_actions_bottom'} = 1;
        $param{'position_actions_both'}   = 1;
    }
    else {
        $param{ 'position_actions_' . $pos } = 1;
    }
    \%param;
}

sub _convert_word_chars {
    my ( $app, $s ) = @_;
    return '' if !defined($s) || ( $s eq '' );

    return $s if 'utf-8' ne lc( $app->charset );

    my $blog = $app->blog;
    my $smart_replace
        = $blog
        ? $blog->smart_replace
        : MT->config->NwcSmartReplace;
    return $s if $smart_replace == 2;

    require MT::Util;
    return MT::Util::convert_word_chars( $s, $smart_replace );
}

sub _translate_naughty_words {
    my ( $app, $entry ) = @_;
    require MT::Util;
    return MT::Util::translate_naughty_words($entry);
}

sub autosave_session_obj {
    my $app           = shift;
    my ($or_make_one) = @_;
    my $q             = $app->param;
    my $type          = $q->param('_type');
    return unless $type;
    my $id = $q->param('id');
    $id = '0' unless $id;
    my $ident
        = 'autosave'
        . ':user='
        . $app->user->id
        . ':type='
        . $type . ':id='
        . $id;

    if ( my $blog = $app->blog ) {
        $ident .= ':blog_id=' . $blog->id;
    }
    require MT::Session;
    my $sess_obj = MT::Session->load( { id => $ident, kind => 'AS' } );

    if ( !$sess_obj && $or_make_one ) {

        # autosave is being requested, so provision an object for saving
        $sess_obj = new MT::Session;
        $sess_obj->kind('AS');    # AutoSave record
        $sess_obj->id($ident);
        $sess_obj->start(time);
    }
    return $sess_obj;
}

sub autosave_object {
    my $app = shift;
    my $sess_obj = $app->autosave_session_obj(1) or return;
    $sess_obj->data('');
    my $class = $app->model( $app->param('_type') ) or return;
    my %data = $app->param_hash;
    delete $data{_autosave};
    delete $data{magic_token};

    # my $col_names = $class->column_names;
    # foreach my $c (@$col_names) {
    foreach my $c ( keys %data ) {
        $sess_obj->set( $c, $data{$c} );
    }
    $sess_obj->start(time);
    $sess_obj->save;
    $app->send_http_header("text/javascript+json");
    $app->{no_print_body} = 1;
    require JSON;
    $app->print_encode("true");
}

sub model {
    my $app    = shift;
    my ($type) = @_;
    my $class  = $app->SUPER::model($type)
        or return $app->error(
        $app->translate( "Unknown object type [_1]", $type ) );
    $class;
}
*_load_driver_for = \&model;

sub listify {
    my ($arr) = @_;
    my @ret;
    return unless ref($arr) eq 'ARRAY';
    foreach (@$arr) {
        push @ret, { name => $_ };
    }
    \@ret;
}

sub user_blog_prefs {
    my $app   = shift;
    my $prefs = $app->request('user_blog_prefs');
    return $prefs if $prefs && !$app->param('config_view');

    my $perms = $app->permissions;
    return {} unless $perms;
    my @prefs = split /,/, $perms->blog_prefs || '';
    my %prefs;
    foreach (@prefs) {
        my ( $name, $value ) = split /=/, $_, 2;
        $prefs{$name} = $value;
    }
    my $updated = 0;
    if ( my $view = $app->param('config_view') ) {
        $prefs{'config_view'} = $view;
        $updated = 1;
    }
    if ($updated) {
        my $pref = '';
        foreach ( keys %prefs ) {
            $pref .= ',' if $pref ne '';
            $pref .= $_ . '=' . $prefs{$_};
        }
        $perms->blog_prefs($pref);
        if ( !$perms->blog_id ) {
            my $blog = $app->blog;
            $perms->blog_id( $blog->id ) if $blog;
        }
        $perms->save if $perms->blog_id;
    }
    $app->request( 'user_blog_prefs', \%prefs );
    \%prefs;
}

sub archive_type_sorter {
    my ( $a, $b ) = @_;

    # Logical ordering for exact archive types
    my %order = (
        'Individual' => 1,
        'Page'       => 2,
        'Daily'      => 3,
        'Weekly'     => 4,
        'Monthly'    => 5,
        'Yearly'     => 6
    );
    my $ord_a = $order{ $a->{archive_type} };
    my $ord_b = $order{ $b->{archive_type} };

    if ( defined($ord_a) && defined($ord_b) ) {
        return $ord_a <=> $ord_b;
    }

    # in the event a custom archive type includes the keyword 'Weekly', etc.
    # order it based on the mapping above.
    unless ($ord_a) {
        if ( ( my $best ) = grep { $a->{archive_type} =~ m/$_/ } keys %order )
        {
            $ord_a = $order{$best};
        }
    }
    unless ($ord_b) {
        if ( ( my $best ) = grep { $b->{archive_type} =~ m/$_/ } keys %order )
        {
            $ord_b = $order{$best};
        }
    }

    # Unknown archive types will follow this pattern (typically)
    #    Foo
    #    Foo-Bar
    # ie, Tag, Tag-Daily, etc.
    # So the archive_type is taken and we'll strip off the second
    # piece, if it matches one of our keys in %order, the sort key
    # becomes Tagnn (where nn is a zero-padded weight, selected from
    # the order hash). Tag-Daily would become Tag02.
    # 'Tag-Rank' would just become TagRank and would sort underneath 'Tag'
    # and other 'Tagnn' keys.
    my $str_a = $a->{archive_type};
    if ( $str_a =~ s/-(.*)$// ) {
        $str_a .= $ord_a ? sprintf( "%02d", $ord_a ) : $1;
    }
    else {
        $str_a = "00" . $str_a if defined($ord_a);
    }

    my $str_b = $b->{archive_type};
    if ( $str_b =~ s/-(.*)$// ) {
        $str_b .= $ord_b ? sprintf( "%02d", $ord_b ) : $1;
    }
    else {
        $str_b = "00" . $str_b if defined($ord_b);
    }
    return $str_a cmp $str_b;
}

sub preview_object_basename {
    my $app = shift;
    my $q   = $app->param;
    my @parts;
    my $blog    = $app->blog;
    my $blog_id = $blog->id if $blog;
    my $id      = $q->param('id');
    push @parts, $app->user->id;
    push @parts, $blog_id || 0;
    push @parts, $id || 0;
    push @parts, $q->param('_type');
    push @parts, $app->config->SecretToken;
    my $data = join ",", @parts;
    return 'mt-preview-' . perl_sha1_digest_hex($data);
}

sub object_edit_uri {
    my $app = shift;
    my ( $type, $id ) = @_;
    my $class = $app->model($type);
    die "no such object $type" unless $class;
    my $obj = $class->load($id)
        or die "object_edit_uri could not find $type object $id";
    my $blog_id = $obj->column('blog_id') if $obj->has_column('blog_id');
    return $app->uri(
        'mode' => 'view',
        args   => {
            '_type' => $type,
            ( $blog_id ? ( blog_id => $blog_id ) : () ), id => $_[1]
        }
    );
}

sub add_to_favorite_blogs {
    my $app = shift;
    my ($fav) = @_;

    my $auth = $app->user;
    return unless $auth;

    my $blog = MT->model('blog')->load($fav);
    return unless $blog;
    return unless $blog->is_blog;

    return
           unless $auth->has_perm($fav)
        || $auth->is_superuser
        || $auth->permissions(0)->can_do('edit_templates');

    my @current = @{ $auth->favorite_blogs || [] };

    return if @current && ( $current[0] == $fav );
    @current = grep { $_ != $fav } @current;
    unshift @current, $fav;
    @current = @current[ 0 .. 9 ]
        if @current > 10;

    $auth->favorite_blogs( \@current );
    $auth->save;
}

sub add_to_favorite_websites {
    my $app = shift;
    my ($fav) = @_;

    my $auth = $app->user;
    return unless $auth;

    my $website = MT->model('website')->load($fav);
    return unless $website;
    return if $website->is_blog;

    my $trust;
    my $blog_ids;
    push @$blog_ids, $fav;

    my @blogs = MT->model('blog')->load( { parent_id => $fav } );
    push @$blog_ids, ( map { $_->id } @blogs )
        if @blogs;

    foreach my $id (@$blog_ids) {
        $trust = 1, last
            if $auth->has_perm($id);
    }

    return
           unless $trust
        || $auth->is_superuser
        || $auth->permissions(0)->can_do('edit_templates');

    my @current = @{ $auth->favorite_websites || [] };

    return if @current && ( $current[0] == $fav );
    @current = grep { $_ != $fav } @current;
    unshift @current, $fav;
    @current = @current[ 0 .. 2 ]
        if @current > 3;

    $auth->favorite_websites( \@current );
    $auth->save;
}

sub _entry_prefs_from_params {
    my $app      = shift;
    my ($prefix) = @_;
    my $q        = $app->param;
    my $disp     = $q->param('entry_prefs') || '';
    my @fields;
    if ( lc $disp eq 'custom' ) {
        @fields = split /,/, $q->param( $prefix . 'custom_prefs' );
    }
    elsif ($disp) {
        push @fields, $disp;
    }
    else {
        @fields = $q->param( $prefix . 'custom_prefs' );
    }

    if ( my $body_height = $q->param('text_height') ) {
        push @fields, 'body:' . $body_height;
    }
    return join( ',', @fields ) . '|' . $q->param('bar_position');
}

# rebuild_set is a hash whose keys are entry IDs
# the value can be the entry itself, for efficiency,
# but if the value is not a ref, the entry is loaded from the ID.
# This is not a handler but a utility routine
sub rebuild_these {
    my $app = shift;
    my ( $rebuild_set, %options ) = @_;

    # if there's nothing to rebuild, just return
    if ( !keys %$rebuild_set ) {
        if ( my $start_time = $app->param('start_time') ) {
            $app->publisher->start_time($start_time);
        }

        # now, rebuild indexes for affected blogs
        my @blogs = $app->param('blog_ids');
        if (@blogs) {
            $app->run_callbacks('pre_build') if @blogs;
            foreach my $blog_id (@blogs) {
                my $blog = MT::Blog->load($blog_id) or next;
                $app->rebuild_indexes( Blog => $blog )
                    or return $app->publish_error();
            }
            my $blog_id = int( $app->param('blog_id') );
            my $this_blog = MT::Blog->load($blog_id) if $blog_id;
            $app->run_callbacks( 'rebuild', $this_blog );
            $app->run_callbacks('post_build');
        }
        return $app->call_return;
    }

    if ( exists $options{how} && ( $options{how} eq NEW_PHASE ) ) {
        my $start_time = time;
        $app->run_callbacks('pre_build');
        my $params = {
            return_args => $app->return_args,
            blog_id     => $app->param('blog_id') || 0,
            id          => [ keys %$rebuild_set ],
            start_time  => $start_time,
        };
        my %param = (
            is_full_screen  => 1,
            redirect_target => $app->uri(
                mode => 'rebuild_phase',
                args => $params
            )
        );
        return $app->load_tmpl( 'rebuilding.tmpl', \%param );
    }
    else {
        my @blogs      = $app->param('blog_ids');
        my $start_time = $app->param('start_time');
        $app->publisher->start_time($start_time);
        my %blogs = map { $_ => () } @blogs;
        my @set = keys %$rebuild_set;
        my @rest;
        my $entries_per_rebuild = $app->config('EntriesPerRebuild');
        if ( scalar @set > $entries_per_rebuild ) {
            @rest = @set[ $entries_per_rebuild .. $#set ];
            @set  = @set[ 0 .. $entries_per_rebuild - 1 ];
        }
        require MT::Entry;
        for my $id (@set) {
            my $e = ref $id ? $id : MT::Entry->load($id) or next;

            my $perms = $app->user->permissions( $e->blog_id );
            return $app->permission_denied()
                unless $perms
                && $perms->can_republish_entry( $e, $app->user );

            my $type = $e->class;

            # Rebuilding something that isn't an entry, rebless as required
            #if ( $type ne MT::Entry->class_type ) {
            #    die "had to rebless? $e";
            #    my $pkg = MT->model($type) or next;
            #    bless $e, $pkg;
            #}
            $blogs{ $e->blog_id } = ();
            $app->rebuild_entry(
                Entry             => $e,
                BuildDependencies => 1,
                BuildIndexes      => 0
            ) or return $app->publish_error();
        }
        if (@rest) {
            foreach (@rest) {
                $_ = $_->id if ref $_;
            }
        }
        my $params = {
            return_args     => $app->param('return_args'),
            build_type_name => $app->translate("entry"),
            blog_id         => $app->param('blog_id') || 0,
            blog_ids        => [ keys %blogs ],
            id              => \@rest,
            start_time      => $start_time,
        };
        my %param = (
            is_full_screen  => 1,
            redirect_target => $app->uri(
                mode => 'rebuild_phase',
                args => $params
            )
        );
        return $app->load_tmpl( 'rebuilding.tmpl', \%param );
    }
}

sub remove_preview_file {
    my $app = shift;

    # Clear any preview file that may exist (returning from
    # a preview using the 'reedit', 'cancel' or 'save' buttons)
    if ( my $preview = $app->param('_preview_file') ) {
        require MT::Session;
        if (my $tf = MT::Session->load(
                {   id   => $preview,
                    kind => 'TF',
                }
            )
            )
        {
            my $file = $tf->name;
            my $fmgr = $app->blog->file_mgr;
            $fmgr->delete($file);
            $tf->remove;
        }
    }
}

sub load_text_filters {
    my $app = shift;
    my ( $selected, $type ) = @_;

    $selected = '0' unless defined $selected;

    my $filters = MT->all_text_filters;
    if ( $selected eq '1' ) {
        $selected = '__default__';
    }
    my @f;
    for my $filter ( keys %$filters ) {
        if ( my $c = $filters->{$filter}{condition} ) {
            $c = $app->handler_to_coderef($c) unless ref $c;
            next unless $c->($type);
        }
        my $label = $filters->{$filter}{label};
        $label = $label->() if ref($label) eq 'CODE';
        my $row = {
            key   => $filter,
            label => $label,
        };
        $row->{selected} = $filter eq $selected;
        push @f, $row;
    }
    @f = sort { $a->{label} cmp $b->{label} } @f;
    unshift @f,
        {
        key      => '0',
        label    => $app->translate('None'),
        selected => !$selected,
        };
    return \@f;
}

sub _build_category_list {
    my $app = shift;
    my (%param) = @_;

    my $blog_id         = $param{blog_id};
    my $new_cat_id      = $param{new_cat_id};
    my $include_markers = $param{markers};
    my $counts          = $param{counts};
    my $type            = $param{type};

    my @data;
    my %authors;

    my $class = $app->model($type) or return;

    my %expanded;

    if ($new_cat_id) {
        my $new_cat = $class->load($new_cat_id);
        my @parents = $new_cat->parent_categories;
        %expanded = map { $_->id => 1 } @parents;
    }

    my $meta = $type . '_order';
    my $blog
        = MT->model('blog')->load( { id => $blog_id }, { no_class => 1 } );
    my $id_ord = $blog->$meta || '';
    my @cats = $class->load( { blog_id => $blog_id } );
    @cats = MT::Category::_sort_by_id_list(
        $id_ord,
        \@cats,
        unknown_place        => 'top',
        secondary_sort       => 'created_on',
        secondary_sort_order => 'descend'
    );
    @cats = MT::Category::_flattened_category_hierarchy( \@cats );
    my $cols    = $class->column_names;
    my $depth   = 0;
    my $i       = 1;
    my $top_cat = 1;
    my ( $placement_counts, $tb_counts, %tb );

    if ($counts) {
        $app->model('placement');
        $app->model('trackback');
        $app->model('ping');

        my $max_cat_id = 0;
        foreach (@cats) {
            $max_cat_id = $_->id if ( ref $_ ) && ( $_->id > $max_cat_id );
        }

        $placement_counts = {};
        my $cat_entry_count_iter
            = MT::Placement->count_group_by( { blog_id => $blog_id },
            { group => ['category_id'] } );
        while ( my ( $count, $category_id ) = $cat_entry_count_iter->() ) {
            $placement_counts->{$category_id} = $count;
        }

        $tb_counts = {};
        my $tb_count_iter
            = MT::TBPing->count_group_by(
            { blog_id => $blog_id, junk_status => MT::TBPing::NOT_JUNK() },
            { group => ['tb_id'] } );
        while ( my ( $count, $tb_id ) = $tb_count_iter->() ) {
            $tb_counts->{$tb_id} = $count;
        }
        my $tb_iter = MT::Trackback->load_iter(
            {   blog_id     => $blog_id,
                category_id => [ 1, $max_cat_id ]
            },
            { range_incl => { 'category_id' => 1 } }
        );
        while ( my $tb = $tb_iter->() ) {
            $tb{ $tb->category_id } = $tb;
        }
    }

    while ( my $obj = shift @cats ) {
        my $row = {};
        if ( !ref($obj) ) {
            if ( $obj eq 'BEGIN_SUBCATS' ) {
                $depth++;
                $top_cat = 1;
            }
            elsif ( $obj eq 'END_SUBCATS' ) {
                $depth--;
            }
            push @data, { $obj => 1 } if $include_markers;
            next;
        }
        for my $col (@$cols) {
            $row->{ 'category_' . $col } = $obj->$col();
        }
        if ( $obj->class eq 'folder' ) {
            my $path = $obj->publish_path;
            $row->{category_selector_label} = $path;
            my $path_ids = [];
            foreach my $parent ( $obj->parent_categories ) {
                push @$path_ids, $parent->id;
            }
            $path .= $row->{category_label};
            @$path_ids = reverse @$path_ids;
            $row->{category_path_ids} = $path_ids;

            # $row->{category_label} = $path . '/';
            $row->{category_label_full}
                = $row->{category_basename} . '/'
                . (
                $obj->label ne $row->{category_basename}
                ? ' <em>' . $obj->label . '</em>'
                : ''
                );
        }
        else {
            my $path     = '';
            my $path_ids = [];
            foreach my $parent ( $obj->parent_categories ) {
                push @$path_ids, $parent->id;
                $path .= $parent->label . ' &#8227; ';
            }
            $path .= $row->{category_label};
            @$path_ids                      = reverse @$path_ids;
            $row->{category_path_ids}       = $path_ids;
            $row->{category_selector_label} = $path;
            $row->{category_label_full}     = $row->{category_label};
        }
        $row->{category_label_spacer} = '&nbsp; ' x $depth;
        if ($counts) {
            $row->{category_entrycount}
                = $placement_counts
                ? ( $placement_counts->{ $obj->id } || 0 )
                : MT::Placement->count( { category_id => $obj->id } );
            if ( my $tb = $tb{ $obj->id } ) {
                $row->{has_tb} = 1;
                $row->{tb_id}  = $tb->id;
                $row->{category_tbcount}
                    = $tb_counts
                    ? ( $tb_counts->{ $tb->id } || 0 )
                    : MT::TBPing->count(
                    {   tb_id       => $tb->id,
                        junk_status => MT::TBPing::NOT_JUNK(),
                    }
                    );
            }
        }
        if ( my $fields = $obj->show_fields ) {
            $row->{category_selected_fields} = $fields;
            my @fields = split /,/, $fields;
            $row->{category_fields} = \@fields;
        }
        $row->{category_is_expanded} = 1 if $expanded{ $obj->id };
        $row->{category_pixel_depth} = 10 * $depth;
        $row->{top_cat}              = $top_cat;
        $top_cat                     = 0;
        $row->{is_object}            = 1;
        push @data, $row;
    }
    \@data;
}

sub publish_error {
    my $app = shift;
    my ($msg) = @_;
    if ( defined $app->errstr ) {
        require MT::Log;
        $app->log(
            {   message => (
                    defined $msg ? $msg : $app->translate(
                        "Error during publishing: [_1]",
                        $app->errstr
                    )
                ),
                class    => "system",
                level    => MT::Log::ERROR(),
                category => "publish",
            }
        );
    }
    return undef;
}

sub template_paths {
    my $app = shift;
    my @paths;
    my $blog = $app->blog;
    if ($blog) {
        my $theme = $blog->theme;
        push @paths, $theme->alt_tmpl_path
            if $theme;
    }
    push @paths, $app->SUPER::template_paths(@_);
    return @paths;
}

sub _load_child_blog_ids {
    my $app = shift;
    my ($blog_id) = @_;
    return unless $blog_id;

    my $blog_class = $app->model('blog');
    my $blog       = $blog_class->load($blog_id);
    return unless $blog;

    my $user = $app->user;
    return unless $user;

    my @ids;
    if (  !$blog->is_blog
        && $user->permissions( $blog->id )->can_do('manage_member_blogs') )
    {
        my $blogs = $blog->blogs();
        @ids = map { $_->id } @$blogs
            if @$blogs;
    }

    return \@ids;
}

sub view {
    my $app     = shift;
    my $blog    = $app->blog;
    my $blog_id = $blog->id if $blog;

    return
          $blog_id
        ? $blog->is_blog
            ? "blog"
            : "website"
        : !defined $app->param('blog_id')
        && $app->mode eq 'dashboard' ? "user"
        : 'system';
}

sub setup_filtered_ids {
    my $app        = shift;
    my $select_all = $app->param('all_selected');
    $app->param( 'all_selected', undef );
    return unless $select_all;
    my $blog_id = $app->param('blog_id');
    my $blog    = $app->blog;
    my $debug   = {};
    my $filteritems;
    ## TBD: use decode_js or something for decode js_string generated by jQuery.json.
    if ( my $items = $app->param('items') ) {
        if ( $items =~ /^".*"$/ ) {
            $items =~ s/^"//;
            $items =~ s/"$//;
            $items =~ s/\\"/"/g;
        }
        require JSON;
        my $json = JSON->new->utf8(0);
        $filteritems = $json->decode($items);
    }
    else {
        $filteritems = [];
    }
    my $ds     = $app->param('_type');
    my $filter = MT->model('filter')->new;
    $filter->set_values(
        {   object_ds => $ds,
            items     => $filteritems,
            author_id => $app->user->id,
            ( $blog ? ( blog_id => $blog->id ) : () ),
        }
    );
    my $scope
        = !$blog         ? 'system'
        : $blog->is_blog ? 'blog'
        :                  'website';
    my $blog_ids
        = !$blog         ? []
        : $blog->is_blog ? [$blog_id]
        :                  [ $blog->id, map { $_->id } @{ $blog->blogs } ];
    my $terms = {};
    $terms->{blog_id} = $blog_ids if $blog;
    my $args = {};
    my $opts = {
        terms    => $terms,
        args     => $args,
        scope    => $scope,
        blog     => $blog,
        blog_id  => $blog_id,
        blog_ids => $blog_ids,
    };

    MT->run_callbacks( 'cms_pre_load_filtered_list.' . $ds,
        $app, $filter, $opts, [] );
    my $objs = $filter->load_objects(%$opts)
        or die $filter->errstr;
    my %data = ( objects => [ map( [ $_->id ], @$objs ) ] );
    MT->run_callbacks( 'cms_filtered_list_param.' . $ds, $app, \%data,
        $objs );
    $app->param( 'id', map( $_->[0], @{ $data{objects} } ) );
}

sub setup_editor_param {
    my $app = shift;
    my ($param) = @_;

    if ( my $blog = $app->blog ) {
        if ( my $css = $blog->content_css ) {
            $css =~ s#{{support}}/?#$app->support_directory_url#ie;
            if ( my $theme = $blog->theme ) {
                $css =~ s#{{theme_static}}/?#$theme->static_file_url#ie;
            }
            if ( $css !~ m#\A(https?:)?/# ) {
                $css = MT::Util::caturl( $blog->site_url, $css );
            }
            $param->{content_css} = $css;
        }
    }

    $param->{object_type} = $app->param('_type') || '';

    if ( my $editor_regs = MT::Component->registry('editors') ) {
        $param->{editors} = {};
        foreach my $editors (@$editor_regs) {
            foreach my $editor_key ( keys(%$editors) ) {
                my $reg    = $editors->{$editor_key};
                my $plugin = $reg->{plugin};
                my $tmpls  = $param->{editors}{$editor_key} ||= {
                    templates  => [],
                    extensions => [],
                    config     => {},
                };

                foreach my $k ( 'template', 'extension' ) {
                    my $conf = $reg->{$k};
                    next unless defined $conf;
                    if ( !ref $conf ) {
                        $conf = {
                            template => $conf,
                            order    => 5,
                        };
                    }

                    if ( my $tmpl = $plugin->load_tmpl( $conf->{template} ) )
                    {
                        push(
                            @{ $tmpls->{ $k . 's' } },
                            { %$conf, tmpl => $tmpl }
                        );
                    }
                }

                $tmpls->{config}
                    = { %{ $tmpls->{config} }, %{ $reg->{'config'} } }
                    if $reg->{'config'};
            }
        }

        foreach my $editor_key ( keys %{ $param->{editors} } ) {
            if ( !@{ $param->{editors}{$editor_key}{templates} } ) {
                delete $param->{editors}{$editor_key};
                next;
            }

            foreach my $k ( 'templates', 'extensions' ) {
                $param->{editors}{$editor_key}{$k}
                    = [ sort { $a->{order} <=> $b->{order} }
                        @{ $param->{editors}{$editor_key}{$k} } ];
            }
        }

        if ( %{ $param->{editors} } ) {
            my $editor = lc( $app->config('Editor') );
            $param->{wysiwyg_editor}
                = lc( $app->config('WYSIWYGEditor') || $editor );
            $param->{source_editor}
                = lc( $app->config('SourceEditor') || $editor );
            $param->{editor_strategy} = lc( $app->config('EditorStrategy') );
        }
        else {
            delete $param->{editors};
        }
    }

    if ( !$param->{editors} ) {
        my $rte;
        if ( $param->{convert_breaks} =~ m/richtext/ ) {
            ## Rich Text editor
            $rte = lc( $app->config('RichTextEditor') );
        }
        else {
            $rte = 'archetype';
        }
        my $editors = $app->registry("richtext_editors");
        my $edit_reg = $editors->{$rte} || $editors->{archetype};

        my $rich_editor_tmpl;
        if ( $rich_editor_tmpl
            = $edit_reg->{plugin}->load_tmpl( $edit_reg->{template} ) )
        {
            $param->{rich_editor}      = $rte;
            $param->{rich_editor_tmpl} = $rich_editor_tmpl;
        }
    }
}

sub pre_run {
    my $app  = shift;
    my $user = $app->user;

    # Message Center
    my @messages;

    require MT::FileMgr;
    my $fmgr = MT::FileMgr->new('Local');
    my $support_path;
    my $has_uploads_path;
    foreach my $subdir (qw( uploads userpics )) {
        $support_path
            = File::Spec->catdir( $app->support_directory_path, $subdir );
        if ( !$fmgr->exists($support_path) ) {
            $fmgr->mkpath($support_path);
        }
        if (   $fmgr->exists($support_path)
            && $fmgr->can_write($support_path) )
        {
            $has_uploads_path = 1;
        }
    }
    unless ( $has_uploads_path || $fmgr->exists($support_path) ) {

        # the path didn't exist - change the warning a little
        $support_path = $app->support_directory_path;
    }
    unless ($has_uploads_path) {
        my $message = {
            level => 'warning',
            text => $app->translate('The support directory is not writable.'),
        };
        if ( $user && $user->is_superuser ) {
            $message->{detail} = $app->translate(
                'Movable Type was unable to write to its \'support\' directory. Please create a directory at this location: [_1], and assign permissions that will allow the web server write access to it.',
                $support_path
            );
        }
        else {
            $message->{text}
                .= ' '
                . $app->translate(
                'Please contact your Movable Type system administrator.');
        }
        push @messages, $message;
    }

    eval { require MT::Image; MT::Image->new or die; };
    if ($@) {
        my $message = {
            level => 'warning',
            text  => $app->translate('ImageDriver is not configured.'),
        };
        if ( $user && $user->is_superuser ) {
            $message->{detail}
                = $app->translate(
                'An image processing toolkit, often specified by the ImageDriver configuration directive, is not present on your server or is configured incorrectly. A toolkit must be installed to ensure proper operation of the userpics feature. Please install Image::Magick, NetPBM, GD, or Imager, then set the ImageDriver configuration directive accordingly.'
                );
        }
        else {
            $message->{text}
                .= ' '
                . $app->translate(
                'Please contact your Movable Type system administrator.');
        }
        push @messages, $message;
    }

    unless ( $app->config('EmailAddressMain') ) {
        my $message = {
            level => 'warning',
            text =>
                $app->translate('System email address is not configured.'),
        };
        if ( $user && $user->is_superuser ) {
            $message->{detail} = $app->translate(
                'You do not have a system email address configured.  Please set this. Unless this is configured, notification e-mail is not sent. <a href="[_1]">Configure</a>',
                $app->uri(
                    mode => 'cfg_system_general',
                    args => { blog_id => 0 }
                )
            );
        }
        else {
            $message->{text}
                .= ' '
                . $app->translate(
                'Please contact your Movable Type system administrator.');
        }
        push @messages, $message;
    }

    $app->run_callbacks( 'set_notification_dashboard', \@messages );

    $app->param( 'loop_notification_dashboard', \@messages );
}

1;
__END__

=head1 NAME

MT::App::CMS

=head1 SYNOPSIS

The I<MT::App::CMS> module is the primary application module for
Movable Type. It is the administrative interface that is used to
manage blogs, entries, comments, trackbacks, templates, etc.

=cut<|MERGE_RESOLUTION|>--- conflicted
+++ resolved
@@ -3067,59 +3067,8 @@
     $param->{show_ip_info} ||= $app->config('ShowIPInformation');
     my $type = $app->param('_type') || '';
 
-<<<<<<< HEAD
     $param->{ "mode_$mode" . ( $type ? "_$type" : '' ) } = 1;
     $param->{return_args} ||= $app->make_return_args;
-=======
-    require MT::FileMgr;
-    my $fmgr = MT::FileMgr->new('Local');
-    my $support_path;
-    my $has_uploads_path;
-    foreach my $subdir (qw( uploads userpics )) {
-        $support_path
-            = File::Spec->catdir( $app->support_directory_path, $subdir );
-        if ( !$fmgr->exists($support_path) ) {
-            $fmgr->mkpath($support_path);
-        }
-        if (   $fmgr->exists($support_path)
-            && $fmgr->can_write($support_path) )
-        {
-            $has_uploads_path = 1;
-        }
-    }
-    unless ( $has_uploads_path || $fmgr->exists($support_path) ) {
-
-        # the path didn't exist - change the warning a little
-        $support_path = $app->support_directory_path;
-    }
-    unless ($has_uploads_path) {
-        my $messages = {
-            level => 'warning',
-            text => $app->translate('The support directory is not writable.'),
-            detail => $app->translate(
-                'Movable Type was unable to write to its \'support\' directory. Please create a directory at this location: [_1], and assign permissions that will allow the web server write access to it.',
-                $support_path
-            ),
-        };
-        push @{ $param->{loop_notification_dashboard} }, $messages;
-    }
-
-    eval { require MT::Image; MT::Image->new or die; };
-    if ($@) {
-        $param->{can_use_userpic} = 0;
-        my $messages = {
-            level  => 'warning',
-            text   => $app->translate('ImageDriver is not configured.'),
-            detail => $app->translate(
-                'An image processing toolkit, often specified by the ImageDriver configuration directive, is not present on your server or is configured incorrectly. A toolkit must be installed to ensure proper operation of the userpics feature. Please install Image::Magick, NetPBM, GD, or Imager, then set the ImageDriver configuration directive accordingly.'
-            ),
-        };
-        push @{ $param->{loop_notification_dashboard} }, $messages;
-    }
-    else {
-        $param->{can_use_userpic} = 1;
-    }
->>>>>>> 99202fbe
 
     # Message Center
     my $loop_nd = $app->param('loop_notification_dashboard');
