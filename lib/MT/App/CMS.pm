--- conflicted
+++ resolved
@@ -2190,19 +2190,11 @@
             view       => [ 'website', 'blog' ],
         },
         'content_type:create_content_type' => {
-<<<<<<< HEAD
             label => 'New',
             mode  => 'view',
             args  => { _type => 'content_type' },
             order => 200,
             view  => [ 'website', 'blog' ],
-=======
-            label      => 'New',
-            mode       => 'cfg_content_type_description',
-            order      => 200,
-            permission => 'manage_content_types',
-            view       => [ 'website', 'blog' ],
->>>>>>> 8d2eb708
         },
 
         'tag:manage' => {
