--- conflicted
+++ resolved
@@ -382,15 +382,13 @@
 
         'view_category_set' => "${pkg}CategorySet::view",
 
-<<<<<<< HEAD
-        'get_archive_mapping_content_fields' =>
-            "${pkg}Template::get_archive_mapping_content_fields",
-
-=======
         'list_ct_boilerplates' => "${pkg}ContentType::list_boilerplates",
         'start_import_content' => "${pkg}ContentData::start_import",
         'start_export_content' => "${pkg}ContentData::start_export",
->>>>>>> a48ea979
+
+        'get_archive_mapping_content_fields' =>
+            "${pkg}Template::get_archive_mapping_content_fields",
+
     };
 }
 
