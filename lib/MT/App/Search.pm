--- conflicted
+++ resolved
@@ -997,19 +997,11 @@
         = $app->registry( $app->mode, 'types', $app->{searchparam}{Type} );
     my $filter_types = $reg->{'filter_types'};
     foreach my $type ( keys %$filter_types ) {
-<<<<<<< HEAD
         my @filters = $app->multi_param($type);
         foreach my $filter (@filters) {
             if ( $filter =~ m/\s/ ) {
                 $filter = '"' . $filter . '"';
-=======
-        if ( my @filter = $app->param($type) ) {
-            foreach my $filter (@filter) {
-                if ( $filter =~ m/\s/ ) {
-                    $filter = '"' . $filter . '"';
-                }
                 $search .= " $type:$filter";
->>>>>>> e69068e1
             }
         }
     }
