# Movable Type (r) (C) Six Apart Ltd. All Rights Reserved.
# This code cannot be redistributed without permission from www.sixapart.com.
# For more information, consult your Movable Type license.
#
# $Id$

package MT::BackupRestore;
use strict;
use warnings;

use MT::BackupRestore::ContentTypePermission;
use MT::Serialize;
use MT::Util qw( encode_url );
use Symbol;
use base qw( MT::ErrorHandler );

sub NS_MOVABLETYPE {'http://www.sixapart.com/ns/movabletype'}

use File::Spec;
use File::Copy;

MT->add_callback(
    'restore',
    3,
    MT->instance,
    sub {
        my ( $cb, $objects, $deferred, $errors, $callback ) = @_;
        MT::BackupRestore->cb_restore_objects( $objects, $callback );
    }
);

MT->add_callback(
    'restore_asset',
    3,
    MT->instance,
    sub {
        my ( $cb, $asset, $callback ) = @_;
        MT::BackupRestore->cb_restore_asset( $asset, $callback );
    }
);

sub core_backup_instructions {

    # The list of classes that require specific orders
    # and/or special instructions.
    # Every other class will have the order of '500'.
    return {
        'website'       => { 'order' => 350 },
        'blog'          => { 'order' => 400 },
        'author'        => { 'order' => 420 },
        'category_set'  => { 'order' => 480 },
        'content_type'  => { 'order' => 480 },
        'cf'            => { 'order' => 490 },
        'content_field' => { 'order' => 490 },

        # These 'association' classes should be backed up
        # after the object classes.
        'association' => { 'order' => 510 },
        'placement'   => { 'order' => 510 },
        'trackback'   => { 'order' => 510 },
        'filter'      => { 'order' => 510 },

        # Ping should be backed up after Trackback.
        'tbping'   => { 'order' => 520 },
        'ping'     => { 'order' => 520 },
        'ping_cat' => { 'order' => 520 },

        # Comment should be backed up after TBPing
        # because saving a comment ultimately triggers
        # MT::TBPing::save.
        'comment'      => { 'order' => 530 },
        'cd'           => { 'order' => 530 },
        'content_data' => { 'order' => 530 },

        # ObjetScore should be backed up after Comment.
        'objectscore'    => { 'order' => 540 },
        'objectasset'    => { 'order' => 540 },
        'objecttag'      => { 'order' => 540 },
        'objectcategory' => { 'order' => 540 },

        # Session, config and TheSchwartz packages are never backed up.
        'session'             => { 'skip' => 1 },
        'config'              => { 'skip' => 1 },
        'ts_job'              => { 'skip' => 1 },
        'ts_error'            => { 'skip' => 1 },
        'ts_exitstatus'       => { 'skip' => 1 },
        'ts_funcmap'          => { 'skip' => 1 },
        'touch'               => { 'skip' => 1 },
        'failedlogin'         => { 'skip' => 1 },
        'accesstoken'         => { 'skip' => 1 },
        'cf_idx'              => { 'skip' => 1 },
        'content_field_index' => { 'skip' => 1 },
<<<<<<< HEAD

        'import_export_status' => { 'skip' => 1 },
=======
        'log'                 => { 'skip' => 1 },
>>>>>>> f0dbc10a
    };
}

sub _populate_obj_to_backup {
    my $pkg = shift;
    my ($blog_ids) = @_;

    my %populated;
    if ( defined($blog_ids) && scalar(@$blog_ids) ) {

        # author will be handled at last
        $populated{ MT->model('author') } = 1;

        # Do not run the process of backing up websites when backing up blog.
        unless ( MT->model('website')
            ->exist( { id => \@$blog_ids, class => 'website' } ) )
        {
            $populated{ MT->model('website') } = 1;
        }
    }

    my @object_hashes;
    my $types        = MT->registry('object_types');
    my $instructions = MT->registry('backup_instructions');
    foreach my $key ( keys %$types ) {
        next if $key =~ /\w+\.\w+/;    # skip subclasses
        my $class = MT->model($key);
        next unless $class;
        next if $class eq $key;    # FIXME: to remove plugin object_classes
        next
            if exists( $instructions->{$key} )
            && exists( $instructions->{$key}{skip} )
            && $instructions->{$key}{skip};
        next if exists $populated{$class};
        my $order
            = exists( $instructions->{$key} )
            && exists( $instructions->{$key}{order} )
            ? $instructions->{$key}{order}
            : 500;

        if ( $class->can('create_obj_to_backup') ) {
            $class->create_obj_to_backup( $blog_ids, \@object_hashes,
                \%populated, $order );
        }
        else {
            $pkg->_create_obj_to_backup( $class, $blog_ids, \@object_hashes,
                \%populated, $order );
        }
    }

    if ( defined($blog_ids) && scalar(@$blog_ids) ) {

        # Author has two ways to be associated to a blog
        my $class = MT->model('author');
        unshift @object_hashes,
            {
            $class => {
                terms => undef,
                args  => {
                    'join' => [
                        MT->model('association'), 'author_id',
                        { blog_id => $blog_ids }, { unique => 1 }
                    ]
                }
            },
            'order' => 500
            };
        unshift @object_hashes,
            {
            $class => {
                terms => undef,
                args  => {
                    'join' => [
                        MT->model('permission'), 'author_id',
                        { blog_id => $blog_ids }, { unique => 1 }
                    ]
                }
            },
            'order' => 500
            };

        # Author could also be in objectscore table.
        unshift @object_hashes,
            {
            $class => {
                terms => undef,
                args  => {
                    'join' => [
                        MT->model('objectscore'), 'author_id',
                        undef, { unique => 1 }
                    ],
                }
            },
            'order' => 500
            };
        unshift @object_hashes,
            {
            $class => {
                terms => undef,
                args  => {
                    'join' => [
                        MT->model('objectscore'), 'object_id',
                        { object_ds => 'author' }, { unique => 1 }
                    ],
                }
            },
            'order' => 500
            };

        # And objectscores.
        my $oc = MT->model('objectscore');
        push @object_hashes,
            {
            $oc => {
                terms => { object_ds => 'author' },
                args  => undef,
            },
            'order' => 510,
            };

        # And Filter.
        unshift @object_hashes,
            {
            $class => {
                terms => undef,
                args  => {
                    'join' => [
                        MT->model('filter'), 'author_id',
                        { blog_id => $blog_ids }, { unique => 1 }
                    ]
                }
            },
            'order' => 500
            };
    }
    @object_hashes = sort { $a->{order} <=> $b->{order} } @object_hashes;
    my @obj_to_backup;
    foreach my $hash (@object_hashes) {
        delete $hash->{order};
        push @obj_to_backup, $hash;
    }
    return \@obj_to_backup;
}

sub _create_obj_to_backup {
    my $pkg = shift;
    my ( $class, $blog_ids, $obj_to_backup, $populated, $order ) = @_;

    my $instructions = MT->registry('backup_instructions');
    my $columns      = $class->column_names;
    foreach my $column (@$columns) {
        if ( $column =~ /^(\w+)_id$/ ) {
            my $parent  = $1;
            my $p_class = MT->model($parent);
            next unless $p_class;
            next if exists $populated->{$p_class};
            next
                if exists( $instructions->{$parent} )
                && exists( $instructions->{$parent}{skip} )
                && $instructions->{$parent}{skip};
            my $p_order
                = exists( $instructions->{$parent} )
                && exists( $instructions->{$parent}{order} )
                ? $instructions->{$parent}{order}
                : 500;
            $pkg->_create_obj_to_backup( $p_class, $blog_ids, $obj_to_backup,
                $populated, $p_order );
        }
    }

    if ( $class->can('backup_terms_args') ) {
        push @$obj_to_backup,
            {
            $class  => $class->backup_terms_args($blog_ids),
            'order' => $order
            };
    }
    else {
        push @$obj_to_backup,
            $pkg->_default_terms_args( $class, $blog_ids, $order );
    }

    $populated->{$class} = 1;
}

sub _default_terms_args {
    my $pkg = shift;
    my ( $class, $blog_ids, $order ) = @_;

    if ( defined($blog_ids) && scalar(@$blog_ids) ) {
        return {
            $class => {
                terms => { 'blog_id' => $blog_ids },
                args  => undef
            },
            'order' => $order,
        };
    }
    else {
        return {
            $class  => { terms => undef, args => undef },
            'order' => $order,
        };
    }
}

sub backup {
    require MT::Util::Log;
    MT::Util::Log::init();

    MT::Util::Log->info('--- Start export.');

    my $class = shift;
    my ($blog_ids, $printer, $splitter, $finisher,
        $progress, $size,    $enc,      $metadata
    ) = @_;

# removed global items from backup for blog-specific backups as this creates multiple copies of global items
# when multiple blogs from the same instance are restored one-by-one. ideally, this should be a user setting on the backup form
# push @$blog_ids, '0' if defined($blog_ids) && scalar(@$blog_ids);

    MT::Util::Log->debug(' Start _populate_obj_to_backup.');

    my $obj_to_backup = $class->_populate_obj_to_backup($blog_ids);

    MT::Util::Log->debug(' End   _populate_obj_to_backup.');

    my $header = "<movabletype xmlns='" . NS_MOVABLETYPE . "'\n";
    $header .= join ' ',
        map { $_ . "='" . $metadata->{$_} . "'" } keys %$metadata;
    $header .= ">\n";
    $header = "<?xml version='1.0'?>\n$header";
    $printer->($header);

    my $files = {};

    MT::Util::Log->debug(' Start _loop_through_objects.');

    my $backuped_objs
        = _loop_through_objects( $printer, $splitter, $finisher, $progress,
        $size, $obj_to_backup, $files, $header );

    MT::Util::Log->debug(' End   _loop_through_objects.');

    my $else_xml = MT->run_callbacks( 'Backup', $blog_ids, $progress );
    $printer->($else_xml) if $else_xml ne '1';
    my @else_xml;

    MT::Util::Log->debug(' Start callbacks "backup.plugin_objects".');

    MT->run_callbacks( 'backup.plugin_objects', $blog_ids, $progress,
        \@else_xml, $backuped_objs );

    MT::Util::Log->debug(' End   callbacks "backup.plugin_objects".');

    $printer->($_) foreach @else_xml;

    $printer->('</movabletype>');
    $finisher->($files);

    MT::Util::Log->info('--- End   export.');
}

sub _loop_through_objects {
    my ( $printer, $splitter, $finisher, $progress, $size, $obj_to_backup,
        $files, $header )
        = @_;

    my $counter = 1;
    my $bytes   = 0;
    my %object_seen;
    my %backuped_objs_store;
    my $author_pkg = MT->model('author');

    my $can_read_disk_usage;
    eval "require Filesys::DfPortable;";
    if ( !$@ ) {
        $can_read_disk_usage = 1;
    }

    my $temp_dir = MT->config('ExportTempDir') || MT->config('TempDir');
    for my $class_hash (@$obj_to_backup) {
        if ($can_read_disk_usage) {
            my $ref = Filesys::DfPortable::dfportable($temp_dir);
            if ( $ref->{per} == 100 ) {
                die MT->translate("\nCannot write file. Disk full.");
            }
        }

        my ( $class, $term_arg ) = each(%$class_hash);
        eval "require $class;";
        my $children = $class->properties->{child_classes} || {};
        for my $child_class ( keys %$children ) {
            eval "require $child_class;";
        }
        if ( my $err = $@ ) {
            $progress->( "$err\n", 'Error' );
            next;
        }
        my @metacolumns;
        if ( exists( $class->properties->{meta} )
            && $class->properties->{meta} )
        {
            require MT::Meta;
            @metacolumns = MT::Meta->metadata_by_class($class);
        }
        my $records = 0;
        my $state = MT->translate( 'Exporting [_1] records:', $class );
        $progress->( $state, $class->class_type || $class->datasource );
        my $limit         = 50;
        my $offset        = 0;
        my $terms         = $term_arg->{terms} || {};
        my $args          = $term_arg->{args};
        my $backuped_objs = ( $backuped_objs_store{$class} ||= [] );

        unless ( exists $args->{sort} ) {
            $args->{sort}      = 'id';
            $args->{direction} = 'ascend';
        }
        while (1) {
            $args->{offset} = $offset;
            $args->{limit}  = $limit + 1;
            my $iter;
            eval { $iter = $class->load_iter( $terms, $args ); };
            if ( my $err = $@ ) {
                $progress->( "$class:$err\n", 'Error' );
            }
            last unless $iter;
            my $count = 0;
            my $next  = 0;
            while ( my $object = $iter->() ) {
                if ( $count == $limit ) {
                    $iter->end;
                    $next = 1;
                    $offset += $count;
                    last;
                }
                $count++;
                if (exists $object_seen{ $class->datasource . '/'
                            . $object->id } )
                {
                    next;
                }
                if ( $class->datasource eq 'author' ) {

        # Authors may be duplicated because of how terms and args are created.
                    $object_seen{ 'author/' . $object->id } = 1;
                }
                elsif ( $class->datasource eq 'asset' ) {
                    $object_seen{ 'asset/' . $object->id } = 1;
                    $files->{ $object->id } = [
                        $object->url, $object->file_path,
                        $object->file_name
                    ];
                    if ( $object->parent
                        and not $object_seen{ 'asset/' . $object->parent } )
                    {
                        my $parent
                            = MT->model('asset')->load( $object->parent );
                        next unless $parent;
                        $object_seen{ 'asset/' . $parent->id } = 1;
                        $bytes += $printer->(
                            $parent->to_xml( undef, \@metacolumns ) . "\n" );
                        $files->{ $parent->id } = [
                            $parent->url, $parent->file_path,
                            $parent->file_name
                        ];
                        $records++;
                    }
                }
                elsif ( $class->datasource eq 'category' ) {
                    $object_seen{ 'category/' . $object->id } = 1;
                    foreach my $parent ( reverse $object->parent_categories )
                    {
                        next
                            if
                            exists $object_seen{ 'category/' . $parent->id };
                        $object_seen{ 'category/' . $parent->id } = 1;
                        $bytes += $printer->(
                            $parent->to_xml( undef, \@metacolumns ) . "\n" );
                        $records++;
                    }
                }
                $bytes += $printer->(
                    $object->to_xml( undef, \@metacolumns ) . "\n" );
                $records++;
                push @$backuped_objs, $object->id;
                if ( $size && ( $bytes >= $size ) ) {
                    $splitter->( ++$counter, $header );
                    $bytes = 0;
                }
            }
            last unless $next;
            $progress->(
                $state . " "
                    . MT->translate( "[_1] records exported...", $records ),
                $class->datasource
            ) if $records && ( $records % 100 == 0 );
        }
        if ($records) {
            $progress->(
                $state . " "
                    . MT->translate( "[_1] records exported.", $records ),
                $class->class_type || $class->datasource
            );
        }
        else {
            $progress->(
                $state . " "
                    . MT->translate(
                    "There were no [_1] records to be exported.", $class
                    ),
                $class->class_type || $class->datasource
            );
        }
    }
    return \%backuped_objs_store;
}

sub restore_file {
    my $class = shift;
    my ( $fh, $errormsg, $schema_version, $overwrite, $callback ) = @_;

    my $objects  = {};
    my $deferred = {};
    my $errors   = [];

    my ( $blog_ids, $asset_ids ) = eval {
        $class->restore_process_single_file( $fh, $objects, $deferred,
            $errors, $schema_version, $overwrite, $callback );
    };

    unless ($@) {
        MT->run_callbacks( 'restore', $objects, $deferred, $errors,
            $callback );
    }
    $$errormsg = join( '; ', @$errors );
    ( $deferred, $blog_ids );
}

sub restore_process_single_file {
    my $class = shift;
    my ( $fh, $objects, $deferred, $errors, $schema_version, $overwrite,
        $callback )
        = @_;

    require XML::SAX;
    require MT::Util;
    my $parser = MT::Util::sax_parser();

    require MT::BackupRestore::BackupFileScanner;
    my $scanner = MT::BackupRestore::BackupFileScanner->new();
    my $pos     = tell($fh);
    $parser->{Handler} = $scanner;
    eval { $parser->parse_file($fh); };
    if ( my $e = $@ ) {
        push @$errors, $e;
        $callback->($e);
        die $e;
    }
    seek( $fh, $pos, 0 );

    my %restored_blogs = map { $objects->{$_}->id => 1; }
        grep { 'blog' eq $objects->{$_}->datasource } keys %$objects;

    require MT::BackupRestore::BackupFileHandler;
    my $handler = MT::BackupRestore::BackupFileHandler->new(
        callback           => $callback,
        objects            => $objects,
        deferred           => $deferred,
        errors             => $errors,
        schema_version     => $schema_version,
        overwrite_template => $overwrite,
    );

    $parser = MT::Util::sax_parser();
    $callback->( ref($parser) . "\n" ) if MT->config->DebugMode;
    $handler->{is_pp} = ref($parser) eq 'XML::SAX::PurePerl' ? 1 : 0;
    $parser->{Handler} = $handler;
    eval { $parser->parse_file($fh); };
    if ( my $e = $@ ) {
        push @$errors, $e;
        $callback->($e);
        die $e if $handler->{critical};
    }

    my @blog_ids;
    my @asset_ids;

    while ( my ( $key, $value ) = each %$objects ) {
        if ( 'blog' eq $value->datasource ) {
            push @blog_ids, $value->id
                unless exists $restored_blogs{ $value->id };
        }
        elsif ( 'asset' eq $value->datasource ) {
            my ($old_id) = $key =~ /^.+#(\d+)$/;
            push @asset_ids, $value->id, $old_id;
        }
    }

    my $blog_ids  = scalar(@blog_ids)  ? \@blog_ids  : undef;
    my $asset_ids = scalar(@asset_ids) ? \@asset_ids : undef;
    ( $blog_ids, $asset_ids );
}

sub restore_directory {
    my $class = shift;
    my ( $dir, $errors, $error_assets, $schema_version, $overwrite,
        $callback )
        = @_;

    require MT::Util::Log;
    MT::Util::Log::init();

    MT::Util::Log->info(' Start restore_directory');

    my $manifest;
    opendir my $dh,
        $dir
        or push( @$errors,
        MT->translate( "Cannot open directory '[_1]': [_2]", $dir, "$!" ) ),
        return undef;
    for my $f ( readdir $dh ) {
        next if $f !~ /^.+\.manifest$/i;
        $manifest = File::Spec->catfile( $dir,
            Encode::decode( MT->config->PublishCharset, $f ) );
        last;
    }
    closedir $dh;
    unless ($manifest) {
        push @$errors,
            MT->translate(
            "No manifest file could be found in your import directory [_1].",
            $dir
            );
        return ( undef, undef );
    }

    my $fh = gensym;
    open $fh, "<", $manifest
        or push( @$errors, MT->translate( "Cannot open [_1].", $manifest ) ),
        return 0;
    my $backups = __PACKAGE__->process_manifest($fh);
    close $fh;
    unless ($backups) {
        push @$errors,
            MT->translate(
            "Manifest file [_1] was not a valid Movable Type backup manifest file.",
            $manifest
            );
        return ( undef, undef );
    }

    $callback->( MT->translate( "Manifest file: [_1]", $manifest ) . "\n" );

    my %objects;
    my $deferred = {};

    my $files = $backups->{files};
    my @blog_ids;
    my @asset_ids;
    for my $file (@$files) {
        my $fh = gensym;
        my $filepath = File::Spec->catfile( $dir, $file );
        open $fh, "<", $filepath
            or push @$errors, MT->translate("Cannot open [_1]."), next;

        my ( $tmp_blog_ids, $tmp_asset_ids ) = eval {
            __PACKAGE__->restore_process_single_file( $fh, \%objects,
                $deferred, $errors, $schema_version, $overwrite, $callback );
        };

        close $fh;
        last if $@;

        push @blog_ids,  @$tmp_blog_ids  if defined $tmp_blog_ids;
        push @asset_ids, @$tmp_asset_ids if defined $tmp_asset_ids;
    }

    MT::Util::Log->debug('  Start callback restore.');

    unless ($@) {
        MT->run_callbacks( 'restore', \%objects, $deferred, $errors,
            $callback );
    }

    MT::Util::Log->debug('  End   callback restore.');

    my $blog_ids  = scalar(@blog_ids)  ? \@blog_ids  : undef;
    my $asset_ids = scalar(@asset_ids) ? \@asset_ids : undef;

    MT::Util::Log->info(' End   restore_directory');

    ( $deferred, $blog_ids, $asset_ids );
}

sub process_manifest {
    my $class = shift;
    my ($stream) = @_;

    if ( UNIVERSAL::isa( $stream, 'Fh' ) || ( ref($stream) eq 'GLOB' ) ) {
        seek( $stream, 0, 0 ) or return undef;
        require XML::SAX;
        require MT::BackupRestore::ManifestFileHandler;
        my $handler = MT::BackupRestore::ManifestFileHandler->new();

        require MT::Util;
        my $parser = MT::Util::sax_parser();
        $parser->{Handler} = $handler;
        eval { $parser->parse_file($stream); };
        if ( my $e = $@ ) {
            die $e;
        }
        return $handler->{backups};
    }
    return undef;
}

sub restore_asset {
    my $class = shift;
    my ( $file, $asset, $old_id, $fmgr, $errors, $callback ) = @_;

    my $id = $asset->id;

    my $path = $asset->file_path;
    unless ( defined($path) ) {
        $callback->(
            MT->translate( 'Path was not found for the file, [_1].', $id ) );
        return 0;
    }
    my ( $vol, $dir, $fn ) = File::Spec->splitpath($path);
    my $voldir = "$vol$dir";
    if ( !-w $voldir ) {
        unless ( defined $fmgr ) {
            my $blog = MT->model('blog')->load( $asset->blog_id );
            $fmgr = $blog->file_mgr if $blog;
        }
        unless ( defined $fmgr ) {
            $errors->{$id}
                = MT->translate( '[_1] is not writable.', $voldir );
        }
        else {
            $voldir =~ s|/$||
                unless $voldir eq
                '/';    ## OS X doesn't like / at the end in mkdir().
            unless ( $fmgr->exists($voldir) ) {
                $fmgr->mkpath($voldir)
                    or $errors->{$id}
                    = MT->translate( "Error making path '[_1]': [_2]",
                    $path, $fmgr->errstr );
            }
        }
    }
    if ( -w $voldir ) {
        my $filename = "$old_id-" . $asset->file_name;
        $callback->(
            MT->translate( "Copying [_1] to [_2]...", $filename, $path ) );
        $file = MT::FileMgr::Local::_local($file)
            unless ref($file);
        copy( $file, MT::FileMgr::Local::_local($path) )
            or $errors->{$id} = $!;
    }

    if ( exists $errors->{$id} ) {
        return $callback->(
            MT->translate('Failed: ') . $errors->{$id} . "\n" );
    }

    $callback->( MT->translate("Done.") . "\n" );

    MT->run_callbacks( 'restore_asset', $asset, $callback );

    1;
}

sub _sync_asset_id {
    my ( $text, $related ) = @_;

    my $new_text = $text;

    $new_text
        =~ s!(<form[^>]*?\s)mt:asset-id=(["'])(\d+)(["'])(?=[^>]*?>.+?</form>)!
        my $asset = $related->{$3};
        $1 . ( $asset ? ( 'mt:asset-id=' . $2 . $asset->id . $4 ) : ' ' );
    !igem;
    return $new_text ? $new_text : $text;
}

sub cb_restore_objects {
    my $pkg = shift;
    my ( $all_objects, $callback ) = @_;

    my %entries;
    my %assets;
    my %content_types;
    my @content_data;
    for my $key ( keys %$all_objects ) {
        my $obj = $all_objects->{$key};
        if ( $obj->properties->{audit} ) {
            my $author_class = MT->model('author');
            if (   $obj->created_by
                && $all_objects->{ "$author_class#" . $obj->created_by } )
            {
                my $new_id
                    = $all_objects->{ "$author_class#" . $obj->created_by }
                    ->id;
                $obj->created_by($new_id);
            }
            if (   $obj->modified_by
                && $all_objects->{ "$author_class#" . $obj->modified_by } )
            {
                my $new_id
                    = $all_objects->{ "$author_class#" . $obj->modified_by }
                    ->id;
                $obj->modified_by($new_id);
            }
            $obj->save;
        }

        if ( $key =~ /^MT::Entry#(\d+)$/ ) {
            my $new_id = $all_objects->{$key}->id;
            $entries{$new_id} = $all_objects->{$key};
        }
        elsif ( $key =~ /^MT::Asset#(\d+)$/ ) {
            my $old_id = $1;
            my $new_id = $all_objects->{$key}->id;
            $assets{$new_id} = {
                object => $all_objects->{$key},
                old_id => $old_id,
            };
        }
        elsif ( $key =~ /^MT::Author#(\d+)$/ ) {

            # restore userpic association now
            my $new_author = $all_objects->{$key};
            if ( !$all_objects->{$key}->{no_overwrite} ) {
                if ( my $userpic_id = $new_author->userpic_asset_id ) {
                    if ( my $new_asset
                        = $all_objects->{ 'MT::Asset#' . $userpic_id } )
                    {
                        $new_author->userpic_asset_id( $new_asset->id );
                    }
                }
            }

            # also restore ids of favorite blogs
            if ( my $favorites = $new_author->favorite_blogs ) {
                next unless 'ARRAY' eq ref($favorites);
                my @new_favs;
                if (@$favorites) {
                    foreach my $old_id (@$favorites) {
                        my $blog = $all_objects->{ 'MT::Blog#' . $old_id };
                        push @new_favs, $blog->id if $blog;
                    }
                }
                $new_author->favorite_blogs( \@new_favs ) if @new_favs;
            }
            if ( my $favorites = $new_author->favorite_websites ) {
                next unless 'ARRAY' eq ref($favorites);
                my @new_favs;
                if (@$favorites) {
                    foreach my $old_id (@$favorites) {
                        my $blog = $all_objects->{ 'MT::Website#' . $old_id };
                        push @new_favs, $blog->id if $blog;
                    }
                }
                $new_author->favorite_websites( \@new_favs ) if @new_favs;
            }
            $new_author->update;

            # call trigger to save meta
            $new_author->call_trigger( 'post_save', $new_author );
        }
        elsif ( $key =~ /^MT::Role#(\d+)$/ ) {
            my $role                = $all_objects->{$key};
            my $updated_permissions = MT::BackupRestore::ContentTypePermission
                ->update_permissions( $role->permissions, $all_objects );
            if ($updated_permissions) {
                $role->permissions($updated_permissions);
                $role->save;
            }
        }
        elsif ( $key =~ /^MT::(?:Blog|Website)#(\d+)$/ ) {
            my $blog   = $all_objects->{$key};
            my $orders = {
                category => 'MT::Category#',
                folder   => 'MT::Folder#',
            };
            foreach my $c ( keys %$orders ) {
                my $col = "${c}_order";
                if ( my $cat_order = $blog->$col ) {
                    my @cats = split ',', $cat_order;
                    my @new_cats
                        = map $_->id,
                        grep defined $_,
                        map $all_objects->{ $orders->{$c} . $_ },
                        @cats;
                    $blog->$col( join ',', @new_cats );
                    $blog->save;
                }
            }
        }
        elsif ( $key =~ /^MT::CategorySet#\d+$/ ) {
            my $category_set = $all_objects->{$key};
            my $old_order    = $category_set->order or next;
            my $new_order    = join ',', map { $_->id }
                grep { defined $_ }
                map  { $all_objects->{"MT::Category#$_"} }
                split ',', $old_order;
            $category_set->order($new_order);
            $category_set->save;
        }
        elsif ( $key =~ /^MT::ContentType#\d+$/ ) {
            my $content_type = $all_objects->{$key};
            if ( $content_type->data_label ) {
                my $new_data_label_field
                    = $all_objects->{ 'MT::ContentField#uid:'
                        . $content_type->data_label };
                $content_type->data_label(
                      $new_data_label_field
                    ? $new_data_label_field->unique_id
                    : undef
                );
            }
            my $old_fields = $content_type->fields;
            my @new_fields;
            for my $f (@$old_fields) {
                my $old_id = $f->{id} or next;
                my $new_field = $all_objects->{"MT::ContentField#$old_id"}
                    or next;
                $f->{id}        = $new_field->id;
                $f->{unique_id} = $new_field->unique_id;
                my $field_type_registry
                    = MT->registry( 'content_field_types', $f->{type} );
                if ( my $handler
                    = $field_type_registry->{site_import_handler} )
                {
                    if ( $handler = MT->handler_to_coderef($handler) ) {
                        $handler->( $f, $new_field, $all_objects );
                    }
                }
                push @new_fields, $f;
            }
            $content_type->fields( \@new_fields );
            $content_type->save or die $content_type->errstr;
            $content_types{ $content_type->id } = $content_type;
        }
        elsif ( $key =~ /^MT::ContentData#\d+$/ ) {
            push @content_data, $all_objects->{$key};
        }
    }

    my $i = 0;
    $callback->(
        MT->translate( "Importing asset associations ... ( [_1] )", $i++ ),
        'cb-restore-entry-asset'
    );
    for my $obj_id ( keys %entries ) {
        my $entry = $entries{$obj_id};

        my @placements = MT->model('objectasset')->load(
            {   object_id => $obj_id,
                object_ds => 'entry',
                blog_id   => $entry->blog_id
            }
        );
        next unless @placements;

        my %related;
        for my $placement (@placements) {
            my $asset_hash = $assets{ $placement->asset_id };
            next unless $asset_hash;
            $related{ $asset_hash->{old_id} } = $asset_hash->{object};
        }

        if ( $entry->class == 'entry' ) {
            $callback->(
                MT->translate(
                    "Importing asset associations in entry ... ( [_1] )",
                    $i++
                ),
                'cb-restore-entry-asset'
            );
        }
        else {
            $callback->(
                MT->translate(
                    "Importing asset associations in page ... ( [_1] )", $i++
                ),
                'cb-restore-entry-asset'
            );
        }

        for my $col (qw( text text_more )) {
            my $text = $entry->$col;
            next unless $text;
            $text = _sync_asset_id( $text, \%related );
            $entry->$col($text);
        }
        $entry->update()
            ;    # directly call update to bypass processing in save()
    }
    $callback->( MT->translate("Done.") . "\n" );

    $i = 0;
    $callback->(
        MT->translate( "Importing content data ... ( [_1] )", $i++ ),
        'cb-restore-content-data-data'
    );
    for my $content_data (@content_data) {
        my $old_data     = $content_data->data;
        my $content_type = $content_types{ $content_data->content_type_id };
        my %new_data;
        for my $old_field_id ( keys %{ $old_data || {} } ) {
            my $new_field = $all_objects->{"MT::ContentField#$old_field_id"}
                or next;
            $new_data{ $new_field->id } = $old_data->{$old_field_id};
            my $field_data = $content_type->get_field( $new_field->id );
            my $field_type_registry
                = MT->registry( 'content_field_types', $field_data->{type} );
            if ( my $handler
                = $field_type_registry->{site_data_import_handler} )
            {
                if ( $handler = MT->handler_to_coderef($handler) ) {
                    $new_data{ $new_field->id } = $handler->(
                        $field_data, $new_data{ $new_field->id },
                        $content_data, $all_objects
                    );
                }
            }
        }
        $content_data->data( \%new_data );

        if ( my $raw_convert_breaks = $content_data->convert_breaks ) {
            if ( my $convert_breaks
                = MT::Serialize->unserialize($raw_convert_breaks) )
            {
                if (   $convert_breaks
                    && $$convert_breaks
                    && ref $$convert_breaks eq 'HASH' )
                {
                    my %new_convert_breaks;
                    for my $old_field_id ( keys %{$$convert_breaks} ) {
                        my $new_field
                            = $all_objects->{"MT::ContentField#$old_field_id"}
                            or next;
                        $new_convert_breaks{ $new_field->id }
                            = $$convert_breaks->{$old_field_id};
                    }
                    my $new_raw_conver_breaks
                        = MT::Serialize->serialize( \{%new_convert_breaks} );
                    $content_data->convert_breaks($new_raw_conver_breaks);
                }
            }
        }

        if ( MT->component('BlockEditor') ) {
            require BlockEditor::BackupRestore;
            BlockEditor::BackupRestore->update_cd_block_editor_data(
                $content_data, $all_objects );
        }

        $callback->(
            MT->translate( "Importing content data ... ( [_1] )", $i++ ),
            'cb-restore-content-data-data'
        );
        $content_data->save or die $content_data->errstr;
    }
    $callback->( MT->translate("Done.") . "\n" );

    $i = 0;
    $callback->(
        MT->translate( "Rebuilding permissions ... ( [_1] )", $i++ ),
        'cb-restore-permission'
    );
    my $iter = MT->model('permission')->load_iter;
    while ( my $permission = $iter->() ) {
        $permission->permissions('');
        $permission->rebuild;
        $callback->(
            MT->translate( "Rebuilding permissions ... ( [_1] )", $i++ ),
            'cb-restore-permission'
        );
    }
    $callback->( MT->translate("Done.") . "\n" );

    1;
}

sub _sync_asset_url {
    my ( $text, $asset ) = @_;

    my $filename = quotemeta( encode_url( $asset->file_name ) );
    my $url      = $asset->url;
    my $id       = $asset->id;
    my @children
        = MT->model('asset')
        ->load(
        { parent => $asset->id, blog_id => $asset->blog_id, class => '*' } );
    my %children = map {
        $_->id => {
            'filename' => quotemeta( encode_url( $_->file_name ) ),
            'url'      => $_->url
            }
    } @children;

    $text
        =~ s!<form([^>]*?\s)mt:asset-id=(["'])$id(["'])([^>]*?)>(.+?)</form>!
        my $result = '<form' . $1 . 'mt:asset-id=' . $2 . $id . $3 . $4 . '>';
        my $html = $5;
        $html =~ s#<a([^>]*? )href=(["'])[^>]+?/$filename(["'])([^>]*?)>#<a$1href=$2$url$3$4>#gim;
        $html =~ s#<img([^>]*? )src=(["'])[^>]+?/$filename(["'])([^>]*?)(/? *)>#<img$1src=$2$url$3$4$5>#gim;
        if ( %children ) {
            for my $child (values %children) {
                my $child_filename = $child->{filename};
                my $child_url = $child->{url};
                $html =~ s#<img([^>]*? )src=(["'])[^>]+?/$child_filename(["'])([^>]*?)>#<img$1src=$2$child_url$3$4>#gim;
                $html =~ s#<a([^>]*? )href=(["'])[^>]+?/$child_filename(["'])([^>]*?)>#<a$1href=$2$child_url$3$4>#gim;
                $html =~ s#<a([^>]*? )onclick=(["'])[^>]+?/$child_filename(["'])([^>]*?)>#<a$1onclick=$2$child_url$3$4>#gim;
            }
        }
        $result .= $html . '</form>';
        $result;
    !igem;
    $text;
}

sub cb_restore_asset {
    my $pkg = shift;
    my ( $asset, $callback ) = @_;

    my @placements = MT->model('objectasset')->load(
        {   asset_id  => $asset->id,
            object_ds => 'entry',
            blog_id   => $asset->blog_id
        }
    );

    my $i = 0;
    $callback->(
        MT->translate( 'Importing url of the assets ( [_1] )...', $i++ ),
        'cb-restore-asset-url'
    );
    for my $placement (@placements) {
        my $entry = MT->model('entry')->load( $placement->object_id );
        next unless $entry;

        if ( $entry->class eq 'entry' ) {
            $callback->(
                MT->translate(
                    'Importing url of the assets in entry ( [_1] )...', $i++
                ),
                'cb-restore-asset-url'
            );
        }
        else {
            $callback->(
                MT->translate(
                    'Importing url of the assets in page ( [_1] )...', $i++
                ),
                'cb-restore-asset-url'
            );
        }
        for my $col (qw( text text_more )) {
            my $text = $entry->$col;
            next unless $text;
            $text = _sync_asset_url( $text, $asset );
            $entry->$col($text);
        }
        $entry->update()
            ;    # directly call update to bypass processing in save()
    }
    $callback->( MT->translate("Done.") . "\n" );
    1;
}

sub _restore_asset_multi {
    my $class = shift;
    my ( $asset_element, $objects, $errors, $callback, $blogs_meta ) = @_;

    my $old_id = $asset_element->{asset_id};
    if ( !defined($old_id) ) {
        $callback->( MT->translate('ID for the file was not set.') );
        return 0;
    }
    my $asset_class = MT->model('asset');
    my $asset       = $objects->{"$asset_class#$old_id"};
    unless ( defined($asset) ) {
        $callback->(
            MT->translate( 'The file ([_1]) was not imported.', $old_id ) );
        return 0;
    }

    my $fmgr;
    if ( exists $blogs_meta->{ $asset->blog_id } ) {
        my $blog = MT->model('blog')->load( $asset->blog_id )
            or return 0;

        my $meta = $blogs_meta->{ $asset->blog_id };
        my $path = $asset->file_path;
        my $url  = $asset->url;
        if ( my $archive_path = $meta->{'archive_path'} ) {
            my $old_archive_path = $meta->{'old_archive_path'};
            $path =~ s/\Q$old_archive_path\E/$archive_path/i;
            $asset->file_path($path);
        }
        if ( my $archive_url = $meta->{'archive_url'} ) {
            my $old_archive_url = $meta->{'old_archive_url'};
            $url =~ s/\Q$old_archive_url\E/$archive_url/i;
            $asset->url($url);
        }
        if ( my $site_path = $meta->{'site_path'} ) {
            my $old_site_path = $meta->{'old_site_path'};
            $path =~ s/\Q$old_site_path\E/$site_path/i;
            $asset->file_path($path);
        }
        if ( my $site_url = $meta->{'site_url'} ) {
            my $old_site_url = $meta->{'old_site_url'};
            $url =~ s/\Q$old_site_url\E/$site_url/i;
            $asset->url($url);
        }
        $callback->(
            MT->translate(
                "Changing path for the file '[_1]' (ID:[_2])...",
                $asset->label, $asset->id
            )
        );
        $asset->save or $callback->( MT->translate("failed") . "\n" );
        $callback->( MT->translate("ok") . "\n" );

        $fmgr = $blog->file_mgr;
    }
    my $file = $asset_element->{fh};
    $class->restore_asset( $file, $asset, $old_id, $fmgr, $errors,
        $callback );
}

package MT::Object;

sub _is_element {
    my $obj = shift;
    my ($def) = @_;
    return (   ( 'text' eq $def->{type} )
            || ( ( 'string' eq $def->{type} ) && ( 255 < $def->{size} ) ) )
        ? 1
        : 0;
}

sub to_xml {
    my $obj = shift;
    my ( $namespace, $metacolumns ) = @_;

    my $coldefs  = $obj->column_defs;
    my $colnames = $obj->column_names;
    my $xml;

    my $elem = $obj->datasource;
    unless ( UNIVERSAL::isa( $obj, 'MT::Log' ) ) {
        if ( $obj->properties
            && ( my $ccol = $obj->properties->{class_column} ) )
        {
            if ( my $class = $obj->$ccol ) {

                # use class_type value instead if
                # the value resolves to a Perl package
                $elem = $class
                    if defined( MT->model($class) );
            }
        }
    }

    $xml = '<' . $elem;
    $xml .= " xmlns='$namespace'" if defined($namespace) && $namespace;

    my ( @elements, @blobs, @meta );
    for my $name (@$colnames) {
        if ($obj->column($name)
            || ( defined( $obj->column($name) )
                && ( '0' eq $obj->column($name) ) )
            )
        {
            if ( ( $obj->properties->{meta_column} || '' ) eq $name ) {
                push @meta, $name;
                next;
            }
            elsif ( $obj->_is_element( $coldefs->{$name} ) ) {
                push @elements, $name;
                next;
            }
            elsif ( 'blob' eq $coldefs->{$name}->{type} ) {
                push @blobs, $name;
                next;
            }
            $xml .= " $name='"
                . MT::Util::encode_xml( $obj->column($name), 1, 1 ) . "'";
        }
    }
    my ( @meta_elements, @meta_blobs );
    if ( defined($metacolumns) && @$metacolumns ) {
        foreach my $metacolumn (@$metacolumns) {
            my $name = $metacolumn->{name};
            if ( $obj->$name
                || ( defined( $obj->$name ) && ( '0' eq $obj->$name ) ) )
            {
                if ( 'vclob' eq $metacolumn->{type} ) {
                    push @meta_elements, $name;
                }
                elsif ( 'vblob' eq $metacolumn->{type} ) {
                    push @meta_blobs, $name;
                }
                else {
                    $xml .= " $name='"
                        . MT::Util::encode_xml( $obj->$name, 1, 1 ) . "'";
                }
            }
        }
    }
    $xml .= '>';
    $xml .= "<$_>" . MT::Util::encode_xml( $obj->column($_), 1, 1 ) . "</$_>"
        foreach @elements;
    require MIME::Base64;
    foreach my $blob_col (@blobs) {
        my $val = $obj->column($blob_col);
        if ( substr( $val, 0, 4 ) eq 'SERG' ) {
            $xml
                .= "<$blob_col>"
                . MIME::Base64::encode_base64( $val, '' )
                . "</$blob_col>";
        }
        else {
            $xml .= "<$blob_col>"
                . MIME::Base64::encode_base64(
                Encode::encode( MT->config->PublishCharset, $val ), '' )
                . "</$blob_col>";
        }
    }
    foreach my $meta_col (@meta) {
        my $hashref = $obj->$meta_col;
        $xml .= "<$meta_col>"
            . MIME::Base64::encode_base64(
            MT::Serialize->serialize( \$hashref ), '' )
            . "</$meta_col>";
    }
    $xml .= "<$_>" . MT::Util::encode_xml( $obj->$_, 1, 1 ) . "</$_>"
        foreach @meta_elements;
    foreach my $vblob_col (@meta_blobs) {
        my $vblob = $obj->$vblob_col;
        $xml .= "<$vblob_col>"
            . MIME::Base64::encode_base64(
            MT::Serialize->serialize( \$vblob ), '' )
            . "</$vblob_col>";
    }
    $xml .= '</' . $elem . '>';
    $xml;
}

sub parents {
    my $obj = shift;
    {};
}

sub _restore_id {
    my $obj = shift;
    my ( $key, $val, $data, $objects ) = @_;

    return 0 unless 'ARRAY' eq ref($val);
    return 1 unless $data->{$key};

    my $new_obj;
    my $old_id = $data->{$key};
    foreach (@$val) {
        $new_obj = $objects->{"$_#$old_id"};
        last if $new_obj;
    }
    return 0 unless $new_obj;
    $data->{$key} = $new_obj->id;
    return 1;
}

sub restore_parent_ids {
    my $obj = shift;
    my ( $data, $objects ) = @_;

    my $parents = $obj->parents;
    my $count   = scalar( keys %$parents );

    my $done = 0;
    while ( my ( $key, $val ) = each(%$parents) ) {
        $val = [$val] unless ( ref $val );
        if ( 'ARRAY' eq ref($val) ) {
            $done += $obj->_restore_id( $key, $val, $data, $objects );
        }
        elsif ( 'HASH' eq ref($val) ) {
            my $v = $val->{class};
            $v = [$v] unless ( ref $v );
            my $result = 0;
            if ( my $relations = $val->{relations} ) {
                my $col = $relations->{key};
                my $ds  = $data->{$col};
                my $ev  = $relations->{ $ds . '_id' };
                $ev = MT->model($ds) unless $ev;
                return 0 unless $ev;
                $ev = [$ev] unless ( ref $ev );
                $done += $obj->_restore_id( $key, $ev, $data, $objects );
            }
            else {
                $result = $obj->_restore_id( $key, $v, $data, $objects );
                $result = 1 if exists( $val->{optional} ) && $val->{optional};
                $data->{$key} = -1
                    if !$result
                    && ( exists( $val->{orphanize} )
                    && $val->{orphanize} );
                $done += $result;
            }
        }
    }
    ( $count == $done ) ? 1 : 0;
}

package MT::Website;

sub backup_terms_args {
    my $class = shift;
    my ($blog_ids) = @_;

    if ( defined($blog_ids) && scalar(@$blog_ids) ) {
        return {
            terms => { 'id' => $blog_ids, class => 'website' },
            args  => undef,
        };
    }
    else {
        return { terms => undef, args => undef };
    }
}

package MT::Blog;

sub backup_terms_args {
    my $class = shift;
    my ($blog_ids) = @_;

    my $column     = 'id';
    my $blog_class = MT->model('blog');
    if ( my @blogs = $blog_class->load(@$blog_ids) ) {
        my $is_blog;
        foreach my $blog (@blogs) {
            $is_blog = 1, last
                if $blog->is_blog();
        }
        $column = 'parent_id'
            if !$is_blog;
    }

    if ( defined($blog_ids) && scalar(@$blog_ids) ) {
        return {
            terms => { $column => $blog_ids, class => 'blog' },
            args  => undef,
        };
    }
    else {
        return { terms => { class => 'blog' }, args => undef };
    }
}

sub parents {
    my $obj = shift;
    { parent_id => MT->model('website'), };
}

package MT::Tag;

sub backup_terms_args {
    my $class = shift;
    my ($blog_ids) = @_;

    if ( defined($blog_ids) && scalar(@$blog_ids) ) {
        return {
            terms => undef,
            args  => {
                'join' => [
                    'MT::ObjectTag', 'tag_id',
                    { blog_id => $blog_ids }, { unique => 1 }
                ]
            }
        };
    }
    else {
        return { terms => undef, args => undef };
    }
}

package MT::Role;

sub backup_terms_args {
    my $class = shift;
    my ($blog_ids) = @_;

    unless ( defined($blog_ids) && scalar(@$blog_ids) ) {
        return { terms => undef, args => undef };
    }

    my %role_id;
    my $iter = MT->model('role')->load_iter(
        undef,
        {   'join' => MT->model('association')->join_on(
                'role_id',
                { blog_id => $blog_ids },
                { unique  => 1 }
            )
        }
    );
    while ( my $role = $iter->() ) {
        $role_id{ $role->id } = 1;
    }

    my ( %content_type_uid_role, %content_field_uid_role );
    $iter = MT->model('role')->load_iter;
    while ( my $role = $iter->() ) {
        my $content_type_uids = MT::BackupRestore::ContentTypePermission
            ->get_content_type_uids( $role->permissions );
        $content_type_uid_role{$_} = $role->id for @$content_type_uids;
        my $content_field_uids = MT::BackupRestore::ContentTypePermission
            ->get_content_field_uids( $role->permissions );
        $content_field_uid_role{$_} = $role->id for @$content_field_uids;
    }

    if (%content_type_uid_role) {
        my $ct_iter = MT->model('content_type')->load_iter(
            {   blog_id   => $blog_ids,
                unique_id => [ keys %content_type_uid_role ],
            }
        );
        while ( my $content_type = $ct_iter->() ) {
            $role_id{ $content_type_uid_role{ $content_type->unique_id } }
                = 1;
        }
    }

    if (%content_field_uid_role) {
        my $cf_iter = MT->model('content_field')->load_iter(
            {   blog_id   => $blog_ids,
                unique_id => [ keys %content_field_uid_role ]
            }
        );
        while ( my $content_field = $cf_iter->() ) {
            $role_id{ $content_field_uid_role{ $content_field->unique_id } }
                = 1;
        }
    }

    my $role_ids = %role_id ? [ keys %role_id ] : 0;
    { terms => { id => $role_ids }, args => undef };
}

package MT::Asset;

sub backup_terms_args {
    my $class = shift;
    my ($blog_ids) = @_;

    if ( defined($blog_ids) && scalar(@$blog_ids) ) {
        return {
            terms => {
                'blog_id' => $blog_ids,
                'class'   => $class->properties->{class_type}
            },
            args => undef
        };
    }
    else {
        return {
            terms => { 'class' => $class->properties->{class_type} },
            args  => undef
        };
    }
}

sub parents {
    my $obj = shift;
    {   blog_id => [ MT->model('blog'), MT->model('website') ],
        parent  => MT->model('asset')
    };
}

package MT::PluginData;

sub backup_terms_args {
    my $class = shift;
    my ($blog_ids) = @_;

    if ( defined($blog_ids) && scalar(@$blog_ids) ) {
        my @terms;
        foreach my $id (@$blog_ids) {
            push @terms, '-or' if @terms;
            push @terms, { key => { like => "configuration:blog:$id%" } };
        }
        push @terms, '-or' if @terms;
        push @terms, { key => { not_like => "%blog:%" } };
        return {
            terms => \@terms,
            args  => undef
        };
    }
    else {
        return { terms => undef, args => undef };
    }
}

sub restore_parent_ids {
    my $obj = shift;
    my ( $data, $objects ) = @_;

    if ( $data->{key} =~ /^configuration:blog:(\d+)$/i ) {
        my $new_blog = $objects->{ 'MT::Blog#' . $1 };
        $new_blog = $objects->{ 'MT::Website#' . $1 }
            unless $new_blog;

        if ($new_blog) {
            $data->{key} = 'configuration:blog:' . $new_blog->id;
        }
    }
    return 1;
}

package MT::Association;

sub restore_parent_ids {
    my $obj = shift;
    my ( $data, $objects ) = @_;

    my ( $author, $blog, $group, $role ) = ( 0, 0, 0, 0 );

    my $processor = sub {
        my ($elem)  = @_;
        my $class   = MT->model($elem);
        my $old_id  = $data->{ $elem . '_id' };
        my $new_obj = $objects->{"$class#$old_id"};
        if ( !$new_obj && $class->isa('MT::Blog') ) {
            $class   = MT->model('website');
            $new_obj = $objects->{"$class#$old_id"};
        }
        return 0 unless defined($new_obj) && $new_obj;
        $data->{ $elem . '_id' } = $new_obj->id;
        return 1;
    };

    $author = $processor->('author');
    $group  = $processor->('group');
    $blog = $processor->('blog');
    $role = $processor->('role');

    # Combination allowed are:
    # USER_BLOG_ROLE  => 1;
    # GROUP_BLOG_ROLE => 2;
    # USER_GROUP      => 3;
    # USER_ROLE       => 4;
    # GROUP_ROLE      => 5;

    ( $author && $group )
        || ( $author && $role )
        || ( $group  && $role )
        ? 1
        : 0;    # || ($author && $blog && $role) || ($group && $blog && $role)
}

package MT::Category;

sub backup_terms_args {
    my $class = shift;
    my ($blog_ids) = @_;

    if ( defined($blog_ids) && scalar(@$blog_ids) ) {
        return {
            terms => {
                blog_id         => $blog_ids,
                category_set_id => '*',
            },
            args => undef,
        };
    }
    else {
        return {
            terms => { category_set_id => '*' },
            args  => undef,
        };
    }
}

sub parents {
    my $obj = shift;
    {   blog_id => [ MT->model('blog'),     MT->model('website') ],
        parent  => [ MT->model('category'), MT->model('folder') ],
        category_set_id =>
            { class => MT->model('category_set'), optional => 1 },
    };
}

package MT::CategorySet;

sub parents {
    my $obj = shift;
    { blog_id => [ MT->model('blog'), MT->model('website') ], };
}

package MT::ContentType;

sub parents {
    my $obj = shift;
    { blog_id => [ MT->model('blog'), MT->model('website') ] };
}

package MT::ContentField;

sub parents {
    my $obj = shift;
    {   blog_id => [ MT->model('blog'), MT->model('website') ],
        content_type_id => [ MT->model('content_type') ],
        related_content_type_id =>
            { class => MT->model('content_type'), optional => 1 },
        related_cat_set_id =>
            { class => MT->model('category_set'), optional => 1 },
    };
}

package MT::ContentData;

sub parents {
    my $obj = shift;
    {   blog_id => [ MT->model('blog'), MT->model('website') ],
        author_id =>
            { class => MT->model('author'), optional => 1, orphanize => 1 },
        content_type_id => [ MT->model('content_type') ],
    };
}

package MT::Comment;

sub parents {
    my $obj = shift;
    {   entry_id => [ MT->model('entry'), MT->model('page') ],
        blog_id  => [ MT->model('blog'),  MT->model('website') ],
        commenter_id => { class => MT->model('author'), optional => 1 },
    };
}

package MT::Entry;

sub parents {
    my $obj = shift;
    {   blog_id => [ MT->model('blog'), MT->model('website') ],
        author_id =>
            { class => MT->model('author'), optional => 1, orphanize => 1 },
    };
}

package MT::FileInfo;

sub parents {
    my $obj = shift;
    {   entry_id => {
            class    => [ MT->model('entry'), MT->model('page') ],
            optional => 1
        },
        blog_id => {
            class    => [ MT->model('blog'), MT->model('website') ],
            optional => 1
        },
        templatemap_id =>
            { class => MT->model('templatemap'), optional => 1 },
        template_id => { class => MT->model('template'), optional => 1 },
        category_id => {
            class    => [ MT->model('category'), MT->model('folder') ],
            optional => 1
        },
        author_id => { class => MT->model('author'), optional => 1 },
    };
}

package MT::Notification;

sub parents {
    my $obj = shift;
    { blog_id => [ MT->model('blog'), MT->model('website') ], };
}

package MT::ObjectTag;

sub restore_parent_ids {
    my $obj = shift;
    my ( $data, $objects ) = @_;

    if ( $data->{blog_id} ||= 0 ) {
        my $blog_class = MT->model('blog');
        my $new_blog   = $objects->{ $blog_class . '#' . $data->{blog_id} };
        if ( !$new_blog ) {
            $blog_class = MT->model('website');
            $new_blog   = $objects->{ $blog_class . '#' . $data->{blog_id} };
        }
        return 0 if !$new_blog;
        $data->{blog_id} = $new_blog->id;
    }

    my $tag_class = MT->model('tag');
    my $new_tag   = $objects->{ $tag_class . '#' . $data->{tag_id} }
        or return 0;
    $data->{tag_id} = $new_tag->id;

    my $object_id_class = MT->model( $data->{object_datasource} ) or return 0;
    my $new_object_id_object
        = $objects->{ $object_id_class . '#' . $data->{object_id} };
    if ( !$new_object_id_object ) {
        if ( $data->{object_datasource} eq 'entry' ) {
            $object_id_class = MT->model('page');
        }
        else {
            return 0;
        }
        $new_object_id_object
            = $objects->{ $object_id_class . '#' . $data->{object_id} }
            or return 0;
    }
    $data->{object_id} = $new_object_id_object->id;

    if ( $data->{cf_id} ||= 0 ) {
        my $content_field_class = MT->model('content_field');
        my $new_content_field
            = $objects->{ $content_field_class . '#' . $data->{cf_id} }
            or return 0;
        $data->{cf_id} = $new_content_field->id;
    }

    1;
}

sub parents {
    my $obj = shift;
    {   blog_id   => [ MT->model('blog'), MT->model('website') ],
        tag_id    => MT->model('tag'),
        cf_id     => MT->model('content_field'),
        object_id => {
            relations => {
                key             => 'object_datasource',
                entry_id        => [ MT->model('entry'), MT->model('page') ],
                content_data_id => MT->model('content_data'),
            }
        }
    };
}

package MT::Permission;

sub parents {
    my $obj = shift;
    {   blog_id => [ MT->model('blog'), MT->model('website') ],
        author_id => { class => MT->model('author'), optional => 1 },
    };
}

package MT::Placement;

sub parents {
    my $obj = shift;
    {   category_id => [ MT->model('category'), MT->model('folder') ],
        blog_id     => [ MT->model('blog'),     MT->model('website') ],
        entry_id    => [ MT->model('entry'),    MT->model('page') ],
    };
}

package MT::TBPing;

sub parents {
    my $obj = shift;
    {   blog_id => [ MT->model('blog'), MT->model('website') ],
        tb_id   => MT->model('trackback'),
    };
}

package MT::Template;

sub backup_terms_args {
    my $class = shift;
    my ($blog_ids) = @_;

    if ( defined($blog_ids) && scalar(@$blog_ids) ) {
        return {
            terms => { 'blog_id' => $blog_ids },
            args => { sort => [ { column => 'type' }, { column => 'id' } ] },
        };
    }
    else {
        return {
            terms => undef,
            args  => { sort => [ { column => 'type' }, { column => 'id' } ] },
        };
    }
}

sub parents {
    my $obj = shift;
    {   blog_id => [ MT->model('blog'), MT->model('website') ],
        content_type_id =>
            { class => MT->model('content_type'), optional => 1 },
    };
}

package MT::TemplateMap;

sub parents {
    my $obj = shift;
    {   blog_id     => [ MT->model('blog'), MT->model('website') ],
        template_id => MT->model('template'),
        cat_field_id =>
            { class => MT->model('content_field'), optional => 1 },
        dt_field_id => { class => MT->model('content_field'), optional => 1 },
    };
}

package MT::Trackback;

sub restore_parent_ids {
    my $obj = shift;
    my ( $data, $objects ) = @_;

    my $result     = 0;
    my $blog_class = MT->model('blog');
    my $new_blog   = $objects->{ $blog_class . '#' . $data->{blog_id} };
    if ( !$new_blog ) {
        $blog_class = MT->model('website');
        $new_blog   = $objects->{ $blog_class . '#' . $data->{blog_id} };
    }
    return 0 if !$new_blog;
    $data->{blog_id} = $new_blog->id;
    if ( my $cid = $data->{category_id} ) {
        my $cat_class = MT->model('category');
        my $new_obj   = $objects->{ $cat_class . '#' . $cid };
        unless ($new_obj) {
            $cat_class = MT->model('folder');
            $new_obj   = $objects->{ $cat_class . '#' . $cid };
        }
        if ($new_obj) {
            $data->{category_id} = $new_obj->id;
            $result = 1;
        }
    }
    elsif ( my $eid = $data->{entry_id} ) {
        my $entry_class = MT->model('entry');
        my $new_obj     = $objects->{ $entry_class . '#' . $eid };
        unless ($new_obj) {
            $entry_class = MT->model('page');
            $new_obj     = $objects->{ $entry_class . '#' . $eid };
        }
        if ($new_obj) {
            $data->{entry_id} = $new_obj->id;
            $result = 1;
        }
    }
    $result;
}

sub parents {
    my $obj = shift;
    {   blog_id     => [ MT->model('blog'),     MT->model('website') ],
        entry_id    => [ MT->model('entry'),    MT->model('page') ],
        category_id => [ MT->model('category'), MT->model('folder') ],
    };
}

package MT::ObjectAsset;

sub restore_parent_ids {
    my $obj = shift;
    my ( $data, $objects ) = @_;

    if ( $data->{blog_id} ||= 0 ) {
        my $blog_class = MT->model('blog');
        my $new_blog   = $objects->{ $blog_class . '#' . $data->{blog_id} };
        if ( !$new_blog ) {
            $blog_class = MT->model('website');
            $new_blog   = $objects->{ $blog_class . '#' . $data->{blog_id} };
        }
        return 0 if !$new_blog;
        $data->{blog_id} = $new_blog->id;
    }

    my $asset_class = MT->model('asset');
    my $new_asset   = $objects->{ $asset_class . '#' . $data->{asset_id} };
    return 0 if !$new_asset;
    $data->{asset_id} = $new_asset->id;

    my $object_id_class = MT->model( $data->{object_ds} ) or return 0;
    my $new_object_id_object
        = $objects->{ $object_id_class . '#' . $data->{object_id} };
    if ( !$new_object_id_object ) {
        if ( $data->{object_ds} eq 'blog' ) {
            $object_id_class = MT->model('website');
        }
        elsif ( $data->{object_ds} eq 'entry' ) {
            $object_id_class = MT->model('page');
        }
        elsif ( $data->{object_ds} eq 'category' ) {
            $object_id_class = MT->model('folder');
        }
        else {
            return 0;
        }
        $new_object_id_object
            = $objects->{ $object_id_class . '#' . $data->{object_id} }
            or return 0;
    }
    $data->{object_id} = $new_object_id_object->id;

    if ( $data->{cf_id} ||= 0 ) {
        my $content_field_class = MT->model('content_field');
        my $new_content_field
            = $objects->{ $content_field_class . '#' . $data->{cf_id} }
            or return 0;
        $data->{cf_id} = $new_content_field->id;
    }

    1;
}

sub parents {
    my $obj = shift;
    {   blog_id   => [ MT->model('blog'), MT->model('website') ],
        asset_id  => MT->model('asset'),
        cf_id     => MT->model('content_field'),
        object_id => {
            relations => {
                key         => 'object_ds',
                entry_id    => [ MT->model('entry'), MT->model('page') ],
                category_id => [ MT->model('category'), MT->model('folder') ],
                blog_id     => [ MT->model('blog'), MT->model('website') ],
                content_data_id => [ MT->model('content_data') ],
            }
        }
    };
}

package MT::ObjectCategory;

sub restore_parent_ids {
    my $obj = shift;
    my ( $data, $objects ) = @_;

    if ( $data->{blog_id} ||= 0 ) {
        my $blog_class = MT->model('blog');
        my $new_blog   = $objects->{ $blog_class . '#' . $data->{blog_id} };
        if ( !$new_blog ) {
            $blog_class = MT->model('website');
            $new_blog   = $objects->{ $blog_class . '#' . $data->{blog_id} };
        }
        return 0 if !$new_blog;
        $data->{blog_id} = $new_blog->id;
    }

    my $category_class = MT->model('category');
    my $new_category
        = $objects->{ $category_class . '#' . $data->{category_id} };
    if ( !$new_category ) {
        $category_class = MT->model('folder');
        $new_category
            = $objects->{ $category_class . '#' . $data->{category_id} };
    }
    return 0 unless $new_category;
    $data->{category_id} = $new_category->id;

    my $object_id_class = MT->model( $data->{object_ds} ) or return 0;
    my $new_object_id_object
        = $objects->{ $object_id_class . '#' . $data->{object_id} };
    if ( !$new_object_id_object ) {
        if ( $data->{object_ds} eq 'entry' ) {
            $object_id_class = MT->model('page');
        }
        else {
            return 0;
        }
        $new_object_id_object
            = $objects->{ $object_id_class . '#' . $data->{object_id} }
            or return 0;
    }
    $data->{object_id} = $new_object_id_object->id;

    if ( $data->{cf_id} ||= 0 ) {
        my $content_field_class = MT->model('content_field');
        my $new_content_field
            = $objects->{ $content_field_class . '#' . $data->{cf_id} }
            or return 0;
        $data->{cf_id} = $new_content_field->id;
    }

    1;
}

sub parents {
    my $obj = shift;
    {   blog_id     => [ MT->model('blog'),     MT->model('website') ],
        category_id => [ MT->model('category'), MT->model('folder') ],
        cf_id       => MT->model('content_field'),
        object_id   => {
            relations => {
                key             => 'object_ds',
                entry_id        => [ MT->model('entry'), MT->model('page') ],
                content_data_id => MT->model('content_data'),
            },
        },
    };
}

package MT::ObjectScore;

sub backup_terms_args {
    my $class = shift;
    my ($blog_ids) = @_;

    # authors are processed in _populate_obj_to_backup method
    if ( defined($blog_ids) && scalar(@$blog_ids) ) {
        return {
            terms => { object_ds => [ 'entry', 'page' ], },
            args  => {
                'join' => MT->model('entry')->join_on(
                    undef,
                    {   id      => \'=objectscore_object_id',
                        blog_id => $blog_ids,
                    },
                    { unique => 1, }
                )
            }
        };
    }
    return { terms => undef, args => undef };
}

sub parents {
    my $obj = shift;
    {   author_id => MT->model('author'),
        object_id => {
            relations => {
                key      => 'object_ds',
                entry_id => [ MT->model('entry'), MT->model('page') ],
            }
        }
    };
}

package MT::IPBanList;

sub parents {
    my $obj = shift;
    { blog_id => [ MT->model('blog'), MT->model('website') ], };
}

package MT::Blocklist;

sub parents {
    my $obj = shift;
    { blog_id => [ MT->model('blog'), MT->model('website') ], };
}

package MT::Filter;

sub restore_parent_ids {
    my $obj = shift;
    my ( $data, $objects ) = @_;
    my $new_blog = $objects->{ 'MT::Blog#' . $data->{blog_id} };
    $new_blog = $objects->{ 'MT::Website#' . $data->{blog_id} }
        unless $new_blog;

    if ($new_blog) {
        $data->{blog_id} = $new_blog->id;
        $obj->blog_id( $data->{blog_id} );
    }

    # Old author_id is changed to new author_id.
    my $old_author_id  = $data->{'author_id'};
    my $new_author_obj = $objects->{"MT::Author#$old_author_id"};
    if ( defined($new_author_obj) && $new_author_obj ) {
        $data->{'author_id'} = $new_author_obj->id;
    }

    return 1;
}

sub parents {
    my $obj = shift;
    {   author_id => { class => MT->model('author'), optional => 1 },
        blog_id   => { class => MT->model('blog'),   optional => 1 },
    };
}

sub backup_terms_args {
    my $class = shift;
    my ($blog_ids) = @_;

    # Only the filter belonging to specified
    # websites and blogs are extracted.
    my $terms = undef;
    if ( defined($blog_ids) && scalar(@$blog_ids) ) {
        $terms = { blog_id => $blog_ids };
    }

    return {
        terms => $terms,
        args  => {
            join => [
                MT->model('author'), undef,
                { id => \'=filter_author_id' }, { unique => 1 }
            ],
        },
    };
}

1;
__END__

=head1 NAME

MT::BackupRestore

=head1 METHODS

=head2 backup

TODO Backup I<MT::Tag>, I<MT::Author>, I<MT::Blog>, I<MT::Role>, 
I<MT::Category>, I<MT::Asset>, and I<MT::Entry>.  Each object will
be back up by MT::Object#to_xml call, which will do the actual
Object ==>> XML serialization.

=head2 restore_file

TODO Restore MT system from an XML file which contains MT backup
information (created by backup subroutine).

=head2 restore_process_single_file

TODO A method which will do the actual heavy lifting of the
process to restore objects from an XML file.  Returns array of blog_ids
which are restored in the very session, and hash of asset_ids.

=head2 restore_directory

TODO A method which reads specified directory, find a manifest file,
and do the multi-file restore operation directed by the manifest file.

=head2 restore_object_asset

Accepts an asset object just restored, populate associated entries,
and scan text and text_more for each entry.  If association marker
(<form> tag) is found, replace asset id and URL to the new ones.

=head2 restore_asset

TODO A method which restores the assets' actual files to the
specified directory.  It also creates subdirectory by request.

=head2 process_manifest

TODO A method which is called from MT::App::CMS to process an uploaded
manifest file which is to be the source of the multi-file restore
operation in the MT::App::CMS.

=head1 Callbacks

For plugins which uses MT::Object-derived types, backup and restore
operation call callbacks for plugins to inject XMLs so they are
also backup, and read XML to restore objects so they are also restored.

Callbacks called by the package are as follows:

=over 4

=item Backup

Deprecated. please use the 'backup.plugin_objects' callback
    
Calling convention is:

    callback($cb, $blog_ids, $progress)

The callback is used for MT::Object-derived types used by plugins
to be backup.  The callback must return the object's XML representation
in a string, or 1 for nothing.  $blog_ids has an ARRAY reference to
blog_ids which indicates what weblog a user chose to backup.  It may
be an empty array if a user chose Everything.  $progress is a CODEREF
used to report progress to the user.

If a plugin has an MT::Object derived type, the plugin will register 
a callback to Backup callback, and Backup process will call the callbacks
to give plugins a chance to add their own data to the backup file.
Otherwise, plugin's object classes is likely be ignored in backup operation.

=item backup.plugin_objects

Calling convention is:

    callback($cb, $blog_ids, $progress, $else_xml, $backuped_objs)

$blog_ids has an ARRAY reference to blog_ids which indicates what weblog 
a user chose to backup.  It may be an empty array if a user chose 
Everything.  $progress is a CODEREF used to report progress to the user.
$backuped_objs is a hash-ref, whose keys are classes, and values are arrays
containing IDs of objects of this class that were already backuped

The result of this callback should be an XML part to be included in the 
backup XML. Please push your results into @$else_xml (which is an array-ref)

=item Restore.<element_name>:<xmlnamespace>

Restore callbacks are called in convention like below:

    callback($cb, $data, $objects, $deferred, $callback);

Where $data is a parameter which was passed to XML::SAX::Base's 
start_element callback method.

$objects is an hash reference which contains all the restored objects
in the restore session.  The hash keys are stored in the format
MT::ObjectClassName#old_id, and hash values are object reference
of the actually restored objects (with new id).  Old ids are ids
which are stored in the XML files, while new ids are ids which
are restored.

$deferred is an hash reference which contains information about
restore-deferred objects.  Deferred objects are those objects
which appeared in the XMl file but could not be restored because
any parent objects are missing.  The hash keys are stored in
the format MT::ObjectClassName#old_id and hash values are 1.

$callback is a code reference which will print out the passed parameter.
Callback method can use this to communicate with users.

If a plugin has an MT::Object derived type, the plugin will register 
a callback to Restore.<element_name>:<xmlnamespace> callback, 
so later the restore operation will call the callback function with 
parameters described above.  XML Namespace is required to be registered, 
so an xml node can be resolved into what plugins to be called back, 
and can be distinguished the same element name with each other.

=item restore
    
Calling convention is:

    callback($cb, $objects, $deferred, $errors, $callback);

This callback is called when all of the XML files in the particular
restore session are restored, thus, when $objects and $deferred
would not have any more objects in them.  This callback is useful
for object classes which have relationships with other classes,
for the kind of classes may not be able to handle relationship
correctly until the associated objects would be successfully
restored.

NOTE that this callback is called BEFORE blogs' site_path and
site_url are updated.  Therefore, blog objects and other objects
which contains path information such as assets still have old
url and path in I<$objects>.

$objects is an hash reference which contains all the restored objects
in the restore session.  The hash keys are stored in the format
MT::ObjectClassName#old_id, and hash values are object reference
of the actually restored objects (with new id).  Old ids are ids
which are stored in the XML files, while new ids are ids which
are restored.

$deferred is an hash reference which contains information about
restore-deferred objects.  Deferred objects are those objects
which appeared in the XMl file but could not be restored because
any parent objects are missing.  The hash keys are stored in
the format MT::ObjectClassName#old_id and hash values are 1.

$callback is a code reference which will print out the passed parameter.
Callback method can use this to communicate with users.

=item restore_asset
    
Calling convention is:

    callback($cb, $asset, $callback);

This callback is called when asset's actual file is restored.
$asset has new url and path.

$callback is a code reference which will print out the passed parameter.
Callback method can use this to communicate with users.

=back

=head1 AUTHOR & COPYRIGHT

Please see L<MT/AUTHOR & COPYRIGHT>.

=cut<|MERGE_RESOLUTION|>--- conflicted
+++ resolved
@@ -90,12 +90,8 @@
         'accesstoken'         => { 'skip' => 1 },
         'cf_idx'              => { 'skip' => 1 },
         'content_field_index' => { 'skip' => 1 },
-<<<<<<< HEAD
-
+        'log'                 => { 'skip' => 1 },
         'import_export_status' => { 'skip' => 1 },
-=======
-        'log'                 => { 'skip' => 1 },
->>>>>>> f0dbc10a
     };
 }
 
