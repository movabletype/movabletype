--- conflicted
+++ resolved
@@ -713,13 +713,8 @@
 	'Failed comment attempt by pending registrant \'[_1]\'' => 'Falló el intento de comentar por el comentarista pendiente \'[_1]\'',
 	'Registered User' => 'Usuario registrado',
 	'The sign-in attempt was not successful; please try again.' => 'El intento de registro no tuvo éxito; por favor, inténtelo de nuevo.',
-<<<<<<< HEAD
-	'Can\'t load entry #[_1].' => 'No se pudo cargar la entrada #[_1].',
-	'You are trying to redirect to external resources. If you trust the site, please click the link: [_1]' => 'Está intentando redireccionar a un recurso externo. Si confía en el sitio, por favor, haga clic en el enlace: [_1]', # Translate - New
-=======
 	'Cannot load entry #[_1].' => 'No se pudo cargar la entrada #[_1].',
 	'You are trying to redirect to external resources. If you can trust the site, please click the link: [_1]' => 'Está intentando redireccionar a recursos externos. Si confía en el sitio, por favor, haga clic en el enlace: [_1]', # Translate - New
->>>>>>> e600c433
 	'No entry was specified; perhaps there is a template problem?' => 'No se especificó ninguna entrada; ¿quizás hay un problema con la plantilla?',
 	'Somehow, the entry you tried to comment on does not exist' => 'De alguna manera, la entrada en la que intentó comentar no existe',
 	'Invalid entry ID provided' => 'ID de entrada provisto no válido',
@@ -831,16 +826,9 @@
 	'This TrackBack item is protected by a passphrase.' => 'Este elemento de TrackBack está protegido por una contraseña.',
 	'TrackBack on "[_1]" from "[_2]".' => 'TrackBack en "[_1]" de "[_2]".',
 	'TrackBack on category \'[_1]\' (ID:[_2]).' => 'TrackBack en la categoría \'[_1]\' (ID:[_2]).',
-<<<<<<< HEAD
-	'Publishing failed. [_1]' => 'Falló la publicación. [_1]', # Translate - New
-	'Cannot create RSS feed \'[_1]\': ' => 'No se puede crear la fuente RSS \'[_1]\': ', # Translate - New
-	'New TrackBack ping to \'[_1]\'' => 'Nuevo ping de TrackBack en \'[_1]\'', # Translate - New
-	'New TrackBack ping to category \'[_1]\'' => 'Nuevo ping gde TrackBack en la categoría \'[_1]\'', # Translate - New
-=======
 	'Cannot create RSS feed \'[_1]\': ' => 'No se pudo crear la fuente RSS \'[_1]\': ',
 	'New TrackBack Ping to \'[_1]\'' => 'Nuevo ping de TrackBack a \'[_1]\'',
 	'New TrackBack Ping to Category \'[_1]\'' => 'Nuevo ping de TrackBack a la categoría \'[_1]\'',
->>>>>>> e600c433
 
 ## lib/MT/App/Upgrader.pm
 	'Could not authenticate using the credentials provided. [_1].' => 'No se pudo autentificar utilizando las credenciales indicadas. [_1]', # Translate - New
@@ -854,17 +842,10 @@
 
 ## lib/MT/App/Viewer.pm
 	'Loading blog with ID [_1] failed' => 'Fallo al cargar el blog con el ID [_1]',
-<<<<<<< HEAD
-	'File not found' => 'Fichero no encontrado',
-	'Template publishing failed. [_1]' => 'Falló la publicación de plantilla. [_1]', # Translate - New
-	'Unknown archive type. [_1]' => 'Tipo de archivo desconocido. [_1]', # Translate - New
-	'Cannot load template [_1]' => 'No se pudo cargar la plantilla [_1]', # Translate - New
-=======
 	'File not found' => 'Fichero no encontrado', # Translate - New
 	'Template publishing failed: [_1]' => 'Fallo al publicar la plantilla: [_1]',
 	'Unknown archive type: [_1]' => 'Tipo de archivo desconocido: [_1]', # Translate - New
 	'Cannot load template [_1]' => 'No se pudo cargar la plantilla [_1]',
->>>>>>> e600c433
 	'Archive publishing failed: [_1]' => 'Fallo al publicar los archivos: [_1]',
 	'Invalid entry ID [_1].' => 'Entrada con ID [_1] no válida.', # Translate - New
 	'Entry [_1] was not published.' => 'No se publicó la entrada [_1].', # Translate - New
@@ -1013,12 +994,7 @@
 	'Error converting image: [_1]' => 'Error convirtiendo la imagen: [_1]',
 	'Error creating thumbnail file: [_1]' => 'Error creando el fichero de la miniatura: [_1]',
 	'%f-thumb-%wx%h-%i%x' => '%f-miniatura-%wx%h-%i%x',
-<<<<<<< HEAD
-	'Cannot load image #[_1]' => 'No se pudo cargar la image #[_1]', # Translate - New
-	'Can\'t load image #[_1]' => 'No se pudo cargar la imagen nº[_1]',
-=======
 	'Cannot load image #[_1]' => 'No se pudo cargar la imagen nº[_1]',
->>>>>>> e600c433
 	'View image' => 'Ver imagen',
 	'Permission denied setting image defaults for blog #[_1]' => 'Se denegó el permiso para cambiar las opciones predefinidos de imágenes del blog nº[_1]',
 	'Thumbnail image for [_1]' => 'Imagen miniatura para [_1]',
@@ -1245,11 +1221,7 @@
 	'Files' => 'Ficheros',
 	'Extension changed from [_1] to [_2]' => 'La extensión cambió de [_1] a [_2]',
 	'Upload File' => 'Transferir fichero',
-<<<<<<< HEAD
-	'Cannot load file #[_1].' => 'No se pudo cargar el fichero #[_1].', # Translate - New
-=======
 	'Cannot load file #[_1].' => 'No se pudo cargar el fichero nº[_1].',
->>>>>>> e600c433
 	'No permissions' => 'No tiene permisos',
 	'File \'[_1]\' uploaded by \'[_2]\'' => 'Fichero \'[_1]\' transferido por \'[_2]\'',
 	'File \'[_1]\' (ID:[_2]) deleted by \'[_3]\'' => 'Fichero \'[_1]\' (ID:[_2]) transferido por \'[_3]\'',
@@ -1275,11 +1247,7 @@
 	'The file([_1]) that you uploaded is not allowed.' => 'El fichero ([_1]) que transfirió no está permitido.', # Translate - New
 	'Error writing upload to \'[_1]\': [_2]' => 'Error escribiendo transferencia a \'[_1]\': [_2]',
 	'Uploaded file is not an image.' => 'El fichero transferido no es una imagen.',
-<<<<<<< HEAD
-	'Cannot overwrite an existing file with a file of a different type. Original: [_1] Uploaded: [_2]' => 'No se puede escribir sobre un fichero existente con un tipo diferente de fichero. Original: [_1] Transferido: [_2]', # Translate - New
-=======
 	'Cannot overwrite with the file of different type. Original: [_1] Uploaded: [_2]' => 'No se puede sobreescribir con un fichero de distinto tipo. Original: [_1] Transferido: [_2]',
->>>>>>> e600c433
 	'<' => '<',
 	'/' => '/',
 
@@ -1294,12 +1262,7 @@
 	'General Settings' => 'Configuración general',
 	'Plugin Settings' => 'Configuración de extensiones',
 	'New Blog' => 'Nuevo blog',
-<<<<<<< HEAD
-	'Cannot load template #[_1].' => 'No se pudo cargar la plantilla #[_1].', # Translate - New
-	'Can\'t load template #[_1].' => 'No se pudo cargar la plantilla #[_1].',
-=======
 	'Cannot load template #[_1].' => 'No se pudo cargar la plantilla #[_1].',
->>>>>>> e600c433
 	'index template \'[_1]\'' => 'plantilla índice \'[_1]\'',
 	'[_1] \'[_2]\'' => '[_1] \'[_2]\'',
 	'Publish Site' => 'Publicar sitio',
@@ -2028,11 +1991,7 @@
 	'Composite score: [_1]' => 'Puntuación compuesta: [_1]',
 
 ## lib/MT/ListProperty.pm
-<<<<<<< HEAD
-	'Can\'t initialize list property [_1].[_2].' => 'No se pudo inicializar la propiedad de listas [_1].[_2].',
-=======
 	'Cannot initialize list property [_1].[_2].' => 'No se pudo inicializar la propiedad de listas [_1].[_2].', # Translate - New
->>>>>>> e600c433
 	'Failed to init auto list property [_1].[_2]: Cannot find definition of column [_3].' => 'Falló al iniciar la propiedad de auto lista [_1].[_2]: No se encontró la definición de la columna [_3].',
 	'Failed to init auto list property [_1].[_2]: unsupported column type.' => 'Falló al iniciar Failed la propiedad de auto lista [_1].[_2]: tipo de columna no soportado.',
 
@@ -2254,14 +2213,8 @@
 	'Cannot find included template [_1] \'[_2]\'' => 'No se encontró la plantilla incluída [_1] \'[_2]\'',
 	'Error in [_1] [_2]: [_3]' => 'Error en [_1] [_2]: [_3]',
 	'Writing to \'[_1]\' failed: [_2]' => 'Fallo escribiendo en \'[_1]\': [_2]',
-<<<<<<< HEAD
-	'File include is disabled by "AllowFileInclude" config directive.' => 'La inclusión de ficheros está desactivada por la directiva de configuración "AllowFileInclude".', # Translate - New
-	'Can\'t find blog for id \'[_1]' => 'No se pudo encontrar un blog con el id \'[_1]',
-	'Can\'t find included file \'[_1]\'' => 'No se encontró el fichero incluido \'[_1]\'',
-=======
 	'Cannot find blog for id \'[_1]' => 'No se pudo encontrar un blog con el id \'[_1]',
 	'Cannot find included file \'[_1]\'' => 'No se encontró el fichero incluido \'[_1]\'',
->>>>>>> e600c433
 	'Error opening included file \'[_1]\': [_2]' => 'Error abriendo el fichero incluido \'[_1]\': [_2]',
 	'Recursion attempt on file: [_1]' => 'Intento de recursión en fichero: [_1]',
 	'Cannot load user.' => 'No se pudo cargar el usuario.',
