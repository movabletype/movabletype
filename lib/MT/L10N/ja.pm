# Movable Type (r) (C) Six Apart Ltd. All Rights Reserved.
# This code cannot be redistributed without permission from www.sixapart.com.
# For more information, consult your Movable Type license.
#
# $Id:$

package MT::L10N::ja;
use strict;
use warnings;
use utf8;
use MT::L10N;
use MT::L10N::en_us;
use vars qw( @ISA %Lexicon );
@ISA = qw( MT::L10N::en_us );

## The following is the translation table.

%Lexicon = (

## addons/Commercial.pack/config.yaml
	'Are you sure you want to delete the selected CustomFields?' => '選択したカスタムフィールドを削除してもよろしいですか？',
	'Child Site' => '子サイト',
	'No Name' => '名前なし',
	'Required' => '必須',
	'Site' => 'サイト',

## addons/Commercial.pack/lib/CustomFields/App/CMS.pm
	'Create Custom Field' => 'カスタムフィールドの作成',
	'Custom Fields' => 'カスタムフィールド',
	'Customize the forms and fields for entries, pages, folders, categories, and users, storing exactly the information you need.' => '記事、ウェブページ、フォルダ、カテゴリ、ユーザーのフォームとフィールドをカスタマイズして、必要な情報を格納することができます。',
	'Movable Type' => 'Movable Type',
	'Permission denied.' => '権限がありません。',
	'Please ensure all required fields have been filled in.' => '必須のフィールドに値が入力されていません。',
	'Please enter valid URL for the URL field: [_1]' => 'URLを入力してください。[_1]',
	'Saving permissions failed: [_1]' => '権限を保存できませんでした: [_1]',
	'View image' => '表示',
	'You must select other type if object is the comment.' => 'コメントでない場合、他の種類を選択する必要があります。',
	'blog and the system' => 'ブログとシステム',
	'blog' => 'ブログ',
	'type' => '種類',
	'website and the system' => 'ウェブサイトとシステム',
	'website' => 'ウェブサイト',
	q{Invalid date '[_1]'; dates must be in the format YYYY-MM-DD HH:MM:SS.} => q{'[_1]'は不正な日時です。日時はYYYY-MM-DD HH:MM:SSの形式で入力してください。},
	q{Please enter some value for required '[_1]' field.} => q{「[_1]」は必須です。値を入力してください。},
	q{The basename '[_1]' is already in use. It must be unique within this [_2].} => q{[_1]というベースネームはすでに使われています。[_2]内で重複しない値を入力してください。},
	q{The template tag '[_1]' is already in use.} => q{[_1]というタグは既に存在します。},
	q{The template tag '[_1]' is an invalid tag name.} => q{[_1]というタグ名は不正です。},
	q{[_1] '[_2]' (ID:[_3]) added by user '[_4]'} => q{[_4]が[_1]「[_2]」(ID:[_3])を追加しました。},
	q{[_1] '[_2]' (ID:[_3]) deleted by '[_4]'} => q{'[_4]'が[_1]'[_2]'(ID:[_3])を削除しました。},

## addons/Commercial.pack/lib/CustomFields/BackupRestore.pm
	'Done.' => '完了',
	'Importing asset associations found in custom fields ( [_1] ) ...' => 'カスタムフィールド([_1])に含まれるアセットとの関連付けを復元しています...',
	'Importing custom fields data stored in MT::PluginData...' => 'MT::PluginDataに保存されているカスタムフィールドのデータをインポートしています...',
	'Importing url of the assets associated in custom fields ( [_1] )...' => 'カスタムフィールド([_1])に含まれるアセットのURLを復元しています...',

## addons/Commercial.pack/lib/CustomFields/DataAPI/Callback.pm
	'Please enter valid option for the [_1] field: [_2]' => '名前: [_2] (種類: [_1] ) のオプションを選択してください。',
	q{Invalid date '[_1]'; dates should be real dates.} => q{日時が不正です: [_1]},

## addons/Commercial.pack/lib/CustomFields/DataAPI/Callback/Field.pm
	'A parameter "[_1]" is required.' => '"[_1]" パラメータは必須です。',
	'The systemObject "[_1]" is invalid.' => '不正なシステムオブジェクトです: [_1]',
	'The type "[_1]" is invalid.' => '不正な種類です: [_1]',

## addons/Commercial.pack/lib/CustomFields/DataAPI/Endpoint/v2/Field.pm
	'Invalid includeShared parameter provided: [_1]' => '無効なincludeSharedパラメータが指定されました: [_1]',
	'Removing [_1] failed: [_2]' => '[_1]を削除できませんでした: [_2]',
	'Saving [_1] failed: [_2]' => '[_1]を保存できませんでした: [_2]',

## addons/Commercial.pack/lib/CustomFields/Field.pm
	'Field' => 'フィールド',
	'Fields' => 'フィールド',
	'System Object' => 'システムオブジェクト',
	'Type' => '種類',
	'_CF_BASENAME' => 'ベースネーム',
	'__CF_REQUIRED_VALUE__' => '値',
	q{The '[_1]' of the template tag '[_2]' that is already in use in [_3] is [_4].} => q{'[_2]'というテンプレートタグが[_3]に既に存在していますが、[_1]が異なるため、重複して作成する事が出来ません。テンプレートタグ名を変えるか、[_1]を同じにする必要があります。([_1]: [_4])},
	q{The template tag '[_1]' is already in use in [_2]} => q{[_1]というタグは既に[_2]に存在します。},
	q{The template tag '[_1]' is already in use in the system level} => q{[_1]というタグは既にシステムに存在します。},
	q{The template tag '[_1]' is already in use in this site} => q{[_1]というタグは既にこのサイトに存在します。},

## addons/Commercial.pack/lib/CustomFields/Template/ContextHandlers.pm
	q{Are you sure you have used a '[_1]' tag in the correct context? We could not find the [_2]} => q{[_2]が見つかりませんでした。[_1]タグを正しいコンテキストで使用しているか確認してください。},
	q{You used an '[_1]' tag outside of the context of the correct content; } => q{[_1]タグを正しいコンテキストで使用していません。},

## addons/Commercial.pack/lib/CustomFields/Theme.pm
	'Conflict of [_1] "[_2]" with [_3]' => '[_3] と[_1]「[_2]」が衝突しています',
	'a field on system wide' => 'システム全体のカスタムフィールド',
	'a field on this blog' => 'このブログのカスタムフィールド',

## addons/Commercial.pack/lib/CustomFields/Util.pm
	'Cloning fields for blog:' => 'カスタムフィールドを複製しています:',
	'[_1] records processed.' => '[_1]レコードを処理しました。',
	'[_1] records processed...' => '[_1]レコードを処理しました...',

## addons/Enterprise.pack/lib/MT/Enterprise/Author.pm
	'Loading MT::LDAP failed: [_1].' => 'MT::LDAPの読み込みに失敗しました: [_1]',

## addons/Enterprise.pack/lib/MT/Enterprise/BulkCreation.pm
	'A user with the same name was found.  The registration was not processed: [_1]' => '同名のユーザーが登録されているため、登録できません: [_1]',
	'Formatting error at line [_1]: [_2]' => '[_1]行目でエラーが見つかりました: [_2]',
	'Invalid command: [_1]' => 'コマンドが認識できません: [_1]',
	'Invalid display name: [_1]' => '表示名の設定に誤りがあります: [_1]',
	'Invalid email address: [_1]' => 'メールアドレスが正しくありません: [_1]',
	'Invalid language: [_1]' => '使用言語の設定に誤りがあります: [_1]',
	'Invalid number of columns for [_1]' => '[_1] コマンドのカラムの数が不正です',
	'Invalid password: [_1]' => 'パスワードの設定に誤りがあります: [_1]',
	'Invalid user name: [_1]' => 'ユーザー名の設定に誤りがあります: [_1]',
	'User cannot be created: [_1].' => 'ユーザーを登録できません: [_1]',
	'User cannot be updated: [_1].' => 'ユーザーの情報を更新できません: [_1]',
	q{Permission granted to user '[_1]'} => q{ユーザー [_1] に権限を設定しました。},
	q{User '[_1]' already exists. The update was not processed: [_2]} => q{[_1] というユーザーがすでに存在します。更新はできませんでした: [_2]},
	q{User '[_1]' has been created.} => q{ユーザー「[_1]」が作成されました。},
	q{User '[_1]' has been deleted.} => q{ユーザーを削除しました: [_1]},
	q{User '[_1]' has been updated.} => q{ユーザーの情報を更新しました: [_1]},
	q{User '[_1]' not found.  The deletion was not processed.} => q{ユーザー「[_1]」が見つからないため、削除できません。},
	q{User '[_1]' not found.  The update was not processed.} => q{ユーザー「[_1]」が見つからないため、更新できません。},
	q{User '[_1]' was found, but the deletion was not processed} => q{ユーザー「[_1]」が見つかりましたが、削除できません。},

## addons/Enterprise.pack/lib/MT/Enterprise/CMS.pm
	'(no reason given)' => '(原因は不明)',
	'A user cannot change his/her own username in this environment.' => '自分のユーザー名を変えることはこの構成ではできません。',
	'An error occurred when enabling this user.' => 'ユーザーを有効化するときにエラーが発生しました',
	'Bulk author export cannot be used under external user management.' => 'ExternalUserManagement環境ではユーザーの一括出力はできません。',
	'Bulk import cannot be used under external user management.' => 'ExternalUserManagement環境ではユーザーの一括編集はできません。',
	'Bulk management' => '一括管理',
	'Cannot rewind' => 'ポインタを先頭に移動できません',
	'Load failed: [_1]' => 'ロードできませんでした: [_1]',
	'No records were found in the file.  Make sure the file uses CRLF as the line-ending characters.' => '登録するレコードがありません。改行コードがCRLFになっているかどうか確認してください。',
	'Please select a file to upload.' => 'アップロードするファイルを選択してください。',
	'Registered [quant,_1,user,users], updated [quant,_2,user,users], deleted [quant,_3,user,users].' => '登録:[quant,_1,人,人]、更新:[quant,_2,人,人]、削除:[quant,_3,人,人]',
	'Users & Groups' => 'ユーザー/グループ',
	'Users' => 'ユーザー',

## addons/Enterprise.pack/lib/MT/Enterprise/DataAPI/Endpoint/v2/Group.pm
	'Synchronization of groups can not be performed without LDAPGroupIdAttribute and/or LDAPGroupNameAttribute being set.' => 'グループを同期するためにはLDAPGroupIdAttributeおよびLDAPGroupNameAttributeの設定が必須です。',

## addons/Enterprise.pack/lib/MT/Enterprise/DataAPI/Endpoint/v2/User.pm
	'An attempt to disable all system administrators in the system was made.  Synchronization of users was interrupted.' => 'すべてのシステム管理者が無効にされるため、ユーザーの同期は中断されました。',

## addons/Enterprise.pack/lib/MT/Enterprise/Upgrade.pm
	'Fixing binary data for Microsoft SQL Server storage...' => 'Microsoft SQL Serverでバイナリデータを移行しています...',

## addons/Enterprise.pack/lib/MT/Enterprise/Wizard.pm
	'CRAM-MD5' => 'CRAM-MD5',
	'Digest-MD5' => 'Digest-MD5',
	'Found' => '見つかりました',
	'Login' => 'ログイン',
	'Not Found' => '見つかりませんでした',
	'PLAIN' => 'PLAIN',

## addons/Enterprise.pack/lib/MT/LDAP.pm
	'Binding to LDAP server failed: [_1]' => 'LDAPサーバーに接続できません: [_1]',
	'Either your server does not have [_1] installed, the version that is installed is too old, or [_1] requires another module that is not installed.' => '[_1]がインストールされていないか、インストールされているバージョンが古い、または [_1]の動作に必要な他のモジュールが見つかりません。',
	'Entry not found in LDAP: [_1]' => 'LDAPサーバーにレコードが見つかりません: [_1]',
	'Error connecting to LDAP server [_1]: [_2]' => 'LDAPサーバー [_1] に接続できません: [_2]',
	'Invalid LDAPAuthURL scheme: [_1].' => 'LDAPAuthURLのスキーム「[_1]」が不正です。',
	'More than one user with the same name found in LDAP: [_1]' => 'LDAPサーバー上に同一名のユーザーが見つかりました: [_1]',
	'User not found in LDAP: [_1]' => 'LDAPサーバー上にユーザーが見つかりません: [_1]',

## addons/Enterprise.pack/lib/MT/ObjectDriver/Driver/DBD/MSSQLServer.pm
	'PublishCharset [_1] is not supported in this version of the MS SQL Server Driver.' => 'PublishCharset [_1]はMS SQL Serverのドライバでサポートされていません。',

## addons/Enterprise.pack/lib/MT/ObjectDriver/Driver/DBD/UMSSQLServer.pm
	'This version of UMSSQLServer driver requires DBD::ODBC compiled with Unicode support.' => 'このバージョンのUMSSQLServerドライバは、UnicodeをサポートするDBD::ODBCが必要です。',
	'This version of UMSSQLServer driver requires DBD::ODBC version 1.14.' => 'このバージョンのUMSSQLServerドライバは、DBD::ODBCバージョン1.14以上で動作します。',

## addons/Sync.pack/lib/MT/FileSynchronizer.pm
	'Cannot load template.' => 'テンプレートをロードできませんでした。',
	q{Cannot find author for id '[_1]'} => q{ID:[_1]のユーザーが見つかりませんでした。},

## addons/Sync.pack/lib/MT/FileSynchronizer/Rsync.pm
	'Error during rsync: Command (exit code [_1]): [_2]' => 'rsync コマンドでエラーが起きました (終了コード: [_1]): [_2]',
	'Failed to remove "[_1]": [_2]' => '[_1]の削除に失敗しました: [_2]',
	'Incomplete file copy to Temp Directory.' => 'テンポラリディレクトリへのファイルのコピーに失敗しました。',
	'Temp Directory [_1] is not writable.' => 'テンポラリディレクトリ ([_1]) に書き込めません。',

## addons/Sync.pack/lib/MT/SyncFileList.pm
	'Sync file list' => '同期リスト',

## addons/Sync.pack/lib/MT/SyncLog.pm
	'*User deleted*' => '*削除されました*',
	'Are you sure you want to reset the sync log?' => 'サーバー配信履歴を消去してもよろしいですか?',
	'FTP' => 'FTP',
	'Invalid parameter.' => '不正なパラメータです。',
	'Rsync' => 'rsync',
	'Showing only ID: [_1]' => 'ID:[_1]のログ',
	'Sync Name' => '設定名',
	'Sync Result' => '配信結果',
	'Sync Type' => '配信方法',
	'Trigger' => 'トリガー',
	q{[_1] in [_2]: [_3]} => q{[_2]が '[_3]' である[_1]},

## addons/Sync.pack/lib/MT/SyncQueue.pm
	'Sync Queue' => '配信キュー',

## addons/Sync.pack/lib/MT/SyncSetting.pm
	'Sync settings' => 'サーバー配信の設定',

## addons/Sync.pack/lib/MT/SyncStatus.pm
	'Sync Status' => '配信状況',

## addons/Sync.pack/lib/MT/Worker/ContentsSync.pm
	'SyncNow' => '即時配信',
	'SyncScheduled' => '日時指定配信',

## addons/Sync.pack/lib/Sync/App/CMS.pm
	'Create Sync Setting' => 'サーバー配信設定の作成',
	'Deleting sync file list failed "[_1]": [_2]' => '[_1]の配信ファイルリスト削除に失敗しました: [_2]',
	'Invalid request.' => '不正な要求です。',
	'Permission denied: [_1]' => '権限がありません: [_1]',
	'Register immediate sync job failed: [_1]' => '即時配信をスケジュール登録できませんでした: [_1]',
	'Save failed: [_1]' => '保存できませんでした: [_1]',
	'Sync Settings' => 'サーバー配信設定',
	'The previous synchronization file list has been cleared. [_1] by [_2].' => '[_2] が、[_1]の過去の配信ファイルリストを削除しました。',
	'The sync setting with the same name already exists.' => '同名のサーバー配信設定がすでに存在します。',
	'[_1] (copy)' => '[_1] (複製)',
	q{An error occurred while attempting to connect to the FTP server '[_1]': [_2]} => q{FTPサーバー '[_1]' への接続中にエラーが発生しました: [_2]},
	q{An error occurred while attempting to retrieve the current directory from '[_1]': [_2]} => q{FTPサーバー '[_1]' のカレントディレクトリが取得できませんでした: [_2]},
	q{An error occurred while attempting to retrieve the list of directories from '[_1]': [_2]} => q{FTPサーバー '[_1]' からディレクトリの一覧が取得できませんでした: [_2]},
	q{Error saving Sync Setting. No response from FTP server '[_1]'.} => q{サーバー配信の設定を保存できません。FTPサーバー '[_1]' からの応答がありません。},
	q{Sync setting '[_1]' (ID: [_2]) deleted by [_3].} => q{[_3] が、サーバー配信の設定 '[_1]' (ID: [_2]) を削除しました。},
	q{Sync setting '[_1]' (ID: [_2]) edited by [_3].} => q{[_3] が、サーバー配信の設定 '[_1]' (ID: [_2]) を保存しました。},

## addons/Sync.pack/lib/Sync/Upgrade.pm
	'Removing all jobs of contents sync...' => '登録されているサーバー配信のジョブを削除しています...',

## addons/Sync.pack/tmpl/admin2023/cfg_contents_sync.tmpl
	'Are you sure you want to remove this settings?' => 'この設定を削除しますか？',
	'You must make one or more destination settings.' => 'サーバー配信先が設定されていません。',

## default_templates/about_this_page.mtml
	'<a href="[_1]">[_2]</a> is the next archive.' => '次のアーカイブは<a href="[_1]">[_2]</a>です。',
	'<a href="[_1]">[_2]</a> is the next category.' => '次のカテゴリは<a href="[_1]">[_2]</a>です。',
	'<a href="[_1]">[_2]</a> is the next entry in this blog.' => '次の記事は「<a href="[_1]">[_2]</a>」です。',
	'<a href="[_1]">[_2]</a> is the previous archive.' => '前のアーカイブは<a href="[_1]">[_2]</a>です。',
	'<a href="[_1]">[_2]</a> is the previous category.' => '前のカテゴリは<a href="[_1]">[_2]</a>です。',
	'<a href="[_1]">[_2]</a> was the previous entry in this blog.' => 'ひとつ前の記事は「<a href="[_1]">[_2]</a>」です。',
	'About Archives' => 'このページについて',
	'About this Archive' => 'このアーカイブについて',
	'About this Entry' => 'この記事について',
	'Find recent content on the <a href="[_1]">main index</a> or look in the <a href="[_2]">archives</a> to find all content.' => '最近のコンテンツは<a href="[_1]">インデックスページ</a>で見られます。過去に書かれたものは<a href="[_2]">アーカイブのページ</a>で見られます。',
	'Find recent content on the <a href="[_1]">main index</a>.' => '最近のコンテンツは<a href="[_1]">インデックスページ</a>で見られます。',
	'This page contains a single entry by [_1] published on <em>[_2]</em>.' => 'このページは、[_1]が[_2]に書いた記事です。',
	'This page contains links to all of the archived content.' => 'このページには過去に書かれたすべてのコンテンツが含まれています。',
	'This page is an archive of entries from <strong>[_2]</strong> listed from newest to oldest.' => 'このページには、<strong>[_2]</strong>に書かれた記事が新しい順に公開されています。',
	'This page is an archive of entries in the <strong>[_1]</strong> category from <strong>[_2]</strong>.' => 'このページには、<strong>[_2]</strong>以降に書かれた記事のうち<strong>[_1]</strong>カテゴリに属しているものが含まれています。',
	'This page is an archive of recent entries in the <strong>[_1]</strong> category.' => 'このページには、過去に書かれた記事のうち<strong>[_1]</strong>カテゴリに属しているものが含まれています。',
	'This page is an archive of recent entries written by <strong>[_1]</strong> in <strong>[_2]</strong>.' => 'このページには、<strong>[_1]</strong>が<strong>[_2]</strong>に書いた記事が含まれています。',
	'This page is an archive of recent entries written by <strong>[_1]</strong>.' => 'このページには、<strong>[_1]</strong>が最近書いた記事が含まれています。',

## default_templates/archive_index.mtml
	'Archives' => 'アーカイブ',
	'Author Archives' => 'ユーザーアーカイブ',
	'Author Monthly Archives' => '月別ユーザーアーカイブ',
	'Banner Footer' => 'バナーフッター',
	'Banner Header' => 'バナーヘッダー',
	'Categories' => 'カテゴリ',
	'Category Monthly Archives' => '月別カテゴリアーカイブ',
	'HTML Head' => 'HTMLヘッダー',
	'Monthly Archives' => '月別アーカイブ',
	'Sidebar' => 'サイドバー',

## default_templates/archive_widgets_group.mtml
	'Category Archives' => 'カテゴリアーカイブ',
	'Current Category Monthly Archives' => 'カテゴリ月別アーカイブ',
	'This is a custom set of widgets that serve different content depending on the type of archive in which it is included. More info: [_1]' => 'アーカイブの種類に応じて異なる内容を表示するように設定されたウィジェットです。詳細: [_1]',

## default_templates/author_archive_list.mtml
	'Authors' => 'ユーザー',
	'[_1] ([_2])' => '[_1] ([_2])',

## default_templates/banner_footer.mtml
	'This blog is licensed under a <a href="[_1]">Creative Commons License</a>.' => 'このブログは<a href="[_1]">クリエイティブ・コモンズ</a>でライセンスされています。',
	'_POWERED_BY' => 'Powered by <a href="https://www.sixapart.jp/movabletype/"><$MTProductName$></a>',

## default_templates/calendar.mtml
	'Fri' => '金',
	'Friday' => '金曜日',
	'Mon' => '月',
	'Monday' => '月曜日',
	'Monthly calendar with links to daily posts' => 'リンク付きのカレンダー',
	'Sat' => '土',
	'Saturday' => '土曜日',
	'Sun' => '日',
	'Sunday' => '日曜日',
	'Thu' => '木',
	'Thursday' => '木曜日',
	'Tue' => '火',
	'Tuesday' => '火曜日',
	'Wed' => '水',
	'Wednesday' => '水曜日',

## default_templates/category_entry_listing.mtml
	'Entry Summary' => '記事の概要',
	'Main Index' => 'メインページ',
	'Recently in <em>[_1]</em> Category' => '<em>[_1]</em>の最近の記事',
	'[_1] Archives' => '[_1]アーカイブ',

## default_templates/current_author_monthly_archive_list.mtml
	'[_1]: Monthly Archives' => '[_1]: 月別アーカイブ',

## default_templates/current_category_monthly_archive_list.mtml
	'[_1]' => '[_1]',

## default_templates/date_based_author_archives.mtml
	'Author Daily Archives' => '日別ユーザーアーカイブ',
	'Author Weekly Archives' => '週別ユーザーアーカイブ',
	'Author Yearly Archives' => '年別ユーザーアーカイブ',

## default_templates/date_based_category_archives.mtml
	'Category Daily Archives' => '日別カテゴリアーカイブ',
	'Category Weekly Archives' => '週別カテゴリアーカイブ',
	'Category Yearly Archives' => '年別カテゴリアーカイブ',

## default_templates/dynamic_error.mtml
	'Page Not Found' => 'ページが見つかりません。',

## default_templates/entry.mtml
	'# Comments' => 'コメント(#)',
	'# TrackBacks' => 'トラックバック(#)',
	'1 Comment' => 'コメント(1)',
	'1 TrackBack' => 'トラックバック(1)',
	'By [_1] on [_2]' => '[_1] ([_2])',
	'Comments' => 'コメント',
	'No Comments' => 'コメント(0)',
	'No TrackBacks' => 'トラックバック(0)',
	'Tags' => 'タグ',
	'Trackbacks' => 'トラックバック',

## default_templates/entry_summary.mtml
	'Continue reading <a href="[_1]" rel="bookmark">[_2]</a>.' => '続きを読む: <a href="[_1]" rel="bookmark">[_2]</a>',

## default_templates/footer-email.mtml
	'Powered by Movable Type [_1]' => 'Powered by Movable Type [_1]',

## default_templates/javascript.mtml
	'Edit' => '編集',
	'Replying to <a href="[_1]" onclick="[_2]">comment from [_3]</a>' => '<a href="[_1]" onclick="[_2]">[_3]からのコメント</a>に返信',
	'Signing in...' => 'サインインします...',
	'Thanks for signing in, __NAME__. ([_1]sign out[_2])' => '__NAME__としてサインインしています。([_1]サインアウト[_2])',
	'The sign-in attempt was not successful; Please try again.' => 'サインインできませんでした。',
	'You do not have permission to comment on this blog. ([_1]sign out[_2])' => 'このブログにコメントする権限を持っていません。([_1]サインアウトする[_2])',
	'Your session has expired. Please sign in again to comment.' => 'セッションの有効期限が切れています。再度サインインしてください。',
	'[_1]Sign in[_2] to comment, or comment anonymously.' => 'コメントする前に[_1]サインイン[_2]することもできます。',
	'[_1]Sign in[_2] to comment.' => 'コメントするにはまず[_1]サインイン[_2]してください。',
	'[quant,_1,day,days] ago' => '[quant,_1,日,日]前',
	'[quant,_1,hour,hours] ago' => '[quant,_1,時間,時間]前',
	'[quant,_1,minute,minutes] ago' => '[quant,_1,分,分]前',
	'moments ago' => '直前',

## default_templates/lockout-ip.mtml
	'IP Address: [_1]' => 'IPアドレス: [_1]',
	'Mail Footer' => 'メールフッター',
	'Recovery: [_1]' => '解除時刻: [_1]',
	'This email is to notify you that an IP address has been locked out.' => 'これは以下のIPアドレスからのアクセスがロックされたことを通知するメールです。',

## default_templates/lockout-user.mtml
	'Display Name: [_1]' => '表示名: [_1]',
	'Email: [_1]' => 'メール: [_1]',
	'If you want to permit this user to participate again, click the link below.' => 'ユーザーのロックを解除する場合は、リンクをクリックしてください。',
	'This email is to notify you that a Movable Type user account has been locked out.' => 'これは以下のユーザーアカウントがロックされたことを通知するメールです。',
	'Username: [_1]' => 'ユーザー名: [_1]',

## default_templates/main_index_widgets_group.mtml
	'Recent Assets' => 'アセット',
	'Recent Comments' => '最近のコメント',
	'Recent Entries' => '最近の記事',
	'Tag Cloud' => 'タグクラウド',
	'This is a custom set of widgets that only appear on the homepage (or "main_index"). More info: [_1]' => 'main_indexのテンプレートだけに表示されるように設定されているウィジェットのセットです。詳細: [_1]',

## default_templates/monthly_archive_dropdown.mtml
	'Select a Month...' => '月を選択...',

## default_templates/monthly_archive_list.mtml
	'[_1] <a href="[_2]">Archives</a>' => '[_1] <a href="[_2]">アーカイブ</a>',

## default_templates/notify-entry.mtml
	'Message from Sender:' => 'メッセージ: ',
	'Publish Date: [_1]' => '日付: [_1]',
	'View entry:' => '表示する',
	'View page:' => '表示する',
	'You are receiving this email either because you have elected to receive notifications about new content on [_1], or the author of the post thought you would be interested. If you no longer wish to receive these emails, please contact the following person:' => 'このメールは[_1]で新規に作成されたコンテンツに関する通知を送るように設定されているか、またはコンテンツの著者が選択したユーザーに送信されています。このメールを受信したくない場合は、次のユーザーに連絡してください:',
	'[_1] Title: [_2]' => '[_1] タイトル: [_2]',
	q{A new [lc,_3] entitled '[_1]' has been published to [_2].} => q{新しい[_3]「[_1]」を[_2]で公開しました。},

## default_templates/openid.mtml
	'Learn more about OpenID' => 'OpenIDについて',
	'[_1] accepted here' => '[_1]対応しています',
	'http://www.sixapart.com/labs/openid/' => 'https://www.sixapart.jp/about/openid.html',

## default_templates/pages_list.mtml
	'Pages' => 'ウェブページ',

## default_templates/powered_by.mtml
	'_MTCOM_URL' => 'https://www.sixapart.jp/movabletype/',

## default_templates/recover-password.mtml
	'A request was made to change your Movable Type password. To complete this process click on the link below to select a new password.' => 'パスワードをリセットしようとしています。以下のリンクをクリックして、新しいパスワードを設定してください。',
	'If you did not request this change, you can safely ignore this email.' => 'このメールに心当たりがないときは、何もせずに無視してください。',

## default_templates/search.mtml
	'Search' => '検索',

## default_templates/search_results.mtml
	'By default, this search engine looks for all of the specified words in any order. To search for an exact phrase, enclose the phrase in quotes:' => 'すべての単語が順序に関係なく検索されます。フレーズで検索したいときは引用符で囲んでください。',
	'Instructions' => '例',
	'Next' => '次',
	'No results found for &ldquo;[_1]&rdquo;.' => '「[_1]」と一致する結果は見つかりませんでした。',
	'Previous' => '前',
	'Results matching &ldquo;[_1]&rdquo;' => '「[_1]」と一致するもの',
	'Results tagged &ldquo;[_1]&rdquo;' => 'タグ「[_1]」が付けられているもの',
	'Search Results' => '検索結果',
	'The search engine also supports the AND, OR, and NOT boolean operators:' => 'AND、OR、NOTを入れることで論理検索を行うこともできます。',
	'movable type' => 'movable type',
	'personal OR publishing' => '個人 OR 出版',
	'publishing NOT personal' => '個人 NOT 出版',

## default_templates/sidebar.mtml
	'2-column layout - Sidebar' => '2カラムのサイドバー',
	'3-column layout - Primary Sidebar' => '3カラムのサイドバー(メイン)',
	'3-column layout - Secondary Sidebar' => '3カラムのサイドバー(サブ)',

## default_templates/signin.mtml
	'Sign In' => 'サインイン',
	'You are signed in as ' => 'ユーザー名:',
	'You do not have permission to sign in to this blog.' => 'このブログにサインインする権限がありません。',
	'sign out' => 'サインアウト',

## default_templates/syndication.mtml
	'Feed of results matching &ldquo;[_1]&ldquo;' => '「[_1]」を検索した結果のフィード',
	'Feed of results tagged &ldquo;[_1]&ldquo;' => 'タグ「[_1]」のフィード',
	'Subscribe to a feed of all future entries matching &ldquo;[_1]&ldquo;' => 'タグ「[_1]」を購読',
	'Subscribe to a feed of all future entries tagged &ldquo;[_1]&ldquo;' => '「[_1]」の検索結果を購読',
	'Subscribe to feed' => '購読する',
	q{Subscribe to this blog's feed} => q{このブログを購読},

## lib/MT.pm
	'AIM' => 'AIM',
	'An error occurred: [_1]' => 'エラーが発生しました: [_1]',
	'Bad CGIPath config' => 'CGIPathの設定が不正です。',
	'Bad LocalLib config ([_1]): [_2]' => 'LocalLibの設定([_1])が不正です: [_2]',
	'Bad ObjectDriver config' => 'ObjectDriverの設定が不正です。',
	'Conflicted plugin [_1] [_2] is disabled by the system' => '[_1] [_2] は他のプラグインと衝突するので無効にしました',
	'Error while creating email: [_1]' => 'メールの再構築中にエラーが発生しました: [_1]',
	'Fourth argument to add_callback must be a CODE reference.' => 'add_callbackの第4引数はCODEへの参照でなければなりません。',
	'Google' => 'Google',
	'Hatena' => 'はてな',
	'Hello, [_1]' => '[_1]',
	'Hello, world' => 'Hello, world',
	'If it is present, the third argument to add_callback must be an object of type MT::Component or MT::Plugin' => 'add_callbackの第3引数を指定する場合は、MT::ComponentまたはMT::Pluginオブジェクトでなければなりません。',
	'Internal callback' => '内部コールバック',
	'Invalid priority level [_1] at add_callback' => 'add_callbackの優先度レベル[_1]が不正です。',
	'LiveJournal' => 'LiveJournal',
	'Missing configuration file. Maybe you forgot to move mt-config.cgi-original to mt-config.cgi?' => '構成ファイルがありません。mt-config.cgi-originalファイルの名前ををmt-config.cgiに変え忘れていませんか?',
	'Movable Type default' => 'Movable Type 既定',
	'OpenID' => 'OpenID',
	'Plugin error: [_1] [_2]' => 'プラグインでエラーが発生しました: [_1] [_2]',
	'Powered by [_1]' => 'Powered by [_1]',
	'Two plugins are in conflict' => 'プラグイン同士が競合しています。',
	'TypePad' => 'TypePad',
	'Unnamed plugin' => '(名前なし)',
	'Version [_1]' => 'バージョン [_1]',
	'Vox' => 'Vox',
	'WordPress.com' => 'WordPress.com',
	'Yahoo! JAPAN' => 'Yahoo! JAPAN',
	'Yahoo!' => 'Yahoo!',
	'[_1] died with: [_2]' => '[_1]でエラーが発生しました: [_2]',
	'https://www.movabletype.com/' => 'https://www.sixapart.jp/movabletype/',
	'https://www.movabletype.org/documentation/' => 'https://www.movabletype.jp/documentation/',
	'livedoor' => 'ライブドア',
	q{Loading template '[_1]' failed.} => q{テンプレート「[_1]」のロードに失敗しました。},

## lib/MT/AccessToken.pm
	'AccessToken' => 'アクセストークン',

## lib/MT/App.pm
	'(Display Name not set)' => '(表示名なし)',
	'A user with the same name already exists.' => '同名のユーザーがすでに存在します。',
	'An error occurred while trying to process signup: [_1]' => '登録に失敗しました: [_1]',
	'Back' => '戻る',
	'Cannot load blog #[_1]' => 'ブログ(ID:[_1])をロードできません。',
	'Cannot load blog #[_1].' => 'ブログ(ID:[_1])をロードできません。',
	'Cannot load entry #[_1].' => '記事: [_1]をロードできませんでした。',
	'Cannot load site #[_1].' => 'サイト (ID: [_1])をロードできません。',
	'Close' => '閉じる',
	'Display Name' => '表示名',
	'Email Address is invalid.' => '不正なメールアドレスです。',
	'Email Address is required for password reset.' => 'メールアドレスはパスワードをリセットするために必要です。',
	'Email Address' => '電子メール',
	'Failed login attempt by anonymous user' => '無名のユーザーがサインインしようとしました。',
	'Failed to open pid file [_1]: [_2]' => 'PIDファイル[_1]を開くことができません: [_2]',
	'Failed to send reboot signal: [_1]' => 'プロセス再起動シグナルを送信することができませんでした: [_1]',
	'Internal Error: Login user is not initialized.' => '内部エラー: ユーザーが初期化されていません。',
	'Invalid login.' => 'サインインできませんでした。',
	'Invalid request' => '不正な要求です。',
	'Our apologies, but you do not have permission to access any sites within this installation. If you feel you have reached this message in error, please contact your Movable Type system administrator.' => 'サイトへのアクセスが許されていません。エラーでこのページが表示された場合は、システム管理者に問い合わせてください。',
	'Password should be longer than [_1] characters' => 'パスワードは最低[_1]文字以上です。',
	'Password should contain symbols such as #!$%' => 'パスワードは記号を含める必要があります。',
	'Password should include letters and numbers' => 'パスワードは文字と数字を含める必要があります。',
	'Password should include lowercase and uppercase letters' => 'パスワードは大文字と小文字を含める必要があります。',
	'Password should not include your Username' => 'パスワードにユーザー名を含む事は出来ません。',
	'Passwords do not match.' => '入力したパスワードが一致しません。',
	'Problem with this request: corrupt character data for character set [_1]' => '不正な要求です。文字コード[_1]に含まれない文字データを送信しています。',
	'Removed [_1].' => '[_1]を削除しました。',
	'System Email Address is not configured.' => 'システムで利用するメールアドレスが設定されていません。',
	'Text entered was wrong.  Try again.' => '入力された文字列が正しくありません。',
	'The file you uploaded is too large.' => 'アップロードしたファイルは大きすぎます。',
	'The login could not be confirmed because of a database error ([_1])' => 'データベースのエラーが発生したため、サインインできません。: [_1]',
	'This account has been deleted. Please see your Movable Type system administrator for access.' => 'このアカウントは削除されました。システム管理者に問い合わせてください。',
	'This account has been disabled. Please see your Movable Type system administrator for access.' => 'このアカウントは無効にされています。システム管理者に問い合わせてください。',
	'URL is invalid.' => 'URLが不正です。',
	'Unknown action [_1]' => '不明なアクション: [_1]',
	'Unknown error occurred.' => '不明なエラーが発生しました。',
	'User requires display name.' => '表示名は必須です。',
	'User requires password.' => 'パスワードは必須です。',
	'User requires username.' => 'ユーザー名は必須です。',
	'Username' => 'ユーザー名',
	'Warnings and Log Messages' => '警告とメッセージ',
	'You did not have permission for this action.' => '権限がありません。',
	'[_1] contains an invalid character: [_2]' => '[_1]には不正な文字が含まれています: [_2]',
	q{Failed login attempt by deleted user '[_1]'} => q{削除済みのユーザー「[_1]」がサインインしようとしました。},
	q{Failed login attempt by disabled user '[_1]'} => q{無効なユーザー [_1] がサインインしようとしました。},
	q{Failed login attempt by locked-out user '[_1]'} => q{ロックされたユーザー「[_1]」がサインインしようとしました。},
	q{Failed login attempt by pending user '[_1]'} => q{保留中のユーザー「[_1]」がサインインしようとしました。},
	q{Failed login attempt by unknown user '[_1]'} => q{未登録のユーザー [_1] がサインインしようとしました。},
	q{Failed login attempt by user '[_1]'} => q{ユーザー「[_1]」がサインインに失敗しました。},
	q{Failed to open monitoring file that specified by IISFastCGIMonitoringFilePath directive '[_1]': [_2]} => q{IISFastCGIMonitoringFilePath で指定されたモニタリングファイル ([_1]) が開けません: [_2]},
	q{Invalid login attempt from user '[_1]'} => q{'[_1]'がサインインに失敗しました。},
	q{New Comment Added to '[_1]'} => q{'[_1]'にコメントがありました},
	q{User '[_1]' (ID:[_2]) logged in successfully} => q{ユーザー'[_1]'(ID[_2])がサインインしました。},
	q{User '[_1]' (ID:[_2]) logged out} => q{ユーザー'[_1]'(ID[_2])がサインアウトしました。},

## lib/MT/App/CMS.pm
	'Activity Log' => 'ログ',
	'Add Contact' => '連絡先の追加',
	'Add IP Address' => 'IPアドレスの追加',
	'Add Tags...' => 'タグの追加',
	'Add a user to this [_1]' => 'この[_1]にユーザーを追加',
	'Add user to group' => 'グループにユーザーを追加',
	'Address Book' => 'アドレス帳',
	'Are you sure you want to delete the selected group(s)?' => '選択されているグループを削除してよろしいですか?',
	'Are you sure you want to remove the selected member(s) from the group?' => '選択されているメンバーをグループから削除してよろしいですか?',
	'Are you sure you want to reset the activity log?' => 'ログを消去してもよろしいですか?',
	'Asset' => 'アセット',
	'Assets' => 'アセット',
	'Associations' => '関連付け',
	'Background Job' => 'バックグラウンドジョブ',
	'Batch Edit Entries' => '記事の一括編集',
	'Batch Edit Pages' => 'ウェブページの一括編集',
	'Blog' => 'ブログ',
	'Cannot load blog (ID:[_1])' => 'ブログ(ID:[_1])をロードできません',
	'Category Sets' => 'カテゴリセット',
	'Clear Activity Log' => 'ログを消去',
	'Clone Child Site' => 'サイトの複製',
	'Clone Template(s)' => 'テンプレートの複製',
	'Compose' => '投稿',
	'Content Data' => 'コンテンツデータ',
	'Content Types' => 'コンテンツタイプ',
	'Create Role' => '新しいロールを作成',
	'Delete' => '削除',
	'Design' => 'デザイン',
	'Disable' => '無効',
	'Documentation' => 'ドキュメント',
	'Download Address Book (CSV)' => 'アドレス帳をダウンロード(CSV)',
	'Download Log (CSV)' => 'ログをダウンロード(CSV)',
	'Edit Template' => 'テンプレートの編集',
	'Enable' => '有効',
	'Entries' => '記事',
	'Entry' => '記事',
	'Error during publishing: [_1]' => '公開中にエラーが発生しました: [_1]',
	'Export Site' => 'サイトのエクスポート',
	'Export Sites' => 'サイトのエクスポート',
	'Export Theme' => 'テーマのエクスポート',
	'Export' => 'エクスポート',
	'Feedback' => 'コミュニケーション',
	'Feedbacks' => 'コミュニケーション',
	'Filters' => 'フィルタ',
	'Folders' => 'フォルダ',
	'General' => '全般',
	'Grant Permission' => '権限を付与',
	'Groups ([_1])' => 'グループ([_1])',
	'Groups' => 'グループ',
	'IP Banning' => '禁止IPアドレス',
	'Import Sites' => 'サイトのインポート',
	'Import' => 'インポート',
	'Invalid parameter' => '不正なパラメータです。',
	'Manage Members' => 'メンバーの管理',
	'Manage' => '一覧',
	'Movable Type News' => 'Movable Typeニュース',
	'Move child site(s) ' => 'サイトの移動',
	'New' => '新規',
	'No such blog [_1]' => '[_1]というブログはありません。',
	'None' => 'なし',
	'Notification Dashboard' => 'Notification Dashboard',
	'Page' => 'ウェブページ',
	'Permission denied' => '権限がありません。',
	'Permissions' => '権限',
	'Plugins' => 'プラグイン',
	'Profile' => 'ユーザー情報',
	'Publish Template(s)' => 'テンプレートの再構築',
	'Publish' => '公開',
	'Rebuild Trigger' => '再構築トリガー',
	'Rebuild' => '再構築',
	'Recover Password(s)' => 'パスワードの再設定',
	'Refresh Template(s)' => 'テンプレートの初期化',
	'Refresh Templates' => 'テンプレート初期化',
	'Remove Tags...' => 'タグの削除',
	'Remove' => '削除',
	'Revoke Permission' => '権限を削除',
	'Roles' => 'ロール',
	'Search & Replace' => '検索/置換',
	'Settings' => '設定',
	'Sign out' => 'サインアウト',
	'Site List for Mobile' => 'サイトの一覧（モバイル）',
	'Site List' => 'サイトの一覧',
	'Site Stats' => 'サイト情報',
	'Sites' => 'サイト',
	'System Information' => 'システム情報',
	'Tags to add to selected assets' => '追加するタグを入力',
	'Tags to add to selected entries' => '追加するタグを入力',
	'Tags to add to selected pages' => '追加するタグを入力',
	'Tags to remove from selected assets' => '削除するタグを入力',
	'Tags to remove from selected entries' => '削除するタグを入力',
	'Tags to remove from selected pages' => '削除するタグを入力',
	'Themes' => 'テーマ',
	'Tools' => 'ツール',
	'Unknown object type [_1]' => '[_1]というオブジェクトはありません。',
	'Unlock' => 'ロック解除',
	'Unpublish Entries' => '記事の公開を取り消し',
	'Unpublish Pages' => 'ウェブページの公開を取り消し',
	'Updates' => 'アップデート',
	'Upload' => 'アップロード',
	'Use Publishing Profile' => '公開プロファイルを設定',
	'User' => 'ユーザー',
	'View Site' => 'サイトの表示',
	'Web Services' => 'Webサービス',
	'Website' => 'ウェブサイト',
	'_WARNING_DELETE_USER' => 'ユーザーの削除操作は取り消せず、削除したユーザーは復元できません。また、このユーザーが作成した記事やウェブページ、コンテンツデータは作成者不明となります。このユーザーを利用しなくなったり、システムへのアクセスを禁止したい場合は、ユーザーのアカウントを無効にすることをおすすめします。選択したユーザーを削除してよろしいですか?',
	'_WARNING_DELETE_USER_EUM' => 'ユーザーの削除操作は取り消せず、削除したユーザーは復元できません。また、このユーザーが作成した記事やウェブページ、コンテンツデータは作成者不明となります。このユーザーを利用しなくなったり、システムへのアクセスを禁止したい場合は、ユーザーのアカウントを無効にすることをおすすめします。LDAPディレクトリ上に選択したユーザーが残っている場合はアカウントを再作成できますが、削除前の記事などとユーザーを紐づけることはできません。選択したユーザーを削除してよろしいですか?',
	'_WARNING_PASSWORD_RESET_MULTI' => '選択されたユーザーのパスワードを再設定しようとしています。パスワード再設定用のリンクが直接それぞれのメールアドレスに送られます。実行しますか?',
	'_WARNING_REFRESH_TEMPLATES_FOR_BLOGS' => '選択されたサイトのテンプレートを、各サイトの利用しているテーマの初期状態に戻します。テンプレートを初期化してもよろしいですか?',
	'content data' => 'コンテンツデータ',
	'entry' => '記事',
	q{Failed login attempt by user who does not have sign in permission. '[_1]' (ID:[_2])} => q{サインイン権限を有しないユーザー '[_1]' (ID:[_2])がサインインを試みましたが失敗しました。},
	q{[_1]'s Group} => q{[_1]の所属するグループ},

## lib/MT/App/CMS/Common.pm
	'Some websites were not deleted. You need to delete blogs under the website first.' => '削除できないウェブサイトがありました。ウェブサイト内のブログを先に削除する必要があります。',

## lib/MT/App/DataAPI.pm
	'[_1] must be a number.' => '[_1]には数値を指定してください。',
	'[_1] must be an integer and between [_2] and [_3].' => '[_1]は[_2]以上、[_3]以下の整数である必要があります。',

## lib/MT/App/Search.pm
	'Failed to cache search results.  [_1] is not available: [_2]' => '結果をキャッシュできませんでした。[_1]を利用できません: [_2]',
	'Filename extension cannot be asp or php for these archives' => 'ファイル拡張子がaspやphpに設定されているため、指定されてtemplate_idを利用することが出来ません',
	'Invalid [_1] parameter.' => '[_1]パラメータが不正です。',
	'Invalid archive type' => '不正なアーカイブタイプです',
	'Invalid format: [_1]' => '不正なformatです: [_1]',
	'Invalid query: [_1]' => '不正なクエリーです: [_1]',
	'Invalid type: [_1]' => '不正なtypeです: [_1]',
	'Invalid value: [_1]' => '不正な値です: [_1]',
	'No column was specified to search for [_1].' => '[_1]で検索するカラムが指定されていません。',
	'No such template' => 'テンプレートがありません',
	'Output file cannot be of the type asp or php' => 'aspやphpの出力ファイルにはできません',
	'Template must be a main_index for Index archive type' => 'テンプレートはmain_indexでなれければなりません',
	'Template must be archive listing for non-Index archive types' => 'テンプレートはインデックスではないアーカイブリストでなければなりません',
	'The search you conducted has timed out.  Please simplify your query and try again.' => 'タイムアウトしました。お手数ですが検索をやり直してください。',
	'Unsupported type: [_1]' => '[_1]はサポートされていません。',
	'You must pass a valid archive_type with the template_id' => '正しいアーカイブタイプとテンプレートidを指定してください',
	'template_id cannot refer to a global template' => 'template_idにグローバルテンプレートを指定することは出来ません',
	q{No alternate template is specified for template '[_1]'} => q{'[_1]'に対応するテンプレートがありません。},
	q{Opening local file '[_1]' failed: [_2]} => q{'[_1]'を開けませんでした: [_2]},
	q{Search: query for '[_1]'} => q{検索: [_1]},

## lib/MT/App/Search/ContentData.pm
	'Invalid SearchContentTypes "[_1]": [_2]' => '"[_1]" は、不正なコンテンツタイプです: [_2]',
	'Invalid SearchContentTypes: [_1]' => '"[_1]" は、不正なコンテンツタイプです',

## lib/MT/App/Search/TagSearch.pm
	'TagSearch works with MT::App::Search.' => 'TagSearchはMT::App::Searchと一緒に使います。',

## lib/MT/App/Upgrader.pm
	'Both passwords must match.' => 'パスワードが一致しません。',
	'Could not authenticate using the credentials provided: [_1].' => '提供されている手段による認証ができません: [_1]',
	'Invalid session.' => 'セッションが不正です。',
	'Movable Type has been upgraded to version [_1].' => 'Movable Typeをバージョン[_1]にアップグレードしました。',
	'No permissions. Please contact your Movable Type administrator for assistance with upgrading Movable Type.' => '権限がありません。Movable Typeのアップグレードを管理者に依頼してください。',
	'You must supply a password.' => 'パスワードを設定してください。',
	q{Invalid email address '[_1]'} => q{'[_1]'は、メールアドレスのフォーマットが正しくありません},
	q{The 'Website Root' provided below is not allowed} => q{指定された'ウェブサイトパス'は許可されていません。},
	q{The 'Website Root' provided below is not writable by the web server.  Change the ownership or permissions on this directory, then click 'Finish Install' again.} => q{'ウェブサイトパス'にウェブサーバーから書き込めません。ウェブサイトパスの書き込み権限を、正しく設定してから再度、インストールボタンをクリックしてください。},

## lib/MT/App/Wizard.pm
	'An error occurred while trying to connect to the database.  Check the settings and try again.' => 'データベースに接続できませんでした。設定を見直してもう一度接続してください。',
	'Please select a database from the list of available databases and try again.' => 'データベースのリストからデータベースを選択して、やり直してください。',
	'SMTP Server' => 'SMTPサーバー',
	'Sendmail' => 'Sendmail',
	'Test email from Movable Type Configuration Wizard' => 'Movable Type構成ウィザードからのテスト送信',
	'The [_1] database driver is required to use [_2].' => '[_2]を使うには[_1]のデータベースドライバが必要です。',
	'The [_1] driver is required to use [_2].' => '[_2]を使うには[_1]のドライバが必要です。',
	'This is the test email sent by your new installation of Movable Type.' => 'Movable Typeのインストール中に送信されたテストメールです。',

## lib/MT/ArchiveType/Author.pm
	'AUTHOR_ADV' => 'ユーザー',
	'author/author-basename/index.html' => 'author/author-basename/index.html',
	'author/author_basename/index.html' => 'author/author_basename/index.html',

## lib/MT/ArchiveType/AuthorDaily.pm
	'AUTHOR-DAILY_ADV' => 'ユーザー 日別',
	'author/author-basename/yyyy/mm/dd/index.html' => 'author/author-basename/yyyy/mm/dd/index.html',
	'author/author_basename/yyyy/mm/dd/index.html' => 'author/author_basename/yyyy/mm/dd/index.html',

## lib/MT/ArchiveType/AuthorMonthly.pm
	'AUTHOR-MONTHLY_ADV' => 'ユーザー 月別',
	'author/author-basename/yyyy/mm/index.html' => 'author/author-basename/yyyy/mm/index.html',
	'author/author_basename/yyyy/mm/index.html' => 'author/author_basename/yyyy/mm/index.html',

## lib/MT/ArchiveType/AuthorWeekly.pm
	'AUTHOR-WEEKLY_ADV' => 'ユーザー 週別',
	'author/author-basename/yyyy/mm/day-week/index.html' => 'author/author-basename/yyyy/mm/day-week/index.html',
	'author/author_basename/yyyy/mm/day-week/index.html' => 'author/author_basename/yyyy/mm/day-week/index.html',

## lib/MT/ArchiveType/AuthorYearly.pm
	'AUTHOR-YEARLY_ADV' => 'ユーザー 年別',
	'author/author-basename/yyyy/index.html' => 'author/author-basename/yyyy/index.html',
	'author/author_basename/yyyy/index.html' => 'author/author_basename/yyyy/index.html',

## lib/MT/ArchiveType/Category.pm
	'CATEGORY_ADV' => 'カテゴリ',
	'category/sub-category/index.html' => 'category/sub-category/index.html',
	'category/sub_category/index.html' => 'category/sub_category/index.html',

## lib/MT/ArchiveType/CategoryDaily.pm
	'CATEGORY-DAILY_ADV' => 'カテゴリ 日別',
	'category/sub-category/yyyy/mm/dd/index.html' => 'category/sub-category/yyyy/mm/dd/index.html',
	'category/sub_category/yyyy/mm/dd/index.html' => 'category/sub_category/yyyy/mm/dd/index.html',

## lib/MT/ArchiveType/CategoryMonthly.pm
	'CATEGORY-MONTHLY_ADV' => 'カテゴリ 月別',
	'category/sub-category/yyyy/mm/index.html' => 'category/sub-category/yyyy/mm/index.html',
	'category/sub_category/yyyy/mm/index.html' => 'category/sub_category/yyyy/mm/index.html',

## lib/MT/ArchiveType/CategoryWeekly.pm
	'CATEGORY-WEEKLY_ADV' => 'カテゴリ 週別',
	'category/sub-category/yyyy/mm/day-week/index.html' => 'category/sub-category/yyyy/mm/day-week/index.html',
	'category/sub_category/yyyy/mm/day-week/index.html' => 'category/sub_category/yyyy/mm/day-week/index.html',

## lib/MT/ArchiveType/CategoryYearly.pm
	'CATEGORY-YEARLY_ADV' => 'カテゴリ 年別',
	'category/sub-category/yyyy/index.html' => 'category/sub-category/yyyy/index.html',
	'category/sub_category/yyyy/index.html' => 'category/sub_category/yyyy/index.html',

## lib/MT/ArchiveType/ContentType.pm
	'CONTENTTYPE_ADV' => 'コンテンツタイプ別',
	'author/author-basename/content-basename.html' => 'author/author-basename/content-basename.html',
	'author/author-basename/content-basename/index.html' => 'author/author-basename/content-basename/index.html',
	'author/author_basename/content_basename.html' => 'author/author_basename/content_basename.html',
	'author/author_basename/content_basename/index.html' => 'author/author_basename/content_basename/index.html',
	'category/sub-category/content-basename.html' => 'category/sub-category/content-basename.html',
	'category/sub-category/content-basename/index.html' => 'category/sub-category/content-basename/index.html',
	'category/sub_category/content_basename.html' => 'category/sub_category/content_basename.html',
	'category/sub_category/content_basename/index.html' => 'category/sub_category/content_basename/index.html',
	'yyyy/mm/content-basename.html' => 'yyyy/mm/content-basename.html',
	'yyyy/mm/content-basename/index.html' => 'yyyy/mm/content-basename/index.html',
	'yyyy/mm/content_basename.html' => 'yyyy/mm/content_basename.html',
	'yyyy/mm/content_basename/index.html' => 'yyyy/mm/content_basename/index.html',
	'yyyy/mm/dd/content-basename.html' => 'yyyy/mm/dd/content-basename.html',
	'yyyy/mm/dd/content-basename/index.html' => 'yyyy/mm/dd/content-basename/index.html',
	'yyyy/mm/dd/content_basename.html' => 'yyyy/mm/dd/content_basename.html',
	'yyyy/mm/dd/content_basename/index.html' => 'yyyy/mm/dd/content_basename/index.html',

## lib/MT/ArchiveType/ContentTypeAuthor.pm
	'CONTENTTYPE-AUTHOR_ADV' => 'コンテンツタイプ ユーザー別',

## lib/MT/ArchiveType/ContentTypeAuthorDaily.pm
	'CONTENTTYPE-AUTHOR-DAILY_ADV' => 'コンテンツタイプ ユーザー 日別',

## lib/MT/ArchiveType/ContentTypeAuthorMonthly.pm
	'CONTENTTYPE-AUTHOR-MONTHLY_ADV' => 'コンテンツタイプ ユーザー 月別',

## lib/MT/ArchiveType/ContentTypeAuthorWeekly.pm
	'CONTENTTYPE-AUTHOR-WEEKLY_ADV' => 'コンテンツタイプ ユーザー 週別',

## lib/MT/ArchiveType/ContentTypeAuthorYearly.pm
	'CONTENTTYPE-AUTHOR-YEARLY_ADV' => 'コンテンツタイプ ユーザー 年別',

## lib/MT/ArchiveType/ContentTypeCategory.pm
	'CONTENTTYPE-CATEGORY_ADV' => 'コンテンツタイプ カテゴリ別',

## lib/MT/ArchiveType/ContentTypeCategoryDaily.pm
	'CONTENTTYPE-CATEGORY-DAILY_ADV' => 'コンテンツタイプ カテゴリ 日別',

## lib/MT/ArchiveType/ContentTypeCategoryMonthly.pm
	'CONTENTTYPE-CATEGORY-MONTHLY_ADV' => 'コンテンツタイプ カテゴリ 月別',

## lib/MT/ArchiveType/ContentTypeCategoryWeekly.pm
	'CONTENTTYPE-CATEGORY-WEEKLY_ADV' => 'コンテンツタイプ カテゴリ 週別',

## lib/MT/ArchiveType/ContentTypeCategoryYearly.pm
	'CONTENTTYPE-CATEGORY-YEARLY_ADV' => 'コンテンツタイプ カテゴリ 年別',

## lib/MT/ArchiveType/ContentTypeDaily.pm
	'CONTENTTYPE-DAILY_ADV' => 'コンテンツタイプ 日別',
	'DAILY_ADV' => '日別',
	'yyyy/mm/dd/index.html' => 'yyyy/mm/dd/index.html',

## lib/MT/ArchiveType/ContentTypeMonthly.pm
	'CONTENTTYPE-MONTHLY_ADV' => 'コンテンツタイプ 月別',
	'MONTHLY_ADV' => '月別',
	'yyyy/mm/index.html' => 'yyyy/mm/index.html',

## lib/MT/ArchiveType/ContentTypeWeekly.pm
	'CONTENTTYPE-WEEKLY_ADV' => 'コンテンツタイプ 週別',
	'WEEKLY_ADV' => '週別',
	'yyyy/mm/day-week/index.html' => 'yyyy/mm/day-week/index.html',

## lib/MT/ArchiveType/ContentTypeYearly.pm
	'CONTENTTYPE-YEARLY_ADV' => 'コンテンツタイプ 年別',
	'YEARLY_ADV' => '年別',
	'yyyy/index.html' => 'yyyy/index.html',

## lib/MT/ArchiveType/Individual.pm
	'INDIVIDUAL_ADV' => '記事',
	'category/sub-category/entry-basename.html' => 'category/sub-category/entry-basename.html',
	'category/sub-category/entry-basename/index.html' => 'category/sub-category/entry-basename/index.html',
	'category/sub_category/entry_basename.html' => 'category/sub_category/entry_basename.html',
	'category/sub_category/entry_basename/index.html' => 'category/sub_category/entry_basename/index.html',
	'yyyy/mm/dd/entry-basename.html' => 'yyyy/mm/dd/entry-basename.html',
	'yyyy/mm/dd/entry-basename/index.html' => 'yyyy/mm/dd/entry-basename/index.html',
	'yyyy/mm/dd/entry_basename.html' => 'yyyy/mm/dd/entry_basename.html',
	'yyyy/mm/dd/entry_basename/index.html' => 'yyyy/mm/dd/entry_basename/index.html',
	'yyyy/mm/entry-basename.html' => 'yyyy/mm/entry-basename.html',
	'yyyy/mm/entry-basename/index.html' => 'yyyy/mm/entry-basename/index.html',
	'yyyy/mm/entry_basename.html' => 'yyyy/mm/entry_basename.html',
	'yyyy/mm/entry_basename/index.html' => 'yyyy/mm/entry_basename/index.html',

## lib/MT/ArchiveType/Page.pm
	'PAGE_ADV' => 'ウェブページ',
	'folder-path/page-basename.html' => 'folder-path/page-basename.html',
	'folder-path/page-basename/index.html' => 'folder-path/page-basename/index.html',
	'folder_path/page_basename.html' => 'folder_path/page_basename.html',
	'folder_path/page_basename/index.html' => 'folder_path/page_basename/index.html',

## lib/MT/Asset.pm
	'Assets of this website' => 'ウェブサイトのアセット',
	'Assets with Extant File' => 'ファイルが存在するアセット',
	'Assets with Missing File' => 'ファイルが存在しないアセット',
	'Audio' => 'オーディオ',
	'Author Status' => '作成者の状態',
	'Content Data ( id: [_1] ) does not exists.' => 'コンテンツデータ (ID:[_1]) が存在しません。',
	'Content Field ( id: [_1] ) does not exists.' => 'コンテンツフィールド (ID:[_1]) が存在しません。',
	'Content Field' => 'コンテンツフィールド',
	'Content type of Content Data ( id: [_1] ) does not exists.' => 'コンテンツデータ (ID:[_1]) のコンテンツタイプが存在しません。',
	'Could not remove asset file [_1] from the filesystem: [_2]' => 'アセットのファイル[_1]をファイルシステム上から削除できませんでした: [_2]',
	'Deleted' => '削除済み',
	'Description' => '説明',
	'Disabled' => '無効',
	'Enabled' => '有効',
	'Except Userpic' => 'プロフィール画像を除外する',
	'File Extension' => 'ファイルの拡張子',
	'File' => 'ファイル',
	'Filename' => 'ファイル名',
	'Image' => '画像',
	'Label' => '名前',
	'Location' => '場所',
	'Missing File' => 'ファイルの存在有無',
	'Name' => '名前',
	'No Label' => '名前がありません。',
	'Pixel Height' => '高さ (px)',
	'Pixel Width' => '幅 (px)',
	'URL' => 'URL',
	'Video' => 'ビデオ',
	'extant' => '存在する',
	'missing' => '存在しない',
	q{Assets in [_1] field of [_2] '[_4]' (ID:[_3])} => q{[_2]のデータ '[_4]' (ID:[_3]) のフィールド '[_1]'にリンクされているアセット},
	q{Could not create asset cache path: [_1]} => q{キャッシュ用のディレクトリ '[_1]' を作成できませんでした。},

## lib/MT/Asset/Audio.pm
	'audio' => 'オーディオ',

## lib/MT/Asset/Image.pm
	'%f-thumb-%wx%h-%i%x' => '%f-thumb-%wx%h-%i%x',
	'Actual Dimensions' => '実サイズ',
	'Cannot load image #[_1]' => 'ID:[_1]の画像をロードできませんでした。',
	'Cropping image failed: Invalid parameter.' => '画像をトリミングできません: 無効なパラメータが指定されました。',
	'Error converting image: [_1]' => '画像を変換できませんでした: [_1]',
	'Error creating thumbnail file: [_1]' => 'サムネイルを作成できませんでした: [_1]',
	'Error cropping image: [_1]' => '画像をトリミングできませんでした: [_1]',
	'Error scaling image: [_1]' => '画像のサイズを変更できませんでした: [_1]',
	'Extracting image metadata failed: [_1]' => 'メタ情報を削除できません: [_1]',
	'Images' => '画像',
	'Popup page for [_1]' => '[_1]のポップアップページ',
	'Rotating image failed: Invalid parameter.' => '画像を回転できません: 無効なパラメータが指定されました。',
	'Scaling image failed: Invalid parameter.' => '画像のサイズを変更できません: 無効なパラメータが指定されました。',
	'Thumbnail image for [_1]' => '[_1]のサムネイル画像',
	'Writing image metadata failed: [_1]' => 'メタ情報の書き出しに失敗しました: [_1]',
	'Writing metadata failed: [_1]' => 'メタ情報の書き出しに失敗しました: [_1]',
	'[_1] x [_2] pixels' => '[_1] x [_2] ピクセル',
	q{Error writing metadata to '[_1]': [_2]} => q{メタ情報を '[_1]' に書き込めません: [_2]},
	q{Error writing to '[_1]': [_2]} => q{'[_1]'に書き込めませんでした: [_2]},
	q{Invalid basename '[_1]'} => q{ファイル名'[_1]'は不正です。},

## lib/MT/Asset/Video.pm
	'Videos' => 'ビデオ',
	'video' => 'ビデオ',

## lib/MT/Association.pm
	'Association' => '関連付け',
	'Group' => 'グループ',
	'Permissions for Groups' => 'グループの権限',
	'Permissions for Users' => 'ユーザーの権限',
	'Permissions for [_1]' => '[_1]の権限',
	'Permissions of group: [_1]' => 'グループ[_1]の権限',
	'Permissions with role: [_1]' => '[_1]の権限',
	'Role Detail' => 'ロールの詳細',
	'Role Name' => 'ロール名',
	'Role' => 'ロール',
	'Site Name' => 'サイト名',
	'User is [_1]' => 'ユーザーが[_1]である',
	'User/Group Name' => 'ユーザー/グループ名',
	'User/Group' => 'ユーザー/グループ',
	'association' => '関連付け',
	'associations' => '関連付け',

## lib/MT/Auth.pm
	'Bad AuthenticationModule config' => 'AuthenticationModuleの設定が正しくありません',
	q{Bad AuthenticationModule config '[_1]': [_2]} => q{AuthenticationModule([_1])の設定が正しくありません: [_2]},

## lib/MT/Auth/MT.pm
	'Failed to verify the current password.' => '現在のパスワードを検証できません。',
	'Missing required module' => '必要なモジュールが見つかりません',
	'Password contains invalid character.' => 'パスワードに利用できない文字が含まれています。',

## lib/MT/Author.pm
	'Active' => '有効',
	'Commenters' => 'コメント投稿者',
	'Content Data Count' => 'コンテンツデータ数',
	'Created by' => '作成者',
	'Disabled Users' => '無効なユーザー',
	'Enabled Users' => '有効なユーザー',
	'Locked Out' => 'ロックされている',
	'Locked out Users' => 'アカウントがロックされているユーザー',
	'Lockout' => 'アカウント',
	'MT Native Users' => 'Movable Type認証ユーザー',
	'MT Users' => 'MTユーザー',
	'Not Locked Out' => 'ロックされていない',
	'Pending Users' => '保留中のユーザー',
	'Pending' => '保留中',
	'Privilege' => 'システム権限',
	'Registered User' => '登録済みのユーザー',
	'Status' => 'ステータス',
	'The approval could not be committed: [_1]' => '公開できませんでした: [_1]',
	'User Info' => '詳細情報',
	'Userpic' => 'プロフィール画像',
	'Website URL' => 'ウェブサイトURL',
	'__ENTRY_COUNT' => '記事数',
	'userpic-[_1]-%wx%h%x' => 'userpic-[_1]-%wx%h%x',

## lib/MT/BackupRestore.pm
	'Cannot open [_1].' => '[_1]を開けません。',
	'Copying [_1] to [_2]...' => '[_1]を[_2]にコピーしています...',
	'Exporting [_1] records:' => '[_1]レコードをエクスポートしています:',
	'Failed: ' => '失敗: ',
	'ID for the file was not set.' => 'ファイルにIDが設定されていませんでした。',
	'Importing asset associations ... ( [_1] )' => 'アセットの関連付けを復元しています...( [_1] )',
	'Importing asset associations in entry ... ( [_1] )' => '記事とアセットの関連付けを復元しています ... ( [_1] )',
	'Importing asset associations in page ... ( [_1] )' => 'ウェブページとアセットの関連付けを復元しています ... ( [_1] )',
	'Importing content data ... ( [_1] )' => 'コンテンツデータの関連付けを復元しています ... ( [_1] )',
	'Importing url of the assets ( [_1] )...' => 'アセットのURLを復元しています... ( [_1] )',
	'Importing url of the assets in entry ( [_1] )...' => '記事に含まれるアセットのURLを復元しています... ( [_1] )',
	'Importing url of the assets in page ( [_1] )...' => 'ウェブページに含まれるアセットのURLを復元しています... ( [_1] )',
	'Manifest file [_1] was not a valid Movable Type backup manifest file.' => '[_1]はMovable Typeバックアップで作成された正しいマニフェストファイルではありません。',
	'Manifest file: [_1]' => 'マニフェストファイル: [_1]',
	'No manifest file could be found in your import directory [_1].' => 'importディレクトリ[_1]にマニフェストファイルがありません。',
	'Path was not found for the file, [_1].' => 'ファイル([_1])のパスが見つかりませんでした。',
	'Rebuilding permissions ... ( [_1] )' => '権限を再構築しています... ([_1])',
	'The file ([_1]) was not imported.' => 'ファイル([_1])はインポートされませんでした。',
	'There were no [_1] records to be exported.' => 'エクスポート対象となる[_1]のレコードはありません。',
	'[_1] is not writable.' => '[_1]には書き込めません。',
	'[_1] records exported.' => '[_1]レコードをエクスポートしました。',
	'[_1] records exported...' => '[_1]レコードをエクスポートしました...',
	'failed' => '失敗',
	'ok' => 'OK',
	qq{\nCannot write file. Disk full.} => qq{ファイルの書き込みが出来ません: ディスクの空き容量がありません},
	q{Cannot open directory '[_1]': [_2]} => q{ディレクトリ'[_1]'を開けませんでした: [_2]},
	q{Changing path for the file '[_1]' (ID:[_2])...} => q{ファイル'[_1]' (ID:[_2])のパスを変更しています...},
	q{Error making path '[_1]': [_2]} => q{パス('[_1]')を作成できません: [_2]},

## lib/MT/BackupRestore/BackupFileHandler.pm
	'A user with the same name as the current user ([_1]) was found in the exported file.  Skipping this user record.' => '現在サインインしているユーザー([_1])が見つかりました。このレコードはスキップします。',
	'Importing [_1] records:' => '[_1]をインポートしています:',
	'Invalid serializer version was specified.' => 'シリアライザのバージョンが無効です。',
	'The uploaded exported manifest file was created with Movable Type, but the schema version ([_1]) differs from the one used by this system ([_2]).  You should not import this exported file to this version of Movable Type.' => 'アップロードされたファイルはこのシステムのバージョン([_2])とは異なるバージョン([_1])でエクスポートされています。このファイルを使ってインポートすることはできません。',
	'The uploaded file was not a valid Movable Type exported manifest file.' => 'アップロードされたファイルはMovable Typeで作成されたマニフェストファイルではありません。',
	'[_1] is not a subject to be imported by Movable Type.' => '[_1]はMovable Typeでインポートする対象には含まれていません。',
	'[_1] records imported.' => '[_1]件インポートされました。',
	'[_1] records imported...' => '[_1]件インポートされました...',
	q{A user with the same name '[_1]' was found in the exported file (ID:[_2]).  Import replaced this user with the data from the exported file.} => q{'[_1]': 同名のユーザーが見つかりました(ID: [_2])。エクスポート時のユーザーデータを既存ユーザーのデータで置き換えて、他のデータを復元します。},
	q{Tag '[_1]' exists in the system.} => q{'[_1]'というタグはすでに存在します。},
	q{The role '[_1]' has been renamed to '[_2]' because a role with the same name already exists.} => q{ロール「[_1]」はすでに存在するため、「[_2]」という名前に変わりました。},
	q{The system level settings for plugin '[_1]' already exist.  Skipping this record.} => q{[_1]のシステムのプラグイン設定はすでに存在しています。このレコードはスキップします。},

## lib/MT/BackupRestore/BackupFileScanner.pm
	'Cannot import requested file because a site was not found in either the existing Movable Type system or the exported data. A site must be created first.' => 'サイトのデータが含まれていないため、このファイルをインポートすることができません。サイトを先に作成してください。',
	'Cannot import requested file because doing so requires the Digest::SHA Perl module. Please contact your Movable Type system administrator.' => 'Digest::SHAがインストールされていないため、このファイルをインポートすることができません。システム管理者に問い合わせてください。',

## lib/MT/BasicAuthor.pm
	'authors' => 'ユーザー',

## lib/MT/Blog.pm
	'*Site/Child Site deleted*' => '*削除されました*',
	'Child Sites' => '子サイト',
	'Clone of [_1]' => '[_1]の複製',
	'Cloned child site... new id is [_1].' => 'サイトを複製しました。新しいIDは [_1] です。',
	'Cloning associations for blog:' => '関連付けを複製しています:',
	'Cloning categories for blog...' => 'カテゴリを複製しています...',
	'Cloning entries and pages for blog...' => '記事とウェブページを複製しています',
	'Cloning entry placements for blog...' => '記事とカテゴリの関連付けを複製しています...',
	'Cloning entry tags for blog...' => 'タグを複製しています...',
	'Cloning permissions for blog:' => '権限を複製しています:',
	'Cloning template maps for blog...' => 'テンプレートマップを複製しています...',
	'Cloning templates for blog...' => 'テンプレートを複製しています...',
	'Content Type Count' => 'コンテンツタイプ数',
	'Content Type' => 'コンテンツタイプ',
	'Failed to apply theme [_1]: [_2]' => '[_1]テーマの適用に失敗しました: [_2]',
	'Failed to load theme [_1]: [_2]' => '[_1]テーマの読込に失敗しました: [_2]',
	'First Blog' => 'First Blog',
	'No default templates were found.' => 'デフォルトテンプレートが見つかりませんでした。',
	'Parent Site' => '親サイト',
	'Theme' => 'テーマ',
	'__ASSET_COUNT' => 'アセット数',
	'__INTEGER_FILTER_EQUAL' => 'である',
	'__INTEGER_FILTER_NOT_EQUAL' => 'ではない',
	'__PAGE_COUNT' => 'ウェブページ数',
	q{Invalid archive_type '[_1]' in Archive Mapping '[_2]'} => q{アーカイブマッピング'[_2]'の'[_1]'は無効なアーカイブタイプです},
	q{Invalid category_field '[_1]' in Archive Mapping '[_2]'} => q{アーカイブマッピング'[_2]'の'[_1]'は無効なカテゴリフィールドです},
	q{Invalid datetime_field '[_1]' in Archive Mapping '[_2]'} => q{アーカイブマッピング'[_2]'の'[_1]'は無効な日付と時刻フィールドです},
	q{archive_type is needed in Archive Mapping '[_1]'} => q{アーカイブマッピング '[_1]' にはアーカイブタイプが必要です},
	q{category_field is required in Archive Mapping '[_1]'} => q{アーカイブマッピング '[_1]' にはカテゴリフィールドが必要です},

## lib/MT/Bootstrap.pm
	'Got an error: [_1]' => 'エラーが発生しました: [_1]',

## lib/MT/Builder.pm
	'<[_1]> at line [_2] is unrecognized.' => '<[_1]>は存在しません([_2]行目)。',
	'<[_1]> with no </[_1]> on line #' => '<[_1]>に対応する</[_1]>がありません。',
	'<[_1]> with no </[_1]> on line [_2]' => '<[_1]>に対応する</[_1]>がありません([_2]行目)。',
	'<[_1]> with no </[_1]> on line [_2].' => '<[_1]>に対応する</[_1]>がありません([_2]行目)。',
	'Error in <mt[_1]> tag: [_2]' => '<mt[_1]>タグでエラーがありました: [_2]',
	'Unknown tag found: [_1]' => '不明なタグです: [_1]',

## lib/MT/Builder/Fast.pm
	'Found mismatched closing tag [_1] at line #' => '</mt:[_1]>に対応する<mt:[_1]>がありません(#行目)',
	'Tag [_1] left unclosed at line #' => '<mt:[_1]>に対応する</mt:[_1]>がありません(#行目)',
	'Undefined tag [_1] at line #' => '<mt:[_1]>は定義されていません(#行目)',
	q{Publish error in template '[_1]': [_2]} => q{テンプレート「[_1]」の再構築中にエラーが発生しました: [_2]},

## lib/MT/CMS/AddressBook.pm
	'Error sending mail ([_1]): Try another MailTransfer setting?' => 'メールを送信できませんでした。MailTransferの設定を見直してください: [_1]',
	'No entry ID was provided' => '記事のIDが指定されていません。',
	'No permissions.' => '権限がありません。',
	'No valid recipients were found for the entry notification.' => '通知するメールアドレスがありません。',
	'Please select a blog.' => 'ブログを選択してください。',
	'The e-mail address you entered is already on the Notification List for this blog.' => '入力したメールアドレスはすでに通知リストに含まれています。',
	'The text you entered is not a valid URL.' => 'URLが不正です。',
	'The text you entered is not a valid email address.' => 'メールアドレスが不正です。',
	'[_1] Update: [_2]' => '更新通知: [_1] - [_2]',
	q{No such entry '[_1]'} => q{「[_1]」という記事は存在しません。},
	q{Subscriber '[_1]' (ID:[_2]) deleted from address book by '[_3]'} => q{'[_3]'がアドレス帳から'[_1]'(ID:[_2])を削除しました。},

## lib/MT/CMS/Asset.pm
	'(user deleted)' => '(削除されました)',
	'<[_1] Root>' => '<[_1]パス>',
	'<[_1] Root>/[_2]' => '<[_1]パス>/[_2]',
	'Archive' => 'アーカイブ',
	'Cannot load asset #[_1]' => 'アセット(ID:[_1])をロードできませんでした',
	'Cannot load asset #[_1].' => 'アセット(ID:[_1])をロードできませんでした。',
	'Cannot load file #[_1].' => 'ID:[_1]のファイルをロードできません。',
	'Cannot overwrite an existing file with a file of a different type. Original: [_1] Uploaded: [_2]' => '違うアセットの種類での上書きはできません。 元のファイル:[_1] アップロードされたファイル[_2]',
	'Custom...' => 'カスタム...',
	'Extension changed from [_1] to [_2]' => '拡張子が[_1]から[_2]に変更されました',
	'Failed to create thumbnail file because [_1] could not handle this image type.' => 'サムネイルの作成ができませんでした。[_1]がサポートしていない画像形式です。',
	'Files' => 'ファイル',
	'Invalid Request.' => '不正な要求です。',
	'Movable Type was unable to write to the "Upload Destination". Please make sure that the webserver can write to this folder.' => 'アップロード先のディレクトリに書き込みできません。ウェブサーバーから書き込みできるパーミッションを与えてください。',
	'No permissions' => '権限がありません。',
	'Please select a video to upload.' => 'アップロードするビデオファイルを選択してください。',
	'Please select an audio file to upload.' => 'アップロードするオーディオファイルを選択してください。',
	'Please select an image to upload.' => 'アップロードする画像を選択してください。',
	'Saving object failed: [_1]' => 'オブジェクトを保存できませんでした: [_1]',
	'Transforming image failed: [_1]' => '画像の編集結果を保存できませんでした: [_1]',
	'Untitled' => 'タイトルなし',
	'Upload Asset' => 'アセットのアップロード',
	'Uploaded file is not an image.' => 'アップロードしたファイルは画像ではありません。',
	'basename of user' => 'ユーザーのベースネーム',
	'none' => 'なし',
	'unassigned' => '(未設定)',
	q{'[_1]' is not allowed to upload by system settings.: [_2]} => q{'[_1]'のアップロードはシステム設定にて許可されていません。: [_2]},
	q{Cannot make path '[_1]': [_2]} => q{パス'[_1]'を作成できませんでした: [_2]},
	q{Could not create upload path '[_1]': [_2]} => q{[_1]を作成できませんでした: [_2]},
	q{Error creating a temporary file; The webserver should be able to write to this folder.  Please check the TempDir setting in your configuration file, it is currently '[_1]'. } => q{テンポラリファイルを作成できませんでした。構成ファイルでTempDirの設定を確認してください。現在は[_1]に設定されています。},
	q{Error deleting '[_1]': [_2]} => q{'[_1]'を削除できませんでした: [_2]},
	q{Error opening '[_1]': [_2]} => q{'[_1]'を開けませんでした: [_2]},
	q{Error writing upload to '[_1]': [_2]} => q{アップロードされたファイルを[_1]に書き込めませんでした: [_2]},
	q{File '[_1]' (ID:[_2]) deleted by '[_3]'} => q{'[_3]'がファイル'[_1]'(ID:[_2])を削除しました。},
	q{File '[_1]' uploaded by '[_2]'} => q{'[_2]'がファイル'[_1]'をアップロードしました。},
	q{File with name '[_1]' already exists. (Install the File::Temp Perl module if you would like to be able to overwrite existing uploaded files.)} => q{'[_1]'という名前のファイルが既に存在します。既存のファイルを上書きしたい場合はFile::Tempをインストールしてください。},
	q{File with name '[_1]' already exists. Upload has been cancelled.} => q{'[_1]'という名前のファイルが既に存在します。アップロードはキャンセルされました。},
	q{File with name '[_1]' already exists.} => q{'[_1]'という名前のファイルが既に存在します。},
	q{File with name '[_1]' already exists; Tried to write to a tempfile, but the webserver could not open it: [_2]} => q{'[_1]'という名前のファイルが既に存在します。テンポラリファイルに書き込むこともできませんでした: [_2]},
	q{Invalid filename '[_1]'} => q{ファイル名'[_1]'が不正です。},
	q{Invalid temp file name '[_1]'} => q{テンポラリファイルの名前'[_1]'が不正です。},
	q{Invalid upload path '[_1]'} => q{アップロード先'[_1]'が不正です。},

## lib/MT/CMS/Blog.pm
	'(no name)' => '(無名)',
	'Archive URL must be an absolute URL.' => 'アーカイブURLは絶対URLでなければなりません。',
	'Blog Root' => 'ブログパス',
	'Cannot load content data #[_1].' => 'コンテンツデータ (ID: [_1]) をロードできませんでした・',
	'Cannot load template #[_1].' => 'テンプレート (ID: [_1]) をロードできませんでした。',
	'Compose Settings' => '投稿設定',
	'Create Child Site' => '子サイトの作成',
	'Enter a site name to filter the choices below.' => 'サイト名を入力して絞り込み',
	'Entries must be cloned if comments and trackbacks are cloned' => 'コメントやトラックバックの複製により、記事も複製されます。',
	'Entries must be cloned if comments are cloned' => 'コメントの複製により、記事も複製されます。',
	'Entries must be cloned if trackbacks are cloned' => 'トラックバックの複製により、記事も複製されます。',
	'Error' => 'エラー',
	'Error: Movable Type cannot write to the template cache directory. Please check the permissions for the directory called <code>[_1]</code> underneath your blog directory.' => 'テンプレートをキャッシュするディレクトリに書き込めません。サイトパスの下にある<code>[_1]</code>ディレクトリのパーミッションを確認してください。',
	'Error: Movable Type was not able to create a directory to cache your dynamic templates. You should create a directory called <code>[_1]</code> underneath your blog directory.' => 'テンプレートをキャッシュするディレクトリを作成できません。サイトパスの下に<code>[_1]</code>ディレクトリを作成してください。',
	'Feedback Settings' => 'コミュニケーション設定',
	'Finished!' => '完了しました。',
	'General Settings' => '全般設定',
	'Invalid blog_id' => '不正なブログID',
	'No blog was selected to clone.' => '複製するブログが選択されていません。',
	'Please choose a preferred archive type.' => '優先アーカイブタイプを指定してください',
	'Plugin Settings' => 'プラグイン設定',
	'Publish Site' => 'サイトを再構築',
	'Registration Settings' => '登録/認証の設定',
	'Saved [_1] Changes' => '[_1]の変更が保存されました',
	'Saving blog failed: [_1]' => 'ブログを保存できませんでした: [_1]',
	'Select Child Site' => '子サイトを選択',
	'Selected Child Site' => '選択された子サイト',
	'Site URL must be an absolute URL.' => 'サイトURLは絶対URLでなければなりません。',
	'The number of revisions to store must be a positive integer.' => '更新履歴番号は整数でなければなりません。',
	'These setting(s) are overridden by a value in the Movable Type configuration file: [_1]. Remove the value from the configuration file in order to control the value on this page.' => 'MTの設定ファイルによって設定されている値([_1])が優先されます。このページで設定した値を利用するためには、設定ファイルでの設定を削除してください。',
	'This action can only be run on a single blog at a time.' => 'このアクションは同時に1つのブログでしか実行できません。',
	'This action cannot clone website.' => 'このアクションではウェブサイトの複製はできません',
	'Website Root' => 'ウェブサイトパス',
	'You did not specify a blog name.' => 'ブログの名前を指定してください。',
	'You did not specify an Archive Root.' => 'アーカイブパスを指定していません。',
	'[_1] (ID:[_2])' => '[_1] (ID:[_2])',
	'[_1] changed from [_2] to [_3]' => '[_1]は[_2]から[_3]に変更されました',
	q{'[_1]' (ID:[_2]) has been copied as '[_3]' (ID:[_4]) by '[_5]' (ID:[_6]).} => q{'[_1]' (ID:[_2]) が '[_3]' (ID:[_4]) として '[_5]' (ID: [_6]) によって複製されました。},
	q{Blog '[_1]' (ID:[_2]) deleted by '[_3]'} => q{'[_3]'がブログ'[_1]'(ID:[_2])を削除しました。},
	q{The '[_1]' provided below is not writable by the web server. Change the directory ownership or permissions and try again.} => q{ウェブサーバーから書き込めません。[_1]の書き込み権限を確認してから、もう一度実行してください。},
	q{[_1] '[_2]' (ID:[_3]) created by '[_4]'} => q{[_4]によって[_1]の「[_2]」(ID:[_3])が作成されました},
	q{[_1] '[_2]'} => q{[_1]「[_2]」},
	q{index template '[_1]'} => q{インデックステンプレート「[_1]」},

## lib/MT/CMS/Category.pm
	'Category Set' => 'カテゴリセット',
	'Create Category Set' => 'カテゴリセットの作成',
	'Create [_1]' => '新しい[_1]',
	'Edit [_1]' => '[_1]の編集',
	'Failed to update [_1]: Some of [_2] were changed after you opened this page.' => 'いくつかの[_2]がすでに更新されていたため、[_1]の更新に失敗しました。',
	'Invalid category_set_id: [_1]' => '無効なカテゴリセットIDです: [_1]',
	'Manage [_1]' => '[_1]の管理',
	'The [_1] must be given a name!' => '[_1]には名前が必要です。',
	'Tried to update [_1]([_2]), but the object was not found.' => '[_1]([_2])が見つからないため、更新ができません。',
	'Your changes have been made (added [_1], edited [_2] and deleted [_3]). <a href="#" onclick="[_4]" class="mt-rebuild">Publish your site</a> to see these changes take effect.' => '変更を保存しました。(追加:[_1]件, 更新:[_2]件, 削除:[_3]件) 変更を有効にするには<a href="#" onclick="[_4]" class="mt-rebuild">再構築</a>をしてください。',
	'category_set' => 'カテゴリセット',
	q{Category '[_1]' (ID:[_2]) deleted by '[_3]'} => q{'[_3]'がカテゴリ'[_1]'(ID:[_2])を削除しました。},
	q{Category '[_1]' (ID:[_2]) edited by '[_3]'} => q{'[_3]'がカテゴリ'[_1]' (ID:[_2])を編集しました。},
	q{Category '[_1]' created by '[_2]'.} => q{'[_2]'がカテゴリ'[_1]'を作成しました。},
	q{Category Set '[_1]' (ID:[_2]) edited by '[_3]'} => q{'[_3]'がカテゴリセット'[_1]' (ID:[_2])を編集しました。},
	q{Category Set '[_1]' created by '[_2]'.} => q{'[_2]'がカテゴリセット'[_1]'を作成しました。},
	q{The category basename '[_1]' conflicts with the basename of another category. Top-level categories and sub-categories with the same parent must have unique basenames.} => q{'[_1]'は他のカテゴリと衝突しています。同じ階層にあるカテゴリのベースネームは一意でなければなりません。},
	q{The category name '[_1]' conflicts with another category. Top-level categories and sub-categories with the same parent must have unique names.} => q{'[_1]'は他のカテゴリと衝突しています。同じ階層にあるカテゴリの名前は一意でなければなりません。},
	q{The category name '[_1]' conflicts with the name of another category. Top-level categories and sub-categories with the same parent must have unique names.} => q{'[_1]'は他のカテゴリと衝突しています。同じ階層にあるカテゴリの名前は一意でなければなりません。},
	q{The name '[_1]' is too long!} => q{'[_1]'は長すぎます。},
	q{[_1] order has been edited by '[_2]'.} => q{[_1] の順番を '[_2]' が更新しました。},

## lib/MT/CMS/CategorySet.pm
	q{Category Set '[_1]' (ID:[_2]) deleted by '[_3]'} => q{'[_3]'がカテゴリセット'[_1]'(ID:[_2])を削除しました。},

## lib/MT/CMS/Common.pm
	'All [_1]' => 'すべての[_1]',
	'An error occurred while counting objects: [_1]' => 'オブジェクトのカウント中にエラーが発生しました: [_1]',
	'An error occurred while loading objects: [_1]' => 'オブジェクトのロード中にエラーが発生しました: [_1]',
	'Error occurred during permission check: [_1]' => '権限チェックの実行中にエラーが発生しました: [_1]',
	'Invalid ID [_1]' => 'ID [_1]は不正です。',
	'Invalid filter terms: [_1]' => '不正なフィルタ条件です: [_1]',
	'Invalid filter: [_1]' => '無効なフィルターです: [_1]',
	'Invalid type [_1]' => 'type [_1]は不正です。',
	'New Filter' => '新しいフィルタ',
	'Removing tag failed: [_1]' => 'タグを削除できませんでした: [_1]',
	'Saving snapshot failed: [_1]' => 'スナップショットの保存に失敗しました: [_1]',
	'System templates cannot be deleted.' => 'システムテンプレートは削除できません。',
	'The Template Name and Output File fields are required.' => 'テンプレートの名前と出力ファイル名は必須です。',
	'The blog root directory must be within [_1].' => 'ブログパスは、[_1]以下のディレクトリを指定してください。',
	'The selected [_1] has been deleted from the database.' => '選択された[_1]をデータベースから削除しました。',
	'The website root directory must be within [_1].' => 'ウェブサイトパスは、[_1]以下のディレクトリを指定してください。',
	'Unknown list type' => '不明なタイプです。',
	'Web Services Settings' => 'Webサービス設定',
	'[_1] broken revisions of [_2](id:[_3]) are removed.' => '[_2](id:[_3])の壊れたリビジョン[_1]件が削除されました。',
	'__SELECT_FILTER_VERB' => 'が',
	q{'[_1]' edited the global template '[_2]'} => q{[_1]がグローバルテンプレート([_2])を編集しました},
	q{'[_1]' edited the template '[_2]' in the blog '[_3]'} => q{[_1]がブログ([_3])のテンプレート([_2])を編集しました},

## lib/MT/CMS/ContentData.pm
	'"[_1]" field is required.' => '"[_1]"フィールドは入力必須です。',
	'(No Label)' => '(ラベルなし)',
	'(untitled)' => 'タイトルなし',
	'Cannot load content field (UniqueID:[_1]).' => 'コンテンツフィールドをロードできません (ユニークID: [_1])',
	'Cannot load content_type #[_1]' => 'コンテンツタイプ (ID: [_1]) をロードできません',
	'Create new [_1]' => '[_1]を作成',
	'Need a status to update content data' => 'コンテンツデータのステータスを指定する必要があります',
	'Need content data to update status' => 'ステータスを更新するコンテンツデータを指定する必要があります',
	'New [_1]' => '新しい[_1]',
	'No Label (ID:[_1])' => 'ラベルがありません (ID:[_1])',
	'One of the content data ([_1]) did not exist' => 'コンテンツデータ (ID: [_1]) が見つかりません',
	'Publish error: [_1]' => '再構築エラー: [_1]',
	'Removing stats cache failed.' => 'アクセス統計データのキャッシュを削除できませんでした。',
	'The value of [_1] is automatically used as a data label.' => '[_1]の値がデータ識別ラベルとして利用されます',
	'Unable to create preview files in this location: [_1]' => 'プレビュー用のファイルをこの場所に作成できませんでした: [_1]',
	'Unpublish Contents' => 'コンテンツデータの公開を取り消し',
	'Your blog has not been configured with a site path and URL. You cannot publish entries until these are defined.' => 'サイトパスとサイトURLを設定していません。設定するまで公開できません。',
	'[_1] (ID:[_2]) status changed from [_3] to [_4]' => '[_1] (ID:[_2])の公開状態を[_3]から[_4]に変更しました',
	q{Invalid date '[_1]'; 'Published on' dates must be in the format YYYY-MM-DD HH:MM:SS.} => q{公開日: '[_1]'は不正な日付です。YYYY-MM-DD HH:MM:SSの形式で入力してください。},
	q{Invalid date '[_1]'; 'Unpublished on' dates must be in the format YYYY-MM-DD HH:MM:SS.} => q{公開終了日: '[_1]'は不正な日付です。YYYY-MM-DD HH:MM:SSの形式で入力してください。},
	q{Invalid date '[_1]'; 'Unpublished on' dates should be dates in the future.} => q{公開終了日: '[_1]'は不正な日付です。未来の日時を指定してください。},
	q{Invalid date '[_1]'; 'Unpublished on' dates should be later than the corresponding 'Published on' date.} => q{公開終了日: '[_1]'は不正な日付です。公開日より未来の日時を指定してください。},
	q{New [_1] '[_4]' (ID:[_2]) added by user '[_3]'} => q{[_3]が新しい[_1] '[_4]' (ID[_2])を追加しました},
	q{[_1] '[_4]' (ID:[_2]) deleted by '[_3]'} => q{[_3]が[_1] '[_4]' (ID:[_2])を削除しました},
	q{[_1] '[_4]' (ID:[_2]) edited by user '[_3]'} => q{[_3]が[_1] '[_4]' (ID:[_2])を変更しました},
	q{[_1] '[_6]' (ID:[_2]) edited and its status changed from [_3] to [_4] by user '[_5]'} => q{[_5]が[_1] '[_6]' (ID:[_2]) の公開状態を[_3]から[_4]に変更しました},

## lib/MT/CMS/ContentType.pm
	'Cannot load content field data (ID: [_1])' => 'コンテンツフィールド (ID: [_1]) をロードできません',
	'Cannot load content type #[_1]' => 'コンテンツタイプ (ID: [_1]) をロードできません',
	'Content Type Boilerplates' => 'コンテンツタイプのひな形',
	'Create Content Type' => 'コンテンツタイプの作成',
	'Create new content type' => '新しいコンテンツタイプの作成',
	'Manage Content Type Boilerplates' => 'コンテンツタイプのひな形の管理',
	'Saving content field failed: [_1]' => 'コンテンツフィールドを保存できません: [_1]',
	'Saving content type failed: [_1]' => 'コンテンツタイプを保存できません: [_1]',
	'Some content fields were deleted: ([_1])' => 'いくつかのコンテンツフィールドが削除されました: [_1]',
	'The content type name is required.' => 'コンテンツタイプ名は必須です。',
	'The content type name must be shorter than 255 characters.' => 'コンテンツタイプ名は255文字までです。',
	'content_type' => 'コンテンツタイプ',
	q{A content field '[_1]' ([_2]) was added} => q{コンテンツフィールド '[_1]' ([_2]) が追加されました},
	q{A content field options of '[_1]' ([_2]) was changed} => q{コンテンツフィールド '[_1]' ([_2]) の設定が変更されました},
	q{A description for content field of '[_1]' should be shorter than 255 characters.} => q{コンテンツフィールド '[_1]'の説明は255文字までです。},
	q{A label for content field of '[_1]' is required.} => q{コンテンツフィールド '[_1]'のラベルが入力されていません。},
	q{A label for content field of '[_1]' should be shorter than 255 characters.} => q{コンテンツフィールド '[_1]'のラベルは255文字までです。},
	q{Content Type '[_1]' (ID:[_2]) added by user '[_3]'} => q{[_3]がコンテンツタイプ '[_1]' (ID: [_2]) を追加しました},
	q{Content Type '[_1]' (ID:[_2]) deleted by '[_3]'} => q{[_3]がコンテンツタイプ '[_1]' (ID: [_2])を削除しました},
	q{Content Type '[_1]' (ID:[_2]) edited by user '[_3]'} => q{[_3]がコンテンツタイプ '[_1]' (ID: [_2]) を変更しました},
	q{Field '[_1]' and '[_2]' must not coexist within the same content type.} => q{コンテンツフィールド'[_1]'と'[_2]'を同じコンテンツタイプ内で同時に利用することはできません},
	q{Field '[_1]' must be unique in this content type.} => q{コンテンツフィールド'[_1]'が重複しています},
	q{Name '[_1]' is already used.} => q{'[_1]'はすでに存在します},

## lib/MT/CMS/Dashboard.pm
	'An image processing toolkit, often specified by the ImageDriver configuration directive, is not present on your server or is configured incorrectly. A toolkit must be installed to ensure proper operation of the userpics feature. Please install Graphics::Magick, Image::Magick, NetPBM, GD, or Imager, then set the ImageDriver configuration directive accordingly.' => 'ImageDriverに設定された画像処理ツールが存在しないかまたは正しく設定されていないため、Movable Typeのユーザー画像機能を利用できません。この機能を利用するには、Graphics::Magick、Image::Magick、NetPBM、GD、Imagerのいずれかをインストールする必要があります。',
	'Can verify SSL certificate, but verification is disabled.' => 'SSL 証明書の検証を行う準備ができていますが、環境変数で SSL 証明書の検証が無効に設定されています。',
	'Cannot verify SSL certificate.' => 'SSL 証明書の検証ができません。',
	'Error: This child site does not have a parent site.' => '親サイトが存在しません。',
	'ImageDriver is not configured.' => 'イメージドライバーが設定されていません。',
	'Not configured' => '未設定',
	'Page Views' => 'ページビュー',
	'Please contact your Movable Type system administrator.' => 'システム管理者に問い合わせてください。',
	'Please install Mozilla::CA module. Writing "SSLVerifyNone 1" in mt-config.cgi can hide this warning, but this is not recommended.' => 'このメッセージを消すには、Mozilla::CA モジュールをインストールするか、mt-config.cgi に "SSLVerifyNone 1" を指定してください。',
	'System' => 'システム',
	'The support directory is not writable.' => 'サポートディレクトリに書き込めません。',
	'Unknown Content Type' => '不明なコンテンツタイプ',
	'You should remove "SSLVerifyNone 1" in mt-config.cgi.' => 'SSLVerifyNone 環境変数の指定を mt-config.cgi から削除してください。',
	q{Movable Type was unable to write to its 'support' directory. Please create a directory at this location: [_1], and assign permissions that will allow the web server write access to it.} => q{サポートディレクトリに書き込みできません。[_1]にディレクトリを作成して、ウェブサーバーから書き込みできるパーミッションを与えてください。},
	q{The System Email Address is used in the 'From:' header of each email sent by Movable Type.  Email may be sent for password recovery, commenter registration, comment and trackback notification, user or IP address lockout, and a few other minor events. Please confirm your <a href="[_1]">settings.</a>} => q{このメールアドレスはMovable Typeから送られるメールの'From:'アドレスに利用されます。メールはパスワードの再設定、コメント投稿者の登録、コメントやトラックバックの通知、ユーザーまたはIPアドレスのロックアウト、その他の場合に送信されます。<a href="[_1]">設定</a>を確認してください。},

## lib/MT/CMS/Entry.pm
	'(user deleted - ID:[_1])' => '(削除されたユーザー - ID:[_1])',
	'/' => '/',
	'Need a status to update entries' => '記事を更新するにはまず公開状態を設定してください。',
	'Need entries to update status' => '公開状態を設定するには記事が必要です。',
	'New Entry' => '記事を作成',
	'New Page' => 'ページを作成',
	'No such [_1].' => '[_1]が存在しません。',
	'One of the entries ([_1]) did not exist' => '記事(ID:[_1])は存在しませんでした。',
	'Removing placement failed: [_1]' => '記事とカテゴリの関連付けを削除できませんでした: [_1]',
	'Saving placement failed: [_1]' => '記事とカテゴリの関連付けを設定できませんでした: [_1]',
	'This basename has already been used. You should use an unique basename.' => 'ファイル名はすでに使用されています。一意の名前を指定してください。',
	'authored on' => '公開日',
	'modified on' => '更新日',
	q{Invalid date '[_1]'; 'Published on' dates should be earlier than the corresponding 'Unpublished on' date '[_2]'.} => q{公開日: '[_1]'は、公開終了日: '[_2]'より前の日時を指定してください},
	q{Invalid date '[_1]'; [_2] dates must be in the format YYYY-MM-DD HH:MM:SS.} => q{[_2]: '[_1]'は不正な日付です。YYYY-MM-DD HH:MM:SSの形式で入力してください。},
	q{Saving entry '[_1]' failed: [_2]} => q{記事「[_1]」を保存できませんでした: [_2]},
	q{[_1] '[_2]' (ID:[_3]) edited and its status changed from [_4] to [_5] by user '[_6]'} => q{[_6]が[_1]「[_2]」(ID:[_3])を更新し、公開の状態を[_4]から[_5]に変更しました。},
	q{[_1] '[_2]' (ID:[_3]) edited by user '[_4]'} => q{[_4]が[_1]「[_2]」(ID:[_3])を更新しました。},
	q{[_1] '[_2]' (ID:[_3]) status changed from [_4] to [_5]} => q{[_1]「[_2] (ID:[_3])」の公開状態が[_4]から[_5]に変更されました。},

## lib/MT/CMS/Export.pm
	'Export Site Entries' => '記事のエクスポート',
	'Please select a site.' => 'サイトを選択してください。',
	'You do not have export permissions' => 'エクスポートする権限がありません。',
	q{Loading site '[_1]' failed: [_2]} => q{サイト '[_1]' をロードできません: [_2]},

## lib/MT/CMS/Filter.pm
	'(Legacy) ' => '(レガシー)',
	'Failed to delete filter(s): [_1]' => 'フィルタの削除に失敗しました:[_1]',
	'Failed to save filter:  Label "[_1]" is duplicated.' => 'フィルタの保存に失敗しました。[_1]というフィルタは既に存在します。',
	'Failed to save filter: Label is required.' => 'フィルタの保存に失敗しました。ラベルは必須です。',
	'Failed to save filter: [_1]' => 'フィルタの保存に失敗しました:[_1]',
	'No such filter' => 'フィルタが見つかりません。',
	'Removed [_1] filters successfully.' => '[_1]件のフィルタを削除しました。',
	'[_1] ( created by [_2] )' => '作成:[_2] - [_1]',

## lib/MT/CMS/Folder.pm
	q{Folder '[_1]' (ID:[_2]) deleted by '[_3]'} => q{'[_3]'がフォルダ'[_1]'(ID:[_2])を削除しました。},
	q{Folder '[_1]' (ID:[_2]) edited by '[_3]'} => q{'[_3]'がフォルダ'[_1]'(ID:[_2])を編集しました。},
	q{Folder '[_1]' created by '[_2]'} => q{'[_2]'がフォルダ'[_1]'を作成しました。},
	q{The folder '[_1]' conflicts with another folder. Folders with the same parent must have unique basenames.} => q{'[_1]'は他のフォルダと衝突しています。同じ階層にあるフォルダの名前(ベースネーム)は一意でなければなりません。},

## lib/MT/CMS/Group.pm
	'Add Users to Groups' => 'グループにユーザーを追加',
	'Author load failed: [_1]' => 'ユーザーをロードできませんでした: [_1]',
	'Create Group' => 'グループの作成',
	'Each group must have a name.' => 'グループには名前が必要です。',
	'Group Name' => 'グループ名',
	'Group load failed: [_1]' => 'グループのロードに失敗しました: [_1]',
	'Groups Selected' => '選択されたグループ',
	'Search Groups' => 'グループを検索',
	'Search Users' => 'ユーザーを検索',
	'Select Groups' => 'グループを選択',
	'Select Users' => 'ユーザーを選択',
	'User load failed: [_1]' => 'ユーザーをロードできませんでした: [_1]',
	'Users Selected' => '選択されたユーザー',
	q{Group '[_1]' (ID:[_2]) deleted by '[_3]'} => q{[_3]がグループ「[_1]」(ID:[_2]) を削除しました。},
	q{Group '[_1]' (ID:[_2]) edited by '[_3]'} => q{[_3]がグループ「[_1]」(ID:[_2])を編集しました。},
	q{Group '[_1]' created by '[_2]'.} => q{[_2]がグループ「[_1]」を作成しました。},
	q{User '[_1]' (ID:[_2]) removed from group '[_3]' (ID:[_4]) by '[_5]'} => q{[_5]がユーザー「[_1](ID:[_2])」をグループ「[_3](ID:[_4])」から削除しました。},
	q{User '[_1]' (ID:[_2]) was added to group '[_3]' (ID:[_4]) by '[_5]'} => q{[_5]がユーザー「[_1](ID:[_2])」をグループ「[_3](ID:[_4])」に追加しました。},

## lib/MT/CMS/Import.pm
	'Import Site Entries' => '記事のインポート',
	'Importer type [_1] was not found.' => '[_1]というインポート形式は存在しません。',
	'You do not have import permission' => 'インポートの権限がありません。',
	'You do not have permission to create users' => 'ユーザーを作成する権限がありません。',
	'You need to provide a password if you are going to create new users for each user listed in your site.' => 'サイトにユーザーを追加するためには、パスワードを指定する必要があります。',

## lib/MT/CMS/Log.pm
	'(system)' => 'システム',
	'*Website/Blog deleted*' => '*削除されました*',
	'All Feedback' => 'すべて',
	'Publishing' => '公開',
	q{Activity log for blog '[_1]' (ID:[_2]) reset by '[_3]'} => q{'[_3]'がブログ'[_1]'(ID:[_2])のログをリセットしました。},
	q{Activity log reset by '[_1]'} => q{'[_1]'がログをリセットしました。},

## lib/MT/CMS/Plugin.pm
	'Error saving plugin settings: [_1]' => 'プラグインの設定を保存できません: [_1]',
	'Individual Plugins' => 'プラグイン',
	'Plugin Set: [_1]' => 'プラグインのセット: [_1]',
	'Plugin' => 'プラグイン',
	'Plugins are disabled by [_1]' => '[_1]がプラグインを無効にしました',
	'Plugins are enabled by [_1]' => '[_1]がプラグインを有効にしました',
	q{Plugin '[_1]' is disabled by [_2]} => q{[_2]が[_1]プラグインを無効にしました},
	q{Plugin '[_1]' is enabled by [_2]} => q{[_2]が[_1]プラグインを有効にしました},

## lib/MT/CMS/RebuildTrigger.pm
	'(All child sites in this site)' => 'このサイトのすべての子サイト',
	'(All sites and child sites in this system)' => 'システム内のすべてのサイトと子サイト',
	'Comment' => 'コメント',
	'Create Rebuild Trigger' => '再構築トリガーを作成',
	'Entry/Page' => '記事/ウェブページ',
	'Format Error: Comma-separated-values contains wrong number of fields.' => 'フォーマットエラー: CSVのフィールド数が正しくありません。',
	'Format Error: Trigger data include illegal characters.' => 'フォーマットエラー: トリガーデータが不正な文字を含んでいます。',
	'Save' => '保存',
	'Search Content Type' => 'コンテンツタイプを検索',
	'Search Sites and Child Sites' => 'サイトを検索',
	'Select Content Type' => 'コンテンツタイプを選択',
	'Select Site' => 'サイトを選択',
	'Select to apply this trigger to all child sites in this site.' => 'サイト内のすべての子サイトでトリガーを有効にする',
	'Select to apply this trigger to all sites and child sites in this system.' => 'システム内のすべてのサイトと子サイトでトリガーを有効にする',
	'TrackBack' => 'トラックバック',
	'__UNPUBLISHED' => '公開終了',
	'rebuild indexes and send pings.' => 'インデックスを再構築して更新pingを送信する',
	'rebuild indexes.' => 'インデックスを再構築する',

## lib/MT/CMS/Search.pm
	'"[_1]" is invalid for "[_2]" field of "[_3]" (ID:[_4]): [_5]' => '"[_1]"は、コンテンツタイプ "[_3]" (ID:[_4])の"[_2]"フィールドの入力として無効です: [_5]',
	'Basename' => '出力ファイル名',
	'Data Label' => 'データ識別ラベル',
	'Entry Body' => '本文',
	'Error in search expression: [_1]' => '検索条件にエラーがあります: [_1]',
	'Excerpt' => '概要',
	'Extended Entry' => '続き',
	'Extended Page' => '追記',
	'IP Address' => 'IPアドレス',
	'Keywords' => 'キーワード',
	'Linked Filename' => 'リンクされたファイル名',
	'Log Message' => 'ログ',
	'No [_1] were found that match the given criteria.' => '該当する[_1]は見つかりませんでした。',
	'Output Filename' => '出力ファイル名',
	'Page Body' => '本文',
	'Site Root' => 'サイトパス',
	'Site URL' => 'サイトURL',
	'Template Name' => 'テンプレート名',
	'Templates' => 'テンプレート',
	'Text' => '本文',
	'Title' => 'タイトル',
	'replace_handler of [_1] field is invalid' => '[_1]フィールドのreplace_handlerは不正です',
	'ss_validator of [_1] field is invalid' => '[_1]フィールドのss_validatorは不正です',
	q{Searched for: '[_1]' Replaced with: '[_2]'} => q{検索ワード「[_1]」を「[_2]」で置換しました},
	q{[_1] '[_2]' (ID:[_3]) updated by user '[_4]' using Search & Replace.} => q{[_1] '[_2]' (ID:[_3]) がユーザー '[_4]' の検索/置換によって変更されました。},

## lib/MT/CMS/Tag.pm
	'A new name for the tag must be specified.' => 'タグの名前を指定してください。',
	'Error saving entry: [_1]' => '記事を保存できませんでした: [_1]',
	'Error saving file: [_1]' => 'ファイルを保存できませんでした: [_1]',
	'No such tag' => 'タグが存在しません。',
	'Successfully added [_1] tags for [_2] entries.' => '[_2]件の記事に[_1]件のタグを追加しました。',
	'The tag was successfully renamed' => 'タグの名前が変更されました。',
	q{Tag '[_1]' (ID:[_2]) deleted by '[_3]'} => q{'[_3]'がタグ'[_1]'(ID:[_2])を削除しました。},

## lib/MT/CMS/Template.pm
	' (Backup from [_1])' => ' - バックアップ ([_1])',
	'Archive Templates' => 'アーカイブテンプレート',
	'Cannot load templatemap' => 'テンプレートマップをロードできませんでした',
	'Cannot locate host template to preview module/widget.' => 'モジュール/ウィジェットをプレビューするための親テンプレートが見つかりませんでした。',
	'Cannot preview without a template map!' => 'テンプレートマップがない状態でプレビューはできません。',
	'Cannot publish a global template.' => 'グローバルテンプレートの公開ができません。',
	'Content Type Archive' => 'コンテンツタイプアーカイブ',
	'Content Type Templates' => 'コンテンツタイプテンプレート',
	'Copy of [_1]' => '[_1]のコピー',
	'Create Template' => 'テンプレートの作成',
	'Create Widget Set' => 'ウィジェットセットの作成',
	'Create Widget' => 'ウィジェットを作成',
	'Email Templates' => 'メールテンプレート',
	'Entry or Page' => '記事/ウェブページ',
	'Error creating new template: ' => 'テンプレートの作成エラー:',
	'Global Template' => 'グローバルテンプレート',
	'Global Templates' => 'グローバルテンプレート',
	'Global' => 'グローバル',
	'Index Templates' => 'インデックステンプレート',
	'Invalid Blog' => 'ブログが不正です。',
	'LOREM_IPSUM_TEXT' => 'いろはにほへと ちりぬるを わかよたれそ つねならむ うゐのおくやま けふこえて あさきゆめみし ゑひもせす',
	'LORE_IPSUM_TEXT_MORE' => '色は匂へど 散りぬるを 我が世誰ぞ 常ならむ 有為の奥山 今日越えて 浅き夢見し 酔ひもせず',
	'Lorem ipsum' => 'いろはにほへと',
	'One or more errors were found in the included template module ([_1]).' => 'テンプレートモジュール([_1])でエラーが見つかりました。',
	'One or more errors were found in this template.' => 'テンプレートでエラーが見つかりました。',
	'Orphaned' => 'Orphaned',
	'Output filename contains an inappropriate whitespace.' => '出力ファイル名に不適切な空白が含まれています。',
	'Preview' => 'プレビュー',
	'Published Date' => '公開日',
	'Refreshing template <strong>[_3]</strong> after making <a href="?__mode=view&amp;blog_id=[_1]&amp;_type=template&amp;id=[_2]">backup</a>.' => '「[_3]」を初期化します(<a href="?__mode=view&amp;blog_id=[_1]&amp;_type=template&amp;id=[_2]">バックアップ</a>)。',
	'Saving map failed: [_1]' => 'テンプレートマップを保存できませんでした: [_1]',
	'Setting up mappings failed: [_1]' => 'テンプレートマップを作成できませんでした: [_1]',
	'System Templates' => 'システムテンプレート',
	'Template Backups' => 'バックアップされたテンプレート',
	'Template Modules' => 'テンプレートモジュール',
	'Template Refresh' => 'テンプレートの初期化',
	'Unable to create preview file in this location: [_1]' => 'プレビュー用のファイルをこの場所に作成できませんでした: [_1]',
	'Unknown blog' => '不明なブログ',
	'Widget Template' => 'ウィジェットテンプレート',
	'Widget Templates' => 'ウィジェットテンプレート',
	'You must select at least one event checkbox.' => '少なくとも1つのイベントにチェックを入れてください。',
	'You must specify a template type when creating a template' => 'テンプレートを作成するためのtypeパラメータが指定されていません。',
	'You should not be able to enter zero (0) as the time.' => '時間に0を入れることはできません。',
	'archive' => 'アーカイブ',
	'backup' => 'バックアップ',
	'content type' => 'コンテンツタイプ',
	'email' => 'メール',
	'index' => 'インデックス',
	'module' => 'モジュール',
	'sample, entry, preview' => 'サンプル、記事、プレビュー',
	'system' => 'システム',
	'template' => 'テンプレート',
	'widget' => 'ウィジェット',
	q{Archive mapping '[_1]' contains an inappropriate whitespace.} => q{アーカイブマッピング '[_1]' に不適切な空白が含まれています。},
	q{Skipping template '[_1]' since it appears to be a custom template.} => q{カスタムテンプレートと思われるため、'[_1]'をスキップします。},
	q{Skipping template '[_1]' since it has not been changed.} => q{[_1]は変更されていないのでスキップします。},
	q{Template '[_1]' (ID:[_2]) created by '[_3]'} => q{'[_3]'がテンプレート'[_1]'(ID:[_2])を作成しました。},
	q{Template '[_1]' (ID:[_2]) deleted by '[_3]'} => q{'[_3]'がテンプレート'[_1]'(ID:[_2])を削除しました。},

## lib/MT/CMS/Theme.pm
	'All themes directories are not writable.' => '書き込み可能なテーマディレクトリがありません。',
	'Download [_1] archive' => '[_1]形式アーカイブでダウンロード',
	'Error occurred during exporting [_1]: [_2]' => '[_1]のエクスポート中にエラーが発生しました: [_2]',
	'Error occurred during finalizing [_1]: [_2]' => '[_1]のファイナライズ中にエラーが発生しました: [_2]',
	'Error occurred while publishing theme: [_1]' => 'テーマの公開中にエラーが発生しました: [_1]',
	'Export Themes' => 'テーマのエクスポート',
	'Failed to load theme export template for [_1]: [_2]' => '[_1]のテンプレートの読み込みに失敗しました: [_2]',
	'Failed to save theme export info: [_1]' => 'テーマエクスポート情報の保存に失敗しました: [_1]',
	'Failed to uninstall theme' => 'テーマのアンインストールに失敗しました',
	'Failed to uninstall theme: [_1]' => 'テーマのアンインストールに失敗しました: [_1]',
	'Install into themes directory' => 'テーマディレクトリへのインストール',
	'Theme from [_1]' => '[_1]のテーマ',
	'Theme not found' => 'テーマがみつかりませんでした。',
	'Themes Directory [_1] is not writable.' => 'テーマディレクトリ[_1]に書き込めません。',
	'Themes directory [_1] is not writable.' => 'テーマディレクトリ[_1]に書き込めません。',

## lib/MT/CMS/Tools.pm
	'Any site' => '任意のサイト',
	'Cannot recover password in this configuration' => 'この構成ではパスワードの再設定はできません。',
	'Changing URL for FileInfo record (ID:[_1])...' => 'ファイル情報レコード(ID:[_1])のURLを変更しています...',
	'Changing file path for FileInfo record (ID:[_1])...' => 'ファイル情報レコード(ID:[_1])のパスを変更しています...',
	'Changing image quality is [_1]' => '画像品質の自動変換は[_1]です',
	'Copying file [_1] to [_2] failed: [_3]' => 'ファイル: [_1]を[_2]にコピーできませんでした: [_3]',
	'Debug mode is [_1]' => 'デバッグモードは[_1]です',
	'Detailed information is in the activity log.' => '詳細はログを参照してください。',
	'E-mail was not properly sent. [_1]' => 'メールが正しく送信されませんでした: [_1]',
	'Email address is [_1]' => 'メールアドレスは[_1]です',
	'Email address is required for password reset.' => 'メールアドレスはパスワードをリセットするために必要です。',
	'Email address not found' => 'メールアドレスが見つかりませんでした。',
	'Error occurred during import process.' => 'インポート中にエラーが発生しました。',
	'Error occurred while attempting to [_1]: [_2]' => '[_1]の実行中にエラーが発生しました: [_2]',
	'Error sending e-mail ([_1]); Please fix the problem, then try again to recover your password.' => 'メールを送信できませんでした。問題を解決してから再度パスワードの再設定を行ってください: [_1]',
	'File was not uploaded.' => 'ファイルがアップロードされませんでした。',
	'IP address lockout interval' => '同一IPアドレスからの試行間隔',
	'IP address lockout limit' => '同一IPアドレスからの試行回数',
	'Image quality(JPEG) is [_1]' => 'JPEG 画像の品質は [_1] です',
	'Image quality(PNG) is [_1]' => 'PNG 画像の圧縮レベルは [_1] です',
	'Importing a file failed: ' => 'ファイルからインポートできませんでした。',
	'Invalid SitePath.  The SitePath should be valid and absolute, not relative' => 'サイトパス制限には正しい絶対パスを指定してください。',
	'Invalid author_id' => 'ユーザーのIDが不正です。',
	'Invalid email address' => 'メールアドレスのフォーマットが正しくありません',
	'Invalid password recovery attempt; Cannot recover the password in this configuration' => 'パスワードの再設定に失敗しました。この構成では再設定はできません。',
	'Invalid password recovery attempt; cannot recover password in this configuration' => 'パスワードの再設定に失敗しました。この構成では再設定はできません。',
	'Invalid password reset request' => '不正なリクエストです。',
	'Lockout IP address whitelist' => 'ロックアウトの除外IPアドレス',
	'MT::Asset#[_1]: ' => 'MT::Asset#[_1]: ',
	'Manifest file [_1] was not a valid Movable Type exported manifest file.' => '[_1]はMovable Typeで作成された正しいマニフェストファイルではありません。',
	'Only to blogs within this system' => 'ブログのみ',
	'Outbound trackback limit is [_1]' => '外部トラックバック送信は [_1] に制限されます',
	'Password Recovery' => 'パスワードの再設定',
	'Password reset token not found' => 'パスワードをリセットするためのトークンが見つかりませんでした。',
	'Passwords do not match' => 'パスワードが一致していません。',
	'Performance log path is [_1]' => 'パフォーマンスログのパスは[_1]です',
	'Performance log threshold is [_1]' => 'パフォーマンスログの閾値は[_1]です',
	'Performance logging is off' => 'バフォーマンスログはオフです',
	'Performance logging is on' => 'パフォーマンスログはオンです',
	'Please confirm your new password' => '新しいパスワードを確認してください。',
	'Please enter a valid email address.' => '正しいメールアドレスを入力してください。',
	'Please upload [_1] in this page.' => '[_1]をアップロードしてください。',
	'Please use xml, tar.gz, zip, or manifest as a file extension.' => '拡張子がxml、tar.gz、zip、manifestのいずれかのファイルをアップロードしてください。',
	'Prohibit comments is off' => 'コメントは有効です',
	'Prohibit comments is on' => 'コメントは無効です',
	'Prohibit notification pings is off' => '更新pingは有効です',
	'Prohibit notification pings is on' => '更新pingは無効です',
	'Prohibit trackbacks is off' => 'トラックバックは有効です',
	'Prohibit trackbacks is on' => 'トラックバックは無効です',
	'Recipients for lockout notification' => '通知メール受信者',
	'Some [_1] were not imported because their parent objects were not imported.' => '親となるオブジェクトがないため[_1]をインポートできませんでした。',
	'Some objects were not imported because their parent objects were not imported.  Detailed information is in the activity log.' => '親となるオブジェクトがないため復元できなかったオブジェクトがあります。詳細はログを参照してください。',
	'Some objects were not imported because their parent objects were not imported.' => '親となるオブジェクトがないためインポートできなかったオブジェクトがあります。',
	'Some of files could not be imported.' => 'インポートできなかったファイルがあります。',
	'Some of the actual files for assets could not be imported.' => 'インポートできなかった実ファイルがあります。',
	'Some of the exported files could not be removed.' => '削除できなかったエクスポートファイルがあります。',
	'Some of the files were not imported correctly.' => 'インポートできなかったファイルがあります。',
	'Specified file was not found.' => '指定されたファイルが見つかりませんでした。',
	'Started importing sites' => 'サイトのインポートを開始します',
	'Started importing sites: [_1]' => 'サイトのインポートを開始します: [_1]',
	'System Settings Changes Took Place' => 'システム設定が変更されました',
	'Temporary directory needs to be writable for export to work correctly.  Please check (Export)TempDir configuration directive.' => 'エクスポートするにはテンポラリディレクトリに書き込みできなければなりません。(Export)TempDirの設定を確認してください。',
	'Temporary directory needs to be writable for import to work correctly.  Please check (Export)TempDir configuration directive.' => 'インポートするにはテンポラリディレクトリに書き込みできなければなりません。(Export)TempDirの設定を確認してください。',
	'Test email from Movable Type' => 'Movable Typeからのテストメール',
	'That action ([_1]) is apparently not implemented!' => 'アクション([_1])が実装されていません。',
	'This is the test email sent by Movable Type.' => 'このメールはMovable Typeから送信されたテストメールです。',
	'Uploaded file was not a valid Movable Type exported manifest file.' => 'アップロードされたファイルはMovable Typeで作成されたマニフェストファイルではありません。',
	'User lockout interval' => 'サインインの間隔',
	'User lockout limit' => 'サインイン試行回数',
	'User not found' => 'ユーザーが見つかりませんでした。',
	'You do not have a system email address configured.  Please set this first, save it, then try the test email again.' => 'システムメールアドレスの設定がされていません。最初に設定を保存してから、再度テストメール送信を行ってください。',
	'Your request to change your password has expired.' => 'パスワードのリセットを始めてから決められた時間を経過してしまいました。',
	'[_1] has canceled the multiple files import operation prematurely.' => '[_1]がインポートを途中で強制終了しました。',
	'[_1] is [_2]' => '[_1]が[_2]',
	'[_1] is not a directory.' => '[_1]はディレクトリではありません。',
	'[_1] is not a number.' => '[_1]は数値ではありません。',
	'[_1] successfully downloaded export file ([_2])' => '[_1]がエクスポートファイル([_2])をダウンロードしました。',
	q{A password reset link has been sent to [_3] for user  '[_1]' (user #[_2]).} => q{パスワード再設定用のリンクがユーザー'[_1]'(ID:[_2])のメールアドレス([_3])あてに通知されました。},
	q{Changing Archive Path for the site '[_1]' (ID:[_2])...} => q{'[_1]'(ID:[_2])のアーカイブパスを変更しています...},
	q{Changing Site Path for the site '[_1]' (ID:[_2])...} => q{'[_1]'(ID:[_2])のサイトパスを変更しています...},
	q{Changing file path for the asset '[_1]' (ID:[_2])...} => q{アセット'[_1]'(ID:[_2])のパスを変更しています...},
	q{Could not remove exported file [_1] from the filesystem: [_2]} => q{エクスポートファイル('[_1]')をファイルシステムから削除できませんでした: [_2]},
	q{Manifest file '[_1]' is too large. Please use import directory for importing.} => q{インポートファイル'[_1]'が大きすぎます。インポートディレクトリを利用して復元してください。},
	q{Movable Type system was successfully exported by user '[_1]'} => q{'[_1]'がMovable Typeのシステムをエクスポートしました。},
	q{Removing Archive Path for the site '[_1]' (ID:[_2])...} => q{'[_1]'(ID:[_2])のアーカイブパスを消去しています...},
	q{Removing Site Path for the site '[_1]' (ID:[_2])...} => q{'[_1]'(ID:[_2])のサイトパスを消去しています...},
	q{Site(s) (ID:[_1]) was/were successfully exported by user '[_2]'} => q{'[_2]'がサイト(ID:[_1])をエクスポートしました。},
	q{Successfully imported objects to Movable Type system by user '[_1]'} => q{'[_1]'がMovable Typeシステムにデータをインポートしました。},
	q{The password for the user '[_1]' has been recovered.} => q{ユーザー「[_1]」のパスワードが再設定されました。},
	q{User '[_1]' (user #[_2]) does not have email address} => q{ユーザー'[_1]'(ID:[_2])はメールアドレスがありません},

## lib/MT/CMS/User.pm
	'(newly created user)' => '(新規ユーザー)',
	'Another role already exists by that name.' => '同名のロールが既に存在します。',
	'Cannot load role #[_1].' => 'ロール: [_1]をロードできませんでした。',
	'Create User' => 'ユーザーの作成',
	'For improved security, please change your password' => 'セキュリティ向上の為パスワードを更新してください',
	'Grant Permissions' => '権限の付与',
	'Groups/Users Selected' => '選択されたユーザーとグループ',
	'Invalid ID given for personal blog clone location ID.' => '個人用ブログの複製先のIDが不正です。',
	'Invalid ID given for personal blog theme.' => '個人用ブログテーマのIDが不正です。',
	'Invalid type' => 'typeが不正です。',
	'Minimum password length must be an integer and greater than zero.' => 'パスワードの最低文字数は0以上の整数でなければなりません。',
	'Role name cannot be blank.' => 'ロールの名前は必須です。',
	'Roles Selected' => '選択されたロール',
	'Select Groups And Users' => 'ユーザーとグループを選択',
	'Select Roles' => 'ロールを選択',
	'Select a System Administrator' => 'システム管理者を選択',
	'Select a entry author' => '記事の投稿者を選択',
	'Select a page author' => 'ページの投稿者を選択',
	'Selected System Administrator' => '選択されたシステム管理者',
	'Selected author' => '選択された投稿者',
	'Sites Selected' => '選択されたサイト',
	'System Administrator' => 'システム管理者',
	'Type a username to filter the choices below.' => 'ユーザー名を入力して絞り込み',
	'User Settings' => 'ユーザー設定',
	'User requires display name' => '表示名は必須です。',
	'User requires password' => 'パスワードは必須です。',
	'User requires username' => 'ユーザー名は必須です。',
	'You cannot define a role without permissions.' => '権限のないロールは作成できません。',
	'You cannot delete your own association.' => '自分の関連付けは削除できません。',
	'You have no permission to delete the user [_1].' => '[_1]を削除する権限がありません。',
	'represents a user who will be created afterwards' => '今後新しく作成されるユーザー',
	q{User '[_1]' (ID:[_2]) could not be re-enabled by '[_3]'} => q{'[_3]'がユーザー '[_1]' (ID:[_2])を有効にできませんでした},
	q{User '[_1]' (ID:[_2]) created by '[_3]'} => q{'[_3]'がユーザー'[_1]'(ID:[_2])を作成しました。},
	q{User '[_1]' (ID:[_2]) deleted by '[_3]'} => q{'[_3]'がユーザー'[_1]'(ID:[_2])を削除しました。},
	q{[_1]'s Associations} => q{[_1]の権限},

## lib/MT/CMS/Website.pm
	'Cannot load website #[_1].' => 'ウェブサイト(ID:[_1])はロードできませんでした。',
	'Create Site' => 'サイトの作成',
	'Selected Site' => '選択されたサイト',
	'This action cannot move a top-level site.' => 'このアクションでは親サイトの移動はできません。',
	'Type a site name to filter the choices below.' => '以下の選択によって抽出されたサイト名を入力',
	'Type a website name to filter the choices below.' => '以下の選択によって抽出されたウェブサイト名を入力',
	q{Blog '[_1]' (ID:[_2]) moved from '[_3]' to '[_4]' by '[_5]'} => q{'[_5]'がブログ「[_1]」(ID:[_2])を[_3]から[_4]に移しました},
	q{Website '[_1]' (ID:[_2]) deleted by '[_3]'} => q{[_3]によってウェブサイト「[_1]」(ID:[_2])が削除されました},

## lib/MT/Category.pm
	'Categories must exist within the same blog' => 'カテゴリは親となるカテゴリと同じブログに作らなければなりません。',
	'Category loop detected' => 'カテゴリがお互いに親と子の関係になっています。',
	'Category' => 'カテゴリ',
	'Parent' => '親カテゴリ',
	'[quant,_1,entry,entries,No entries]' => '記事[quant,_1,件,件,0 件]',
	'[quant,_1,page,pages,No pages]' => 'ページ[quant,_1,件,件,0 件]',

## lib/MT/CategorySet.pm
	'Category Count' => 'カテゴリ数',
	'Category Label' => 'カテゴリ名',
	'Content Type Name' => 'コンテンツタイプ名',
	'name "[_1]" is already used.' => '"[_1]"はすでに存在します。',
	'name is required.' => 'nameを指定してください。',

## lib/MT/Comment.pm
	q{Loading blog '[_1]' failed: [_2]} => q{ブログ '[_1]'をロードできません: [_2]},
	q{Loading entry '[_1]' failed: [_2]} => q{記事'[_1]'をロードできませんでした: [_2]},

## lib/MT/Compat/v3.pm
	'No executable code' => '実行できるコードがありません。',
	'Publish-option name must not contain special characters' => '再構築のオプション名には特殊記号を含められません。',
	'uses [_1]' => '[_1]を使っています。',
	'uses: [_1], should use: [_2]' => '[_1]は[_2]に直してください。',

## lib/MT/Component.pm
	q{Loading template '[_1]' failed: [_2]} => q{テンプレート'[_1]'をロードできませんでした: [_2]},

## lib/MT/Config.pm
	'Configuration' => '構成情報',

## lib/MT/ConfigMgr.pm
	'Alias for [_1] is looping in the configuration.' => '[_1]のAlias指定は循環しています。',
	'Config directive [_1] without value at [_2] line [_3]' => '構成ファイル[_2]の設定[_1]に値がありません(行:[_3])',
	q{Error opening file '[_1]': [_2]} => q{'[_1]'を開けませんでした: [_2]},
	q{No such config variable '[_1]'} => q{'[_1]'は正しい設定項目ではありません。},

## lib/MT/ContentData.pm
	'(No label)' => '(ラベルなし)',
	'Author' => 'ユーザー',
	'Cannot load content field #[_1]' => 'コンテンツフィールド（[_1]）をロードできません',
	'Contents by [_1]' => '[_1]のコンテンツデータ',
	'Identifier' => '識別子',
	'Invalid content type' => '不正なコンテンツタイプです',
	'Link' => 'リンク',
	'No Content Type could be found.' => 'コンテンツタイプが見つかりません。',
	'Publish Date' => '公開日',
	'Removing content field indexes failed: [_1]' => 'コンテンツデータのインデックスを削除できません: [_1]',
	'Removing object assets failed: [_1]' => 'コンテンツデータとアセットのリンクを削除できません: [_1]',
	'Removing object categories failed: [_1]' => 'コンテンツデータとカテゴリのリンクを削除できません: [_1]',
	'Removing object tags failed: [_1]' => 'コンテンツデータとタグのリンクを削除できません: [_1]',
	'Saving content field index failed: [_1]' => 'コンテンツデータのインデックスを作成できません: [_1]',
	'Saving object asset failed: [_1]' => 'コンテンツデータとアセットのリンクを作成できません: [_1]',
	'Saving object category failed: [_1]' => 'コンテンツデータとカテゴリのリンクを作成できません: [_1]',
	'Saving object tag failed: [_1]' => 'コンテンツデータとタグのリンクを作成できません: [_1]',
	'Tags fields' => 'いずれかのタグのフィールド',
	'Unpublish Date' => '公開終了日',
	'View Content Data' => 'コンテンツデータを見る',
	'[_1] ( id:[_2] ) does not exists.' => '[_1] ( id:[_2] ) が見つかりません。',
	'basename is too long.' => '出力ファイルが長すぎます。',
	'record does not exist.' => 'ブログがありません。',

## lib/MT/ContentField.pm
	'Cannot load content field data_type [_1]' => 'コンテンツフィールドのdata_typeが見つかりません ([_1])',
	'Content Fields' => 'コンテンツフィールド',

## lib/MT/ContentFieldIndex.pm
	'Content Field Index' => 'コンテンツフィールドインデックス',
	'Content Field Indexes' => 'コンテンツフィールドインデックス',

## lib/MT/ContentFieldType.pm
	'Audio Asset' => 'オーディオアセット',
	'Checkboxes' => 'チェックボックス',
	'Date and Time' => '日付と時刻',
	'Date' => '日付',
	'Embedded Text' => '埋め込みテキスト',
	'Image Asset' => '画像アセット',
	'Multi Line Text' => 'テキスト（複数行）',
	'Number' => '数値',
	'Radio Button' => 'ラジオボタン',
	'Select Box' => 'セレクトボックス',
	'Single Line Text' => 'テキスト',
	'Table' => 'テーブル',
	'Text Display Area' => 'テキスト表示エリア',
	'Time' => '時刻',
	'Video Asset' => 'ビデオアセット',
	'__LIST_FIELD_LABEL' => 'リスト',

## lib/MT/ContentFieldType/Asset.pm
	'Show all [_1] assets' => '[_1]件のアセットをすべて見る',
	q{A maximum selection number for '[_1]' ([_2]) must be a positive integer greater than or equal to 1.} => q{'[_1]'フィールド ([_2]) の最大選択数は1以上の整数である必要があります。},
	q{A maximum selection number for '[_1]' ([_2]) must be a positive integer greater than or equal to the minimum selection number.} => q{'[_1]'フィールド ([_2]) の最大選択数は最小選択数以上の整数である必要があります。},
	q{A minimum selection number for '[_1]' ([_2]) must be a positive integer greater than or equal to 0.} => q{'[_1]'フィールド ([_2]) の最小選択数は0以上の整数である必要があります。},
	q{You must select or upload correct assets for field '[_1]' that has asset type '[_2]'.} => q{'[_1]'フィールドの[_2]を選択するか、アップロードしてください。},

## lib/MT/ContentFieldType/Categories.pm
	'Invalid Category IDs: [_1] in "[_2]" field.' => '"[_2]"フィールドに不正なカテゴリ (ID: [_1]) が指定されています。',
	'No category_set setting in content field type.' => 'コンテンツフィールドにカテゴリセットが設定されていません。',
	'The source category set is not found in this site.' => 'カテゴリセットが見つかりません。',
	'There is no category set that can be selected. Please create a category set if you use the Categories field type.' => 'カテゴリセットが存在しないため、カテゴリセットフィールドは利用できません。',
	'You must select a source category set.' => 'カテゴリセットが選択されていません。',

## lib/MT/ContentFieldType/Checkboxes.pm
	'A label for each value is required.' => '値リストのラベルは入力必須です。',
	'A value for each label is required.' => '値リストの値は入力必須です。',
	'You must enter at least one label-value pair.' => '一組以上のラベルと値の組み合わせを入力してください。',

## lib/MT/ContentFieldType/Common.pm
	'"[_1]" field value must be greater than or equal to [_2]' => '"[_1]"フィールドは[_2]以上である必要があります。',
	'"[_1]" field value must be less than or equal to [_2].' => '"[_1]"フィールドは[_2]以下である必要があります。',
	'In [_1] column, [_2] [_3]' => '[_1]フィールドで [_2] [_3]',
	'Invalid [_1] in "[_2]" field.' => '"[_2]"フィールドの値は不正な[_1]です。',
	'Invalid values in "[_1]" field: [_2]' => '"[_1]"フィールドの値が不正です: [_2]',
	'Only 1 [_1] can be selected in "[_2]" field.' => '"[_2]”フィールドはひとつだけ選択できます',
	'[_1] greater than or equal to [_2] must be selected in "[_3]" field.' => '"[_3]"フィールドの[_1]は[_2]個以下である必要があります。',
	'[_1] less than or equal to [_2] must be selected in "[_3]" field.' => '"[_3]"フィールドの[_1]は[_2]個以下である必要があります。',
	'is not selected' => 'が選択されていない',
	'is selected' => 'が選択されている',

## lib/MT/ContentFieldType/ContentType.pm
	'Invalid Content Data Ids: [_1] in "[_2]" field.' => '"[_2]"フィールドに無効なコンテンツデータ (ID:[_1]) が指定されています。',
	'No Label (ID:[_1]' => 'ラベルなし (ID:[_1])',
	'The source Content Type is not found in this site.' => '指定されたコンテンツタイプはこのサイトに存在しません。',
	'There is no content type that can be selected. Please create new content type if you use Content Type field type.' => 'コンテンツタイプが存在しないため、コンテンツタイプフィールドは利用できません。',
	'You must select a source content type.' => 'コンテンツタイプを指定する必要があります',

## lib/MT/ContentFieldType/Date.pm
	q{Invalid date '[_1]'; An initial date value must be in the format YYYY-MM-DD.} => q{'[_1]'は無効な日付です。正しい日付を YYYY-MM-DD 形式で入力してください。},

## lib/MT/ContentFieldType/DateTime.pm
	q{Invalid date '[_1]'; An initial date/time value must be in the format YYYY-MM-DD HH:MM:SS.} => q{'[_1]'は無効な日時です。正しい日時を YYYY-MM-DD HH:MM:SS 形式で入力してください。},

## lib/MT/ContentFieldType/Number.pm
	'"[_1]" field value has invalid precision.' => '"[_1]"フィールドの値が不正です。',
	'"[_1]" field value must be a number.' => '"[_1]"フィールドの値は数値である必要があります。',
	'A maximum value must be an integer and between [_1] and [_2]' => '最大値は[_1]から[_2]の範囲で指定します。',
	'A maximum value must be an integer, or must be set with decimal places to use decimal value.' => '最大値は整数である必要があります。小数を利用する場合は、小数点以下の桁数を指定してください。',
	'A minimum value must be an integer and between [_1] and [_2]' => '最小値は[_1]から[_2]の範囲で指定します。',
	'A minimum value must be an integer, or must be set with decimal places to use decimal value.' => '最小値は整数である必要があります。小数を利用する場合は、小数点以下の桁数を指定してください。',
	'An initial value must be an integer and between [_1] and [_2]' => '初期値は[_1]から[_2]の範囲で指定します。',
	'An initial value must be an integer, or must be set with decimal places to use decimal value.' => '初期値は整数である必要があります。小数を利用する場合は、小数点以下の桁数を指定してください。',
	'Number of decimal places must be a positive integer and between 0 and [_1].' => '小数点以下の桁数は0から[_1]までの整数である必要があります。',
	'Number of decimal places must be a positive integer.' => '小数点以下の桁数は0以上の整数である必要があります。',

## lib/MT/ContentFieldType/RadioButton.pm
	'A label of values is required.' => '値リストのラベルは入力必須です。',
	'A value of values is required.' => '値リストの値は入力必須です。',

## lib/MT/ContentFieldType/SingleLineText.pm
	'"[_1]" field is too long.' => '"[_1]"フィールドの値は長すぎます。',
	'"[_1]" field is too short.' => '"[_1]"フィールドの値は短すぎます。',
	q{A maximum length number for '[_1]' ([_2]) must be a positive integer between 1 and [_3].} => q{'[_1]'フィールド ([_2]) の最大文字数は1以上、[_3]以下の整数である必要があります。},
	q{A minimum length number for '[_1]' ([_2]) must be a positive integer between 0 and [_3].} => q{'[_1]'フィールド ([_2]) の最小文字数は0以上、[_3]以下の整数である必要があります。},
	q{An initial value for '[_1]' ([_2]) must be shorter than [_3] characters} => q{'[_1]'フィールド ([_2]) の初期値は[_3]文字以下である必要があります。},

## lib/MT/ContentFieldType/Table.pm
	q{Initial number of columns for '[_1]' ([_2]) must be a positive integer.} => q{'[_1]' ([_2]) の初期列数は1以上の整数である必要があります。},
	q{Initial number of rows for '[_1]' ([_2]) must be a positive integer.} => q{'[_1]' ([_2]) の初期行数は1以上の整数である必要があります。},

## lib/MT/ContentFieldType/Tags.pm
	'Cannot create tag "[_1]": [_2]' => 'タグ "[_1]" を作成できません: [_2]',
	q{An initial value for '[_1]' ([_2]) must be an shorter than 255 characters} => q{'[_1]'フィールド ([_2]) の初期値は255文字以下である必要があります。},
	q{Cannot create tags [_1] in "[_2]" field.} => q{"[_2]"のタグ'[_1]'を作成できません。},

## lib/MT/ContentFieldType/Time.pm
	'<mt:var name="[_1]"> [_2] [_3] [_4]' => '<mt:var name="[_1]"> [_2] [_4] [_3]',
	q{Invalid time '[_1]'; An initial time value be in the format HH:MM:SS.} => q{'[_1]'は無効な時刻です。正しい時刻を HH:MM:SS 形式で入力してください。},

## lib/MT/ContentFieldType/URL.pm
	'Invalid URL in "[_1]" field.' => '"[_1]"フィールドの値は不正な URL です。',
	q{An initial value for '[_1]' ([_2]) must be shorter than 2000 characters} => q{'[_1]' ([_2])の初期値は2000文字以内である必要があります},

## lib/MT/ContentPublisher.pm
	'An error occurred while publishing scheduled contents: [_1]' => '日時指定されたコンテンツデータの再構築中にエラーが発生しました: [_1]',
	'An error occurred while unpublishing past contents: [_1]' => '公開終了日を過ぎたコンテンツデータの処理中にエラーが発生しました: [_1]',
	'Cannot load catetory. (ID: [_1]' => 'カテゴリ (ID:[_1])をロードできません。',
	'Scheduled publishing.' => '指定日公開',
	'You did not set your site publishing path' => 'サイトの公開パスを設定していません。',
	'[_1] archive type requires [_2] parameter' => '[_1]アーカイブの再構築には[_2]パラメータが必要です',
	q{An error occurred publishing [_1] '[_2]': [_3]} => q{[_1]「[_2]」の再構築中にエラーが発生しました: [_3]},
	q{An error occurred publishing date-based archive '[_1]': [_2]} => q{日付アーカイブ「[_1]」の再構築中にエラーが発生しました: [_2]},
	q{Archive type '[_1]' is not a chosen archive type} => q{'[_1]'はアーカイブタイプとして選択されていません。},
	q{Load of blog '[_1]' failed: [_2]} => q{ブログ(ID:[_1])をロードできませんでした: [_2]},
	q{Load of blog '[_1]' failed} => q{サイト '[_1]'をロードできません},
	q{Loading of blog '[_1]' failed: [_2]} => q{ブログ(ID:[_1])をロードできませんでした: [_2]},
	q{Parameter '[_1]' is invalid} => q{'[_1]'パラメータは不正です。},
	q{Parameter '[_1]' is required} => q{'[_1]'をパラメータに指定してください。},
	q{Renaming tempfile '[_1]' failed: [_2]} => q{テンポラリファイル'[_1]'の名前を変更できませんでした: [_2]},
	q{Writing to '[_1]' failed: [_2]} => q{'[_1]'に書き込めませんでした: [_2]},

## lib/MT/ContentType.pm
	'"[_1]" (Site: "[_2]" ID: [_3])' => '"[_1]" ([_2] ID: [_3])',
	'Content Data # [_1] not found.' => 'コンテンツデータ (ID: [_1])が見つかりません。',
	'Create Content Data' => 'コンテンツデータの作成',
	'Edit All Content Data' => 'すべてのコンテンツデータの編集',
	'Manage Content Data' => 'コンテンツデータの管理',
	'Publish Content Data' => 'コンテンツデータの公開',
	'Tags with [_1]' => '[_1]のタグ',

## lib/MT/ContentType/UniqueID.pm
	'Cannot generate unique unique_id' => 'ユニークIDの生成に失敗しました',

## lib/MT/Core.pm
	'Add Summary Watcher to queue' => 'サマリー監視タスクをキューに追加',
	'Address Book is disabled by system configuration.' => 'アドレス帳の管理は、設定により無効にされています。',
	'Adds Summarize workers to queue.' => 'キューにワーカーサマリーを追加します。',
	'Blog ID' => 'ブログID',
	'Blog Name' => 'ブログ名',
	'Blog URL' => 'ブログURL',
	'Change Settings' => '設定の変更',
	'Classic Blog' => 'クラシックブログ',
	'Contact' => '連絡先',
	'Convert Line Breaks' => '改行を変換',
	'Create Child Sites' => '子サイトの作成',
	'Create Entries' => '記事の作成',
	'Create Sites' => 'サイトの作成',
	'Create Websites' => 'ウェブサイトの作成',
	'Database Name' => 'データベース名',
	'Database Path' => 'データベースのパス',
	'Database Port' => 'データベースポート',
	'Database Server' => 'データベースサーバ',
	'Database Socket' => 'データベースソケット',
	'Date Created' => '作成日',
	'Date Modified' => '更新日',
	'Days must be a number.' => '日数には数値を指定してください。',
	'Edit All Entries' => 'すべての記事の編集',
	'Entries List' => '記事の一覧',
	'Entry Excerpt' => '概要',
	'Entry Extended Text' => '続き',
	'Entry Link' => 'リンク',
	'Entry Title' => 'タイトル',
	'Error creating performance logs directory, [_1]. Please either change the permissions to make it writable or specify an alternate using the PerformanceLoggingPath configuration directive. [_2]' => 'パフォーマンスログを出力するディレクトリ「[_1]」を作成できませんでした。ディレクトリを書き込み可能に設定するか、または書き込みできる場所をPerformanceLoggingPathディレクティブで指定してください。: [_2]',
	'Error creating performance logs: PerformanceLoggingPath directory exists but is not writeable. [_1]' => 'パフォーマンスをログを出力できませんでした。PerformanceLoggingPathにディレクトリがありますが、書き込みできません。[_1]',
	'Error creating performance logs: PerformanceLoggingPath setting must be a directory path, not a file. [_1]' => 'パフォーマンスログを出力できませんでした。PerformanceLoggingPathにはファイルではなくディレクトリへのパスを指定してください。[_1]',
	'Filter' => 'フィルタ',
	'Folder' => 'フォルダ',
	'Get Variable' => '変数のGet',
	'Group Member' => 'グループメンバー',
	'Group Members' => 'グループメンバー',
	'ID' => 'ID',
	'IP Banlist is disabled by system configuration.' => '禁止IPアドレスの管理は、設定により無効にされています。',
	'IP Banning Settings' => '禁止IPアドレスの設定',
	'IP address' => 'IPアドレス',
	'IP addresses' => 'IPアドレス',
	'If Block' => 'If条件ブロック',
	'If/Else Block' => 'If/Else条件ブロック',
	'Include Template File' => 'テンプレートファイルのインクルード',
	'Include Template Module' => 'テンプレートモジュールのインクルード',
	'Invalid date.' => '無効な日付フォーマットです。',
	'Job' => 'ジョブ',
	'Junk Folder Expiration' => 'スパムコメント/トラックバックの廃棄',
	'Legacy Quick Filter' => 'クイックフィルタ',
	'Log' => 'ログ',
	'Manage Address Book' => 'アドレス帳の管理',
	'Manage All Content Data' => 'すべてのコンテンツデータの管理',
	'Manage Assets' => 'アセットの管理',
	'Manage Blog' => 'ブログの管理',
	'Manage Categories' => 'カテゴリの管理',
	'Manage Category Set' => 'カテゴリセットの管理',
	'Manage Content Type' => 'コンテンツタイプの管理',
	'Manage Content Types' => 'コンテンツタイプの管理',
	'Manage Feedback' => 'コメント/トラックバックの管理',
	'Manage Group Members' => 'グループメンバーの管理',
	'Manage Pages' => 'ウェブページの管理',
	'Manage Plugins' => 'プラグインの管理',
	'Manage Sites' => 'サイトの管理',
	'Manage Tags' => 'タグの管理',
	'Manage Templates' => 'テンプレートの管理',
	'Manage Themes' => 'テーマの管理',
	'Manage Users & Groups' => 'ユーザーとグループの管理',
	'Manage Users' => 'ユーザーの管理',
	'Manage Website with Blogs' => 'ウェブサイトと所属ブログの管理',
	'Manage Website' => 'ウェブサイトの管理',
	'Member' => 'メンバー',
	'Members' => 'メンバー',
	'Modified by' => '更新者',
	'Movable Type Default' => 'Movable Type 既定',
	'My Items' => '私のアセット',
	'My [_1]' => '自分の[_1]',
	'MySQL Database (Recommended)' => 'MySQLデータベース(推奨)',
	'No Title' => 'タイトルなし',
	'No label' => '名前がありません。',
	'Password' => 'パスワード',
	'Permission' => '権限',
	'Post Comments' => 'コメントの投稿',
	'PostgreSQL Database' => 'PostgreSQLデータベース',
	'Publish Entries' => '記事の公開',
	'Publish Scheduled Contents' => '日時指定されたコンテンツを再構築',
	'Publish Scheduled Entries' => '日時指定された記事を再構築',
	'Publishes content.' => 'コンテンツを公開します。',
	'Purge Stale DataAPI Session Records' => '古いData APIのセッションレコードの消去',
	'Purge Stale Session Records' => '古いセッションレコードの消去',
	'Purge Unused FileInfo Records' => '古いファイル情報レコードの消去',
	'Refreshes object summaries.' => 'オブジェクトサマリーの初期化',
	'Remove Compiled Template Files' => 'ダイナミック・パブリッシング用のコンパイル済みテンプレートの削除',
	'Remove Temporary Files' => 'テンポラリファイルの削除',
	'Remove expired lockout data' => '古いサインインの失敗レコードの消去',
	'Rich Text' => 'リッチテキスト',
	'SQLite Database' => 'SQLiteデータベース',
	'Send Notifications' => '通知の送信',
	'Set Publishing Paths' => '公開パスの設定',
	'Set Variable Block' => '変数ブロックのSet',
	'Set Variable' => '変数のSet',
	'Sign In(CMS)' => '管理画面へのサインイン',
	'Sign In(Data API)' => 'Data API でのサインイン',
	'Synchronizes content to other server(s).' => 'コンテンツを他のサーバーに同期します。',
	'Tag' => 'タグ',
	'The physical file path for your SQLite database. ' => 'SQLiteのデータベースファイルのパス',
	'Unpublish Past Contents' => '公開期限が過ぎたコンテンツの公開を終了',
	'Unpublish Past Entries' => '公開期限が過ぎた記事の公開を終了',
	'Upload File' => 'ファイルアップロード',
	'View Activity Log' => 'ログの閲覧',
	'View Background Jobs is disabled by system configuration.' => 'バックグラウンドジョブの管理は環境変数で無効になっています。',
	'View Background Jobs' => 'バックグラウンドジョブの管理',
	'View System Activity Log' => 'システムログの閲覧',
	'Widget Set' => 'ウィジェットセット',
	'[_1] [_2] between [_3] and [_4]' => '[_2]が[_3]から[_4]の期間内の[_1]',
	'[_1] [_2] future' => '[_2]が未来の日付である[_1]',
	'[_1] [_2] or before [_3]' => '[_2]が[_3]より前の[_1]',
	'[_1] [_2] past' => '[_2]が過去の日付である[_1]',
	'[_1] [_2] since [_3]' => '[_2]が[_3]より後の[_1]',
	'[_1] [_2] these [_3] days' => '[_2]が[_3]日以内の[_1]',
	'[_1] [_3] [_2]' => '[_1] [_3] [_2]',
	'[_1] of this Site' => 'このサイトの[_1]',
	'option is required' => '条件は必須です。',
	'tar.gz' => 'tar.gz',
	'zip' => 'zip',
	q{This is often 'localhost'.} => q{通常「localhost」のままで構いません。},

## lib/MT/DataAPI/Callback/Blog.pm
	'Cannot apply website theme to blog: [_1]' => 'ウェブサイトテーマをブログに適用する事はできません: [_1]',
	'Invalid theme_id: [_1]' => '不正なtheme_idです: [_1]',
	'The website root directory must be an absolute path: [_1]' => 'ウェブサイトパスは、絶対パスでなければなりません: [_1]',

## lib/MT/DataAPI/Callback/Category.pm
	'Parent [_1] (ID:[_2]) not found.' => 'ID: [_2] という[_1]は存在しません。',
	q{The label '[_1]' is too long.} => q{ラベル '[_1]'は、長すぎます。},

## lib/MT/DataAPI/Callback/CategorySet.pm
	'Name "[_1]" is used in the same site.' => '"[_1]"はすでに存在します。',

## lib/MT/DataAPI/Callback/ContentData.pm
	'"[_1]" is required.' => '"[_1]"は必須です。',
	'There is an invalid field data: [_1]' => '不正なフィールドデータです: [_1]',

## lib/MT/DataAPI/Callback/ContentField.pm
	'A parameter "[_1]" is invalid: [_2]' => 'パラメータ"[_1]"が不正です: [_2]',
	'Invalid option key(s): [_1]' => '不正なオプションキーです: [_1]',
	'Invalid option(s): [_1]' => '不正なオプションです: [_1]',
	'options_validation_handler of "[_1]" type is invalid' => '"[_1]"のバリデーションハンドラーが不正です',

## lib/MT/DataAPI/Callback/Group.pm
	'A parameter "[_1]" is invalid.' => '"[_1]"は不正なパラメータです。',

## lib/MT/DataAPI/Callback/Log.pm
	'author_id (ID:[_1]) is invalid.' => 'author_id (ID:[_1])は不正です。',
	'log' => 'ログ',
	q{Log (ID:[_1]) deleted by '[_2]'} => q{'[_2]'がログ (ID:[_1])を削除しました。},

## lib/MT/DataAPI/Callback/Tag.pm
	'Invalid tag name: [_1]' => '不正なタグ名です: [_1]',

## lib/MT/DataAPI/Callback/TemplateMap.pm
	'Invalid archive type: [_1]' => '不正なアーカイブタイプです: [_1]',

## lib/MT/DataAPI/Callback/User.pm
	'Invalid dateFormat: [_1]' => '不正な日付の形式です: [_1]',
	'Invalid textFormat: [_1]' => '不正なテキストフォーマットです: [_1]',

## lib/MT/DataAPI/Endpoint/Common.pm
	'Invalid dateFrom parameter: [_1]' => 'dateFrom パラメータに無効な値が指定されました: [_1]',
	'Invalid dateTo parameter: [_1]' => 'dateTo パラメータに無効な値が指定されました: [_1]',

## lib/MT/DataAPI/Endpoint/v1/Auth.pm
	q{Failed login attempt by user who does not have sign in permission via data api. '[_1]' (ID:[_2])} => q{Data API でのサインイン権限を有しないユーザー '[_1]' (ID: [_2])がサインインを試みましたが失敗しました。},
	q{User '[_1]' (ID:[_2]) logged in successfully via data api.} => q{ユーザー '[_1]' (ID: [_2])が Data API でサインインしました。},

## lib/MT/DataAPI/Endpoint/v2/Asset.pm
	'Invalid height: [_1]' => '不正な高さが指定されました: [_1]',
	'Invalid scale: [_1]' => '不正なスケールが指定されました: [_1]',
	'Invalid width: [_1]' => '不正な幅が指定されました: [_1]',
	'The asset does not support generating a thumbnail file.' => 'このアセットはサムネイルを作成できません。',

## lib/MT/DataAPI/Endpoint/v2/BackupRestore.pm
	'An error occurred during the backup process: [_1]' => 'バックアップの途中でエラーが発生しました: [_1]',
	'An error occurred during the restore process: [_1] Please check activity log for more details.' => '復元の過程でエラーが発生しました。[_1] 詳細についてはログを確認してください。',
	'Invalid backup_archive_format: [_1]' => '不正なアーカイブ形式が指定されました: [_1]',
	'Invalid backup_what: [_1]' => '不正なIDが指定されました: [_1]',
	'Invalid limit_size: [_1]' => '不正なファイルリミットが指定されました: [_1]',
	'Temporary directory needs to be writable for backup to work correctly.  Please check (Export)TempDir configuration directive.' => 'バックアップするにはテンポラリディレクトリに書き込みできなければなりません。(Export)TempDirの設定を確認してください。',
	q{Make sure that you remove the files that you restored from the 'import' folder, so that if/when you run the restore process again, those files will not be re-restored.} => q{再度復元を行う際に同じファイルから復元しないよう、importフォルダからファイルを削除してください。},

## lib/MT/DataAPI/Endpoint/v2/Blog.pm
	'Cannot create a blog under blog (ID:[_1]).' => 'ブログ(ID:[_1])の下にブログを作成する事はできません。',
	'Either parameter of "url" or "subdomain" is required.' => '"url"または"subdomain"パラメータのいずれかを指定する必要があります。',
	'Site not found' => 'ウェブサイトが見つかりません',
	'Website "[_1]" (ID:[_2]) was not deleted. You need to delete the blogs under the website first.' => 'ウェブサイト "[_1]" (ID:[_2]) を削除できません。ウェブサイト内のブログを先に削除する必要があります。',

## lib/MT/DataAPI/Endpoint/v2/Category.pm
	'Loading object failed: [_1]' => 'オブジェクトのロードに失敗しました: [_1]',
	'[_1] not found' => '[_1]が見つかりません',

## lib/MT/DataAPI/Endpoint/v2/Entry.pm
	'A resource "[_1]" is required.' => '"[_1]"リソースを指定する必要があります。',
	'An error occurred during the import process: [_1]. Please check your import file.' => 'インポートの途中でエラーが発生しました : [_1]。インポートファイルを確認してください。',
	'Could not found archive template for [_1].' => '[_1]のアーカイブテンプレートが見つかりません。',
	'Invalid convert_breaks: [_1]' => '不正なテキストフォーマットが指定されました: [_1]',
	'Invalid default_cat_id: [_1]' => '不正な規定のカテゴリーIDが指定されました: [_1]',
	'Invalid encoding: [_1]' => '不正な文字コードが指定されました: [_1]',
	'Invalid import_type: [_1]' => '不正なインポート元が指定されました] [_1]',
	'Preview data not found.' => 'プレビューするデータが存在しません。',
	'You need to provide a parameter "password" if you are going to create new users for each user listed in your blog.' => 'ブログにユーザーを追加するためには、パスワードを指定する必要があります。',
	q{Make sure that you remove the files that you imported from the 'import' folder, so that if/when you run the import process again, those files will not be re-imported.} => q{'import'ディレクトリからインポートしたファイルを削除することを忘れないでください。もう一度インポート機能を利用した場合に、同じファイルが再度インポートされてしまう可能性があります。},

## lib/MT/DataAPI/Endpoint/v2/Group.pm
	'A resource "member" is required.' => 'member を指定する必要があります。',
	'Adding member to group failed: [_1]' => 'グループメンバーの追加に失敗しました: [_1]',
	'Cannot add member to inactive group.' => '有効ではないグループへメンバーの追加はできません。',
	'Creating group failed: ExternalGroupManagement is enabled.' => 'ExternalGroupManagementが有効になっている場合は、新しいグループを作成する事はできません。',
	'Group not found' => 'グループが見つかりません',
	'Member not found' => 'グループメンバーが見つかりません',
	'Removing member from group failed: [_1]' => 'グループメンバーの削除に失敗しました: [_1]',

## lib/MT/DataAPI/Endpoint/v2/Log.pm
	'Log message' => 'ログ',

## lib/MT/DataAPI/Endpoint/v2/Page.pm
	q{'folder' parameter is invalid.} => q{'folder'パラメータが不正です。},

## lib/MT/DataAPI/Endpoint/v2/Permission.pm
	'Association not found' => '権限が見つかりません',
	'Granting permission failed: [_1]' => '権限の付与ができませんでした: [_1]',
	'Revoking permission failed: [_1]' => '権限の削除ができませんでした[ [_1]',
	'Role not found' => '指定されたロールが見つかりません',

## lib/MT/DataAPI/Endpoint/v2/Plugin.pm
	'Plugin not found' => '指定されたプラグインが見つかりません',

## lib/MT/DataAPI/Endpoint/v2/Tag.pm
	'Cannot delete private tag in system scope.' => 'システムで利用されているプライベートタグは削除できません。',
	'Tag not found' => '指定されたタグが見つかりません',

## lib/MT/DataAPI/Endpoint/v2/Template.pm
	'A parameter "refresh_type" is invalid: [_1]' => '不正な初期化方法が指定されました: [_1]',
	'A resource "template" is required.' => '"template" リソースの指定は必須です。',
	'Cannot clone [_1] template.' => '指定されたテンプレートは複製できません: [_1]',
	'Cannot delete [_1] template.' => '指定されたテンプレートは削除できません: [_1]',
	'Cannot get [_1] template.' => '指定されたテンプレートが取得できません: [_1]',
	'Cannot preview [_1] template.' => '指定されたテンプレートはプレビューできません: [_1]',
	'Cannot publish [_1] template.' => '指定されたテンプレートは公開できません: [_1]',
	'Cannot refresh [_1] template.' => '指定されたテンプレートはリフレッシュできません: [_1]',
	'Cannot update [_1] template.' => '指定されたテンプレートは更新できません: [_1]',
	'Template not found' => '指定されたテンプレートが見つかりません',

## lib/MT/DataAPI/Endpoint/v2/TemplateMap.pm
	'Template "[_1]" is not an archive template.' => 'テンプレート "[_1]" はアーカイブテンプレートではありません。',

## lib/MT/DataAPI/Endpoint/v2/Theme.pm
	'Applying theme failed: [_1]' => 'テーマの適用に失敗しました: [_1]',
	'Cannot apply website theme to blog.' => 'ウェブサイトテーマをブログに適用出来ません。',
	'Cannot uninstall theme because the theme is in use.' => '現在利用中のテーマをアンインストールすることはできません。',
	'Cannot uninstall this theme.' => 'テーマのアンインストールに失敗しました。',
	'Changing site theme failed: [_1]' => 'テーマの変更に失敗しました: [_1]',
	'Unknown archiver type: [_1]' => '不明なアーカイブタイプです: [_1]',
	'theme_id may only contain letters, numbers, and the dash or underscore character. The theme_id must begin with a letter.' => 'テーマIDには、アルファベット、数字、ダッシュ(-)、アンダースコア(_)のみ利用可能です。また、かならずアルファベットで始めてください。',
	'theme_version may only contain letters, numbers, and the dash or underscore character.' => 'バージョンにはアルファベット、数字、ダッシュ(-)、アンダースコア(_)が利用できます。',
	q{Cannot install new theme with existing (and protected) theme's basename: [_1]} => q{保護されたテーマがすでに存在するため、新しいテーマをインストールできません: [_1]},
	q{Export theme folder already exists '[_1]'. You can overwrite an existing theme with 'overwrite_yes=1' parameter, or change the Basename.} => q{エクスポート先のフォルダ'[_1]'がすでに存在します。既存のフォルダを上書きする場合は、'overwrite_yes'パラメータに1を指定するか、ベースネームを変えてください。},

## lib/MT/DataAPI/Endpoint/v2/User.pm
	'An email with a link to reset your password has been sent to your email address ([_1]).' => '「[_1]」にパスワードをリセットするためのリンクを含むメールを送信しました。',
	'The email address provided is not unique. Please enter your username by "name" parameter.' => '同じメールアドレスを持っているユーザーがいます。"name"パラメータにユーザー名を指定してください。',

## lib/MT/DataAPI/Endpoint/v2/Widget.pm
	'Removing Widget failed: [_1]' => 'ウィジェットの削除に失敗しました: [_1]',
	'Widget not found' => '指定されたウィジェットが見つかりません',
	'Widgetset not found' => '指定されたウィジェットセットが見つかりません',

## lib/MT/DataAPI/Endpoint/v2/WidgetSet.pm
	'A resource "widgetset" is required.' => 'widgetset が必要です。',
	'Removing Widgetset failed: [_1]' => 'ウィジェットセットの削除に失敗しました: [_1]',

## lib/MT/DataAPI/Endpoint/v4/ContentField.pm
	'A parameter "content_fields" is invalid.' => 'パラメータ "content_fields"が不正です。',
	'A parameter "content_fields" is required.' => 'パラメータ "content_fields"は必須です。',

## lib/MT/DataAPI/Resource.pm
	'Cannot parse "[_1]" as an ISO 8601 datetime' => '"[_1]"は、ISO 8601形式のデータではありません',

## lib/MT/DefaultTemplates.pm
	'About This Page' => 'About',
	'Archive Index' => 'アーカイブインデックス',
	'Archive Widgets Group' => 'アーカイブウィジェットグループ',
	'Blog Index' => 'ブログ・インデックス',
	'Calendar' => 'カレンダー',
	'Category Entry Listing' => 'カテゴリ別記事リスト',
	'Comment Form' => 'コメント入力フォーム',
	'Creative Commons' => 'クリエイティブ・コモンズ',
	'Current Author Monthly Archives' => 'ユーザー月別アーカイブ',
	'Date-Based Author Archives' => '日付ベースのユーザーアーカイブ',
	'Date-Based Category Archives' => '日付ベースのカテゴリアーカイブ',
	'Displays errors for dynamically-published templates.' => 'ダイナミックパブリッシングのエラーを表示します。',
	'Displays image when user clicks a popup-linked image.' => 'ポップアップ画像を表示します。',
	'Displays results of a search for content data.' => '検索結果を表示します。',
	'Displays results of a search.' => '検索結果を表示します。',
	'Dynamic Error' => 'ダイナミックパブリッシングエラー',
	'Entry Notify' => '記事の共有',
	'Feed - Recent Entries' => '最新記事のフィード',
	'Home Page Widgets Group' => 'ホームページウィジェットグループ',
	'IP Address Lockout' => 'IPアドレスのロック通知',
	'JavaScript' => 'JavaScript',
	'Monthly Archives Dropdown' => '月別アーカイブ(ドロップダウン)',
	'Monthly Entry Listing' => '月別記事リスト',
	'Navigation' => 'ナビゲーション',
	'OpenID Accepted' => 'OpenID対応',
	'Page Listing' => 'ページ一覧',
	'Popup Image' => 'ポップアップ画像',
	'Powered By' => 'Powered By',
	'RSD' => 'RSD',
	'Search Results for Content Data' => 'コンテンツの検索結果',
	'Stylesheet' => 'スタイルシート',
	'Syndication' => '購読',
	'User Lockout' => 'ユーザーアカウントのロック通知',

## lib/MT/Entry.pm
	'-' => '-',
	'Accept Comments' => 'コメントを許可',
	'Accept Trackbacks' => 'トラックバックを許可',
	'Author ID' => 'ユーザーID',
	'Body' => '本文',
	'Draft Entries' => '下書きの記事',
	'Draft' => '下書き',
	'Entries by [_1]' => '[_1]の記事',
	'Entries in This Site' => 'このサイトの記事',
	'Extended' => '続き',
	'Format' => 'フォーマット',
	'Future' => '日時指定',
	'Invalid arguments. They all need to be saved MT::Asset objects.' => 'アセットオブジェクトを指定する必要があります。',
	'Invalid arguments. They all need to be saved MT::Category objects.' => 'カテゴリオブジェクトを指定する必要があります。',
	'Junk' => 'スパム',
	'My Entries' => '自分の記事',
	'NONE' => 'なし',
	'Primary Category' => 'メインカテゴリ',
	'Published Entries' => '公開されている記事',
	'Published' => '公開',
	'Review' => '承認待ち',
	'Reviewing' => '承認待ち',
	'Scheduled Entries' => '日時指定されている記事',
	'Scheduled' => '日時指定',
	'Spam' => 'スパム',
	'Unpublished (End)' => '非公開（公開終了）',
	'Unpublished Entries' => '公開が終了している記事',
	'View [_1]' => '[_1]を見る',
	q{Entries from category: [_1]} => q{カテゴリ '[_1]'の記事},

## lib/MT/FileMgr/DAV.pm
	'DAV connection failed: [_1]' => 'DAV connectionに失敗しました: [_1]',
	'DAV get failed: [_1]' => 'DAV getに失敗しました: [_1]',
	'DAV open failed: [_1]' => 'DAV openに失敗しました: [_1]',
	'DAV put failed: [_1]' => 'DAV putに失敗しました: [_1]',
	q{Creating path '[_1]' failed: [_2]} => q{パス'[_1]'の作成に失敗しました: [_2]},
	q{Deleting '[_1]' failed: [_2]} => q{'[_1]'を削除できませんでした: [_2]},
	q{Renaming '[_1]' to '[_2]' failed: [_3]} => q{'[_1]'を'[_2]'に変更できませんでした: [_3]},

## lib/MT/FileMgr/SFTP.pm
	'SFTP connection failed: [_1]' => 'SFTPの接続に失敗しました: [_1]',
	'SFTP get failed: [_1]' => 'SFTPでGETに失敗しました: [_1]',
	'SFTP put failed: [_1]' => 'SFTPでPUTに失敗しました: [_1]',

## lib/MT/Filter.pm
	'"editable_terms" and "editable_filters" cannot be specified at the same time.' => '"editable_terms"と"editable_filters"は、同時に指定できません。',
	'Invalid filter type [_1]:[_2]' => '不正なフィルタタイプです。[_1]:[_2]',
	'Invalid sort key [_1]:[_2]' => '不正ななソートキーです。[_1]:[_2]',

## lib/MT/Group.pm
	'Active Groups' => '有効なグループ',
	'Disabled Groups' => '無効なグループ',
	'Email' => 'メール',
	'Groups associated with author: [_1]' => 'ユーザー[_1]と関連付けられたグループ',
	'Inactive' => '有効ではない',
	'Members of group: [_1]' => 'グループ [_1]のメンバー',
	'My Groups' => '自分のグループ',
	'__COMMENT_COUNT' => 'コメント数',
	'__GROUP_MEMBER_COUNT' => 'メンバー数',

## lib/MT/IPBanList.pm
	'IP Ban' => '禁止IPリスト',
	'IP Bans' => '禁止IPリスト',

## lib/MT/Image.pm
	'File size exceeds maximum allowed: [_1] > [_2]' => 'ファイルのサイズ制限を超えています。([_1] > [_2])',
	'Invalid Image Driver [_1]' => '不正なイメージドライバーです:[_1]',
	'Saving [_1] failed: Invalid image file format.' => '[_1]を保存できませんでした: 画像ファイルフォーマットが不正です。',

## lib/MT/Image/GD.pm
	'Cannot load GD: [_1]' => 'GDをロードできませんでした: [_1]',
	'Reading image failed: [_1]' => '画像を読み取れませんでした: [_1]',
	'Rotate (degrees: [_1]) is not supported' => '画像を回転([_1]度)させる事が出来ません。',
	'Unsupported image file type: [_1]' => '[_1]は画像タイプとしてサポートされていません。',
	q{Reading file '[_1]' failed: [_2]} => q{ファイル '[_1]' を読み取れませんでした: [_2]},

## lib/MT/Image/ImageMagick.pm
	'Cannot load [_1]: [_2]' => '[_1]をロードできません: [_2]',
	'Converting image to [_1] failed: [_2]' => '画像を[_1]に変換できませんでした: [_2]',
	'Cropping a [_1]x[_2] square at [_3],[_4] failed: [_5]' => '[_1]x[_2] (X:[_3] / Y:[_4]) にトリミングできませんでした: [_5]',
	'Flip horizontal failed: [_1]' => '画像を水平反転させることができませんでした: [_1]',
	'Flip vertical failed: [_1]' => '画像を垂直反転させることができませんでした: [_1]',
	'Outputting image failed: [_1]' => '画像を出力できませんでした: [_1]',
	'Rotate (degrees: [_1]) failed: [_2]' => '画像を回転([_1]度)させることができませんでした: [_2]',
	'Scaling to [_1]x[_2] failed: [_3]' => 'サイズを[_1]x[_2]に変更できませんでした: [_3]',

## lib/MT/Image/Imager.pm
	'Cannot load Imager: [_1]' => 'Imagerをロードできません: [_1]',

## lib/MT/Image/NetPBM.pm
	'Cannot load IPC::Run: [_1]' => 'IPC::Runをロードできません: [_1]',
	'Cropping to [_1]x[_2] failed: [_3]' => '[_1]x[_2] にトリミングできませんでした: [_3]',
	'Reading alpha channel of image failed: [_1]' => 'アルファチャンネルを読み込めませんでした: [_1]',
	'You do not have a valid path to the NetPBM tools on your machine.' => 'NetPBMツールへのパスが正しく設定されていません。',

## lib/MT/Import.pm
	'Another system (Movable Type format)' => '他のシステム(Movable Type形式)',
	'Could not resolve import format [_1]' => 'インポート形式[_1]を処理できませんでした。',
	'File not found: [_1]' => 'ファイルが見つかりません: [_1]',
	'No readable files could be found in your import directory [_1].' => '読み取れないファイルがありました: [_1]',
	q{Cannot open '[_1]': [_2]} => q{'[_1]'を開けません: [_2]},
	q{Importing entries from file '[_1]'} => q{ファイル'[_1]'からインポートしています。},

## lib/MT/ImportExport.pm
	'Need either ImportAs or ParentAuthor' => '「自分の記事としてインポートする」か「記事の著者を変更しない」のどちらかを選択してください。',
	'No Blog' => 'ブログがありません。',
	'Saving category failed: [_1]' => 'カテゴリを保存できませんでした: [_1]',
	'Saving entry failed: [_1]' => '記事を保存できませんでした: [_1]',
	'Saving user failed: [_1]' => 'ユーザーを作成できませんでした: [_1]',
	'You need to provide a password if you are going to create new users for each user listed in your blog.' => 'ブログにユーザーを追加するためには、パスワードを指定する必要があります。',
	'ok (ID [_1])' => '完了 (ID [_1])',
	q{Cannot find existing entry with timestamp '[_1]'... skipping comments, and moving on to next entry.} => q{タイムスタンプ'[_1]'に合致する記事が見つかりません。コメントの処理を中止して次の記事へ進みます。},
	q{Creating new category ('[_1]')...} => q{カテゴリ([_1])を作成しています...},
	q{Creating new user ('[_1]')...} => q{ユーザー([_1])を作成しています...},
	q{Export failed on entry '[_1]': [_2]} => q{エクスポートに失敗しました。記事'[_1]': [_2]},
	q{Importing into existing entry [_1] ('[_2]')} => q{既存の記事[_1]([_2])にインポートしています。},
	q{Invalid allow pings value '[_1]'} => q{トラックバックの受信設定の値'[_1]'が不正です。},
	q{Invalid date format '[_1]'; must be 'MM/DD/YYYY HH:MM:SS AM|PM' (AM|PM is optional)} => q{日付の形式'[_1]'が正しくありません。'MM/DD/YYYY HH:MM:SS AM|PM' (AM|PMは任意)でなければなりません。},
	q{Invalid status value '[_1]'} => q{状態[_1]は正しくありません},
	q{Saving entry ('[_1]')...} => q{記事([_1])を保存しています...},

## lib/MT/JunkFilter.pm
	'Action: Junked (score below threshold)' => '結果: スパム(スコアがしきい値以下)',
	'Action: Published (default action)' => '結果: 公開(既定)',
	'Composite score: [_1]' => '合計点: [_1]',
	'Unnamed Junk Filter' => '(名前なし)',
	q{Junk Filter [_1] died with: [_2]} => q{フィルタ'[_1]'でエラーがありました: [_2]},

## lib/MT/ListProperty.pm
	'Cannot initialize list property [_1].[_2].' => '初期化に失敗しました。[_1].[_2]',
	'Failed to initialize auto list property [_1].[_2]: Cannot find definition of column [_3].' => 'リストプロパティ[_1].[_2]の初期化に失敗しました: [_3]というカラムは見つかりません。',
	'Failed to initialize auto list property [_1].[_2]: unsupported column type.' => 'リストプロパティ[_1].[_2]の初期化に失敗しました: 未サポートのカラム型です。',
	'[_1] (id:[_2])' => '[_1] (ID:[_2])',

## lib/MT/Lockout.pm
	'IP Address Was Locked Out' => 'IPアドレスがロックされました',
	'IP address was locked out. IP address: [_1], Username: [_2]' => 'IPアドレス: [_1]からのアクセスがロックされました。(ユーザー: [_2])',
	'User Was Locked Out' => 'ユーザーアカウントがロックされました',
	'User has been unlocked. Username: [_1]' => 'ユーザー: [_1] のアカウントロックが解除されました',
	'User was locked out. IP address: [_1], Username: [_2]' => 'ユーザー: [_2] のアカウントがロックされました。IPアドレス: [_1]',

## lib/MT/Log.pm
	'By' => 'ユーザー',
	'Class' => '分類',
	'Comment # [_1] not found.' => 'ID:[_1]のコメントが見つかりませんでした。',
	'Debug' => 'デバッグ',
	'Debug/error' => 'デバッグ/エラー',
	'Entry # [_1] not found.' => 'ID:[_1]の記事が見つかりませんでした。',
	'Information' => '情報',
	'Level' => 'レベル',
	'Log messages' => 'ログ',
	'Logs on This Site' => 'このサイトのログ',
	'Message' => 'ログ',
	'Metadata' => 'メタデータ',
	'Not debug' => 'デバッグを含まない',
	'Notice' => '有意な情報',
	'Page # [_1] not found.' => 'ID:[_1]のウェブページが見つかりませんでした。',
	'Security or error' => 'セキュリティまたはエラー',
	'Security' => 'セキュリティ',
	'Security/error/warning' => 'セキュリティ/エラー/警告',
	'Show only errors' => 'エラーだけを表示',
	'TrackBack # [_1] not found.' => 'ID:[_1]のトラックバックが見つかりませんでした。',
	'TrackBacks' => 'トラックバック',
	'Warning' => '警告',
	'author' => 'ユーザー',
	'folder' => 'フォルダ',
	'page' => 'ウェブページ',
	'ping' => 'トラックバック',
	'plugin' => 'プラグイン',
	'search' => '検索',
	'theme' => 'テーマ',

## lib/MT/Mail.pm
	'Authentication failure: [_1]' => '認証に失敗しました: [_1]',
	'Error connecting to SMTP server [_1]:[_2]' => 'SMTPサーバに接続できません。[_1]:[_2]',
	'Exec of sendmail failed: [_1]' => 'sendmailを実行できませんでした: [_1]',
	'Following required module(s) were not found: ([_1])' => '以下のモジュールが不足しています。([_1])',
	'Username and password is required for SMTP authentication.' => 'SMTP認証を利用する場合は、ユーザー名とパスワードは必須入力です。',
	'You do not have a valid path to sendmail on your machine. Perhaps you should try using SMTP?' => 'sendmailへのパスが正しくありません。SMTPの設定を試してください。',
	q{Unknown MailTransfer method '[_1]'} => q{MailTransferの設定([_1])が不正です。},

## lib/MT/Mail/MIME.pm
	'An error occured during sending mail' => 'メール送信中にエラーが発生しました',
	'MailTransferEncoding was auto detected because an invalid value was given.' => 'MailTransferEncoding の値が不正です。送信時に機械的に修正しました。',

## lib/MT/Notification.pm
	'Cancel' => 'キャンセル',
	'Click to edit contact' => 'クリックして連絡先を編集',
	'Contacts' => '連絡先',
	'Save Changes' => '変更を保存',

## lib/MT/Object.pm
	'An error occurred while saving changes to the database.' => 'データベースへの保存中にエラーが発生しました。',

## lib/MT/ObjectAsset.pm
	'Asset Placement' => 'アセットの関連付け',

## lib/MT/ObjectCategory.pm
	'Category Placement' => 'カテゴリの関連付け',
	'Category Placements' => 'カテゴリの関連付け',

## lib/MT/ObjectScore.pm
	'Object Score' => 'オブジェクトのスコア',
	'Object Scores' => 'オブジェクトのスコア',

## lib/MT/ObjectTag.pm
	'Tag Placement' => 'タグの関連付け',
	'Tag Placements' => 'タグの関連付け',

## lib/MT/Page.pm
	'(root)' => '(root)',
	'Draft Pages' => '下書きのウェブページ',
	'Loading blog failed: [_1]' => 'ブログをロードできませんでした: [_1]',
	'My Pages' => '自分のウェブページ',
	'Pages in This Site' => 'このサイトのウェブページ',
	'Published Pages' => '公開されているウェブページ',
	'Scheduled Pages' => '日時指定されているウェブページ',
	'Unpublished Pages' => '公開が終了しているウェブページ',
	q{Pages in folder: [_1]} => q{フォルダ '[_1]'に含まれるページ},

## lib/MT/ParamValidator.pm
	'Invalid validation rules: [_1]' => '不正な検証規則です: [_1]',
	'Unknown validation rule: [_1]' => '未知の検証規則です: [_1]',
	q{'[_1]' has multiple values} => q{'[_1]' に複数の値があります},
	q{'[_1]' is required} => q{'[_1]' が必要です},
	q{'[_1]' requires a valid ID} => q{'[_1]' には有効なIDが必要です},
	q{'[_1]' requires a valid email} => q{'[_1]' には有効なメールアドレスが必要です},
	q{'[_1]' requires a valid integer} => q{'[_1]' には有効な整数が必要です},
	q{'[_1]' requires a valid number} => q{'[_1]' には有効な数値が必要です},
	q{'[_1]' requires a valid objtype} => q{'[_1]' には有効なオブジェクト種別が必要です},
	q{'[_1]' requires a valid string} => q{'[_1]' には有効な文字列が必要です},
	q{'[_1]' requires a valid text} => q{'[_1]' には有効なテキストが必要です},
	q{'[_1]' requires a valid word} => q{'[_1]' には有効な単語が必要です},
	q{'[_1]' requires a valid xdigit value} => q{'[_1]' には有効な16進数が必要です},
	q{'[_1]' requires valid (concatenated) IDs} => q{'[_1]' には有効なID(を連結したもの)が必要です},
	q{'[_1]' requires valid (concatenated) words} => q{'[_1]' には有効な単語(を連結したもの)が必要です},

## lib/MT/Plugin.pm
	'My Text Format' => 'My Text Format',

## lib/MT/Plugin/JunkFilter.pm
	'[_1]: [_2][_3] from rule [_4][_5]' => '[_1]: ルール[_4][_5]による判定スコア - [_2][_3]',
	'[_1]: [_2][_3] from test [_4]' => '[_1]: 検査[_4]による判定スコア - [_2][_3]',

## lib/MT/PluginData.pm
	'Plugin Data' => 'プラグインデータ',

## lib/MT/RebuildTrigger.pm
	'Restoring Rebuild Trigger for Content Type #[_1]...' => 'コンテンツタイプ (ID: [_1])の再構築トリガーを復元しています...',
	'Restoring rebuild trigger for blog #[_1]...' => 'サイト (ID: [_1])の再構築トリガーを復元しています...',

## lib/MT/Revisable.pm
	'Did not get two [_1]' => '二つの[_1]を取得できませんでした。',
	'Revision Number' => '更新履歴番号',
	'Revision not found: [_1]' => '更新履歴がありません: [_1]',
	'There are not the same types of objects, expecting two [_1]' => '同じ種類のオブジェクトではありません。両者とも[_1]である必要があります。',
	'Unknown method [_1]' => '不正な比較メソッド([_1])です。',
	q{Bad RevisioningDriver config '[_1]': [_2]} => q{リビジョンドライバー([_1])の設定が正しくありません: [_2]},

## lib/MT/Role.pm
	'Can administer the site.' => 'サイトを管理できます',
	'Can create entries, edit their own entries, and comment.' => '記事の作成、各自の記事とコメントを編集できます。',
	'Can create entries, edit their own entries, upload files and publish.' => '記事を作成し、各自の記事の編集とファイルのアップロード、およびそれらを公開できます。',
	'Can edit, manage, and publish blog templates and themes.' => 'テンプレートとテーマの編集と管理、及びそれらの公開ができます。',
	'Can manage content types, content data and category sets.' => 'コンテンツタイプ、コンテンツデータ、カテゴリセットの編集と管理ができます。',
	'Can manage pages, upload files and publish site/child site templates.' => 'ページの管理、ファイルのアップロード、サイトのテンプレートを公開できます。',
	'Can upload files, edit all entries(categories), pages(folders), tags and publish the site.' => 'ファイルをアップロードし、記事(カテゴリ)、ウェブページ(フォルダ)、タグを編集して公開できます。',
	'Content Designer' => 'コンテンツデザイナ',
	'Contributor' => 'ライター',
	'Designer' => 'デザイナ',
	'Editor' => '編集者',
	'Site Administrator' => 'サイト管理者',
	'Webmaster' => 'ウェブマスター',
	'__ROLE_ACTIVE' => '利用中',
	'__ROLE_INACTIVE' => '利用されていない',
	'__ROLE_STATUS' => '利用状況',

## lib/MT/Scorable.pm
	'Already scored for this object.' => 'すでに1度評価しています。',
	'Object must be saved first.' => 'オブジェクトが保存されていません。',
	q{Could not set score to the object '[_1]'(ID: [_2])} => q{[_1](ID: [_2])にスコアを設定できませんでした。},

## lib/MT/Session.pm
	'Session' => 'セッション',

## lib/MT/Tag.pm
	'Not Private' => 'プライベートではない',
	'Private' => 'プライベート',
	'Tag must have a valid name' => 'タグの名前が不正です。',
	'Tags with Assets' => 'アセットのタグ',
	'Tags with Entries' => '記事のタグ',
	'Tags with Pages' => 'ウェブページのタグ',
	'This tag is referenced by others.' => 'このタグは他のタグから参照されています。',

## lib/MT/TaskMgr.pm
	'Scheduled Tasks Update' => 'スケジュールされたタスク',
	'The following tasks were run:' => '以下のタスクを実行しました:',
	'Unable to secure a lock for executing system tasks. Make sure your TempDir location ([_1]) is writable.' => 'タスクを実行するために必要なロックを獲得できませんでした。TempDir([_1])に書き込みできるかどうか確認してください。',
	q{Error during task '[_1]': [_2]} => q{'[_1]'の実行中にエラーが発生しました: [_2]},

## lib/MT/Template.pm
	'Build Type' => '構築タイプ',
	'Category Archive' => 'カテゴリアーカイブ',
	'Comment Error' => 'コメントエラー',
	'Comment Listing' => 'コメント一覧',
	'Comment Pending' => 'コメント保留中',
	'Comment Preview' => 'コメントプレビュー',
	'Content Type is required.' => 'コンテンツタイプを指定する必要があります。',
	'Dynamicity' => 'ダイナミック',
	'Index' => 'インデックス',
	'Individual' => '記事',
	'Interval' => '間隔',
	'Module' => 'モジュール',
	'Output File' => '出力ファイル名',
	'Ping Listing' => 'トラックバック一覧',
	'Rebuild with Indexes' => 'インデックスの再構築',
	'Template Text' => 'テンプレート本文',
	'Template load error: [_1]' => 'テンプレートファイルの読み込みが出来ませんでした: [_1]',
	'Template name must be unique within this [_1].' => 'テンプレート名は[_1]で一意でなければなりません。',
	'Template' => 'テンプレート',
	'Uploaded Image' => '画像',
	'Widget' => 'ウィジェット',
	'You cannot use a [_1] extension for a linked file.' => '[_1]をリンクファイルの拡張子に使うことはできません。',
	q{Error reading file '[_1]': [_2]} => q{ファイル: [_1]を読み込めませんでした: [_2]},
	q{Opening linked file '[_1]' failed: [_2]} => q{リンクファイル'[_1]'を開けませんでした: [_2]},
	q{Tried to load the template file from outside of the include path '[_1]'} => q{許可されない場所からテンプレートファイルを読み込もうとしました。'[_1]'},

## lib/MT/Template/Context.pm
	'No Category Set could be found.' => 'カテゴリセットが見つかりません。',
	'No Content Field could be found.' => 'コンテンツフィールドが見つかりません。',
	'No Content Field could be found: "[_1]"' => 'コンテンツフィールドが見つかりません: "[_1]"',
	'When the same blog IDs are simultaneously listed in the include_blogs and exclude_blogs attributes, those blogs are excluded.' => 'include_blogs属性とexclude_blogs属性に同じブログIDが指定されています。',
	q{The attribute exclude_blogs cannot take '[_1]' for a value.} => q{exclude_blogs属性には'[_1]'を設定できません。},
	q{You have an error in your '[_2]' attribute: [_1]} => q{[_2]属性でエラーがありました: [_1]},
	q{You used an '[_1]' tag inside of the context of a blog which has no parent website; Perhaps your blog record is broken?} => q{[_1]をウェブサイトに属していないブログのコンテキストで利用しようとしています。},
	q{You used an '[_1]' tag outside of the context of a author; Perhaps you mistakenly placed it outside of an 'MTAuthors' container tag?} => q{[_1]をコンテキスト外で利用しようとしています。MTAuthorsコンテナタグの外部で使っていませんか?},
	q{You used an '[_1]' tag outside of the context of a comment; Perhaps you mistakenly placed it outside of an 'MTComments' container tag?} => q{[_1]をコメントのコンテキスト外で利用しようとしました。MTCommentsコンテナの外部に配置していませんか?},
	q{You used an '[_1]' tag outside of the context of a content; Perhaps you mistakenly placed it outside of an 'MTContents' container tag?} => q{[_1]をコンテキスト外で利用しようとしています。MTContentsコンテナタグの外部で使っていませんか?},
	q{You used an '[_1]' tag outside of the context of a page; Perhaps you mistakenly placed it outside of a 'MTPages' container tag?} => q{[_1]をPageのコンテキスト外で利用しようとしました。MTPagesコンテナの外部に配置していませんか?},
	q{You used an '[_1]' tag outside of the context of a ping; Perhaps you mistakenly placed it outside of an 'MTPings' container tag?} => q{[_1]タグをトラックバックのコンテキスト外で利用しようとしました。MTPingsコンテナの外部に配置していませんか?},
	q{You used an '[_1]' tag outside of the context of an asset; Perhaps you mistakenly placed it outside of an 'MTAssets' container tag?} => q{[_1]をAssetのコンテキスト外で利用しようとしました。MTAssetsコンテナの外部に配置していませんか?},
	q{You used an '[_1]' tag outside of the context of an entry; Perhaps you mistakenly placed it outside of an 'MTEntries' container tag?} => q{[_1]をコンテキスト外で利用しようとしています。MTEntriesコンテナタグの外部で使っていませんか?},
	q{You used an '[_1]' tag outside of the context of the blog; Perhaps you mistakenly placed it outside of an 'MTBlogs' container tag?} => q{[_1]をコンテキスト外で利用しようとしています。MTBlogsコンテナタグの外部で使っていませんか?},
	q{You used an '[_1]' tag outside of the context of the site;} => q{[_1]をコンテキスト外で利用しようとしています。サイトの外部で使っていませんか?},
	q{You used an '[_1]' tag outside of the context of the website; Perhaps you mistakenly placed it outside of an 'MTWebsites' container tag?} => q{[_1]をコンテキスト外で利用しようとしています。MTWebsitesコンテナタグの外部で使っていませんか?},

## lib/MT/Template/ContextHandlers.pm
	', letters and numbers' => '、文字と数字を含む',
	', symbols (such as #!$%)' => '、記号を含む',
	', uppercase and lowercase letters' => '、大文字と小文字を含む',
	'Actions' => 'アクション',
	'All About Me' => 'All About Me',
	'Cannot load template' => 'テンプレートを読み込めません',
	'Cannot load user.' => 'ユーザーをロードできませんでした。',
	'Choose the display options for this content field in the listing screen.' => '一覧での表示について選択します。',
	'Default' => '既定値',
	'Display Options' => '表示オプション',
	'Division by zero.' => 'ゼロ除算エラー',
	'Error in [_1] [_2]: [_3]' => '[_1]「[_2]」でエラーが発生しました: [_3]',
	'Error in file template: [_1]' => 'ファイルテンプレートでエラーが発生しました: [_1]',
	'File inclusion is disabled by "AllowFileInclude" config directive.' => 'File モディファイアは、環境変数(AllowFileInclude)により無効にされています。',
	'Force' => '必ず表示',
	'Invalid index.' => '不正なインデックスです。',
	'Is this field required?' => 'このフィールドは必須ですか？',
	'No [_1] could be found.' => '[_1]が見つかりません。',
	'No template to include was specified' => 'インクルードするテンプレートが見つかりませんでした。',
	'Optional' => 'オプション',
	'Recursion attempt on [_1]: [_2]' => '[_1]でお互いがお互いを参照している状態になっています: [_2]',
	'Recursion attempt on file: [_1]' => '[_1]でお互いがお互いを参照している状態になっています。',
	'The entered message is displayed as a input field hint.' => '入力フィールドの説明として表示されます。',
	'Unspecified archive template' => 'アーカイブテンプレートが指定されていません。',
	'You used a [_1] tag without a valid name attribute.' => '[_1]タグではname属性は必須です。',
	'You used an [_1] tag without a date context set up.' => '[_1]を日付コンテキストの外部で利用しようとしました。',
	'You used an [_1] tag without a valid [_2] attribute.' => '[_1]タグでは[_2]属性は必須です。',
	'[_1] is not a hash.' => '[_1]はハッシュではありません。',
	'https://www.movabletype.org/documentation/appendices/tags/%t.html' => 'https://www.movabletype.jp/documentation/appendices/tags/%t.html',
	'id attribute is required' => 'idモディファイアを指定する必要があります',
	'minimum length of [_1]' => '[_1]文字以上',
	'records' => 'オブジェクト',
	q{'[_1]' is not a hash.} => q{[_1]はハッシュではありません。},
	q{'[_1]' is not a valid function for a hash.} => q{[_1]はハッシュで利用できる関数ではありません。},
	q{'[_1]' is not a valid function for an array.} => q{[_1]は配列で利用できる関数ではありません。},
	q{'[_1]' is not a valid function.} => q{[_1]という関数はサポートされていません。},
	q{'[_1]' is not an array.} => q{[_1]は配列ではありません。},
	q{'parent' modifier cannot be used with '[_1]'} => q{'parent'属性を[_1]属性と同時に指定することは出来ません。},
	q{Cannot find blog for id '[_1]} => q{ID:[_1]のブログが見つかりませんでした。},
	q{Cannot find entry '[_1]'} => q{'[_1]'という記事が見つかりませんでした。},
	q{Cannot find included file '[_1]'} => q{[_1]というファイルが見つかりませんでした。},
	q{Cannot find included template [_1] '[_2]'} => q{「[_2]」という[_1]テンプレートが見つかりませんでした。},
	q{Cannot find template '[_1]'} => q{'[_1]'というテンプレートが見つかりませんでした。},
	q{Error opening included file '[_1]': [_2]} => q{[_1]を開けませんでした: [_2]},

## lib/MT/Template/Tags/Archive.pm
	'Could not determine content' => 'コンテンツデータを取得できませんでした。',
	'Could not determine entry' => '記事を取得できませんでした。',
	'Group iterator failed.' => 'アーカイブのロードでエラーが発生しました。',
	'You used an [_1] tag outside of the proper context.' => '[_1]タグを不正なコンテキストで利用しようとしました。',
	'[_1] can be used only with Daily, Weekly, or Monthly archives.' => '[_1]は日別、週別、月別の各アーカイブでのみ利用できます。',
	q{You used an [_1] tag for linking into '[_2]' archives, but that archive type is not published.} => q{[_2]アーカイブにリンクするために[_1]タグを使っていますが、アーカイブを出力していません。},

## lib/MT/Template/Tags/Asset.pm
	'sort_by="score" must be used in combination with namespace.' => 'sort_by="score"を指定するときはnamespaceも指定しなければなりません。',
	q{No such user '[_1]'} => q{ユーザー([_1])が見つかりません。},

## lib/MT/Template/Tags/Author.pm
	'You used an [_1] without a author context set up.' => '[_1]をユーザーのコンテキスト外部で利用しようとしました。',
	q{The '[_2]' attribute will only accept an integer: [_1]} => q{[_2]属性は整数以外は無効です: [_1]},

## lib/MT/Template/Tags/Blog.pm
	'Unknown "mode" attribute value: [_1]. Valid values are "loop" and "context".' => 'mode属性[_1]が不正です。loopまたはcontextを指定してください。',

## lib/MT/Template/Tags/Calendar.pm
	'Invalid month format: must be YYYYMM' => 'YYYYMM形式でなければなりません。',
	'Invalid weeks_start_with format: must be Sun|Mon|Tue|Wed|Thu|Fri|Sat' => 'Sun、Mon、Tue、Wed、Thu、Fri、Satのいずれかでなければなりません。',
	q{No such category '[_1]'} => q{[_1]というカテゴリはありません。},

## lib/MT/Template/Tags/Category.pm
	'Cannot find package [_1]: [_2]' => '[_1]というパッケージが見つかりませんでした: [_2]',
	'Cannot use sort_by and sort_method together in [_1]' => '[_1]ではsort_byとsort_methodは同時に利用できません。',
	'Error sorting [_2]: [_1]' => '[_2]の並べ替えでエラーが発生しました: [_1]',
	'MT[_1] must be used in a [_2] context' => 'MT[_1]は[_2]のコンテキスト外部では利用できません。',
	'[_1] cannot be used without publishing [_2] archive.' => '[_2]アーカイブを公開していないので[_1]は使えません。',
	'[_1] used outside of [_2]' => '[_1]を[_2]の外部で利用しようとしました。',

## lib/MT/Template/Tags/ContentType.pm
	'Content Type was not found. Blog ID: [_1]' => 'サイト (ID: [_1]) でコンテンツタイプが見つかりません。',
	'Invalid field_value_handler of [_1].' => '[_1] の field_value_handler は不正です。',
	'Invalid tag_handler of [_1].' => '[_1] の tag_handler は不正です。',
	'No Content Field Type could be found.' => 'コンテンツフィールドタイプが見つかりません。',

## lib/MT/Template/Tags/Entry.pm
	'Could not create atom id for entry [_1]' => '記事 [_1] のAtom IDを作成できませんでした。',
	'You used <$MTEntryFlag$> without a flag.' => '<$MTEntryFlag$>をフラグなしで利用しようとしました。',

## lib/MT/Template/Tags/Misc.pm
	q{Specified WidgetSet '[_1]' not found.} => q{ウィジェットセット「[_1]」が見つかりません。},

## lib/MT/Template/Tags/Tag.pm
	'content_type modifier cannot be used with type "[_1]".' => 'content_typeモディファイアは[_1]と同時に利用できません',

## lib/MT/TemplateMap.pm
	'Archive Mapping' => 'アーカイブマッピング',
	'Archive Mappings' => 'アーカイブマッピング',

## lib/MT/TheSchwartz/Error.pm
	'Job Error' => 'ジョブエラー',

## lib/MT/TheSchwartz/ExitStatus.pm
	'Job Exit Status' => 'ジョブ終了状態',

## lib/MT/TheSchwartz/FuncMap.pm
	'Job Function' => 'ジョブファンクション',

## lib/MT/TheSchwartz/Job.pm
	'Coalesce' => 'グループ名',
	'Insert Time' => '作成日時',
	'IsRunning' => '状態',
	'Job Arg' => 'ジョブの引数',
	'Priority' => '優先度',
	'Running from [_1]' => '[_1]から実行中',
	'Running' => '実行中',
	'Unique Key' => 'ユニークキー',
	'Worker' => 'ワーカー名',

## lib/MT/Theme.pm
	'A fatal error occurred while applying element [_1]: [_2].' => '項目「[_1]」を適用する際に、重大なエラーが発生しました: [_2]',
	'An error occurred while applying element [_1]: [_2].' => '項目「[_1]」を適用する際に、エラーが発生しました: [_2]',
	'Default Content Data' => '既定のコンテンツデータ',
	'Default Pages' => '既定のページ',
	'Default Prefs' => '既定の設定',
	'Failed to copy file [_1]:[_2]' => '[_1]のコピーに失敗しました: [_2]',
	'Failed to load theme [_1].' => '[_1]テーマの読込に失敗しました。',
	'Static Files' => 'ファイル',
	'Template Set' => 'テンプレートセット',
	'There was an error converting image [_1].' => '画像の変換でエラーが発生しました: [_1]',
	'There was an error creating thumbnail file [_1].' => '画像のサムネイル作成でエラーが発生しました: [_1]',
	'There was an error scaling image [_1].' => '画像のサイズ変更でエラーが発生しました: [_1]',
	q{Component '[_1]' version [_2] or greater is needed to use this theme, but is not installed.} => q{このテーマには、次の項目の指定のバージョン以上が必要です。: [_1]: バージョン[_2]以上},
	q{Component '[_1]' version [_2] or greater is needed to use this theme, but the installed version is [_3].} => q{このテーマには、次の項目の指定のバージョン以上が必要です。: [_1]: バージョン[_2]以上 (インストール済みのバージョンは[_3])},
	q{Element '[_1]' cannot be applied because [_2]} => q{次の項目が適用できません: [_1] (原因: [_2])},

## lib/MT/Theme/Category.pm
	'Failed to save category_order: [_1]' => 'カテゴリの並び順を保存できません: [_1]',
	'Failed to save folder_order: [_1]' => 'フォルダの並び順を保存できません: [_1]',
	'[_1] top level and [_2] sub categories.' => 'トップレベルカテゴリ([_1])とサブカテゴリ([_2])',
	'[_1] top level and [_2] sub folders.' => 'トップレベルフォルダ([_1])とサブフォルダ([_2])',

## lib/MT/Theme/CategorySet.pm
	'[_1] category sets.' => '[_1]カテゴリセット',

## lib/MT/Theme/ContentData.pm
	'Failed to find content type: [_1]' => 'コンテンツタイプが見つかりません: [_1]',
	'Invalid theme_data_import_handler of [_1].' => '[_1] のtheme_data_import_handler は不正です',
	'[_1] content data.' => '[_1]コンテンツデータ',

## lib/MT/Theme/ContentType.pm
	'Invalid theme_import_handler of [_1].' => '[_1] のtheme_import_handler は不正です',
	'[_1] content types.' => '[_1]コンテンツタイプ',
	'some content field in this theme has invalid type.' => '不正なコンテンツフィールドタイプが指定されています。',
	'some content type in this theme have been installed already.' => 'いくつかのコンテンツタイプはすでに存在します。',

## lib/MT/Theme/Element.pm
	'Internal error: the importer is not found.' => '内部エラー : インポーターが見つかりません。',
	q{An Error occurred while applying '[_1]': [_2].} => q{[_1]の適用中にエラーが発生しました: [_2]。},
	q{Compatibility error occurred while applying '[_1]': [_2].} => q{次の項目の適用時にエラーが発生しました: [_1]: [_2]},
	q{Component '[_1]' is not found.} => q{次の項目が見つかりません: [_1]},
	q{Fatal error occurred while applying '[_1]': [_2].} => q{次の項目の適用時に重大なエラーが発生しました: [_1]: [_2]},
	q{Importer for '[_1]' is too old.} => q{次の項目のインポーターが古すぎます: [_1]},
	q{Theme element '[_1]' is too old for this environment.} => q{次の項目が、この環境では古すぎます: [_1]},

## lib/MT/Theme/Entry.pm
	'[_1] pages' => '[_1]ページ',

## lib/MT/Theme/Pref.pm
	'Failed to save blog object: [_1]' => 'ブログオブジェクトの保存に失敗しました。: [_1]',
	'default settings for [_1]' => '[_1]の既定の設定',
	'default settings' => '既定の設定',
	'this element cannot apply for non blog object.' => 'この要素はブログオブジェクト以外には適用できません。',

## lib/MT/Theme/TemplateSet.pm
	'A template set containing [quant,_1,template,templates], [quant,_2,widget,widgets], and [quant,_3,widget set,widget sets].' => 'テンプレートセット([_1]テンプレート, [_2]ウィジェット, [_3]ウィジェットセット)',
	'Failed to make templates directory: [_1]' => 'テンプレート用のディレクトリの作成に失敗しました: [_1]',
	'Failed to publish template file: [_1]' => 'テンプレートファイルの公開に失敗しました: [_1]',
	'Widget Sets' => 'ウィジェットセット',
	'exported_template set' => 'エクスポート済テンプレートセット',

## lib/MT/Upgrade.pm
	'Database has been upgraded to version [_1].' => 'データベースをバージョン[_1]にアップグレードしました。',
	'Error loading class [_1].' => '[_1]をロードできません。',
	'Error loading class: [_1].' => 'クラスをロードできませんでした: [_1]',
	'Error saving [_1] record # [_3]: [_2]...' => '[_1]のレコード(ID:[_3])を保存できませんでした: [_2]',
	'Invalid upgrade function: [_1].' => '不正なアップグレード機能を実行しようとしました: [_1]',
	'Upgrading database from version [_1].' => 'データベースをバージョン [_1]から更新しています...',
	'Upgrading table for [_1] records...' => '[_1]のテーブルを更新しています...',
	q{Plugin '[_1]' installed successfully.} => q{プラグイン'[_1]'をインストールしました。},
	q{Plugin '[_1]' upgraded successfully to version [_2] (schema version [_3]).} => q{プラグイン'[_1]'をバージョン[_2] (スキーマバージョン[_3])にアップグレードしました。},
	q{User '[_1]' installed plugin '[_2]', version [_3] (schema version [_4]).} => q{'[_1]'がプラグイン([_2]、バージョン[_3]、スキーマバージョン[_4])をインストールしました。},
	q{User '[_1]' upgraded database to version [_2]} => q{'[_1]'がデータベースをバージョン[_2]にアップグレードしました。},
	q{User '[_1]' upgraded plugin '[_2]' to version [_3] (schema version [_4]).} => q{'[_1]'がプラグイン([_2])をバージョン[_3](スキーマバージョン[_4])にアップグレードしました。},

## lib/MT/Upgrade/Core.pm
	'Assigning category parent fields...' => 'カテゴリのparentフィールドを設定しています...',
	'Assigning custom dynamic template settings...' => 'ダイナミックテンプレートの設定を適用しています...',
	'Assigning template build dynamic settings...' => 'テンプレートにダイナミックパブリッシングの設定を適用しています...',
	'Assigning user types...' => 'ユーザーの種類を設定しています...',
	'Assigning visible status for TrackBacks...' => 'トラックバックに表示状態を設定しています...',
	'Assigning visible status for comments...' => 'コメントに表示状態を設定しています...',
	'Creating initial site and user records...' => '初期ユーザーとウェブサイトを作成しています...',
	'Creating initial user records...' => '初期ユーザーのレコードを作成しています...',
	'Error creating role record: [_1].' => 'ロールレコード作成エラー: [_1]',
	'Error saving record: [_1].' => 'レコードを保存できません: [_1]',
	'Expiring cached MT News widget...' => 'MTニュースのキャッシュを破棄しています...',
	'First Website' => 'First Website',
	'Mapping templates to blog archive types...' => 'テンプレートをブログのアーカイブタイプに適用しています...',
	'Upgrading asset path information...' => 'アセットパス情報を更新しています...',
	q{Creating new template: '[_1]'.} => q{新しいテンプレート[_1]を作成しています...},

## lib/MT/Upgrade/v1.pm
	'Creating entry category placements...' => '記事とカテゴリの関連付けを作成しています...',
	'Creating template maps...' => 'テンプレートマップを作成しています...',
	'Mapping template ID [_1] to [_2] ([_3]).' => 'テンプレート(ID:[_1])を[_2]([_3])にマッピングしています...',
	'Mapping template ID [_1] to [_2].' => 'テンプレート(ID:[_1])を[_2]にマッピングしています...',

## lib/MT/Upgrade/v2.pm
	'Assigning comment/moderation settings...' => 'コメントとコメントの保留設定を適用しています...',
	'Updating category placements...' => 'カテゴリの関連付けを更新しています...',

## lib/MT/Upgrade/v3.pm
	'Assigning basename for categories...' => 'カテゴリに出力ファイル/フォルダ名を設定しています...',
	'Assigning blog administration permissions...' => 'ブログの管理権限を適用しています...',
	'Assigning entry basenames for old entries...' => '既存の記事に出力ファイル名を設定しています...',
	'Assigning user status...' => 'ユーザーの状態を設定しています...',
	'Creating configuration record.' => '構成データを作成しています。',
	'Custom ([_1])' => 'カスタム ([_1])',
	'Migrating any "tag" categories to new tags...' => '"tag"カテゴリをタグに移行しています...',
	'Migrating permissions to roles...' => '権限をロールに移行しています...',
	'Removing Dynamic Site Bootstrapper index template...' => 'Dynamic Site Bootstrapperテンプレートを削除しています...',
	'Setting blog allow pings status...' => 'ブログのトラックバック受信設定を適用しています...',
	'Setting blog basename limits...' => '出力ファイル名の長さの既定値を設定しています...',
	'Setting default blog file extension...' => '既定のファイル拡張子を設定しています...',
	'Setting new entry defaults for blogs...' => 'ブログに記事の初期設定を適用しています...',
	'Setting your permissions to administrator.' => '管理者権限にしています。',
	'This role was generated by Movable Type upon upgrade.' => 'このロールはアップグレード時にMovable Typeが作成しました。',
	'Updating blog comment email requirements...' => 'コメントのメール必須設定を適用しています...',
	'Updating blog old archive link status...' => 'ブログのアーカイブリンクの状態を更新しています...',
	'Updating comment status flags...' => 'コメントの状態フラグを更新しています...',
	'Updating commenter records...' => 'コメント投稿者のレコードを更新しています...',
	'Updating entry week numbers...' => '記事の週番号を更新しています...',
	'Updating user permissions for editing tags...' => 'タグを編集する権限を適用しています...',
	'Updating user web services passwords...' => 'ユーザーのWebサービスパスワードを更新しています...',

## lib/MT/Upgrade/v4.pm
	'Adding new feature widget to dashboard...' => '新機能紹介のウィジェットをダッシュボードに追加しています...',
	'Assigning author basename...' => 'ユーザーにベースネームを設定しています...',
	'Assigning blog page layout...' => 'ブログにページレイアウトを設定しています...',
	'Assigning blog template set...' => 'ブログにテンプレートセットを設定しています...',
	'Assigning embedded flag to asset placements...' => 'アセットの関連付けの有無を設定しています...',
	'Assigning entry comment and TrackBack counts...' => 'コメントとトラックバックの件数を設定しています....',
	'Assigning junk status for TrackBacks...' => 'トラックバックにスパム状態を設定しています...',
	'Assigning junk status for comments...' => 'コメントにスパム状態を設定しています...',
	'Assigning user authentication type...' => 'ユーザーに認証タイプを設定しています...',
	'Cannot rename in [_1]: [_2].' => '[_1]の名前を変更できません: [_2]',
	'Classifying category records...' => 'カテゴリのデータにクラスを設定しています...',
	'Classifying entry records...' => '記事のデータにクラスを設定しています...',
	'Comment Posted' => 'コメント投稿完了',
	'Comment Response' => 'コメント完了',
	'Comment Submission Error' => 'コメント投稿エラー',
	'Confirmation...' => '確認',
	'Error renaming PHP files. Please check the Activity Log.' => 'PHPファイルの名前を変更できませんでした。ログを確認してください。',
	'Merging comment system templates...' => 'コメント関連のシステムテンプレートをマージしています...',
	'Migrating Nofollow plugin settings...' => 'NoFollowプラグインの設定を移行しています...',
	'Migrating permission records to new structure...' => '権限のデータを移行しています...',
	'Migrating role records to new structure...' => 'ロールのデータを移行しています...',
	'Migrating system level permissions to new structure...' => 'システム権限を移行しています...',
	'Moving OpenID usernames to external_id fields...' => '既存のOpenIDユーザー名を移動しています...',
	'Moving metadata storage for categories...' => 'カテゴリのメタデータの格納場所を移動しています...',
	'Populating authored and published dates for entries...' => '記事の作成日と公開日を設定しています...',
	'Populating default file template for templatemaps...' => 'テンプレートマップにテンプレートを設定しています...',
	'Removing unnecessary indexes...' => '不要なインデックスを削除しています...',
	'Removing unused template maps...' => '使用されていないテンプレートマップを削除しています...',
	'Renaming PHP plugin file names...' => 'phpプラグインのファイル名を変更しています...',
	'Replacing file formats to use CategoryLabel tag...' => 'ファイルフォーマットをMTCategoryLabelに変換しています...',
	'Return to the <a href="[_1]">original entry</a>.' => '<a href="[_1]">元の記事</a>に戻る',
	'Thank you for commenting.' => 'コメントありがとうございます。',
	'Updating password recover email template...' => 'パスワードの再設定(メール テンプレート)を更新しています...',
	'Updating system search template records...' => 'システムテンプレート「検索結果」を更新しています...',
	'Updating template build types...' => 'テンプレートのビルドオプションを設定しています...',
	'Updating widget template records...' => 'ウィジェットテンプレートを更新しています...',
	'Upgrading metadata storage for [_1]' => '[_1]のメタデータの格納場所を変更しています...',
	'Your comment has been posted!' => 'コメントを投稿しました。',
	'Your comment has been received and held for review by a blog administrator.' => 'コメントは現在承認されるまで公開を保留されています。',
	'Your comment submission failed for the following reasons:' => 'コメントの投稿に失敗しました:',
	'[_1]: [_2]' => '[_1]: [_2]',

## lib/MT/Upgrade/v5.pm
	'Adding notification dashboard widget...' => '通知ウィジェットをダッシュボードに追加しています...',
	'An error occurred during generating a website upon upgrade: [_1]' => 'ウェブサイトへの移行中にエラーが発生しました: [_1]',
	'Assigning ID of author for entries...' => '記事に作成者のIDを設定しています...',
	'Assigning a language to each blog to help choose appropriate display format for dates...' => 'ブログに日付の言語を設定しています...',
	'Assigning new system privilege for system administrator...' => 'システム管理者用の新しい権限を設定しています...',
	'Assigning to  [_1]...' => '[_1]を設定しています...',
	'Can administer the website.' => 'ウェブサイトを管理できます。',
	'Can edit, manage and publish blog templates and themes.' => 'ブログテンプレートとテーマを更新し、管理し、それらを公開できます。',
	'Can manage pages, Upload files and publish blog templates.' => 'ページを管理し、ファイルをアップロードし、ブログテンプレートを公開できます。',
	'Classifying blogs...' => 'ブログを分類しています...',
	'Designer (MT4)' => 'デザイナ(MT4)',
	'Error loading role: [_1].' => 'ロールのロードエラー: [_1]',
	'Generated a website [_1]' => '作成されたウェブサイト: [_1]',
	'Generic Website' => '標準のウェブサイト',
	'Granting new role to system administrator...' => 'システム管理者に新しいロールを付与しています...',
	'Migrating DefaultSiteURL/DefaultSiteRoot to website...' => 'DefaultSiteURL/DefaultSiteRootをウェブサイト用に移行しています...',
	'Migrating [_1]([_2]).' => '[_1]([_2])を移行しています。',
	'Migrating existing [quant,_1,blog,blogs] into websites and their children...' => '既存のブログをウェブサイトで管理できるように移行しています。',
	'Migrating mtview.php to MT5 style...' => 'mtview.phpをMT5で利用できるように移行しています...',
	'Moved blog [_1] ([_2]) under website [_3]' => '[_1]ブログ([_2])を[_3]ウェブサイト下に移動しました',
	'New WebSite [_1]' => '新しいウェブサイト: [_1]',
	'Ordering Categories and Folders of Blogs...' => 'ブログのカテゴリとフォルダの順番を設定しています...',
	'Ordering Folders of Websites...' => 'ウェブサイトのフォルダの順番を設定しています...',
	'Populating generic website for current blogs...' => '現在のブログをウェブサイトへ変換しています...',
	'Populating new role for theme...' => 'テーマ用の新しいロールへ変換しています...',
	'Populating new role for website...' => 'ウェブサイト用の新しいロールへ変換しています...',
	'Rebuilding permissions...' => '権限を再構築しています...',
	'Recovering type of author...' => 'コメンターの権限を再設定しています...',
	'Removing Technorati update-ping service from [_1] (ID:[_2]).' => 'ブログ[_1](ID:[_2])の更新通知先からテクノラティを削除しました。',
	'Removing widget from dashboard...' => 'ダッシュボードからウィジェットを削除しています...',
	'Updating existing role name...' => '既存のロール名を更新しています...',
	'Webmaster (MT4)' => 'ウェブサイト管理者(MT4)',
	'Website Administrator' => 'ウェブサイト管理者',
	'_WEBMASTER_MT4' => 'ウェブサイト管理者',
	q{An error occurred during migrating a blog's site_url: [_1]} => q{ブログのサイトURLの移行中にエラーが発生しました: [_1]},
	q{New user's website} => q{新規ユーザー向けウェブサイト},
	q{Setting the 'created by' ID for any user for whom this field is not defined...} => q{作成者の情報をユーザーに付与しています...},

## lib/MT/Upgrade/v6.pm
	'Adding "Site stats" dashboard widget...' => '"サイト情報"ウィジェットを追加しています...',
	'Adding Website Administrator role...' => 'ウェブサイト管理者のロールを追加しています...',
	'Fixing TheSchwartz::Error table...' => 'TheSchwartz::Errorテーブルを更新しています...',
	'Migrating current blog to a website...' => '現在のブログをウェブサイトへ変換しています...',
	'Migrating the record for recently accessed blogs...' => '最近利用したブログのデータを移行しています...',
	'Rebuilding permission records...' => '権限を再構築しています...',
	'Reordering dashboard widgets...' => 'ダッシュボードウィジェットの並び順を設定しています...',

## lib/MT/Upgrade/v7.pm
	'Adding site list dashboard widget for mobile...' => 'モバイル用のサイト一覧ウィジェットを追加しています...',
	'Assign a Site Administrator Role for Manage Website with Blogs...' => 'ウェブサイトとブログの管理者にサイト管理者のロールを付与しています...',
	'Assign a Site Administrator Role for Manage Website...' => 'ウェブサイト管理者にサイト管理者のロールを付与しています...',
	'Changing the Child Site Administrator role to the Site Administrator role.' => '子サイトの管理者をサイト管理者に変更しています...',
	'Child Site Administrator' => '子サイトの管理者',
	'Cleaning up content field indexes...' => 'コンテンツフィールドのインデックスを削除しています...',
	'Cleaning up objectasset records for content data...' => 'コンテンツデータと関連する objectasset のレコードを削除しています...',
	'Cleaning up objectcategory records for content data...' => 'コンテンツデータと関連する objectcategory のレコードを削除しています...',
	'Cleaning up objecttag records for content data...' => 'コンテンツデータと関連する objecttag のレコードを削除しています...',
	'Create a new role for creating a child site...' => '子サイトの作成ロールを作成しています...',
	'Create new role: [_1]...' => '新しいロール [_1] を作成しています...',
	'Error removing record (ID:[_1]): [_2].' => 'レコード (ID:[_1]) の削除中にエラーが発生しました] [_2]',
	'Error removing records: [_1]' => 'レコードの削除中にエラーが発生しました: [_1]',
	'Error saving record (ID:[_1]): [_2].' => 'レコード (ID:[_1]) の保存中にエラーが発生しました: [_2]',
	'Error saving record: [_1]' => 'レコードの保存中にエラーが発生しました: [_1]',
	'Filling missing system templates...' => '不足していたシステムテンプレートを補充しています...',
	'Migrating DataAPIDisableSite...' => 'DataAPIDisableSiteを移行しています...',
	'Migrating Max Length option of Single Line Text fields...' => 'テキスト型のコンテンツフィールドの最大値を修正しています...',
	'Migrating MultiBlog settings...' => 'マルチブログの設定を移行しています...',
	'Migrating create child site permissions...' => '子サイトの作成権限を移行しています...',
	'Migrating data column of MT::ContentData...' => 'コンテンツデータのdataカラムを移行しています...',
	'Migrating fields column of MT::ContentType...' => 'コンテンツタイプのFieldsカラムを移行しています...',
	'Migrating filters that have conditions on the log level...' => 'ログレベルに対する条件を持つフィルターを移行しています...',
	'MultiBlog migration for site(ID:[_1]) is skipped due to the data breakage.' => 'データが破損しているためサイト(ID:[_1])のマルチブログの設定の移行をスキップします。',
	'MultiBlog migration is skipped due to the data breakage.' => 'データが破損しているためマルチブログの設定の移行をスキップします。',
	'Rebuilding Content Type count of Category Sets...' => 'カテゴリセットの情報を再構築しています...',
	'Rebuilding MT::ContentFieldIndex of embedded_text field...' => '埋め込みテキストデータのインデックスを再構築しています...',
	'Rebuilding MT::ContentFieldIndex of multi_line_text field...' => 'テキスト（複数行）データのインデックスを再構築しています...',
	'Rebuilding MT::ContentFieldIndex of number field...' => 'コンテンツデータのインデックスを再構築しています...',
	'Rebuilding MT::ContentFieldIndex of single_line_text field...' => 'テキストデータのインデックスを再構築しています...',
	'Rebuilding MT::ContentFieldIndex of tables field...' => 'テーブルデータのインデックスを再構築しています...',
	'Rebuilding MT::ContentFieldIndex of url field...' => 'URLデータのインデックスを再構築しています...',
	'Rebuilding MT::Permission records (remove edit_categories)...' => 'カテゴリセットの管理権限からカテゴリの編集権限を削除しています...',
	'Rebuilding content field permissions...' => 'コンテンツフィールドの権限を再構築しています...',
	'Rebuilding object assets...' => 'アセットの関連付けを再構築しています...',
	'Rebuilding object categories...' => 'カテゴリの関連付けを再構築しています...',
	'Rebuilding object tags...' => 'タグの関連付けを再構築しています...',
	'Remove SQLSetNames...' => 'SQLSetNames をデータベースから削除しています...',
	'Remove image metadata' => '画像のメタデータを削除しています',
	'Reorder DEBUG level' => 'DEBUGレベルの値を変更しています',
	'Reorder SECURITY level' => 'SECURITYレベルの値を変更しています',
	'Reorder WARNING level' => 'WARNINGレベルの値を変更しています',
	'Reset default dashboard widgets...' => 'ダッシュボードウィジェットを初期化しています...',
	'Some MultiBlog migrations for site(ID:[_1]) are skipped due to the data breakage.' => 'データが破損しているためサイト(ID:[_1])の一部のマルチブログの設定の移行をスキップします',
	'Truncating values of value_varchar column...' => 'コンテンツデータの varchar カラムのインデックスを再構築しています...',
	'add administer_site permission for Blog Administrator...' => 'ブログ管理者にサイトの管理権限を付与しています...',
	'change [_1] to [_2]' => '[_1]を[_2]に変更しています',

## lib/MT/Util.pm
	'[quant,_1,day,days] from now' => '[quant,_1,日,日]後',
	'[quant,_1,day,days]' => '[quant,_1,日,日]',
	'[quant,_1,day,days], [quant,_2,hour,hours] ago' => '[quant,_1,日,日], [quant,_2,時間,時間]前',
	'[quant,_1,day,days], [quant,_2,hour,hours] from now' => '[quant,_1,日,日], [quant,_2,時間,時間]後',
	'[quant,_1,day,days], [quant,_2,hour,hours]' => '[quant,_1,日,日], [quant,_2,時間,時間]',
	'[quant,_1,hour,hours] from now' => '[quant,_1,時間,時間]後',
	'[quant,_1,hour,hours]' => '[quant,_1,時間,時間]',
	'[quant,_1,hour,hours], [quant,_2,minute,minutes] ago' => '[quant,_1,時間,時間], [quant,_2,分,分]前',
	'[quant,_1,hour,hours], [quant,_2,minute,minutes] from now' => '[quant,_1,時間,時間], [quant,_2,分,分]後',
	'[quant,_1,hour,hours], [quant,_2,minute,minutes]' => '[quant,_1,時間,時間], [quant,_2,分,分]',
	'[quant,_1,minute,minutes] from now' => '[quant,_1,分,分]後',
	'[quant,_1,minute,minutes]' => '[quant,_1,分,分]',
	'[quant,_1,minute,minutes], [quant,_2,second,seconds] from now' => '[quant,_1,分,分], [quant,_2,秒,秒]後',
	'[quant,_1,minute,minutes], [quant,_2,second,seconds]' => '[quant,_1,分,分], [quant,_2,秒,秒]',
	'[quant,_1,second,seconds] from now' => '[quant,_1,秒,秒]後',
	'[quant,_1,second,seconds]' => '[quant,_1,秒,秒]',
	'less than 1 minute ago' => '1分以内',
	'less than 1 minute from now' => '1分後以内',
	'moments from now' => '今から',
	q{Invalid domain: '[_1]'} => q{ドメイン「[_1]」が不正です。},

## lib/MT/Util/Archive.pm
	'Registry could not be loaded' => 'レジストリをロードできませんでした。',
	'Type must be specified' => '種類を指定してください。',

## lib/MT/Util/Archive/BinTgz.pm
	'Both data and file name must be specified.' => 'データとファイルの両方を指定してください。',
	'Cannot extract from the object' => '解凍できません。',
	'Cannot find external archiver: [_1]' => '外部アーカイバが見つかりません: [_1]',
	'Cannot write to the object' => '書き込みできません。',
	'Failed to create an archive [_1]: [_2]' => 'アーカイブ [_1] を作成できません: [_2]',
	'File [_1] exists; could not overwrite.' => '[_1]が既に存在します。上書きできません。',
	'Type must be tgz.' => 'TGZが指定されていません。',
	'[_1] in the archive contains ..' => 'アーカイブに含まれるファイル[_1]に相対パス指定が含まれています',
	'[_1] in the archive is an absolute path' => 'アーカイブに含まれるファイル[_1]に絶対パスが含まれています',
	'[_1] in the archive is not a regular file' => 'アーカイブに含まれるファイル[_1]にシンボリックリンクが含まれています',

## lib/MT/Util/Archive/BinZip.pm
	'Failed to rename an archive [_1]: [_2]' => 'アーカイブ [_1] をリネームできません: [_2]',
	'Type must be zip' => 'ZIPが指定されていません。',

## lib/MT/Util/Archive/Tgz.pm
	'Could not read from filehandle.' => 'ファイルを読みだせませんでした。',
	'File [_1] is not a tgz file.' => '[_1]はTGZファイルではありません。',

## lib/MT/Util/Archive/Zip.pm
	'File [_1] is not a zip file.' => '[_1]はZIPファイルではありません。',

## lib/MT/Util/Captcha.pm
	'Captcha' => 'Captcha',
	'Image creation failed.' => '画像を作成できませんでした。',
	'Image error: [_1]' => '画像でエラーが発生しました: [_1]',
	'Movable Type default CAPTCHA provider requires Image::Magick.' => 'Movable Type 既定のCAPTCHAプロバイダはImage::Magickをインストールしないと使えません。',
	'Type the characters you see in the picture above.' => '画像の中に見える文字を入力してください。',
	'You need to configure CaptchaSourceImageBase.' => '構成ファイルでCaptchaSourceImageBaseを設定してください。',

## lib/MT/Util/Dependencies.pm
	'CGI is required for all Movable Type application functionality.' => 'CGIは、Movable Type のすべてのアプリケーションの動作に必須です。',
	'CGI::Cookie is required for cookie authentication.' => 'CGI::Cookieはcookie 認証のために必要です。',
	'Cache::Memcached and a memcached server are optional. They are used to cache in-memory objects.' => 'Cache::Memcachedやmemcachedサーバはオブジェクトをメモリにキャッシュしておくのに使えます。',
	'DBI and DBD::Pg are required if you want to use the PostgreSQL database backend.' => 'データを保存するデータベースとして PostgreSQL を利用する場合、DBIと DBD::Pgが必要です。',
	'DBI and DBD::SQLite are required if you want to use the SQLite database backend.' => 'データを保存するデータベースとして SQLite を利用する場合、DBIと DBD::SQLiteが必要です。',
	'DBI and DBD::mysql are required if you want to use the MySQL database backend.' => 'データを保存するデータベースとして MySQL を利用する場合、DBIと DBD::mysqlが必要です。',
	'DBI is required to work with most supported databases.' => 'DBIはデータベースにアクセスするために必要です。',
	'Digest::SHA is required in order to provide enhanced protection of user passwords.' => 'Digest::SHAはパスワードの高度な保護のために必要です。',
	'Encode is required to handle multibyte characters correctly.' => 'Encodeはマルチバイト文字を適切に扱うのに必要です。',
	'File::Spec is required to work with file system path information on all supported operating systems.' => 'File::Specはオペレーティングシステムでパスの操作を行うために必要です。',
	'File::Temp is optional; It is needed if you would like to be able to overwrite existing files when you upload.' => 'File::Tempのインストールは必須ではありません。ファイルのアップロードを行う際に上書きを行う場合は必要となります。',
	'HTML::Entities is required by CGI.pm' => 'HTML::Entitiesは、CGI.pm の動作に必要です。',
	'IO::Compress::Gzip is required in order to compress files during a backup operation.' => 'IO::Compress::Gzipはバックアップ中にファイルを圧縮するのに必要です。',
	'IO::Uncompress::Gunzip is required in order to decompress files during a restore operation.' => 'IO::Uncompress::Gunzipは復元中にファイルを展開するのに必要です。',
	'IPC::Run is optional; It is needed if you would like to use NetPBM as the image processor for Movable Type.' => 'IPC::Runのインストールは必須ではありません。MTのイメージドライバとしてNetPBMを利用する場合に必要となります。',
	'Image::ExifTool is used to manipulate image metadata.' => 'Image::ExifToolは画像のメタデータを操作するのに使われます。',
	'Image::Size is sometimes required to determine the size of images in different formats.' => 'Image::Sizeはさまざまな形式の画像の大きさを調べるのに必要になることがあります。',
	'JSON is required to use DataAPI, Content Type, and listing framework.' => 'JSONはDataAPIやコンテンツタイプ、リスティングフレームワークの利用に必要です。',
	'JSON::PP is used internally to process JSON by default.' => 'JSON::PPはJSONの処理をする際に内部で通常使われるモジュールです。',
	'JSON::XS accelerates JSON processing.' => 'JSON::XSはJSONの処理を高速化します。',
	'LWP::Protocol::https is optional. It provides https support for LWP::UserAgent.' => 'LWP::Protocol::httpsは、あればLWP::UserAgentのhttps対応に使われます。',
	'LWP::UserAgent is optional. It is used to fetch information from local and external servers.' => 'LWP::UserAgentは、あればローカルおよび外部のサーバーから情報を取得するのに使われます。',
	'LWPx::ParanoidAgent is an alternative to LWP::UserAgent.' => 'LWPx::ParanoidAgentはLWP::UserAgentの代替になるものです。',
	'List::Util is required to manipulate a list of numbers.' => 'List::Utilは数値のリストを操作するのに必要です。',
	'MIME::Base64 is required to send mail and handle blobs during backup/restore operations.' => 'MIME::Base64はメールの送信やバックアップのバイナリオブジェクトを扱うときに必要です。',
	'MIME::Lite is an alternative module to create mail.' => 'MIME::Liteはメール作成の際に使われる代替モジュールのひとつです。',
	'Net::SMTP is required in order to send mail via an SMTP server.' => 'Net::SMTPはSMTPサーバーを通じてメール送信する場合に必要です。',
	'Scalar::Util is required to avoid memory leaks.' => 'Scalar::Utilはメモリリークを避けるために必要です。',
	'Storable is required to make deep-copy of complicated data structures.' => 'Storableは複雑なデータ構造をコピーするのに必要です。',
	'This module and its dependencies are optional. It is an alternative module to create mail.' => 'このモジュールと依存モジュールは標準のメール作成機能を置き換えるのに使えます。',
	'This module and its dependencies are required in order to support CRAM-MD5, DIGEST-MD5 or LOGIN SASL mechanisms.' => 'Authen::SASLとその依存モジュールはCRAM-MD5、DIGEST-MD5又はLOGINをSASLメカニズムとして利用する場合に必要となります。',
	'This module and its dependencies are required to run Movable Type under FastCGI.' => 'FastCGI環境でMovable Typeを実行する場合に必要となります。',
	'This module and its dependencies are required to run Movable Type under psgi.' => 'PSGI環境下でMovable Typeを実行する場合に必要となります。',
	'This module is one of the image processors that you can use to create thumbnails of uploaded images.' => 'アップロードした画像のサムネイルを作成するときに使われる画像処理モジュールのひとつです。',
	'This module is optional. It enhances performance of Authen::SASL.' => 'このモジュールは、あればAuthen::SASLを高速化します。',
	'This module is optional. It is used to allow commenters to be authenticated by OpenID.' => 'このモジュールは、あればOpenID認証の際に使われます。',
	'This module is optional. It is used to customize the logging behavior.' => 'このモジュールは、あればログの挙動をカスタマイズするのに使えます。',
	'This module is optional. It is used to download assets from a website.' => 'このモジュールは、あればウェブサイトからアセットをダウンロードするのに使われます。',
	'This module is optional. It is used to know the encoding of the terminal to log.' => 'このモジュールは、あればログを出力する端末のエンコーディングを調べるのに使われます。',
	'This module is optional. It is used to manipulate files during backup and restore operations.' => 'このモジュールは、あればバックアップ中のファイル操作に使われます。',
	'This module is optional. It is used to manipulate files via FTP(S).' => 'このモジュールは、あればFTP(S)でファイルを操作するのに使われます。',
	'This module is optional. It is used to manipulate files via FTPS.' => 'このモジュールは、あればFTPSでファイルを操作するのに使われます。',
	'This module is optional. It is used to manipulate files via SFTP.' => 'このモジュールは、あればSFTPでファイルを操作するのに使われます。',
	'This module is optional. It is used to manipulate files via WebDAV.' => 'このモジュールは、あればWebDAVでファイルを操作するのに使われます。',
	'This module is optional. It is used to manipulate log files.' => 'このモジュールは、あればログファイルを操作するのに使われます。',
	'This module is optional. It is used to parse date in log files.' => 'このモジュールは、あればログファイルの日時を解釈するのに使われます。',
	'This module is optional. It is used to see if swap memory is enough while processing background jobs.' => 'このモジュールは、あればバックグラウンドジョブの処理中に十分なスワップメモリーがあるか確認するのに使われます。',
	'This module is optional. It is used to see if the disk is full while backing up.' => 'このモジュールは、あればバックアップ中にディスク容量が残っているかを確認するのに使われます。',
	'This module is optional; It is one of the modules required to restore a backup created in a backup/restore operation.' => 'このモジュールは、バックアップを復元するときに必要となるモジュールのひとつです。',
	'This module is required for Google Analytics site statistics and for verification of SSL certificates.' => 'このモジュールは、Google Analytics などで SSL 証明書の検証に必要です。',
	'This module is required for profiling.' => 'このモジュールはプロファイリングの際に必要となります。',
	'This module is required in all of the SSL/TLS connection, such as Google Analytics site statistics or SMTP Auth over SSL/TLS.' => 'このモジュールはGoogle AnalyticsやSSL/TLS経由のSMTP認証など、あらゆるSSL/TLS接続の際に必要となります。',
	'This module is required to parse XML.' => 'このモジュールはXML解析の際に必要となります。',
	'This module is required to run background jobs.' => 'このモジュールはバックグラウンドジョブの実行に必要です。',
	'This module is sometimes used to parse URI.' => 'このモジュールはURIのパースに使うことがあります。',
	'This module is used in a test attribute for the MTIf conditional tag.' => 'MT:Ifタグの機能で使われます。',
	'This module is used to make checksums.' => 'このモジュールはチェックサムの作成に使われます。',
	'XML::SAX and its dependencies are required to restore a backup created in a backup/restore operation.' => 'XML::SAXは復元の機能を利用する場合に必要となります。',
	'XML::Simple is optional. It is used to parse configuration file of the IIS.' => 'XML::Simpleは、あればIISの設定ファイルを解析するのに使われます。',
	'YAML::Syck is optional; It is a better, fast and lightweight alternative to YAML::Tiny for YAML file handling.' => 'YAML::Syckのインストールは必須ではありません。YAML::Tinyよりも、軽量で高速に動作します。',
	'YAML::Tiny is the default YAML parser.' => 'YAML::TinyはデフォルトのYAMLパーサーです。',
	'local::lib is optional. It is used to load modules from different locations.' => 'local::libは、あれば標準とは異なる場所からモジュールを読み込むのに使えます。',

## lib/MT/Util/Deprecated.pm
	'[_1] plugin is using deprecated call.' => '[_1]プラグインが削除予定のコードを利用しています。',

## lib/MT/Util/Log.pm
	'Cannot load Log module: [_1]' => 'ログモジュールをロードできません: [_1]',
	'Logger configuration for Log module [_1] seems problematic' => 'ログモジュール [_1] の設定に問題がありそうです',
	'Unknown Logger Level: [_1]' => '不正なログレベルです: [_1]',

## lib/MT/Util/Mail.pm
	'Error loading mail module: [_1].' => 'メールモジュールのロードに失敗しました: [_1]',
	'Error sending mail: [_1]' => 'メールを送信できませんでした: [_1]',
	'Mail was sent successfully' => 'メールが正常に送信されました',
	'Recipient: [_1]' => '送信先: [_1]',
	'Subject: [_1]' => '件名: [_1]',
	q{MT::Mail doesn't support file attachments. Please change MailModule setting.} => q{MT::Mail は添付ファイルをサポートしていません。MailModule の設定を変更してください。},

## lib/MT/Util/SystemCheck.pm
	'Supported format: [_1]' => '対応している形式: [_1]',
	'The DBD::mysql version you have installed is known to be incompatible with Movable Type. Please install the most current release available.' => 'お使いのサーバーにインストールされている DBD::mysqlのバージョンは、Movable Type と互換性がありません。CPAN に公開されている最新バージョンをインストールしてください。',
	'The [_1] is installed properly, but requires an updated DBI module. Please see the note above regarding the DBI module requirements.' => '[_1]はインストールされていますが、新しいDBIが必要です。上記を参考に必要なDBIを確認してください。',
	'unknown' => '不明',

## lib/MT/Util/YAML.pm
	'Cannot load YAML module: [_1]' => 'YAMLモジュールをロードできません: [_1]',
	'Invalid YAML module' => '不正なYAMLモジュールが指定されています',

## lib/MT/WeblogPublisher.pm
	'An error occurred while publishing scheduled entries: [_1]' => '日時指定された記事の再構築中にエラーが発生しました: [_1]',
	'An error occurred while unpublishing past entries: [_1]' => '公開終了日を過ぎた記事の処理中にエラーが発生しました: [_1]',
	'Blog, BlogID or Template param must be specified.' => 'Blog, BlogID, またはTemplateのいずれかを指定してください。',
	'The same archive file exists. You should change the basename or the archive path. ([_1])' => '同名のファイルがすでに存在します。ファイル名またはアーカイブパスを変更してください([_1])。',
	'unpublish' => '公開終了',
	q{Template '[_1]' does not have an Output File.} => q{テンプレート'[_1]'には出力ファイルの設定がありません。},

## lib/MT/Website.pm
	'Child Site Count' => '子サイト数',
	'Show only Child Site' => '子サイトだけを表示',
	'Show only Parent Site' => '親サイトだけを表示',

## lib/MT/Worker/Publish.pm
	'-- set complete ([quant,_1,file,files] in [_2] seconds)' => '-- 完了 ([_1]ファイル - [_2]秒)',
	'Background Publishing Done' => 'バックグラウンドパブリッシングが完了しました',
	'Error rebuilding file [_1]:[_2]' => '[_1]の再構築中にエラーが発生しました: [_2]',
	'Published: [_1]' => '公開されたファイル: [_1]',

## lib/MT/Worker/Sync.pm
	'Done Synchronizing Files' => 'ファイルを同期しました。',
	'Done syncing files to [_1] ([_2])' => '[_1]へファイルを同期しました。([_2])',
	qq{Error during rsync of files in [_1]:\n} => qq{ファイル'[_1]'のrsync中にエラーが発生しました: },

## mt-check.cgi
	'(Probably) running under cgiwrap or suexec' => 'cgiwrapまたはsuexec環境下で動作していると思われます。',
	'Checking for' => '確認中',
	'Current working directory:' => '現在のディレクトリ',
	'DBI is required to store data in database.' => 'DBIはデータベースにアクセスするために必要です。',
	'Data Storage' => 'データストレージ',
	'Details' => '詳細',
	'Installed' => 'インストール済み',
	'MT home directory:' => 'MTディレクトリ',
	'Movable Type System Check Successful' => 'システムのチェックを完了しました。',
	'Movable Type System Check' => 'Movable Type システムチェック',
	'Movable Type version:' => 'Movable Type バージョン',
	'Operating system:' => 'オペレーティングシステム',
	'Perl include path:' => 'Perl の インクルードパス',
	'Perl version:' => 'Perl のバージョン',
	'Please consult the installation instructions for help in installing [_1].' => '[_1]のインストールはインストールマニュアルに沿って行ってください。',
	'The following modules are <strong>optional</strong>. If your server does not have these modules installed, you only need to install them if you require the functionality that they provide.' => 'これらのモジュールのインストールは<strong>任意</strong>です。お使いのサーバーにこれらのモジュールがインストールされていない場合でも、Movable Type の基本機能は動作します。これらのモジュールの機能が必要となった場合にはインストールを行ってください。',
	'The following modules are required by databases that can be used with Movable Type. Your server must have DBI and at least one of these related modules installed for the application to work properly.' => 'これらのモジュールは、Movable Type がデータを保存するために必要なモジュールです。DBIと、1つ以上のデータベース用のモジュールをインストールする必要があります。',
	'The version of Perl installed on your server ([_1]) is lower than the minimum supported version ([_2]). Please upgrade to at least Perl [_2].' => 'お使いのシステムにインストールされているPerl ([_1])は、Movable Type でサポートされている最低限のバージョン[_2]を満たしていません。Perlを[_2]以上にアップグレードしてください。',
	'Web server:' => 'ウェブサーバー',
	'You attempted to use a feature that you do not have permission to access. If you believe you are seeing this message in error contact your system administrator.' => 'アクセス権がありません。システム管理者に連絡してください。',
	'Your server does not have [_1] installed, or [_1] requires another module that is not installed.' => 'サーバーに [_1]か、[_1]の動作に必要な他のモジュールがインストールされていません。',
	'Your server has [_1] installed (version [_2]).' => 'サーバーに [_1] がインストールされています(バージョン [_2])。',
	'Your server has all of the required modules installed; you do not need to perform any additional module installations. Continue with the installation instructions.' => 'お使いのサーバーには、Movable Type の動作に必要なすべてのモジュールがインストールされています。モジュールを追加インストール作業は必要はありません。マニュアルに従い、インストールを続けてください。',
	'[_1] [_2] Modules' => '[_1]: [_2]モジュール',
	q{The MT-Check report is disabled when Movable Type has a valid configuration file (mt-config.cgi)} => q{構成ファイル(mt-config.cgi)がすでに存在するため、'mt-check.cgi' スクリプトは無効になっています。},
	q{The mt-check.cgi script provides you with information about your system's configuration and determines whether you have all of the components you need to run Movable Type.} => q{mt-check.cgiはシステムの構成を確認し、Movable Typeを実行するために必要なコンポーネントがそろっていることを確認するためのスクリプトです。},
	q{You're ready to go!} => q{Movable Typeを利用できます。},

## mt-static/addons/Sync.pack/js/cms.js
	'Continue' => '次へ',
	'Invalid time.' => '無効な時刻指定です。',
	'Sync name is required.' => '設定名は必須です。',
	'Sync name should be shorter than [_1] characters.' => '設定名が長すぎます。[_1]文字以内で指定してください。',
	'The sync date must be in the future.' => 'サーバー配信日時は、未来の日時を指定してください。',
	'You have unsaved changes to this page that will be lost.' => '保存されていない変更は失われます。',

## mt-static/jquery/jquery.mt.js
	'Invalid URL' => 'URLのフォーマットが正しくありません',
	'Invalid date format' => '日付の入力フォーマットが正しくありません',
	'Invalid time format' => '時刻の入力フォーマットが正しくありません',
	'Invalid value' => '入力された値が正しくありません',
	'Only 1 option can be selected' => 'ひとつだけ選択できます',
	'Options greater than or equal to [_1] must be selected' => '[_1]個以上選択してください',
	'Options less than or equal to [_1] must be selected' => '[_1]個までしか選択できません',
	'Please input [_1] characters or more' => '[_1]文字以上入力してください',
	'Please select one of these options' => '1つ以上選択してください',
	'This field is required' => 'このフィールドは必須です。',
	'This field must be a number' => 'このフィールドには数値を入力して下さい',
	'This field must be a signed integer' => 'このフィールドには',
	'This field must be a signed number' => 'このフィールドには符号付き整数を入力してください',
	'This field must be an integer' => 'このフィールドには整数の値を入力して下さい',
	'You have an error in your input.' => '入力内容に誤りがあります。',

## mt-static/js/admin2023/contenttype/contenttype.js
	'Do you want to delete [_1]([_2])?' => '[_1]([_2])を削除しますか？',
	'Duplicate' => '複製',

## mt-static/js/admin2023/contenttype/tag/content-field.tag
	'ContentField' => 'コンテンツフィールド',
	'Move' => '移動',

## mt-static/js/admin2023/contenttype/tag/content-fields.tag
	'Allow users to change the display and sort of fields by display option' => 'ユーザーにフィールドの並び替えや表示非表示の変更を許可する',
	'Data Label Field' => 'データ識別ラベル',
	'Drag and drop area' => 'ドラッグ・アンド・ドロップ領域',
	'Please add a content field.' => 'コンテンツフィールドを追加します',
	'Show input field to enter data label' => 'ユーザーが入力する',
	'Unique ID' => 'ユニークID',
	'close' => '閉じる',

## mt-static/js/admin2023/listing/list_data.js
	'[_1] - Filter [_2]' => '[_1] - フィルタ [_2]',

## mt-static/js/admin2023/listing/listing.js
	'Are you sure you want to [_2] this [_1]?' => '[_1]を[_2]してよろしいですか?',
	'Are you sure you want to [_3] the [_1] selected [_2]?' => '[_1]件の[_2]を[_3]してよろしいですか?',
	'Label "[_1]" is already in use.' => '"[_1]というラベルは既に使用されています。"',
	'One or more fields in the filter item are not filled in properly.' => '1つ以上のフィルター項目が正しく入力されていません。',
	'You can only act upon a maximum of [_1] [_2].' => '[_2]は最大で[_1]件しか選択できません。',
	'You can only act upon a minimum of [_1] [_2].' => '[_2]は最低でも[_1]件選択してください。',
	'You did not select any [_1] to [_2].' => '[_2]する[_1]が選択されていません。',
	'act upon' => '対象に',
	q{Are you sure you want to remove filter '[_1]'?} => q{フィルタ'[_1]'を削除してよろしいですか?},

## mt-static/js/admin2023/listing/tag/display-options-for-mobile.tag
	'Show' => '表示件数',
	'[_1] rows' => '[_1]件',

## mt-static/js/admin2023/listing/tag/display-options.tag
	'Column' => '表示項目',
	'Reset defaults' => '既定値にリセット',
	'User Display Option is disabled now.' => 'ユーザーによる表示オプションの変更は無効になっています',

## mt-static/js/admin2023/listing/tag/list-actions-for-mobile.tag
	'Plugin Actions' => 'プラグインアクション',
	'Select action' => 'アクションを選択',

## mt-static/js/admin2023/listing/tag/list-actions-for-pc.tag
	'More actions...' => 'アクション...',

## mt-static/js/admin2023/listing/tag/list-filter.tag
	'Add' => '追加',
	'Apply' => '適用',
	'Built in Filters' => 'クイックフィルタ',
	'Create New' => '新規作成',
	'Filter Label' => 'フィルタ名',
	'Filter:' => 'フィルタ:',
	'My Filters' => '自分のフィルタ',
	'Reset Filter' => 'フィルタをリセットする',
	'Save As' => '別名で保存',
	'Select Filter Item...' => 'フィルタ項目を選択してください',
	'Select Filter' => 'フィルタを選択',
	'rename' => '名前を変更',

## mt-static/js/admin2023/listing/tag/list-table.tag
	'All [_1] items are selected' => '全[_1]件が選択されています',
	'All' => 'すべて',
	'Loading...' => 'ロード中...',
	'Select All' => 'すべて選択',
	'Select all [_1] items' => '全[_1]件を選択する',
	'Select' => '選択',
	'[_1] &ndash; [_2] of [_3]' => '[_1] &ndash; [_2] / [_3]',

## mt-static/js/admin2023/mt.js
	'Are you certain you want to remove these [_1] roles? By doing so you will be taking away the permissions currently assigned to any users and groups associated with these roles.' => 'これら[_1]つのロールをしてもよろしいですか? 削除してしまうと、これらのロールを通じて権限を付与されているすべてのユーザーとグループから権限を剥奪することになります。',
	'Are you certain you want to remove this role? By doing so you will be taking away the permissions currently assigned to any users and groups associated with this role.' => 'このロールを本当に削除してもよろしいですか? ロールを通じて権限を付与されているすべてのユーザーとグループから権限を剥奪することになります。',
	'Enter URL:' => 'URLを入力:',
	'Enter email address:' => 'メールアドレスを入力:',
	'Same name tag already exists.' => '同名のタグがすでに存在します',
	'You did not select any [_1] [_2].' => '[_2]する[_1]が選択されていません。',
	'You must select an action.' => 'アクションを選択してください。',
	'[_1]Publish[_2] your site to see these changes take effect.' => '設定を有効にするために[_1]再構築[_2]してください。',
	'delete' => '削除',
	'disable' => '無効に',
	'enable' => '有効に',
	'publish' => '公開',
	'remove' => '削除',
	'to mark as spam' => 'スパムに指定',
	'to remove spam status' => 'スパム指定を解除',
	'unlock' => 'ロック解除してサインイン可能に',
	q{The tag '[_2]' already exists. Are you sure you want to merge '[_1]' with '[_2]' across all weblogs?} => q{タグ'[_2]'はすでに存在します。'[_1]'を'[_2]'に統合してもよろしいですか?},
	q{The tag '[_2]' already exists. Are you sure you want to merge '[_1]' with '[_2]'?} => q{タグ'[_2]'はすでに存在します。'[_1]'を'[_2]'に統合してもよろしいですか? },

## mt-static/js/assetdetail.js
	'Dimensions' => '大きさ',
	'File Name' => 'ファイル名',
	'No Preview Available.' => 'プレビューは利用できません。',

## mt-static/js/dialog.js
	'(None)' => '(なし)',

## mt-static/js/tc/mixer/display.js
	'Author:' => '作者:',
	'Description:' => '説明:',
	'Tags:' => 'タグ:',
	'Title:' => 'タイトル:',
	'URL:' => 'URL:',

## mt-static/js/upload_settings.js
	'You must set a path beginning with %s or %a.' => '%s（サイトパス）か %a（アーカイブパス）から始まるパス名を指定してください。',
	'You must set a valid path.' => '有効なパス名を指定してください。',

## mt-static/plugins/BlockEditor/lib/js/blockeditor_field.js
	'Edit [_1] block' => '[_1]ブロックの編集',

## mt-static/plugins/BlockEditor/lib/js/fields/embed.js
	'Embed Code' => '埋め込みコード',
	'Please enter the embed code here.' => '埋め込みコードを入力してください',

## mt-static/plugins/BlockEditor/lib/js/fields/header.js
	'Heading Level' => '見出し',
	'Heading' => '見出し',
	'Please enter the Header Text here.' => '見出しを入力してください。',

## mt-static/plugins/BlockEditor/lib/js/fields/horizon.js
	'Horizontal Rule' => '水平線',

## mt-static/plugins/BlockEditor/lib/js/fields/image.js
	'image' => '画像',

## mt-static/plugins/BlockEditor/lib/js/fields/text.js
	'__TEXT_BLOCK__' => 'テキスト',

## mt-static/plugins/BlockEditor/lib/js/jquery.blockeditor.js
	'Select a block' => 'ブロックを選択',

## mt-static/plugins/FormattedTextForTinyMCE/extension.js
	'Insert Boilerplate' => '定型文の挿入',

## mt-static/plugins/TinyMCE5/lib/js/tinymce/plugins/mt/langs/plugin.js
	'Block Quotation' => '引用ブロック',
	'Copy column' => '列のコピー',
	'Cut column' => '列の切り取り',
	'Emphasis' => '斜体',
	'Horizontal align' => '横配置',
	'Insert Asset Link' => 'アセットの挿入',
	'Insert HTML' => 'HTMLの挿入',
	'Insert Image Asset' => '画像の挿入',
	'Insert Link' => 'リンクの挿入',
	'List Item' => 'リスト要素',
	'Ordered List' => '番号付きリスト',
	'Paste column after' => '列の後に貼り付け',
	'Paste column before' => '列の前に貼り付け',
	'Strong Emphasis' => '太字',
	'Toggle Fullscreen Mode' => '全画面表示の切り替え',
	'Toggle HTML Edit Mode' => 'HTML編集モードの切り替え',
	'Unordered List' => '番号なしリスト',
	'Vertical align' => '縦配置',

## mt-static/plugins/TinyMCE5/lib/js/tinymce/plugins/mt/plugin.js
	'HTML' => 'HTML',

## mt-static/plugins/TinyMCE5/lib/js/tinymce/plugins/mt_fullscreen/langs/plugin.js
	'Fullscreen' => '全画面表示',

## mt-static/plugins/TinyMCE5/tiny_mce/plugins/autosave/plugin.js
	'You have unsaved changes are you sure you want to navigate away?' => '保存していない変更があります。移動してもよろしいですか？',

## php/lib/block.mtarchives.php
	'ArchiveType not found - [_1]' => 'アーカイブタイプが見つかりません - [_1]',

## php/lib/block.mtassets.php
	'sort_by="score" must be used together with a namespace.' => 'sort_by="score"を指定するときはnamespaceも指定しなければなりません。',

## php/lib/block.mtauthorhascontent.php
	'No author available' => 'ユーザーが見つかりません。',

## php/lib/block.mtcalendar.php
	'You used an [_1] tag without establishing a date context.' => '[_1]を日付コンテキストの外部で利用しようとしました。',

## php/lib/block.mtcontentfield.php
	'No Content Field could be found: \"[_1]\"' => 'コンテンツフィールドが見つかりません: "[_1]"',

## php/lib/block.mtif.php
	'You used an [_1] tag without a valid name attribute.' => '[_1]タグではname属性は必須です。',
	'[_1] [_2] [_3] is illegal.' => '[_1] [_2] [_3]は不正です。',

## php/lib/captcha_lib.php
	'Type the characters shown in the picture above.' => '画像の中に見える文字を入力してください。',

## php/lib/function.mtassettype.php
	'file' => 'ファイル',

## php/lib/mtdb.base.php
	'When the exclude_blogs and include_blogs attributes are used together, the same blog IDs should not be listed as parameters to both of them.' => 'include_blogs属性で指定されたブログがexclude_blogs属性ですべて除外されています。',

## php/mt.php
	'Page not found - [_1]' => '[_1]が見つかりませんでした。',

## plugins/BlockEditor/tmpl/admin2023/cms/dialog/asset_modal.tmpl
	'[_1] - [_2] of [_3]' => '[_1] - [_2] / [_3]',

## plugins/BlockEditor/tmpl/cms/dialog/include/asset_upload_panel.tmpl
	'Cancelled: [_1]' => 'キャンセルされました: [_1]',
	'The file you tried to upload is too large: [_1]' => 'アップロードしようとしたファイルは大きすぎます: [_1]',
	'[_1] is not a valid [_2] file.' => '[_1] は、正しい[_2]ファイルではありません。',

## plugins/Comments/lib/Comments.pm
	'(Deleted)' => '削除されたユーザー',
	'Approved' => '公開',
	'Banned' => '禁止',
	'Can comment and manage feedback.' => 'コメントを投稿し、コメントやトラックバックを管理できます。',
	'Can comment.' => 'コメントを投稿できます。',
	'Commenter' => 'コメント投稿者',
	'Comments on [_1]: [_2]' => '[_1] [_2]のコメント',
	'Edit this [_1] commenter.' => '[_1]であるコメンターを編集する。',
	'Moderator' => 'モデレータ',
	'Not spam' => 'スパムではない',
	'Reply' => '返信',
	'Reported as spam' => 'スパム',
	'Search for other comments from anonymous commenters' => '匿名ユーザーからのコメントを検索する。',
	'Search for other comments from this deleted commenter' => '削除されたユーザーからのコメントを検索する。',
	'Unapproved' => '未公開',
	'__ANONYMOUS_COMMENTER' => '匿名ユーザー',
	'__COMMENTER_APPROVED' => '承認',
	q{All comments by [_1] '[_2]'} => q{[_1]'[_2]'のコメント},

## plugins/Comments/lib/Comments/App/CMS.pm
	'Are you sure you want to remove all comments reported as spam?' => 'スパムコメントをすべて削除しますか?',

## plugins/Comments/lib/Comments/Blog.pm
	'Cloning comments for blog...' => 'コメントを複製しています...',

## plugins/Comments/lib/Comments/Import.pm
	'Saving comment failed: [_1]' => 'コメントを保存できませんでした: [_1]',
	q{Creating new comment (from '[_1]')...} => q{'[_1]'からのコメントをインポートしています...},

## plugins/Comments/lib/Comments/Upgrade.pm
	'Creating initial comment roles...' => 'コメント権限を作成しています...',

## plugins/Comments/lib/MT/App/Comments.pm
	'<a href="[_1]">Return to the original page.</a>' => '<a href="[_1]">元のページに戻る</a>',
	'All required fields must be populated.' => '必須フィールドのすべてに正しい値を設定してください。',
	'An error occurred.' => 'エラーが発生しました。',
	'Comment save failed with [_1]' => 'コメントを保存できませんでした: [_1]',
	'Comment text is required.' => 'コメントを入力していません。',
	'Commenter profile could not be updated: [_1]' => 'コメント投稿者のユーザー情報を更新できませんでした: [_1]',
	'Commenter profile has successfully been updated.' => 'コメント投稿者のユーザー情報を更新しました。',
	'Comments are not allowed on this entry.' => 'この記事にはコメントできません。',
	'IP Banned Due to Excessive Comments' => '大量コメントによるIP禁止',
	'IP [_1] banned because comment rate exceeded 8 comments in [_2] seconds.' => '[_1]からのコメントが[_2]秒間に8個続いたため、このIPアドレスを禁止リストに登録しました。',
	'Invalid commenter login attempt from [_1] to blog [_2](ID: [_3]) which does not allow Movable Type native authentication.' => '[_1]がブログ[_2](ID:[_3])にサインインしようとしましたが、このブログではMovable Type認証が有効になっていません。',
	'Invalid entry ID provided' => '記事のIDが不正です。',
	'Invalid login' => 'サインインできません',
	'Movable Type Account Confirmation' => 'Movable Type アカウント登録確認',
	'Name and E-mail address are required.' => '名前とメールアドレスは必須です。',
	'No entry was specified; perhaps there is a template problem?' => '記事が指定されていません。テンプレートに問題があるかもしれません。',
	'No entry_id' => '記事IDがありません',
	'No id' => 'IDがありません。',
	'No such comment' => 'コメントがありません。',
	'Publishing failed: [_1]' => '再構築できません: [_1]',
	'Registration is required.' => '登録しなければなりません。',
	'Signing up is not allowed.' => '登録はできません。',
	'Somehow, the entry you tried to comment on does not exist' => 'コメントしようとした記事がありません。',
	'Successfully authenticated, but signing up is not allowed.  Please contact your Movable Type system administrator.' => '認証されましたが、登録は許可されていません。システム管理者に連絡してください。',
	'Thanks for the confirmation.  Please sign in to comment.' => '登録ありがとうございます。サインインしてコメントしてください。',
	'You are trying to redirect to external resources. If you trust the site, please click the link: [_1]' => '外部のサイトへリダイレクトしようとしています。あなたがそのサイトを信頼できる場合、リンクをクリックしてください。[_1]',
	'You need to sign up first.' => '先に登録してください。',
	'Your confirmation has expired. Please register again.' => '有効期限が過ぎています。再度登録してください。',
	'_THROTTLED_COMMENT' => '短い期間にコメントを大量に送りすぎです。しばらくたってからやり直してください。',
	q{Comment on "[_1]" by [_2].} => q{[_2]が'[_1]'にコメントしました。},
	q{Commenter '[_1]' (ID:[_2]) has been successfully registered.} => q{コメント投稿者'[_1]'(ID:[_2])が登録されました。},
	q{Error assigning commenting rights to user '[_1] (ID: [_2])' for weblog '[_3] (ID: [_4])'. No suitable commenting role was found.} => q{'[_1]' (ID:[_2])にブログ'[_3]'(ID:[_4])へのコメント権限を与えられませんでした。コメント権限を与えるためのロールが見つかりません。},
	q{Failed comment attempt by pending registrant '[_1]'} => q{まだ登録を完了していないユーザー'[_1]'がコメントしようとしました。},
	q{Invalid URL '[_1]'} => q{不正なURL '[_1]'},
	q{Login failed: password was wrong for user '[_1]'} => q{サインインに失敗しました。[_1]のパスワードが誤っています。},
	q{Login failed: permission denied for user '[_1]'} => q{サインインに失敗しました。[_1]には権限がありません。},
	q{No such entry '[_1]'.} => q{記事'[_1]'がありません。},
	q{[_1] registered to the blog '[_2]'} => q{[_1]がブログ'[_2]'に登録されました。},

## plugins/Comments/lib/MT/CMS/Comment.pm
	'Commenter Details' => 'コメント投稿者の詳細',
	'Edit Comment' => 'コメントの編集',
	'No such commenter [_1].' => '[_1]というコメント投稿者は存在しません。',
	'Orphaned comment' => '記事のないコメント',
	'The entry corresponding to this comment is missing.' => 'このコメントに対応する記事が見つかりません。',
	'The parent comment id was not specified.' => '返信先のコメントが指定されていません。',
	'The parent comment was not found.' => '返信先のコメントが見つかりません。',
	'You cannot create a comment for an unpublished entry.' => '公開されていない記事にはコメントできません。',
	'You cannot reply to unapproved comment.' => '未公開のコメントには返信できません。',
	'You cannot reply to unpublished comment.' => '公開されていないコメントには返信できません。',
	'You do not have permission to approve this comment.' => 'このコメントを承認する権限がありません。',
	'You do not have permission to approve this trackback.' => 'このトラックバックを承認する権限がありません。',
	q{Comment (ID:[_1]) by '[_2]' deleted by '[_3]' from entry '[_4]'} => q{'[_3]'が記事'[_4]'のコメント'[_1]'(ID:[_2])を削除しました。},
	q{User '[_1]' banned commenter '[_2]'.} => q{'[_1]'がコメント投稿者'[_2]'を禁止しました。},
	q{User '[_1]' trusted commenter '[_2]'.} => q{'[_1]'がコメント投稿者'[_2]'を承認しました。},
	q{User '[_1]' unbanned commenter '[_2]'.} => q{'[_1]'がコメント投稿者'[_2]'を保留にしました。},
	q{User '[_1]' untrusted commenter '[_2]'.} => q{'[_1]'がコメント投稿者'[_2]'の承認を取り消しました。},

## plugins/Comments/lib/MT/Template/Tags/Comment.pm
	'Anonymous' => '匿名',
	'The MTCommentFields tag is no longer available.  Please include the [_1] template module instead.' => 'MTCommentFieldsタグは利用できません。代わりにテンプレートモジュール「[_1]」をインクルードしてください。',

## plugins/Comments/lib/MT/Template/Tags/Commenter.pm
	q{This '[_1]' tag has been deprecated. Please use '[_2]' instead.} => q{テンプレートタグ '[_1]' は廃止されました。代わりに '[_2]'を使用してください。},

## plugins/Comments/php/function.mtcommenternamethunk.php
	q{The '[_1]' tag has been deprecated. Please use the '[_2]' tag in its place.} => q{テンプレートタグ '[_1]' は廃止されました。代わりに '[_2]'を使用してください。},

## plugins/FormattedText/lib/FormattedText/App.pm
	'Are you sure you want to delete the selected boilerplates?' => '定型文を削除してもよろしいですか？',
	'Boilerplates' => '定型文',
	'Create Boilerplate' => '定型文の作成',

## plugins/FormattedText/lib/FormattedText/DataAPI/Callback/FormattedText.pm
	q{The boilerplate '[_1]' is already in use in this site.} => q{定型文 '[_1]'はすでに存在します。},

## plugins/FormattedText/lib/FormattedText/FormattedText.pm
	'Boilerplate' => '定型文',
	q{The boilerplate '[_1]' is already in use in this blog.} => q{[_1]という定型文は既にこのブログに存在しています。},

## plugins/FormattedTextForTinyMCE5/lib/FormattedTextForTinyMCE5/App.pm
	'Cannot load boilerplate.' => '定型文をロードできませんでした。',

## plugins/GoogleAnalyticsV4/lib/GoogleAnalyticsV4/App.pm
	'A Perl module required for using Google Analytics API is missing: [_1].' => 'Google アナリティクス APIを利用するのに必要なPerlモジュールのうちいくつかがありません: [_1]',
	'The name of the profile' => 'プロファイル名',
	'The resource name of the property | The measurement id of the WebStreamData' => 'プロパティのリソース名 | データストリームのID',
	'You did not specify a client ID.' => 'Client IDが指定されていません。',
	'You did not specify a code.' => 'codeが指定されていません。',

## plugins/GoogleAnalyticsV4/lib/GoogleAnalyticsV4/OAuth2.pm
	'An error occurred when getting accounts: [_1]: [_2]' => 'アカウントの取得ができません: [_1]: [_2]',
	'An error occurred when getting profiles: [_1]: [_2]' => 'プロファイルの取得ができません: [_1]: [_2]',
	'An error occurred when getting token: [_1]: [_2]' => 'トークンが取得できません: [_1]: [_2]',
	'An error occurred when refreshing access token: [_1]: [_2]' => 'リフレッシュトークンが取得できません: [_1]: [_2]',

## plugins/GoogleAnalyticsV4/lib/GoogleAnalyticsV4/Provider.pm
	'An error occurred when retrieving statistics data: [_1]: [_2]' => '統計データの取得ができません: [_1]: [_2]',

<<<<<<< HEAD
## plugins/GoogleAnalyticsV4/lib/GoogleAnalyticsV4/App.pm
	'The resource name of the property | The measurement id of the WebStreamData' => 'プロパティのリソース名 | データストリームのID',

## plugins/OpenID/lib/MT/Auth/GoogleOpenId.pm
	'A Perl module required for Google ID commenter authentication is missing: [_1].' => 'Google ID認証を利用するのに必要なPerlモジュールのうちいくつがありません: [_1]',

## plugins/OpenID/lib/MT/Auth/OpenID.pm
	'Could not load Net::OpenID::Consumer.' => 'Net::OpenID::Consumerをロードできませんでした。',
	'Could not save the session' => 'セッションを保存できませんでした。',
	'Could not verify the OpenID provided: [_1]' => 'OpenIDを検証できませんでした: [_1]',
	'The address entered does not appear to be an OpenID endpoint.' => '入力されたアドレスはOpenIDではありません。',
	'The text entered does not appear to be a valid web address.' => '正しいURLを入力してください。',
	'Unable to connect to [_1]: [_2]' => '[_1]に接続できません: [_2]',

=======
>>>>>>> e237b6e5
## plugins/Textile/textile2.pl
	'http://www.movabletype.org/documentation/appendices/tags/%t.html' => 'https://www.movabletype.org/documentation/appendices/tags/%t.html',

## plugins/WXRImporter/lib/WXRImporter/Import.pm
	'Archive Root' => 'アーカイブパス',
	'No Site' => 'サイトがありません',
	q{Invalid extra path '[_1]'} => q{追加パス'[_1]'が不正です。},

## plugins/WidgetManager/WidgetManager.pl
	'Failed.' => '失敗',
	'Moving storage of Widget Manager [_2]...' => 'ウィジェット管理[_2]の格納場所を移動しています。...',

## search_templates/comments.tmpl
	'Find new comments' => '新しいコメントを検索',
	'No new comments were found in the specified interval.' => '指定された期間にコメントはありません。',
	'No results found' => 'ありません',
	'Posted in [_1] on [_2]' => '[_2]の[_1]に投稿されたコメント',
	'Search for new comments from:' => 'コメントを検索:',
	'five months ago' => '5か月前',
	'four months ago' => '4か月前',
	'one month ago' => '1か月前',
	'one week ago' => '1週間前',
	'one year ago' => '1年前',
	'six months ago' => '6か月前',
	'the beginning' => '最初から',
	'three months ago' => '3か月前',
	'two months ago' => '2か月前',
	'two weeks ago' => '2週間前',
	q{Select the time interval that you'd like to search in, then click 'Find new comments'} => q{検索したい期間を選択して、コメントを検索をクリックしてください。},

## search_templates/content_data_default.tmpl
	'BEGINNING OF BETA SIDEBAR FOR DISPLAY OF SEARCH INFORMATION' => 'ここから検索情報を表示するBETA SIDEBAR',
	'END OF ALPHA SEARCH RESULTS DIV' => '検索結果のDIV(ALPHA)ここまで',
	'END OF CONTAINER' => 'コンテナここまで',
	'END OF PAGE BODY' => 'ページ本体ここまで',
	'Feed Subscription' => '購読',
	'Matching content data from [_1]' => 'サイト[_1]での検索結果',
	'NO RESULTS FOUND MESSAGE' => '検索結果がないときのメッセージ',
	'Posted <MTIfNonEmpty tag="ContentAuthorDisplayName">by [_1] </MTIfNonEmpty>on [_2]' => 'Posted <MTIfNonEmpty tag="ContentAuthorDisplayName">by [_1] </MTIfNonEmpty>on [_2]',
	'SEARCH FEED AUTODISCOVERY LINK IS PUBLISHED ONLY WHEN A SEARCH HAS BEEN EXECUTED' => '検索結果のフィードのAuto Discoveryリンクは検索が実行されたときのみ表示されます。',
	'SEARCH RESULTS DISPLAY' => '検索結果表示',
	'SEARCH/TAG FEED SUBSCRIPTION INFORMATION' => '検索/タグのフィード購読情報',
	'SET VARIABLES FOR SEARCH vs TAG information' => '検索またはタグ情報を変数に代入',
	'STRAIGHT SEARCHES GET THE SEARCH QUERY FORM' => '通常の検索では検索クエリ用のフォームを返す',
	'Search this site' => 'このサイトを検索',
	'Showing the first [_1] results.' => '最初の[_1]件の結果を表示',
	'Site Search Results' => 'サイトの検索結果',
	'Site search' => 'サイトの検索',
	'What is this?' => 'フィードとは',
	'http://www.sixapart.com/about/feeds' => 'http://www.sixapart.jp/about/feeds.html',
	q{Content Data matching '[_1]'} => q{'[_1]で検索されたコンテンツ'},
	q{Content Data tagged with '[_1]'} => q{'[_1]'タグのコンテンツ},
	q{If you use an RSS reader, you can subscribe to a feed of all future content data matching '[_1]'.} => q{RSSリーダーを使うと、'[_1]'を含むすべてのコンテンツのフィードを購読することができます。},
	q{If you use an RSS reader, you can subscribe to a feed of all future content data tagged '[_1]'.} => q{RSSリーダーを使うと、'[_1]'タグのすべてのコンテンツのフィードを購読することができます。},
	q{No pages were found containing '[_1]'.} => q{'[_1]'が含まれるページはありません。},

## search_templates/content_data_results_feed.tmpl
	'Search Results for [_1]' => '[_1]の検索結果',

## search_templates/default.tmpl
	'Match case' => '大文字小文字を区別する',
	'Matching entries from [_1]' => 'サイト[_1]での検索結果',
	'Other Tags' => 'その他のタグ',
	'Posted <MTIfNonEmpty tag="EntryAuthorDisplayName">by [_1] </MTIfNonEmpty>on [_2]' => '<MTIfNonEmpty tag="EntryAuthorDisplayName">[_1]</MTIfNonEmpty> - ([_2])',
	'Regex search' => '正規表現',
	'TAG LISTING FOR TAG SEARCH ONLY' => 'タグ一覧はタグ検索でのみ表示',
	q{Entries from [_1] tagged with '[_2]'} => q{サイト[_1]の'[_2]'タグの記事},
	q{Entries matching '[_1]'} => q{'[_1]'で検索された記事},
	q{Entries tagged with '[_1]'} => q{'[_1]'タグの記事},
	q{If you use an RSS reader, you can subscribe to a feed of all future entries matching '[_1]'.} => q{RSSリーダーを使うと、'[_1]'を含むすべての記事のフィードを購読することができます。},
	q{If you use an RSS reader, you can subscribe to a feed of all future entries tagged '[_1]'.} => q{RSSリーダーを使うと、'[_1]'タグのすべての記事のフィードを購読することができます。},

## themes/classic_blog/templates/comment_detail.mtml
	'[_1] replied to <a href="[_2]">comment from [_3]</a>' => '[_1]から<a href="[_2]">[_3]</a>への返信',

## themes/classic_blog/templates/comment_listing.mtml
	'Comment Detail' => 'コメント詳細',

## themes/classic_blog/templates/comment_preview.mtml
	'(You may use HTML tags for style)' => '(スタイル用のHTMLタグを使えます)',
	'Leave a comment' => 'コメントする',
	'Previewing your Comment' => 'コメントのプレビュー',
	'Replying to comment from [_1]' => '[_1]からのコメントに返信',
	'Submit' => '投稿',

## themes/classic_blog/templates/comment_response.mtml
	'Your comment has been submitted!' => 'コメントを投稿しました。',
	'Your comment submission failed for the following reasons: [_1]' => 'コメントを投稿できませんでした。エラー: [_1]',

## themes/classic_blog/templates/comments.mtml
	'Remember personal info?' => 'サインイン情報を記憶',
	'The data is modified by the paginate script' => 'ページネーションスクリプトによって変更されています。',

## themes/classic_blog/templates/recent_comments.mtml
	'<strong>[_1]:</strong> [_2] <a href="[_3]" title="full comment on: [_4]">read more</a>' => '<strong>[_1]:</strong> [_2] <a href="[_3]" title="[_4]へのコメント">続きを読む</a>',

## themes/classic_blog/templates/trackbacks.mtml
	'<a href="[_1]">[_2]</a> from [_3] on <a href="[_4]">[_5]</a>' => '[_3] - <a href="[_1]">[_2]</a> (<a href="[_4]">[_5]</a>)',
	'TrackBack URL: [_1]' => 'トラックバックURL: [_1]',
	'[_1] <a href="[_2]">Read More</a>' => '[_1] <a href="[_2]">続きを読む</a>',

## themes/classic_blog/theme.yaml
	'A traditional blogging design that comes with plenty of styles and a selection of 2 column / 3 column layouts. Best for use in standard blog publishing applications.' => 'たくさんの2カラムや3カラムレイアウトをもつ一般的なブログ用デザインです。全ブログユーザーに最適です。',
	'Displays error, pending or confirmation message for comments.' => 'コメントのエラー、保留、確認メッセージを表示します。',
	'Displays preview of comment.' => 'コメントのプレビューを表示します。',
	'Improved listing of comments.' => 'コメント表示を改善します。',

## themes/classic_website/templates/about_this_page.mtml
	'<a href="[_1]">[_2]</a> is the next entry in this website.' => '次の記事は「<a href="[_1]">[_2]</a>」です。',
	'<a href="[_1]">[_2]</a> was the previous entry in this website.' => 'ひとつ前の記事は「<a href="[_1]">[_2]</a>」です。',

## themes/classic_website/templates/blogs.mtml
	'Blogs' => 'ブログ',

## themes/classic_website/templates/syndication.mtml
	q{Subscribe to this website's feed} => q{ウェブサイトを購読},

## themes/classic_website/theme.yaml
	'Classic Website' => 'クラシックウェブサイト',
	'Create a blog portal that aggregates contents from several blogs in one website.' => 'ウェブサイトに存在するブログのコンテンツを表示するブログポータルを作成します。',

## tmpl/admin2023/cms/asset_replace.tmpl
	'Upload New Asset' => '新規アセットのアップロード',

## tmpl/admin2023/cms/backup.tmpl
	'Archive Format' => '圧縮フォーマット',
	'Choose sites...' => 'サイトを選択...',
	'Everything' => 'すべて',
	'Export (e)' => 'エクスポート',
	'No size limit' => '分割しない',
	'Not all the tables are exported. If you need to back up everything (including config, session values, logs, and so on), consider using a database utility. You can also download public logs from the <a href="[_1]">Log</a> menu.' => 'エクスポートには含まれない情報もあります。設定やセッション情報、ログなども含めた完全なバックアップが必要な場合はデータベース付属のユーティリティの利用を検討してください。管理画面から確認できるログについては<a href="[_1]">ログ</a>メニューからもダウンロードできます。',
	'Reset' => 'リセット',
	'Target File Size' => '出力ファイルのサイズ',
	'What to Export' => 'エクスポート対象',
	q{Don't compress} => q{圧縮しない},

## tmpl/admin2023/cms/cfg_entry.tmpl
	'Accept TrackBacks' => 'トラックバック許可',
	'Alignment' => '位置',
	'Ascending' => '昇順',
	'Basename Length' => 'ファイル名の文字数',
	'Center' => '中央',
	'Character entities (&amp#8221;, &amp#8220;, etc.)' => 'エンティティ (&amp#8221;、&amp#8220;など)',
	'Compose Defaults' => '作成の既定値',
	'Content CSS will be applied when WYSIWYG editor does support. You can specify CSS file by URL or {{theme_static}} placeholder. Example: {{theme_static}}path/to/cssfile.css' => 'WYSIWYGエディタ内で利用するCSSファイルのURL又は、{{theme_static}}変数を利用したURLを指定する事ができます。WYSIWYGエディタが対応していない場合は適用されません。例: {{theme_static}}path/to/cssfile.css',
	'Content CSS' => 'コンテンツCSSファイル',
	'Czech' => 'チェコ語',
	'Danish' => 'デンマーク語',
	'Date Language' => '日付の言語',
	'Days' => '日分',
	'Descending' => '降順',
	'Display in popup' => 'ポップアップで表示する',
	'Display on the same screen' => '同じ画面に表示する',
	'Dutch' => 'オランダ語',
	'English' => '英語',
	'Entry Fields' => '記事フィールド',
	'Estonian' => 'エストニア語',
	'Excerpt Length' => '概要の文字数',
	'French' => 'フランス語',
	'German' => 'ドイツ語',
	'Icelandic' => 'アイスランド語',
	'Image default insertion options' => '画像挿入の既定値',
	'Italian' => 'イタリア語',
	'Japanese' => '日本語',
	'Left' => '左',
	'Link from image' => '画像からのリンク',
	'Link to original image' => 'オリジナル画像にリンクする',
	'Listing Default' => '表示される記事数',
	'No substitution' => '置き換えない',
	'Norwegian' => 'ノルウェー語',
	'Note: This option is currently ignored since TrackBacks are disabled either child site or system-wide.' => '注: サイトまたはシステム全体の設定でトラックバックが無効なためこのオプションは無視されます。',
	'Note: This option is currently ignored since TrackBacks are disabled either site or system-wide.' => '注: サイトまたはシステム全体の設定でトラックバックが無効なためこのオプションは無視されます。',
	'Note: This option is currently ignored since comments are disabled either child site or system-wide.' => '注: サイトまたはシステム全体でコメントが無効なためこのオプションは無視されます。',
	'Note: This option is currently ignored since comments are disabled either site or system-wide.' => '注: サイトまたはシステム全体でコメントが無効なためこのオプションは無視されます。',
	'Order' => '順番',
	'Page Fields' => 'ページフィールド',
	'Polish' => 'ポーランド語',
	'Portuguese' => 'ポルトガル語',
	'Posts' => '投稿',
	'Publishing Defaults' => '公開の既定値',
	'Punctuation Replacement Setting' => 'Word特有の文字を置き換える',
	'Punctuation Replacement' => '句読点置き換え',
	'Replace Fields' => '置き換えるフィールド',
	'Replace UTF-8 characters frequently used by word processors with their more common web equivalents.' => 'ワープロソフトで使われるUTF-8文字を対応する表示可能な文字に置き換えます。',
	'Right' => '右',
	'Save changes to these settings (s)' => '設定を保存 (s)',
	'Setting Ignored' => '設定は無視されます',
	'Slovak' => 'スロヴァキア語',
	'Slovenian' => 'スロヴェニア語',
	'Spanish' => 'スペイン語',
	'Specifies the default Text Formatting option when creating a new entry.' => 'テキストフォーマットの既定値を指定します。',
	'Suomi' => 'フィンランド語',
	'Swedish' => 'スウェーデン語',
	'Text Formatting' => 'テキストフォーマット',
	'The range for Basename Length is 15 to 250.' => 'ファイル名の文字数は、15から250の範囲で設定してください。',
	'Unpublished' => '下書き',
	'Use thumbnail' => 'サムネイルを利用',
	'WYSIWYG Editor Setting' => 'WYSIWYGエディタの設定',
	'You must set valid default thumbnail width.' => '有効なサムネイル画像の幅を指定してください。',
	'Your preferences have been saved.' => '設定を保存しました。',
	'pixels' => 'ピクセル',
	'width:' => '幅:',
	q{'Popup image' template does not exist or is empty and cannot be selected.} => q{'ポップアップ画像' テンプレートが存在しない、もしくは空のため選択できません。},
	q{ASCII equivalents (&quot;, ', ..., -, --)} => q{対応するASCII文字 (&quot;、'、...、-、--)},

## tmpl/admin2023/cms/cfg_feedback.tmpl
	'([_1])' => '([_1])',
	'Accept TrackBacks from any source.' => 'すべてのトラックバックを許可する',
	'Accept comments according to the policies shown below.' => 'コメントポリシーを設定し、コメントを受け付ける',
	'Allow HTML' => 'HTMLを許可',
	'Allow commenters to include a limited set of HTML tags in their comments. Otherwise all HTML will be stripped out.' => 'コメントの内容に特定のHTMLタグの利用を許可する (許可しない場合は、すべてのHTMLタグが利用できなくなります)',
	'Any authenticated commenters' => '認証サービスで認証されたコメント投稿者のみ',
	'Anyone' => 'すべて自動的に公開する',
	'Auto-Link URLs' => 'URLを自動的にリンク',
	'Automatic Deletion' => '自動削除設定',
	'Automatically delete spam feedback after the time period shown below.' => 'スパムと判断したものを指定の日数経過後に削除する',
	'CAPTCHA Provider' => 'CAPTCHAプロバイダ',
	'Comment Display Settings' => 'コメント表示設定',
	'Comment Order' => 'コメントの表示順',
	'Comment Settings' => 'コメント設定',
	'Commenting Policy' => 'コメントポリシー',
	'Delete Spam After' => 'スパムを削除する',
	'E-mail Notification' => 'メール通知',
	'Enable External TrackBack Auto-Discovery' => '外部リンクに対するトラックバック自動検知を有効にする',
	'Enable Internal TrackBack Auto-Discovery' => '内部リンクに対するトラックバック自動検知を有効にする',
	'Hold all TrackBacks for approval before they are published.' => '公開前に許可を必要とするように、トラックバックを保留する',
	'Immediately approve comments from' => '即時公開する条件',
	'Limit HTML Tags' => 'HTMLタグを制限',
	'Moderation' => '事前確認',
	'No CAPTCHA provider available' => 'CAPTCHAプロバイダがありません',
	'No one' => '自動的に公開しない',
	'Note: Commenting is currently disabled at the system level.' => '注: コメントは現在システムレベルで無効になっています。',
	'Note: This option is currently ignored since outbound pings are disabled system-wide.' => '備考: システムレベで無効になっている外部pingオプションは現在無効となっています。',
	'Note: This option may be affected since outbound pings are constrained system-wide.' => '備考: システムレベルのみの外部pingオプションは有効になっているようです。',
	'Note: TrackBacks are currently disabled at the system level.' => '注: トラックバックは現在システムレベルで無効になっています。',
	'Off' => '行わない',
	'On' => '有効にする',
	'Only when attention is required' => '注意が必要な場合のみ',
	'Select whether you want comments displayed in ascending (oldest at top) or descending (newest at top) order.' => 'コメントを昇順に表示するか、降順に表示するか選びます。',
	'Setting Notice' => '注:',
	'Setup Registration' => '登録／認証の設定',
	'Spam Score Threshold' => 'スパム判断基準',
	'Spam Settings' => 'スパム設定',
	'This value can be between -10 and +10. The bigger this value is, the more possible spam-detection framework determines comment/trackback as a spam.' => 'この値は、-10から+10の間で指定できます。この値が大きいほど、コメントとトラックバックがスパムとして判断される可能性が高くなります。',
	'TrackBack Auto-Discovery' => '自動検知',
	'TrackBack Options' => 'トラックバックオプション',
	'TrackBack Policy' => 'トラックバックポリシー',
	'Trackback Settings' => 'トラックバック設定',
	'Transform URLs in comment text into HTML links.' => '受信したコメント内にURLが含まれる場合に自動的にリンクする',
	'Trusted commenters only' => '承認されたコメント投稿者のみ',
	'Use Comment Confirmation Page' => 'コメントの確認ページ',
	'Use defaults' => '標準の設定',
	'Use my settings' => 'カスタム設定',
	'days' => '日',
	q{'nofollow' exception for trusted commenters} => q{nofollow除外},
	q{Apply 'nofollow' to URLs} => q{URLのnofollow指定},
	q{Do not add the 'nofollow' attribute when a comment is submitted by a trusted commenter.} => q{承認されたコメント投稿者のコメントにはnofollowを適用しない},
	q{Each commenter's browser will be redirected to a comment confirmation page after their comment is accepted.} => q{コメント投稿後に、コメントの確認ページを表示する},
	q{If enabled, all URLs in comments and TrackBacks will be assigned a 'nofollow' link relation.} => q{コメントとトラックバックに含まれるすべてのURLにnofollowを設定する},
	q{No CAPTCHA provider is available in this system.  Please check to see if Image::Magick is installed and if the CaptchaSourceImageBase configuration directive points to a valid captcha-source directory within the 'mt-static/images' directory.} => q{CAPTCHAプロバイダがありません。Image::Magickがインストールされているか、またCaptchaSourceImageBaseが正しく設定されていてmt-static/images/captcha-sourceにアクセスできるか確認してください。},

## tmpl/admin2023/cms/cfg_plugin.tmpl
	'Are you sure you want to disable plugins for the entire Movable Type installation?' => 'システム全体で、プラグインを無効にしますか?',
	'Are you sure you want to disable this plugin?' => 'プラグインを無効にしますか?',
	'Are you sure you want to enable plugins for the entire Movable Type installation? (This will restore plugin settings that were in place before all plugins were disabled.)' => 'システム全体で、プラグインを有効にしますか? (各プラグインの設定は、システム全体で無効化される前の状態に戻ります)',
	'Are you sure you want to enable this plugin?' => 'プラグインを有効にしますか?',
	'Are you sure you want to reset the settings for this plugin?' => 'このプラグインの設定を元に戻しますか?',
	'Author of [_1]' => '作成者',
	'Deprecated warning.' => '削除予定のコードの利用',
	'Disable Plugins' => 'プラグインを利用しない',
	'Disable plugin functionality' => 'プラグインの機能を無効化する',
	'Documentation for [_1]' => '[_1]のドキュメント',
	'Enable Plugins' => 'プラグインを利用する',
	'Enable or disable plugin functionality for the entire Movable Type installation.' => 'プラグインの利用をシステムレベルで設定します。',
	'Enable plugin functionality' => 'プラグインの機能を有効化する',
	'Failed to Load' => '読み込みに失敗しました',
	'Failed to load' => '読み込みに失敗しました',
	'Find Plugins' => 'プラグインを探す',
	'Info' => '詳細',
	'Junk Filters:' => 'ジャンクフィルタ',
	'More about [_1]' => '[_1]の詳細情報',
	'No plugins with blog-level configuration settings are installed.' => 'ブログ別に設定するプラグインはインストールされていません。',
	'No plugins with configuration settings are installed.' => '設定可能なプラグインがインストールされていません。',
	'Plugin Home' => 'プラグインホーム',
	'Plugin System' => 'プラグインシステム',
	'Plugin error:' => 'プラグインエラー:',
	'Reset to Defaults' => '初期化',
	'Resources' => 'リソース',
	'Run [_1]' => '[_1]を起動',
	'Tag Attributes:' => 'タグの属性: ',
	'Text Filters' => 'テキストフィルタ',
	'This plugin has not been upgraded to support Movable Type [_1]. As such, it may not be completely functional.' => 'このプラグインは、 Movable Type [_1]向けにアップグレードされていません。そのため、動作しない場合があります。',
	'Your plugin settings have been reset.' => 'プラグインの設定をリセットしました。',
	'Your plugin settings have been saved.' => 'プラグインの設定を保存しました。',
	'Your plugins have been reconfigured.' => 'プラグインを再設定しました。',
	'_PLUGIN_DIRECTORY_URL' => 'https://plugins.movabletype.jp/',
	q{Your plugins have been reconfigured. Since you're running mod_perl, you must restart your web server for these changes to take effect.} => q{プラグインの設定が変更されました。mod_perlを利用している場合は、設定変更を有効にするためにウェブサーバーを再起動する必要があります。},
	q{Your plugins have been reconfigured. Since you're running mod_perl, you will need to restart your web server for these changes to take effect.} => q{プラグインを再設定しました。mod_perl環境下でお使いの場合は、設定を反映させるためにウェブサーバーを再起動してください。},

## tmpl/admin2023/cms/cfg_prefs.tmpl
	'Active Server Page Includes' => 'ASPのインクルード',
	'Advanced Archive Publishing' => '高度な公開の設定',
	'Allow properly configured template modules to be cached to enhance publishing performance.' => '再構築の速度向上のために、テンプレートモジュール毎のキャッシュ設定を有効にする',
	'Allow to change at upload' => 'アップロード時に変更を許可する',
	'Apache Server-Side Includes' => 'ApacheのSSI',
	'Archive Settings' => 'アーカイブ設定',
	'Archive URL' => 'アーカイブURL',
	'Cancel upload' => 'アップロードしない',
	'Change license' => 'ライセンスの変更',
	'Choose archive type' => 'アーカイブタイプを選択してください',
	'Dynamic Publishing Options' => 'ダイナミックパブリッシング設定',
	'Enable conditional retrieval' => '条件付き取得を有効にする',
	'Enable dynamic cache' => 'キャッシュする',
	'Enable orientation normalization' => '画像の向きを自動的に修正する',
	'Enable revision history' => '更新履歴を有効にする',
	'Error: Movable Type cannot write to the template cache directory. Please check the permissions for the directory called <code>[_1]</code> underneath your site directory.' => 'テンプレートをキャッシュするディレクトリに書き込めません。サイトパスの下にある<code>[_1]</code>ディレクトリのパーミッションを確認してください。',
	'Error: Movable Type was not able to create a directory for publishing your [_1]. If you create this directory yourself, grant write permission to the web server.' => 'エラー: [_1]公開用のディレクトリを作成できません。自分でディレクトリが作成できる場合は、ウェブサーバーに書きこみ権限を与えてください。',
	'Error: Movable Type was not able to create a directory to cache your dynamic templates. You should create a directory called <code>[_1]</code> underneath your site directory.' => 'テンプレートをキャッシュするディレクトリを作成できません。サイトパスの下に<code>[_1]</code>ディレクトリを作成してください。',
	'If you choose a different language than the default language defined at the system level, you may need to change module names in certain templates to include different global modules.' => 'グローバルなDefaultLanguage設定と異なる言語を選んだ場合、グローバルテンプレートの名称が異なるため、テンプレート内で読み込むモジュール名の変更が必要な場合があります。',
	'Java Server Page Includes' => 'JSPのインクルード',
	'Language' => '使用言語',
	'License' => 'ライセンス',
	'Module Caching' => 'モジュールのキャッシュ',
	'Module Settings' => 'モジュール設定',
	'No archives are active' => '有効なアーカイブがありません。',
	'None (disabled)' => '無効',
	'Normalize orientation' => '画像向きの修正',
	'Note: Revision History is currently disabled at the system level.' => '備考: 更新履歴は現在システムレベルで無効となっています。',
	'Number of revisions per content data' => 'コンテンツデータの更新履歴数',
	'Number of revisions per entry/page' => '記事/ページ更新履歴数',
	'Number of revisions per template' => 'テンプレート更新履歴数',
	'Operation if a file exists' => '既存ファイルの処理',
	'Overwrite existing file' => '既存のファイルを上書きする',
	'PHP Includes' => 'PHPのインクルード',
	'Preferred Archive' => '優先アーカイブタイプ',
	'Publish With No Entries/Content Data' => '記事やコンテンツデータがないアーカイブの公開',
	'Publish archives outside of Site Root' => 'アーカイブパスをサイトパスとは別のパスで公開する',
	'Publish category archive without entries/content data' => '記事やコンテンツデータが含まれない場合でも、カテゴリアーカイブを公開する',
	'Publishing Paths' => '公開パス',
	'Remove license' => 'ライセンスの削除',
	'Rename filename' => 'ファイル名の変更',
	'Rename non-ascii filename automatically' => '日本語ファイル名を自動で変換する',
	'Revision History' => '更新履歴',
	'Revision history' => '更新履歴',
	'Select a license' => 'ライセンスの選択',
	'Server Side Includes' => 'サーバーサイドインクルード',
	'Site root must be under [_1]' => 'サイトパスは [_1] 以下を指定してください',
	'The URL of the archives section of your child site. Example: http://www.example.com/blog/archives/' => 'サイトのアーカイブのURLです。例: http://www.example.com/archives/',
	'The URL of the archives section of your site. Example: http://www.example.com/archives/' => 'サイトのアーカイブのURLです。例: http://www.example.com/archives/',
	'Time Zone' => 'タイムゾーン',
	'Time zone not selected' => 'タイムゾーンが選択されていません。',
	'UTC+0 (Universal Time Coordinated)' => 'UTC+0 (協定世界時)',
	'UTC+1 (Central European Time)' => 'UTC+1 (中央ヨーロッパ標準時)',
	'UTC+10 (East Australian Time)' => 'UTC+10(オーストラリア東部標準時)',
	'UTC+11' => 'UTC+11(ニューカレドニア',
	'UTC+12 (International Date Line East)' => 'UTC+12(ニュージーランド標準時)',
	'UTC+13 (New Zealand Daylight Savings Time)' => 'UTC+13(トンガ)',
	'UTC+2 (Eastern Europe Time)' => 'UTC+2 (東ヨーロッパ標準時)',
	'UTC+3 (Baghdad Time/Moscow Time)' => 'UTC+3 (モスクワ標準時)',
	'UTC+3.5 (Iran)' => 'UTC+3.5 (イラン標準時)',
	'UTC+4 (Russian Federation Zone 3)' => 'UTC+4 (ロシア第3標準時)',
	'UTC+5 (Russian Federation Zone 4)' => 'UTC+5 (ロシア第4標準時)',
	'UTC+5.5 (Indian)' => 'UTC+5.5 (インド標準時)',
	'UTC+6 (Russian Federation Zone 5)' => 'UTC+6 (ロシア第5標準時)',
	'UTC+6.5 (North Sumatra)' => 'UTC+6.5 (ミャンマー標準時)',
	'UTC+7 (West Australian Time)' => 'UTC+7 (タイ標準時)',
	'UTC+8 (China Coast Time)' => 'UTC+8(中国標準時)',
	'UTC+9 (Japan Time)' => 'UTC+9(日本標準時)',
	'UTC+9.5 (Central Australian Time)' => 'UTC+9.5(中央オーストラリア標準時)',
	'UTC-1 (West Africa Time)' => 'UTC-1 (ポルトガル標準時)',
	'UTC-10 (Aleutians-Hawaii Time)' => 'UTC-10 (ハワイ標準時)',
	'UTC-11 (Nome Time)' => 'UTC-11 (サモア標準時)',
	'UTC-2 (Azores Time)' => 'UTC-2 (南ジョージア島標準時)',
	'UTC-3 (Atlantic Time)' => 'UTC-3 (ブラジル標準時)',
	'UTC-3.5 (Newfoundland)' => 'UTC-3.5 (ニューファンドランド標準時)',
	'UTC-4 (Atlantic Time)' => 'UTC-4 (アメリカ大西洋標準時)',
	'UTC-5 (Eastern Time)' => 'UTC-5 (アメリカ東部標準時)',
	'UTC-6 (Central Time)' => 'UTC-6 (アメリカ中部標準時)',
	'UTC-7 (Mountain Time)' => 'UTC-7 (アメリカ山岳部標準時)',
	'UTC-8 (Pacific Time)' => 'UTC-8 (アメリカ太平洋標準時)',
	'UTC-9 (Alaskan Time)' => 'UTC-9 (アラスカ標準時)',
	'Upload Destination' => 'アップロード先',
	'Upload and rename' => '既存のファイルを残して、別のファイル名でアップロードする',
	'Use absolute path' => '絶対パスの利用',
	'Use subdomain' => 'サブドメインの利用',
	'Warning: Changing the [_1] URL requires a complete publish of your [_1], even when publishing profile is dynamic publishing.' => '警告:[_1]URLを変更すると[_1]の全体再構築が必要になります。これはダイナミック・パブリッシングを利用している場合でも同様です。',
	'Warning: Changing the [_1] root requires a complete publish of your [_1], even when publishing profile is dynamic publishing.' => '警告:[_1]パスを変更すると[_1]の全体再構築が必要になります。これはダイナミック・パブリッシングを利用している場合でも同様です。',
	'Warning: Changing the archive URL requires a complete publish of your [_1], even when publishing profile is dynamic publishing.' => '警告:アーカイブURLを変更すると[_1]の全体再構築が必要になります。これはダイナミック・パブリッシングを利用している場合でも同様です。',
	'Warning: Changing the archive path requires a complete publish of your [_1], even when publishing profile is dynamic publishing.' => '警告:アーカイブパスを変更すると[_1]の全体再構築が必要になります。これはダイナミック・パブリッシングを利用している場合でも同様です。',
	'You did not select a time zone.' => 'タイムゾーンが選択されていません。',
	'You must set a valid Archive URL.' => '有効なアーカイブURLを指定してください。',
	'You must set a valid Local Archive Path.' => '有効なアーカイブパスを指定してください。',
	'You must set a valid Local file Path.' => '有効なファイルパスを指定してください。',
	'You must set a valid URL.' => '有効なURLを指定してください。',
	'You must set your Child Site Name.' => 'サイト名が入力されていません',
	'You must set your Local Archive Path.' => 'アーカイブパスを指定する必要があります。',
	'You must set your Local file Path.' => 'ファイルパスを指定する必要があります。',
	'You must set your Site Name.' => 'サイト名が入力されていません',
	'Your child site does not have an explicit Creative Commons license.' => 'クリエイティブ・コモンズライセンスを指定していません。',
	'Your child site is currently licensed under:' => 'このサイトは、次のライセンスで保護されています:',
	'Your site does not have an explicit Creative Commons license.' => 'クリエイティブ・コモンズライセンスを指定していません。',
	'Your site is currently licensed under:' => 'このサイトは、次のライセンスで保護されています:',
	'[_1] Settings' => '[_1]設定',
	q{The URL of your child site. Exclude the filename (i.e. index.html). End with '/'. Example: http://www.example.com/blog/} => q{サイトを公開するURLです。ファイル名(index.htmlなど)は含めず、末尾は'/'で終わります。例: http://www.example.com/blog/},
	q{The URL of your site. Exclude the filename (i.e. index.html).  End with '/'. Example: http://www.example.com/} => q{サイトを公開するURLです。ファイル名(index.htmlなど)は含めず、末尾は'/'で終わります。例: http://www.example.com/},
	q{The path where your archives section index files will be published. An absolute path (starting with '/' for Linux or 'C:\' for Windows) is preferred. Do not end with '/' or '\'. Example: /home/mt/public_html or C:\www\public_html} => q{アーカイブのインデックスファイルが公開されるパスです。絶対パス(Linuxの時は'/'、Windowsの時は'C:\'などで始まる)を推奨しますが、Movable Typeディレクトリからの相対パスも指定できます。末尾には'/'や'\'を含めません。例: /home/melody/public_html/blogやC:\www\public_html\blog},
	q{The path where your archives section index files will be published. Do not end with '/' or '\'.  Example: /home/mt/public_html/blog or C:\www\public_html\blog} => q{アーカイブのインデックスファイルが公開されるパスです。ウェブサイトからの相対パスを指定します。末尾には'/'や'\'を含めません。},
	q{The path where your index files will be published. An absolute path (starting with '/' for Linux or 'C:\' for Windows) is preferred.  Do not end with '/' or '\'. Example: /home/mt/public_html or C:\www\public_html} => q{インデックスファイルが公開されるパスです。絶対パス(Linuxの時は'/'、Windowsの時は'C:\'などで始まる)を推奨しますが、Movable Typeディレクトリからの相対パスも指定できます。末尾には'/'や'\'を含めません。例: /home/melody/public_html/blogやC:\www\public_html\blog},
	q{The path where your index files will be published. Do not end with '/' or '\'.  Example: /home/mt/public_html/blog or C:\www\public_html\blog} => q{インデックスファイルが公開されるパスです。末尾には'/'や'\'を含めません。},
	q{Used to generate URLs (permalinks) for this child site's archived entries. Choose one of the archive types used in this child site's archive templates.} => q{記事にリンクするときのURLとして使われます。このサイトで使われているアーカイブテンプレートの中から選択してください。},
	q{Used to generate URLs (permalinks) for this site's archived entries. Choose one of the archive types used in this site's archive templates.} => q{記事にリンクするときのURLとして使われます。このサイトで使われているアーカイブテンプレートの中から選択してください。},

## tmpl/admin2023/cms/cfg_rebuild_trigger.tmpl
	'Action' => 'アクション',
	'Allow' => '許可',
	'Config Rebuild Trigger' => '再構築トリガーの設定',
	'Content Privacy' => 'コンテンツのセキュリティ',
	'Cross-site aggregation will be allowed by default.  Individual sites can be configured through the site-level rebuild trigger settings to restrict access to their content by other sites.' => 'サイトをまたがったアグリゲーションが既定で許可されます。個別のサイトレベルでの再構築トリガーの設定で他のサイトからのコンテンツへのアクセスを制限できます。',
	'Cross-site aggregation will be disallowed by default.  Individual sites can be configured through the site-level rebuild trigger settings to allow access to their content by other sites.' => 'サイトをまたがったアグリゲーションが既定で不許可になります。個別のサイトレベルでの再構築トリガーの設定で他のサイトからのコンテンツへのアクセスを許可することもできます。',
	'Data' => 'データ',
	'Default system aggregation policy' => '既定のアグリゲーションポリシー',
	'Disallow' => '許可しない',
	'Exclude sites/child sites' => '除外するサイト',
	'Include sites/child sites' => '含めるサイト',
	'MTMultiBlog tag default arguments' => 'MTMultiBlogタグの既定の属性:',
	'Rebuild Trigger settings have been saved.' => '再構築トリガーの設定を保存しました',
	'Rebuild Triggers' => '再構築トリガー',
	'Site/Child Site' => 'サイト',
	'Use system default' => 'システムの既定値を使用',
	'You have not defined any rebuild triggers.' => '再構築トリガーを設定していません。',
	q{Enables use of the MTSites tag without include_sites/exclude_sites attributes. Comma-separated SiteIDs or 'all' (include_sites only) are acceptable values.} => q{include_sites/exclude_sites属性なしでMTSitesタグを使用できるようにします。カンマで区切ったサイトID、または「all」(include_sites のみ)が指定できます。},

## tmpl/admin2023/cms/cfg_registration.tmpl
	'(No role selected)' => '(ロールが選択されていません)',
	'Allow visitors to register as members of this site using one of the Authentication Methods selected below.' => 'サイトの訪問者が、以下で選択した認証方式でユーザー登録することを許可する',
	'Authentication Methods' => '認証方式',
	'New Created User' => '新規ユーザー',
	'Note: Registration is currently disabled at the system level.' => '注:ユーザー登録は現在システムレベルで無効となっています。',
	'One or more Perl modules may be missing to use this authentication method.' => '認証を利用するのに必要なPerlモジュールが見つかりませんでした。',
	'Please select authentication methods to accept comments.' => 'コメント投稿者の認証方式を選択してください。',
	'Registration Not Enabled' => 'ユーザー登録は無効です。',
	'Select a role that you want assigned to users that are created in the future.' => 'これから作成されるユーザーに割り当てられるロールを選択します。',
	'Select roles' => 'ロール選択',
	'The Perl module required for OpenID commenter authentication (Digest::SHA1) is missing.' => 'OpenIDプラグインを利用するのに必要なPerlモジュール(Digest::SHA1)がありません。',
	'User Registration' => 'ユーザー登録',
	'Your site preferences have been saved.' => 'サイトの設定を保存しました。',

## tmpl/admin2023/cms/cfg_system_general.tmpl
	'(No Outbound TrackBacks)' => '(すべてのトラックバック送信を無効にする)',
	'(None selected)' => '(選択されていません)',
	'A Movable Type user will be locked out if he or she submits an incorrect password [_1] or more times within [_2] seconds.' => 'MTユーザーが、[_2] 秒間に [_1] 回以上サインインに失敗した場合、そのユーザーのサインインを禁止します。',
	'A test mail was sent.' => 'テストメールを送信しました。',
	'Allow sites to be placed only under this directory' => 'ウェブサイトパスの作成を行えるディレクトリを指定します。',
	'An IP address will be locked out if [_1] or more incorrect login attempts are made within [_2] seconds from the same IP address.' => '同一IPアドレスから、[_2] 秒間に [_1] 回以上サインインに失敗した場合、そのIPアドレスからのアクセスを禁止します。',
	'Base Site Path' => 'ウェブサイトパスの既定値',
	'Changing image quality' => '画像品質の自動変換',
	'Clear' => 'クリア',
	'Debug Mode' => 'デバッグモード',
	'Disable comments for all sites and child sites.' => 'コメントを無効にする',
	'Disable notification pings for all sites and child sites.' => 'ping通知を無効にする',
	'Disable receipt of TrackBacks for all sites and child sites.' => 'トラックバックを無効にする',
	'Do not send outbound TrackBacks or use TrackBack auto-discovery if your installation is intended to be private.' => 'プライベートに設定する場合は、トラックバックを送信したりトラックバックの自動発見機能は利用しないようにしましょう。',
	'Enable image quality changing.' => '画像品質の自動変換を有効にする。',
	'IP address lockout policy' => 'IPアドレスのロック方針',
	'Image Quality Settings' => '画像品質の設定',
	'Image quality of uploaded JPEG image and its thumbnail. This value can be set an integer value between 0 and 100. Default value is 85.' => 'アップロードされた JPEG 画像や、生成されるサムネイル画像の品質を 0 から 100 の数値で指定します。初期値は 85 です。',
	'Image quality of uploaded PNG image and its thumbnail. This value can be set an integer value between 0 and 9. Default value is 7.' => 'アップロードされた PNG 画像や、生成されるサムネイル画像の圧縮レベルを 0 から 9 の数値で設定します。初期値は 7 です。',
	'Image quality(JPEG)' => 'JPEG 画像の品質',
	'Image quality(PNG)' => 'PNG 画像の圧縮レベル',
	'Imager does not support ImageQualityPng.' => 'イメージドライバーとして Imager を利用する場合、PNG 画像の圧縮レベルを設定できません。',
	'Lockout Settings' => 'アカウントロックの設定',
	'Log Path' => 'ログパス',
	'Logging Threshold' => 'ログ閾値',
	'One or more of your sites or child sites are not following the base site path (value of BaseSitePath) restriction.' => '1つ以上のサイトがサイトパスの既定値の制限に違反しています。',
	'Only to child sites within this system' => '子サイトのみ',
	'Only to sites on the following domains:' => '次のドメインに属するサイト:',
	'Outbound Notifications' => '更新通知',
	'Performance Logging' => 'パフォーマンスログ',
	'Prohibit Comments' => 'コメント',
	'Prohibit Notification Pings' => 'Ping通知禁止',
	'Prohibit TrackBacks' => 'トラックバック',
	'Send Mail To' => 'メール送信先',
	'Send Outbound TrackBacks to' => '外部トラックバック送信',
	'Send Test Mail' => 'テストメールの送信',
	'Send' => '送信',
	'Site Path Limitation' => 'ウェブサイトパスの制限',
	'System Email Address' => 'システムメールアドレス',
	'System-wide Feedback Controls' => 'システムレベルフィードバック制御',
	'The email address that should receive a test email from Movable Type.' => 'テストメールを受け取るメールアドレス',
	'The filesystem directory where performance logs are written.  The web server must have write permission in this directory.' => 'パフォーマンスログを書き出すフォルダです。ウェブサーバーから書き込み可能な場所を指定してください。',
	'The list of IP addresses. If a remote IP address is included in this list, the failed login will not recorded. You can specify multiple IP addresses separated by commas or line breaks.' => '特定のIPアドレスについて判定を行わない場合、上の一覧にカンマ又は改行区切りで追加してください。',
	'The time limit for unlogged events in seconds. Any event that takes this amount of time or longer will be reported.' => '指定した秒数以上、時間がかかった処理をログに記録します。',
	'Track revision history' => '変更履歴を保存する',
	'Turn on performance logging' => 'パフォーマンスログを有効にする',
	'Turn on performance logging, which will report any system event that takes the number of seconds specified by Logging Threshold.' => 'パフォーマンスログを有効にして、ログ閾値で設定した秒数より時間のかかる処理をログに記録します。',
	'User lockout policy' => 'ユーザーのロック方針',
	'Values other than zero provide additional diagnostic information for troubleshooting problems with your Movable Type installation.  More information is available in the <a href="https://www.movabletype.org/documentation/develooper/plugins/debug-mode.html">Debug Mode documentation</a>.' => '開発者向けの設定です。0以外の数字を設定すると、Movable Typeのデバッグメッセージを表示します。詳しくは<a href="https://www.movabletype.jp/documentation/appendices/config-directives/debugmode.html">ドキュメントを参照</a>してください。',
	'You must set a valid absolute Path.' => '正しい絶対パスを設定してください。',
	'You must set an integer value between 0 and 100.' => '0 から 100 の整数を指定してください。',
	'You must set an integer value between 0 and 9.' => '0 から 9 の整数を指定してください。',
	'Your settings have been saved.' => '設定を保存しました。',
	q{However, the following IP addresses are 'whitelisted' and will never be locked out:} => q{次の一覧で設定されたIPアドレスはアクセスが禁止されることはありません。},
	q{The system administrators whom you wish to notify if a user or an IP address is locked out.  If no administrators are selected, notifications will be sent to the 'System Email' address.} => q{通知メールを受信するシステム管理者を設定できます。受信者の設定がされていない場合は、'システムのメールアドレス'宛に通知されます。},
	q{This email address is used in the 'From:' header of each email sent by Movable Type.  Email may be sent for password recovery, commenter registration, comment and trackback notification, user or IP address lockout, and a few other minor events.} => q{このメールアドレスはMovable Typeから送られるメールの'From:'アドレスに利用されます。メールはパスワードの再設定、コメント投稿者の登録、コメントやトラックバックの通知、ユーザーまたはIPアドレスのロックアウト、その他の場合に送信されます。},

## tmpl/admin2023/cms/cfg_system_users.tmpl
	'Allow Registration' => '登録',
	'Allow commenters to register on this system.' => 'コメント投稿者がMovable Typeに登録することを許可する',
	'Comma' => 'カンマ',
	'Default Tag Delimiter' => '既定のタグ区切り',
	'Default Time Zone' => '既定のタイムゾーン',
	'Default User Language' => 'ユーザーの既定の言語',
	'Minimum Length' => '最小文字数',
	'New User Defaults' => '新しいユーザーの初期設定',
	'Note: System Email Address is not set in System > General Settings. Emails will not be sent.' => 'システムのメールアドレスが設定されていないため、メールは送信されません。「設定 &gt; 全般」から設定してください。',
	'Notify the following system administrators when a commenter registers:' => '以下のシステム管理者に登録を通知する:',
	'Options' => 'オプション',
	'Password Validation' => 'パスワードの検証ルール',
	'Select system administrators' => 'システム管理者選択',
	'Should contain letters and numbers.' => '文字と数字を含める必要があります。',
	'Should contain special characters.' => '記号を含める必要があります。',
	'Should contain uppercase and lowercase letters.' => '大文字と小文字を含める必要があります。',
	'Space' => 'スペース',
	'This field must be a positive integer.' => 'このフィールドは0以上の整数を指定してください。',

## tmpl/admin2023/cms/cfg_web_services.tmpl
	'(Separate URLs with a carriage return.)' => '(URLは改行で区切ってください)',
	'Data API Settings' => 'Data API の設定',
	'Data API' => 'Data API',
	'Disable Data API' => 'Data API を利用しない',
	'Enable Data API in system scope.' => 'システム領域の設定やデータを Data API の出力結果に含める',
	'Enable Data API in this site.' => 'Data API の利用を許可する。',
	'External Notifications' => '更新通知',
	'Note: This option is currently ignored because outbound notification pings are disabled system-wide.' => '備考: システム外部ping通知がシステムレベルで無効のため、このオプションは現在無効となっています。',
	'Notify ping services of [_1] updates' => 'サイト更新pingサービス通知',
	'Others:' => 'その他:',
	'child site' => '子サイト',
	'site' => 'サイト',

## tmpl/admin2023/cms/content_data/select_list.tmpl
	'No Content Type.' => 'コンテンツタイプがありません',
	'Select List Content Type' => 'コンテンツタイプを選択',

## tmpl/admin2023/cms/content_field_type_options/asset.tmpl
	'Allow users to select multiple assets?' => '複数アセットの選択を許可する',
	'Allow users to upload a new asset?' => 'ファイルのアップロードを許可する',
	'Maximum number of selections' => '選択できる最大件数',
	'Minimum number of selections' => '選択できる最小件数',

## tmpl/admin2023/cms/content_field_type_options/asset_audio.tmpl
	'Allow users to upload a new audio asset?' => '新しいオーディオファイルのアップロードを許可する',

## tmpl/admin2023/cms/content_field_type_options/asset_image.tmpl
	'Allow users to select multiple image assets?' => '複数の画像の選択を許可する',
	'Allow users to upload a new image asset?' => '新しい画像ファイルのアップロードを許可する',
	'Thumbnail height' => 'サムネイル画像の最大高',
	'Thumbnail width' => 'サムネイル画像の最大幅',

## tmpl/admin2023/cms/content_field_type_options/asset_video.tmpl
	'Allow users to select multiple video assets?' => '複数のビデオの選択を許可する',
	'Allow users to upload a new video asset?' => '新しいビデオファイルのアップロードを許可する',

## tmpl/admin2023/cms/content_field_type_options/categories.tmpl
	'Allow users to create new categories?' => 'カテゴリの作成を許可する',
	'Allow users to select multiple categories?' => '複数のカテゴリの選択を許可する',
	'Source Category Set' => 'カテゴリセット',

## tmpl/admin2023/cms/content_field_type_options/checkboxes.tmpl
	'Selected' => '選択状態',
	'Value' => '値',
	'Values' => '値',
	'add' => '追加',

## tmpl/admin2023/cms/content_field_type_options/content_type.tmpl
	'Allow users to select multiple values?' => '複数選択を許可する',
	'Source Content Type' => 'コンテンツタイプ',
	'There is no content type that can be selected. Please create a content type if you use the Content Type field type.' => 'コンテンツタイプが存在しないため利用できません。コンテンツタイプを作成する必要があります。',

## tmpl/admin2023/cms/content_field_type_options/date.tmpl
	'Initial Value' => '初期値',

## tmpl/admin2023/cms/content_field_type_options/date_time.tmpl
	'Initial Value (Date)' => '初期値（日付）',
	'Initial Value (Time)' => '初期値（時刻）',

## tmpl/admin2023/cms/content_field_type_options/multi_line_text.tmpl
	'Input format' => '入力フォーマット',
	'Use all rich text decoration buttons' => 'リッチテキストの入力支援ボタンをすべて利用する',

## tmpl/admin2023/cms/content_field_type_options/number.tmpl
	'Max Value' => '最大値',
	'Min Value' => '最小値',
	'Number of decimal places' => '小数点以下の桁数',

## tmpl/admin2023/cms/content_field_type_options/single_line_text.tmpl
	'Max Length' => '最大文字数',
	'Min Length' => '最小文字数',

## tmpl/admin2023/cms/content_field_type_options/tables.tmpl
	'Allow users to increase/decrease cols?' => '列の追加と削除を許可する',
	'Allow users to increase/decrease rows?' => '行の追加と削除を許可する',
	'Initial Cols' => '初期列数',
	'Initial Rows' => '初期行数',

## tmpl/admin2023/cms/content_field_type_options/tags.tmpl
	'Allow users to create new tags?' => '新しいタグの作成を許可する',
	'Allow users to input multiple values?' => '複数のタグを許可する',

## tmpl/admin2023/cms/content_field_type_options/text_label.tmpl
	'This block is only visible in the administration screen for comments.' => 'このブロックはコメントのため、管理画面でのみ表示されます。',
	'__TEXT_LABEL_TEXT' => 'テキスト',

## tmpl/admin2023/cms/dashboard/dashboard.tmpl
	'Dashboard' => 'ダッシュボード',
	'Select a Widget...' => 'ウィジェットの選択...',
	'System Overview' => 'システム',
	'Your Dashboard has been updated.' => 'ダッシュボードを更新しました。',

## tmpl/admin2023/cms/dialog/adjust_sitepath.tmpl
	'Back (b)' => '戻る (b)',
	'Confirm Publishing Configuration' => '公開設定',
	'Continue (s)' => '次へ (s)',
	'Enter the new URL of the archives section of your child site. Example: http://www.example.com/blog/archives/' => '新しいサイトのアーカイブURLを入力してください。例: http://www.example.com/blog/archives/',
	'Please choose parent site.' => '親サイトを選択してください',
	'Site Path' => 'サイトパス',
	'You must select a parent site.' => '親サイトを選択してください',
	'You must set a valid Site URL.' => '有効なサイトURLを指定してください。',
	'You must set a valid local site path.' => '有効なサイトパスを指定してください。',
	q{Enter the new URL of your public child site. End with '/'. Example: http://www.example.com/blog/} => q{新しいサイトURLを入力してください。末尾は'/'で終わります。例: http://www.example.com/blog/},
	q{Enter the new path where your archives section index files will be published. An absolute path (starting with '/' for Linux or 'C:\' for Windows) is preferred. Do not end with '/' or '\'. Example: /home/mt/public_html or C:\www\public_html} => q{新しくアーカイブのインデックスファイルを公開するパスを入力して下さい。絶対パス(Linuxの時は'/'、Windowsの時は'C:\'などで始まる)を推奨します。末尾には'/'や'\'を含めません。例: /home/mt/public_html/blog or C:\www\public_html\blog},
	q{Enter the new path where your archives section index files will be published. Do not end with '/' or '\'.  Example: /home/mt/public_html/blog or C:\www\public_html\blog} => q{新しくアーカイブのインデックスファイルを公開するパスを入力して下さい。末尾には'/'や'\'を含めません。例: /home/mt/public_html/blog or C:\www\public_html\blog},
	q{Enter the new path where your main index file will be located. Do not end with '/' or '\'.  Example: /home/mt/public_html/blog or C:\www\public_html\blog} => q{新しくインデックスファイルを公開するパスを入力して下さい。末尾には'/'や'\'を含めません。例: /home/mt/public_html/blog or C:\www\public_html\blog},
	q{Enter the new path where your main index files will be located. An absolute path (starting with '/' for Linux or 'C:\' for Windows) is preferred.  Do not end with '/' or '\'. Example: /home/mt/public_html or C:\www\public_html} => q{新しくインデックスファイルを公開するパスを入力して下さい。絶対パス(Linuxの時は'/'、Windowsの時は'C:\'などで始まる)を推奨します。末尾には'/'や'\'を含めません。例: /home/mt/public_html/blog or C:\www\public_html\blog},

## tmpl/admin2023/cms/dialog/asset_edit.tmpl
	'Close (x)' => '閉じる (x)',
	'Edit Asset' => 'アセットの編集',
	'Edit Image' => '画像を編集',
	'Error creating thumbnail file.' => 'サムネイルを作成できませんでした。',
	'File Size' => 'ファイルサイズ',
	'Metadata cannot be updated because Metadata in this image seems to be broken.' => '画像のメタ情報が正しくないため、メタ情報は更新されません。',
	'Save changes to this asset (s)' => 'アセットへの変更を保存 (s)',
	'You have unsaved changes to this asset that will be lost. Are you sure you want to close this dialog?' => '保存されていないアセットへの変更は失われます。編集を終了しますか？',
	'Your changes have been saved.' => '変更を保存しました。',
	'Your edited image has been saved.' => '編集された画像を保存しました。',

## tmpl/admin2023/cms/dialog/asset_modal.tmpl
	'Add Assets' => 'アセットを追加',
	'Cancel (x)' => 'キャンセル (x)',
	'Choose Asset' => 'アセットを選択',
	'Insert (s)' => '挿入 (s)',
	'Insert' => '挿入',
	'Library' => 'アセット一覧',
	'Next (s)' => '次へ (s)',

## tmpl/admin2023/cms/dialog/asset_options.tmpl
	'Create a new entry using this uploaded file.' => 'アップロードしたファイルを使って記事を作成する',
	'Create entry using this uploaded file' => 'アップロードしたファイルを使って記事を作成する',
	'File Options' => 'ファイルオプション',
	'Finish (s)' => '完了 (s)',
	'Finish' => '完了',

## tmpl/admin2023/cms/dialog/asset_upload.tmpl
	'You need to configure your blog.' => 'ブログを設定する必要があります。',
	'Your blog has not been published.' => 'ブログが公開されていません。',

## tmpl/admin2023/cms/dialog/clone_blog.tmpl
	'Categories/Folders' => 'カテゴリ/フォルダ',
	'Child Site Details' => 'サイトの詳細',
	'Clone' => '複製',
	'Confirm' => '確認',
	'Entries/Pages' => '記事/ページ',
	'Exclude Categories/Folders' => 'カテゴリ/フォルダの除外',
	'Exclude Comments' => 'コメントの除外',
	'Exclude Entries/Pages' => '記事/ページの除外',
	'Exclude Trackbacks' => 'トラックバックの除外',
	'Exclusions' => '除外',
	'This is set to the same URL as the original child site.' => '複製元のサイトと同じURLを設定します。',
	'This will overwrite the original child site.' => '複製元のサイト設定を上書きします。',
	'Warning: Changing the archive URL can result in breaking all links in your child site.' => '警告: アーカイブURLを変更することでサイト上のすべてのリンクがリンク切れとなる場合があります。',
	'Warning: Changing the archive path can result in breaking all links in your child site.' => '警告: アーカイブパスを変更するとサイト上のすべてのリンクがリンク切れとなる場合があります。',

## tmpl/admin2023/cms/dialog/comment_reply.tmpl
	'On [_1], [_2] commented on [_3]' => '[_2]から[_3]へのコメント([_1])',
	'Reply to comment' => 'コメントに返信',
	'Submit reply (s)' => '返信を投稿 (s)',
	'Your reply:' => '返信',

## tmpl/admin2023/cms/dialog/content_data_modal.tmpl
	'Add [_1]' => '[_1]を追加',
	'Choose [_1]' => '[_1]を選択',
	'Create and Insert' => '作成して挿入',

## tmpl/admin2023/cms/dialog/create_association.tmpl
	'No blogs exist in this installation. [_1]Create a blog</a>' => 'ブログがありません。[_1]ブログを作成する</a>',
	'No groups exist in this installation. [_1]Create a group</a>' => 'グループがありません。[_1]グループを作成する</a>',
	'No roles exist in this installation. [_1]Create a role</a>' => 'ロールがありません。[_1]ロールを作成する</a>',
	'No sites exist in this installation. [_1]Create a site</a>' => 'サイトがありません。[_1]サイトを作成する</a>',
	'No users exist in this installation. [_1]Create a user</a>' => 'ユーザーが存在しません。[_1]ユーザーを作成する</a>',
	'all' => 'すべて',

## tmpl/admin2023/cms/dialog/create_trigger.tmpl
	'Event' => 'イベント',
	'IF <span class="badge source-data-badge">Data</span> in <span class="badge source-site-badge">Site</span> is <span class="badge source-trigger-badge">Triggered</span>, <span class="badge destination-action-badge">Action</span> in <span class="badge destination-site-badge">Site</span>' => '<span class="badge source-site-badge badge--selected">サイト</span>にある<span class="badge source-data-badge">データ</span>が<span class="badge source-trigger-badge">トリガー</span>されたとき、<span class="badge destination-site-badge">サイト</span>で<span class="badge destination-action-badge">アクション</span>される。',
	'OK (s)' => 'OK (s)',
	'OK' => 'OK',
	'Object Name' => '対象',
	'Select Trigger Action' => 'アクションを選択',
	'Select Trigger Event' => 'イベントを選択',
	'Select Trigger Object' => '対象を選択',

## tmpl/admin2023/cms/dialog/edit_image.tmpl
	'Crop' => 'トリミング',
	'Flip horizontal' => '水平方向に反転',
	'Flip vertical' => '垂直方向に反転',
	'Height' => '高さ',
	'Keep aspect ratio' => '縦横比を維持する',
	'Redo' => 'やり直す',
	'Remove All metadata' => '画像からメタ情報を削除する',
	'Remove GPS metadata' => '画像から GPS 情報を削除する',
	'Rotate left' => '左回転',
	'Rotate right' => '右回転',
	'Save (s)' => '保存',
	'Undo' => '取り消す',
	'Width' => '幅',
	'You have unsaved changes to this image that will be lost. Are you sure you want to close this dialog?' => '保存されていない画像の変更は失われます。編集を終了しますか？',

## tmpl/admin2023/cms/dialog/entry_notify.tmpl
	'(Body will be sent without any text formatting applied.)' => '(フォーマットされずに本文が送られます)',
	'All addresses from Address Book' => 'アドレス帳のすべての連絡先',
	'Enter email addresses on separate lines or separated by commas.' => '1行に1メールアドレス、またはコンマでメールアドレスを区切り、入力します。',
	'Optional Content' => 'コンテンツ(任意)',
	'Optional Message' => 'メッセージ(任意)',
	'Recipients' => 'あて先',
	'Send a Notification' => '通知の送信',
	'Send notification (s)' => '通知を送信 (s)',
	'Subject' => '件名',
	'You must specify at least one recipient.' => '少なくとも一人の受信者を指定する必要があります。',
	q{Your [_1]'s name, title, and a link to view it will be sent in the notification. Additionally, you can add a message, include an excerpt and/or send the entire body.} => q{[_1]名、タイトル、およびパーマリンクが送られます。メッセージを追加したり、概要や本文を送ることもできます。},

## tmpl/admin2023/cms/dialog/list_revision.tmpl
	'Select the revision to populate the values of the Edit screen.' => '編集画面に読み込む更新履歴を選んでください。',

## tmpl/admin2023/cms/dialog/move_blogs.tmpl
	'Warning: You need to copy uploaded assets to the new path manually. It is also recommended not to delete files in the old path to avoid broken links.' => '警告: アップロード済みのファイルは、新しいウェブサイトのパスに手動でコピーする必要があります。また、旧パスのファイルも残すことで、リンク切れを防止できます。',

## tmpl/admin2023/cms/dialog/multi_asset_options.tmpl
	'Display [_1]' => '[_1]の表示',
	'Insert Options' => '挿入オプション',

## tmpl/admin2023/cms/dialog/new_password.tmpl
	'Change Password' => 'パスワードの変更',
	'Change' => '変更',
	'Confirm New Password' => '新しいパスワード確認',
	'Enter the new password.' => '新しいパスワードを入力してください。',
	'New Password' => '新しいパスワード',

## tmpl/admin2023/cms/dialog/publishing_profile.tmpl
	'All templates published statically via Publish Queue.' => 'すべてのテンプレートを公開キュー経由でスタティックパブリッシングします。',
	'Are you sure you wish to continue?' => '続けてもよろしいですか?',
	'Background Publishing' => 'バックグラウンドパブリッシング',
	'Choose the profile that best matches the requirements for this [_1].' => '[_1]の要件に最も近いプロファイルを選択してください。',
	'Dynamic Archives Only' => 'アーカイブのみダイナミックパブリッシング',
	'Dynamic Publishing' => 'ダイナミックパブリッシング',
	'Execute' => '実行',
	'High Priority Static Publishing' => '一部アーカイブのみ非同期スタティックパブリッシング',
	'Immediately publish Main Index and Feed template, Entry archives, Page archives and ContentType archives statically. Use Publish Queue to publish all other templates statically.' => 'メインページ、フィード、記事アーカイブ、ウェブページアーカイブ、コンテンツタイプアーカイブをスタティックパブリッシングし、他のテンプレートは公開キューを経由してスタティックパブリッシングします。',
	'Immediately publish all templates statically.' => 'すべてのテンプレートをスタティックパブリッシングします。',
	'Publish all Archive templates dynamically. Immediately publish all other templates statically.' => 'アーカイブテンプレートをすべてダイナミックパブリッシングします。他のテンプレートはスタティックパブリッシングします。',
	'Publish all templates dynamically.' => 'すべてのテンプレートをダイナミックパブリッシングします。',
	'Publishing Profile' => '公開プロファイル',
	'Static Publishing' => 'スタティックパブリッシング',
	'This new publishing profile will update your publishing settings.' => '公開プロファイルの設定内容を使って、すべてのテンプレートの設定を更新します。',

## tmpl/admin2023/cms/dialog/recover.tmpl
	'Back (x)' => '戻る (x)',
	'Reset (s)' => 'リセット (s)',
	'Reset Password' => 'パスワードのリセット',
	'Sign in to Movable Type (s)' => 'Movable Type にサインイン (s)',
	'Sign in to Movable Type' => 'Movable Type にサインイン',
	'The email address provided is not unique.  Please enter your username.' => '同じメールアドレスを持っているユーザーがいます。ユーザー名を入力してください。',

## tmpl/admin2023/cms/dialog/refresh_templates.tmpl
	'Cannot find template set. Please apply [_1]theme[_2] to refresh your templates.' => 'テンプレートセットが見つかりません。[_1]テーマを適用[_2]して、テンプレートを初期化してください。',
	'Deletes all existing templates and installs factory default template set.' => '既存のテンプレートをすべて削除して、製品既定のテンプレートセットをインストールします。',
	'Make backups of existing templates first' => '既存のテンプレートのバックアップを作成する',
	'Refresh Global Templates' => 'グローバルテンプレートを初期化',
	'Refresh global templates' => 'グローバルテンプレートを初期化',
	'Reset to factory defaults' => '初期状態にリセット',
	'Reset to theme defaults' => 'デフォルトテーマのリセット',
	'Revert modifications of theme templates' => 'テーマテンプレートの変更の取り消し',
	'Updates current templates while retaining any user-created templates.' => 'テンプレートを更新しますが、ユーザーが作成したテンプレートには影響しません。',
	'You have requested to <strong>apply a new template set</strong>. This action will:' => '<strong>新しいテンプレートセットを適用</strong>しようとしています。この操作では以下の作業を行います。',
	'You have requested to <strong>refresh the current template set</strong>. This action will:' => '<strong>現在のテンプレートセットを初期化</strong>しようとしています。この操作では以下の作業を行います。',
	'You have requested to <strong>refresh the global templates</strong>. This action will:' => '<strong>グローバルテンプレート</strong>を初期化しようとしています。この操作では以下の作業を行います。',
	'You have requested to <strong>reset to the default global templates</strong>. This action will:' => '<strong>グローバルテンプレートを既定の状態に</strong>リセットしようとしています。この操作では以下の作業を行います。',
	'delete all of the templates in your blog' => 'ブログのテンプレートはすべて削除されます。',
	'delete all of your global templates' => 'グローバルテンプレートをすべて削除します。',
	'install new templates from the default global templates' => '既定のグローバルテンプレートを新しくインストールします。',
	'install new templates from the selected template set' => 'テンプレートセットのテンプレートを新規にインストールします。',
	'make backups of your templates that can be accessed through your backup filter' => 'テンプレートのバックアップを作成します。バックアップにはクイックフィルタからアクセスできます。',
	'overwrite some existing templates with new template code' => '既存のテンプレートを新しいテンプレートで置き換えます。',
	'potentially install new templates' => '(もしあれば)新しいテンプレートをインストールします。',
	q{Deletes all existing templates and install the selected theme's default.} => q{全テンプレートを削除して、既定となっているテーマをインストールします。},

## tmpl/admin2023/cms/dialog/restore_end.tmpl
	'All data imported successfully!' => 'すべてのデータをインポートしました。',
	'An error occurred during the import process: [_1] Please check your import file.' => 'インポートの途中でエラーが発生しました: [_1] インポートファイルを確認してください。',
	'Close (s)' => '閉じる (s)',
	'Next Page' => '次へ',
	'The page will redirect to a new page in 3 seconds. [_1]Stop the redirect.[_2]' => '3秒後に新しいページに進みます。[_1]タイマーを止める[_2]',
	'View Activity Log (v)' => 'ログの表示 (v)',

## tmpl/admin2023/cms/dialog/restore_start.tmpl
	'Importing...' => 'インポートを開始します...',

## tmpl/admin2023/cms/dialog/restore_upload.tmpl
	'Canceling the process will create orphaned objects.  Are you sure you want to cancel the restore operation?' => '作業を中止すると、孤立したオブジェクトが残されます。本当に作業を中止しますか?',
	'Please upload the file [_1]' => '[_1]をアップロードしてください。',
	'Restore: Multiple Files' => '復元: 複数ファイル',

## tmpl/admin2023/cms/dialog/select_association_type.tmpl
	'Grant site permission to group' => 'グループにサイトの権限を割り当てる',
	'Grant site permission to user' => 'ユーザーにサイトの権限を割り当てる',

## tmpl/admin2023/cms/edit_asset.tmpl
	'Appears in...' => '利用状況',
	'Embed Asset' => 'アセットの埋め込み',
	'Prev' => '前',
	'Related Assets' => '関連するアセット',
	'Stats' => '情報',
	'This asset has been used by other users.' => 'このアセットは、他のユーザーにより利用されています。',
	'You have unsaved changes to this asset that will be lost. Are you sure you want to edit image?' => '保存されていないアセットへの変更は失われます。画像を編集しますか？',
	'You have unsaved changes to this asset that will be lost.' => '保存されていないアセットへの変更は失われます。',
	'You must specify a name for the asset.' => 'アセットに名前を設定してください。',
	'[_1] - Created by [_2]' => '作成: [_2] - [_1]',
	'[_1] - Modified by [_2]' => '更新: [_2] - [_1]',
	'[_1] is missing' => '[_1]がありません。',

## tmpl/admin2023/cms/edit_author.tmpl
	'(Use Site Default)' => '(サイトの既定値を利用)',
	'A new password has been generated and sent to the email address [_1].' => '新しいパスワードが作成され、メールアドレス[_1]に送信されました。',
	'Confirm Password' => 'パスワード確認',
	'Create User (s)' => 'ユーザーを作成 (s)',
	'Current Password' => '現在のパスワード',
	'Date Format' => '日付',
	'Default date formatting in the Movable Type interface.' => '管理画面で使用する日付の表示フォーマットです。',
	'Default text formatting filter when creating new entries and new pages.' => '記事とウェブページを作成する際のテキスト形式を指定します。',
	'Display language for the Movable Type interface.' => '管理画面で使用する言語です。',
	'Edit Profile' => 'ユーザー情報の編集',
	'Enter preferred password.' => '新しいパスワードを入力してください。',
	'Error occurred while removing userpic.' => 'プロフィール画像の削除中にエラーが発生しました。',
	'External user ID' => '外部ユーザーID',
	'Full' => '年月日',
	'Initial Password' => '初期パスワード',
	'Initiate Password Recovery' => 'パスワードの再設定',
	'Password recovery word/phrase' => 'パスワード再設定用のフレーズ',
	'Preferences' => '設定',
	'Preferred method of separating tags.' => 'タグを区切るときに使う文字を選択します。',
	'Relative' => '経過',
	'Remove Userpic' => 'プロフィール画像を削除',
	'Reveal' => '内容を表示',
	'Save changes to this author (s)' => 'ユーザーへの変更を保存 (s)',
	'Select Userpic' => 'プロフィール画像の選択',
	'System Permissions' => 'システム権限',
	'Tag Delimiter' => 'タグの区切り',
	'Text Format' => 'テキスト形式',
	'The name displayed when content from this user is published.' => 'コンテンツの公開時に、この名前が表示されます。',
	'This profile has been unlocked.' => 'ユーザーアカウントのロックが解除されました。',
	'This profile has been updated.' => 'ユーザー情報を更新しました。',
	'This user was classified as disabled.' => 'このユーザーは無効にされています。',
	'This user was classified as pending.' => 'このユーザーは保留中にされています。',
	'This user was locked out.' => 'このユーザーはロックされています。',
	'User properties' => 'ユーザー属性',
	'Web Services Password' => 'Webサービスパスワード',
	'You must use half-width character for password.' => 'パスワードには全角文字を利用できません。',
	'Your web services password is currently' => 'Webサービスのパスワード',
	'_USAGE_PASSWORD_RESET' => 'ユーザーのパスワードを再設定できます。パスワードがランダムに生成され、[_1]にメールで送信されます。',
	'_USER_DISABLED' => '無効',
	'_USER_ENABLED' => '有効',
	'_USER_PENDING' => '保留',
	'_USER_STATUS_CAPTION' => '状態',
	'_WARNING_PASSWORD_RESET_SINGLE' => '[_1]のパスワードを再設定しようとしています。新しいパスワードはランダムに生成され、ユーザーにメールで送信されます。続行しますか?',
	q{If you want to unlock this user click the 'Unlock' link. <a href="[_1]">Unlock</a>} => q{<a href="[_1]">ロックを解除する</a>},
	q{This User's website (e.g. https://www.movabletype.com/).  If the Website URL and Display Name fields are both populated, Movable Type will by default publish entries and comments with bylines linked to this URL.} => q{ユーザーの個人ホームページのURL。表示する名前とウェブサイトURLは、コンテンツやコメントの公開時に利用されます。},

## tmpl/admin2023/cms/edit_blog.tmpl
	'Create Child Site (s)' => 'サイトを作成 (s)',
	'Name your child site. The site name can be changed at any time.' => 'サイト名を付けてください。この名前はいつでも変更できます。',
	'Select the theme you wish to use for this child site.' => 'このサイトで利用するテーマを選択してください。',
	'Select your timezone from the pulldown menu.' => 'プルダウンメニューからタイムゾーンを選択してください。',
	'Site Theme' => 'サイトテーマ',
	'You must set your Local Site Path.' => 'サイトパスを指定する必要があります。',
	'Your child site configuration has been saved.' => 'サイトの設定を保存しました。',
	q{Enter the URL of your Child Site. Exclude the filename (i.e. index.html). Example: http://www.example.com/blog/} => q{サイトを公開するURLを入力してください。ファイル名(index.htmlなど)は含めず、末尾は'/'で終わります。例: http://www.example.com/blog/},
	q{The path where your index files will be located. An absolute path (starting with '/' for Linux or 'C:\' for Windows) is preferred.  Do not end with '/' or '\'. Example: /home/mt/public_html or C:\www\public_html} => q{インデックスファイルが公開されるパスを入力してください。絶対パス(Linuxの時は'/'、Windowsの時は'C:\'などで始まる)を推奨します。末尾には'/'や'\'を含めません。例: /home/melody/public_html/blogやC:\www\public_html\blog},
	q{The path where your index files will be located. Do not end with '/' or '\'.  Example: /home/mt/public_html/blog or C:\www\public_html\blog} => q{インデックスファイルを配置するパスを入力してください。例: /home/mt/public_html/blogやC:\www\public_html\blog},

## tmpl/admin2023/cms/edit_category.tmpl
	'Allow pings' => 'トラックバックを許可する',
	'Edit Category' => 'カテゴリの編集',
	'Inbound TrackBacks' => 'トラックバック受信',
	'Manage entries in this category' => 'このカテゴリに属する記事の一覧',
	'Outbound TrackBacks' => 'トラックバック送信',
	'Passphrase Protection' => 'パスワード保護',
	'Please enter a valid basename.' => '有効な出力ファイル/フォルダ名を入力してください。',
	'Save changes to this category (s)' => 'カテゴリへの変更を保存 (s)',
	'This is the basename assigned to your category.' => 'カテゴリの出力ファイル/フォルダ名です。',
	'TrackBack URL for this category' => 'このカテゴリのトラックバックURL',
	'Trackback URLs' => 'トラックバックURL',
	'Useful links' => 'ショートカット',
	'View TrackBacks' => 'トラックバックを見る',
	'You must specify a basename for the category.' => '出力ファイル/フォルダ名を設定して下さい。',
	'You must specify a label for the category.' => 'カテゴリ名を設定してください。',
	'_CATEGORY_BASENAME' => '出力ファイル/フォルダ名',
	q{Warning: Changing this category's basename may break inbound links.} => q{警告: このカテゴリの出力ファイル/フォルダ名を変更すると、URLが変更されてリンク切れを招く場合があります。},

## tmpl/admin2023/cms/edit_comment.tmpl
	'Ban Commenter' => 'コメント投稿者を禁止',
	'Comment Text' => '本文',
	'Commenter Status' => 'コメント投稿者の状態',
	'Delete this comment (x)' => 'コメントを削除 (x)',
	'Manage Comments' => 'コメントの管理',
	'No url in profile' => '(URL がありません)',
	'Reply to this comment' => 'コメントに返信',
	'Reported as Spam' => 'スパムとして報告',
	'Responses to this comment' => 'このコメントに返信する',
	'Results' => '結果',
	'Save changes to this comment (s)' => 'コメントへの変更を保存 (s)',
	'Score' => 'スコア',
	'Test' => 'テスト',
	'The comment has been approved.' => 'コメントを公開しました。',
	'This comment was classified as spam.' => 'このコメントはスパムと判定されました。',
	'Total Feedback Rating: [_1]' => '最終レーティング: [_1]',
	'Trust Commenter' => 'コメント投稿者を承認',
	'Trusted' => '承認済み',
	'Unavailable for OpenID user' => 'OpenIDユーザーにはありません',
	'Unban Commenter' => 'コメント投稿者の禁止を解除',
	'Untrust Commenter' => 'コメント投稿者の承認を取り消し',
	'View [_1] comment was left on' => 'コメントされた[_1]を表示',
	'View all comments by this commenter' => 'このコメント投稿者のすべてのコメントを見る',
	'View all comments created on this day' => 'この日に投稿されたすべてのコメントを見る',
	'View all comments from this IP Address' => 'このIPアドレスからのすべてのコメントを見る',
	'View all comments on this [_1]' => '[_1]のすべてのコメントを見る',
	'View all comments with this URL' => 'このURLのすべてのコメントを見る',
	'View all comments with this email address' => 'このメールアドレスのすべてのコメントを見る',
	'View all comments with this status' => 'このステータスのすべてのコメントを見る',
	'View this commenter detail' => 'コメント投稿者の詳細を見る',
	'[_1] no longer exists' => '[_1]が存在しません',
	'comment' => 'コメント',
	'comments' => 'コメント',

## tmpl/admin2023/cms/edit_commenter.tmpl
	'Authenticated' => '認証済み',
	'Ban user (b)' => 'ユーザーを禁止 (b)',
	'Ban' => '禁止',
	'Comments from [_1]' => '[_1]からのコメント',
	'Identity' => 'ID',
	'The commenter has been banned.' => 'コメント投稿者を禁止しました。',
	'The commenter has been trusted.' => 'コメント投稿者を承認しました。',
	'Trust user (t)' => 'ユーザーを承認 (t)',
	'Trust' => '承認',
	'Unban user (b)' => 'ユーザーの禁止を解除 (b)',
	'Unban' => '禁止を解除',
	'Untrust user (t)' => 'ユーザーの承認を解除 (t)',
	'Untrust' => '承認を解除',
	'View all comments with this name' => 'この名前のすべてのコメントを見る',
	'View' => '表示',
	'Withheld' => '公開しない',
	'commenter' => 'コメント投稿者',
	'commenters' => 'コメント投稿者',
	'to act upon' => '対象に',

## tmpl/admin2023/cms/edit_content_data.tmpl
	'(Max length: [_1])' => '(最大文字数: [_1])',
	'(Max select: [_1])' => '(最大: [_1])',
	'(Max tags: [_1])' => '(最大: [_1])',
	'(Max: [_1] / Number of decimal places: [_2])' => '(最大: [_1] / 小数点以下の桁数: [_2])',
	'(Max: [_1])' => '(最大: [_1])',
	'(Min length: [_1] / Max length: [_2])' => '(最小文字数: [_1] / 最大文字数: [_2])',
	'(Min length: [_1])' => '(最小文字数: [_1])',
	'(Min select: [_1] / Max select: [_2])' => '(最小: [_1] / 最大: [_2])',
	'(Min select: [_1])' => '(最小: [_1])',
	'(Min tags: [_1] / Max tags: [_2])' => '(最小: [_1] / 最大: [_2])',
	'(Min tags: [_1])' => '(最小: [_1])',
	'(Min: [_1] / Max: [_2] / Number of decimal places: [_3])' => '(最小: [_1] / 最大: [_2] / 小数点以下の桁数: [_3])',
	'(Min: [_1] / Max: [_2])' => '(最小: [_1] / 最大: [_2])',
	'(Min: [_1] / Number of decimal places: [_2])' => '(最小: [_1] / 小数点以下の桁数: [_2])',
	'(Min: [_1])' => '(最小: [_1])',
	'(Number of decimal places: [_1])' => '(小数点以下の桁数: [_1])',
	'<a href="[_1]" >Create another [_2]?</a>' => '続けて<a href="[_1]">[_2]を作成</a>しますか？',
	'@' => '@',
	'A saved version of this content data was auto-saved [_2] but it is outdated.<br><a href="[_1]" class="alert-link">Recover auto-saved content</a> / <a href="[_3]" class="alert-link">Discard auto-saved content</a>' => 'このコンテンツデータには[_2]に自動保存された修正版がありますが、現在の内容は自動保存よりも後に保存されたものです。<br><a href="[_1]" class="alert-link">自動保存された内容に戻す</a> / <a href="[_3]" class="alert-link">自動保存された内容を破棄する</a>',
	'A saved version of this content data was auto-saved [_2]. <a href="[_1]" class="alert-link">Recover auto-saved content</a>' => 'このコンテンツデータには[_2]に自動保存された修正版があります。<a href="[_1]" class="alert-link">自動保存された内容に戻す</a>',
	'An error occurred while trying to recover your saved content data.' => 'コンテンツデータを元に戻す際にエラーが発生しました。',
	'Auto-saving...' => '自動保存中...',
	'Change note' => '変更メモ',
	'Draft this [_1]' => '[_1]の下書き',
	'Enter a label to identify this data' => 'このデータを識別するラベルを入力します',
	'Last auto-save at [_1]:[_2]:[_3]' => '[_1]:[_2]:[_3]に自動保存済み',
	'No revision(s) associated with this [_1]' => '[_1]の更新履歴が見つかりません',
	'Not specified' => '指定されていません',
	'One tag only' => 'ひとつのみ',
	'Permalink:' => 'パーマリンク:',
	'Publish On' => '公開する',
	'Publish this [_1]' => '[_1]の公開',
	'Published Time' => '公開時刻',
	'Revision: <strong>[_1]</strong>' => '更新履歴: <strong>[_1]</strong>',
	'Save this [_1]' => 'この[_1]を保存する',
	'Schedule' => '保存',
	'This [_1] has been saved.' => '[_1]を保存しました。',
	'Unpublish this [_1]' => '[_1]の公開取り消し',
	'Unpublished (Draft)' => '未公開(原稿)',
	'Unpublished (Review)' => '未公開(承認待ち)',
	'Unpublished (Spam)' => '未公開(スパム)',
	'Unpublished Date' => '公開取り消し日',
	'Unpublished Time' => '公開取り消し時刻',
	'Update this [_1]' => '[_1]の更新',
	'Update' => '更新',
	'View revisions of this [_1]' => '[_1]の更新履歴を表示',
	'View revisions' => '更新履歴を表示',
	'Warning: If you set the basename manually, it may conflict with another content data.' => '警告: 出力ファイル名を手動で設定すると、他のコンテンツデータと衝突を起こす可能性があります。',
	'You have successfully recovered your saved content data.' => 'コンテンツデータを元に戻しました。',
	'You must configure this site before you can publish this content data.' => 'コンテンツデータを公開する前にサイトの設定を行ってください。',
	'[_1] is also editing the same data (last updated at [_2]).' => '同じコンテンツデータを編集中のユーザーがいます: [_1] (最終更新日時: [_2])',
	q{Warning: Changing this content data's basename may break inbound links.} => q{警告: このコンテンツデータの出力ファイル名の変更は、内部のリンク切れの原因となります。},

## tmpl/admin2023/cms/edit_content_type.tmpl
	'1 or more label-value pairs are required' => '1つ以上の値とラベルの組み合わせが必要です。',
	'Available Content Fields' => '利用可能なフィールド',
	'Contents type settings has been saved.' => 'コンテンツタイプの設定を保存しました',
	'Edit Content Type' => 'コンテンツタイプの編集',
	'Reason' => '理由',
	'Some content fields were not deleted. You need to delete archive mapping for the content field first.' => 'いくつかのコンテンツフィールドが削除できませんでした。先にアーカイブマッピングを削除する必要があります。',
	'This field must be unique in this content type' => 'フィールド名はコンテンツタイプ内でユニークである必要があります。',
	'Unavailable Content Fields' => '利用できないフィールド',

## tmpl/admin2023/cms/edit_entry.tmpl
	'(comma-delimited list)' => '(カンマ区切りリスト)',
	'(space-delimited list)' => '(スペース区切りリスト)',
	'<a href="[_2]">[_1]</a>' => '<a href="[_2]">[_1]</a>',
	'A saved version of this entry was auto-saved [_2] but it is outdated.<br><a href="[_1]" class="alert-link">Recover auto-saved content</a> / <a href="[_3]" class="alert-link">Discard auto-saved content</a>' => 'この記事には[_2]に自動保存された修正版がありますが、現在の内容は自動保存よりも後に保存されたものです。<br><a href="[_1]" class="alert-link">自動保存された内容に戻す</a> / <a href="[_3]" class="alert-link">自動保存された内容を破棄する</a>',
	'A saved version of this entry was auto-saved [_2]. <a href="[_1]" class="alert-link">Recover auto-saved content</a>' => 'この記事には[_2]に自動保存された修正版があります。<a href="[_1]" class="alert-link">自動保存された内容に戻す</a>',
	'A saved version of this page was auto-saved [_2] but it is outdated.<br><a href="[_1]" class="alert-link">Recover auto-saved content</a> / <a href="[_3]" class="alert-link">Discard auto-saved content</a>' => 'このウェブページには[_2]に自動保存された修正版がありますが、現在の内容は自動保存よりも後に保存されたものです。<br><a href="[_1]" class="alert-link">自動保存された内容に戻す</a> / <a href="[_3]" class="alert-link">自動保存された内容を破棄する</a>',
	'A saved version of this page was auto-saved [_2]. <a href="[_1]" class="alert-link">Recover auto-saved content</a>' => 'このウェブページには[_2]に自動保存された修正版があります。<a href="[_1]" class="alert-link">自動保存された内容に戻す</a>',
	'Accept' => '受信設定',
	'Add Entry Asset' => 'アセットの追加',
	'Add category' => 'カテゴリを追加',
	'Add new category parent' => '親カテゴリを追加',
	'Add new folder parent' => '親フォルダを追加',
	'An error occurred while trying to recover your saved entry.' => '記事を元に戻す際にエラーが発生しました。',
	'An error occurred while trying to recover your saved page.' => 'ウェブページを元に戻す際にエラーが発生しました。',
	'Category Name' => 'カテゴリ名',
	'Change Folder' => 'フォルダの変更',
	'Converting to rich text may result in changes to your current document.' => 'リッチテキストに変換すると、現在のHTML構造に変更が生じる可能性があります。',
	'Create Entry' => '記事の作成',
	'Create Page' => 'ウェブページの作成',
	'Delete this entry (x)' => '記事を削除 (x)',
	'Delete this page (x)' => 'ウェブページを削除 (x)',
	'Draggable' => 'ドラッグ可能',
	'Edit Entry' => '記事の編集',
	'Edit Page' => 'ウェブページの編集',
	'Enter the link address:' => 'リンクするURLを入力:',
	'Enter the text to link to:' => 'リンクのテキストを入力:',
	'Format:' => 'フォーマット:',
	'Make primary' => 'メインカテゴリにする',
	'Manage Entries' => '記事の管理',
	'No assets' => 'アセットはありません',
	'None selected' => '選択されていません',
	'One or more errors occurred when sending update pings or TrackBacks.' => '更新通知かトラックバック送信でひとつ以上のエラーが発生しました。',
	'Outbound TrackBack URLs' => 'トラックバック送信先URL',
	'Preview this entry (v)' => '記事をプレビュー (v)',
	'Preview this page (v)' => 'ウェブページをプレビュー (v)',
	'Reset display options to blog defaults' => '表示オプションをブログの既定値にリセット',
	'Restored revision (Date:[_1]).  The current status is: [_2]' => '更新履歴(日付: [_1])に戻しました。ステータス: [_2]',
	'Selected Categories' => '選択されたカテゴリ',
	'Share' => '共有',
	'Some [_1] in the revision could not be loaded because they have been removed.' => '履歴データ内に、削除されたために読み込めなかった[_1]があります。',
	'Some of tags in the revision could not be loaded because they have been removed.' => '履歴データ内に、削除されたために読み込めなかったタグがあります。',
	'This entry has been saved.' => '記事を保存しました。',
	'This page has been saved.' => 'ウェブページを保存しました。',
	'This post was classified as spam.' => 'この投稿はスパムと判定されました。',
	'This post was held for review, due to spam filtering.' => 'この投稿はスパムフィルタリングにより承認待ちになっています。',
	'View Entry' => '記事を見る',
	'View Page' => 'ウェブページを表示',
	'View Previously Sent TrackBacks' => '送信済みのトラックバックを見る',
	'Warning: If you set the basename manually, it may conflict with another entry.' => '警告: 出力ファイル名を手動で設定すると、他の記事と衝突を起こす可能性があります。',
	'You have successfully deleted the checked TrackBack(s).' => '選択したトラックバックを削除しました。',
	'You have successfully deleted the checked comment(s).' => '選択したコメントを削除しました。',
	'You have successfully recovered your saved entry.' => '記事を元に戻しました。',
	'You have successfully recovered your saved page.' => 'ウェブページを元に戻しました。',
	'You have unsaved changes to this entry that will be lost.' => '保存されていない記事への変更は失われます。',
	'You must configure this site before you can publish this entry.' => '記事を公開する前にサイトの設定を行ってください。',
	'You must configure this site before you can publish this page.' => 'ページを公開する前にサイトの設定を行ってください。',
	'Your changes to the comment have been saved.' => 'コメントの変更を保存しました。',
	'Your customization preferences have been saved, and are visible in the form below.' => 'カスタマイズ設定を保存しました。下のフォームで確認できます。',
	'Your notification has been sent.' => '通知を送信しました。',
	'[_1] Assets' => '[_1]アセット',
	'[_1] is also editing the same entry (last updated at [_2]).' => '同じ記事を編集中のユーザーがいます: [_1] (最終更新日時: [_2])',
	'[_1] is also editing the same page (last updated at [_2]).' => '同じウェブページを編集中のユーザーがいます: [_1] (最終更新日時: [_2])',
	'_USAGE_VIEW_LOG' => 'エラーの場合は、<a href="[_1]">ログ</a>をチェックしてください。',
	'edit' => '編集',
	q{(delimited by '[_1]')} => q{([_1]で区切る)},
	q{Warning: Changing this entry's basename may break inbound links.} => q{警告: この記事の出力ファイル名の変更は、内部のリンク切れの原因となります。},

## tmpl/admin2023/cms/edit_entry_batch.tmpl
	'Save these [_1] (s)' => '[_1]の保存',

## tmpl/admin2023/cms/edit_folder.tmpl
	'Edit Folder' => 'フォルダの編集',
	'Manage Folders' => 'フォルダの管理',
	'Manage pages in this folder' => 'このフォルダに属するウェブページ一覧',
	'Path' => 'パス',
	'Save changes to this folder (s)' => 'フォルダへの変更を保存 (s)',
	'You must specify a label for the folder.' => 'このフォルダの名前を設定してください。',

## tmpl/admin2023/cms/edit_group.tmpl
	'Created By' => '作成者',
	'Created On' => '作成日',
	'Edit Group' => 'グループの編集',
	'LDAP Group ID' => 'LDAPグループID',
	'Member ([_1])' => 'メンバー([_1])',
	'Members ([_1])' => 'メンバー([_1])',
	'Permission ([_1])' => '権限([_1])',
	'Permissions ([_1])' => '権限([_1])',
	'Save changes to this field (s)' => 'フィールドへの変更を保存 (s)',
	'Status of this group in the system. Disabling a group prohibits its members&rsquo; from accessing the system but preserves their content and history.' => 'グループの状態。グループを無効にするとメンバーのシステムへのアクセスに影響があります。メンバーのコンテンツや履歴は削除されません。',
	'The LDAP directory ID for this group.' => 'LDAPディレクトリでこのグループに適用されている識別子',
	'The description for this group.' => 'グループの説明',
	'The display name for this group.' => 'グループの表示名',
	'The name used for identifying this group.' => 'グループを識別する名前',
	'This group profile has been updated.' => 'グループのプロフィールを更新しました。',
	'This group was classified as disabled.' => 'このグループは無効になっています。',
	'This group was classified as pending.' => 'このグループは保留中になっています。',

## tmpl/admin2023/cms/edit_ping.tmpl
	'Category no longer exists' => 'このカテゴリは存在しません。',
	'Delete this TrackBack (x)' => 'トラックバックを削除 (x)',
	'Edit Trackback' => 'トラックバックの編集',
	'Entry no longer exists' => '記事が存在しません',
	'Manage TrackBacks' => 'トラックバックの管理',
	'No title' => 'タイトルなし',
	'Save changes to this TrackBack (s)' => 'トラックバックへの変更を保存 (s)',
	'Search for other TrackBacks from this site' => 'このサイトのその他のトラックバックを検索する',
	'Search for other TrackBacks with this status' => 'このステータスのその他のトラックバックを検索する',
	'Search for other TrackBacks with this title' => 'このタイトルのその他のトラックバックを検索する',
	'Source Site' => '送信元のサイト',
	'Source Title' => '送信元記事のタイトル',
	'Target Category' => 'トラックバック送信するカテゴリ',
	'Target [_1]' => '宛先[_1]',
	'The TrackBack has been approved.' => 'トラックバックを公開しました。',
	'This trackback was classified as spam.' => 'このトラックバックはスパムと判定されました。',
	'TrackBack Text' => 'トラックバックの本文',
	'View all TrackBacks created on this day' => 'この日のトラックバックをすべて見る',
	'View all TrackBacks from this IP address' => 'このIPアドレスからのトラックバックをすべて見る',
	'View all TrackBacks on this category' => 'このカテゴリのすべてのトラックバックを見る',
	'View all TrackBacks on this entry' => 'この記事で受信したすべてのトラックバックを見る',
	'View all TrackBacks with this status' => 'このステータスのトラックバックをすべて表示',

## tmpl/admin2023/cms/edit_role.tmpl
	'Administration' => '管理',
	'Association (1)' => '関連付け (1)',
	'Associations ([_1])' => '関連付け ([_1])',
	'Authoring and Publishing' => '作成と公開',
	'Check All' => 'すべてチェック',
	'Commenting' => 'コメント投稿',
	'Content Field Privileges' => 'フィールドごとの編集権限',
	'Content Type Privileges' => 'コンテンツタイプごとの権限',
	'Designing' => 'デザインする',
	'Duplicate Roles' => '同じ権限のロール',
	'Edit Role' => 'ロールの編集',
	'Privileges' => '権限',
	'Role Details' => 'ロールの詳細',
	'Save changes to this role (s)' => 'ロールへの変更を保存 (s)',
	'Uncheck All' => 'チェックを外す',
	'You have changed the privileges for this role. This will alter what it is that the users associated with this role will be able to do. If you prefer, you can save this role with a different name.  Otherwise, be aware of any changes to users with this role.' => 'このロールの権限を変更しました。これによって、このロールに関連付けられているユーザーの権限も変化します。このロールに異なる名前を付けて保存したほうがいいかもしれません。このロールに関連付けられているユーザーの権限が変更されていることに注意してください。',

## tmpl/admin2023/cms/edit_template.tmpl
	': every ' => '毎',
	'<a href="[_1]" class="rebuild-link">Publish</a> this template.' => 'このテンプレートを<a href="[_1]" class="rebuild-link">再構築する</a>',
	'A saved version of this [_1] was auto-saved [_3] but it is outdated.<br><a href="[_2]" class="alert-link">Recover auto-saved content</a> / <a href="[_4]" class="alert-link">Discard auto-saved content</a>' => 'この[_1]には[_3]に自動保存された修正版がありますが、現在の内容は自動保存よりも後に保存されたものです。<br><a href="[_2]" class="alert-link">自動保存された内容に戻す</a> / <a href="[_4]" class="alert-link">自動保存された内容を破棄する</a>',
	'A saved version of this [_1] was auto-saved [_3]. <a href="[_2]" class="alert-link">Recover auto-saved content</a>' => '[_1]には[_3]に自動保存された修正版があります。<a href="[_2]" class="alert-link">自動保存された内容に戻す</a>',
	'An error occurred while trying to recover your saved [_1].' => '[_1]を元に戻す際にエラーが発生しました。',
	'Archive map has been successfully updated.' => 'アーカイブマッピングの更新を完了しました。',
	'Are you sure you want to remove this template map?' => 'テンプレートマップを削除してよろしいですか?',
	'Category Field' => 'カテゴリフィールド',
	'Code Highlight' => 'コードハイライト',
	'Create Archive Mapping' => '新しいアーカイブマッピングを作成',
	'Create Content Type Archive Template' => 'コンテンツタイプアーカイブテンプレートの作成',
	'Create Content Type Listing Archive Template' => 'コンテンツタイプリストアーカイブテンプレートの作成',
	'Create Entry Archive Template' => '記事アーカイブテンプレートの作成',
	'Create Entry Listing Archive Template' => '記事リストアーカイブテンプレートの作成',
	'Create Index Template' => 'インデックステンプレートの作成',
	'Create Page Archive Template' => 'ウェブページアーカイブテンプレートの作成',
	'Create Template Module' => 'テンプレートモジュールの作成',
	'Custom Index Template' => 'カスタムインデックステンプレート',
	'Date & Time Field' => '日付と時刻フィールド',
	'Disabled (<a href="[_1]">change publishing settings</a>)' => '無効(<a href="[_1]">変更する</a>)',
	'Do Not Publish' => '公開しない',
	'Dynamically' => 'ダイナミック',
	'Edit Widget' => 'ウィジェットの編集',
	'Error occurred while updating archive maps.' => 'アーカイブマッピングの更新中にエラーが発生しました。',
	'Expire after' => 'キャッシュの有効期限: ',
	'Expire upon creation or modification of:' => '作成または更新後に無効にする:',
	'Include cache path' => 'キャッシュのパス',
	'Included Templates' => 'インクルードテンプレート',
	'Learn more about <a href="https://www.movabletype.org/documentation/administrator/publishing/settings.html" target="_blank">publishing settings</a>' => '<a href="http://www.movabletype.jp/documentation/administrator/publishing/settings.html" target="_blank">公開プロファイルについて</a>',
	'Learn more about <a href="https://www.movabletype.org/documentation/appendices/archive-file-path-specifiers.html" target="_blank">Archive File Path Specifiers</a>' => '<a href="https://www.movabletype.jp/documentation/appendices/archive-file-path-specifiers.html" target="_blank">カスタムマッピング変数</a>',
	'Link to File' => 'ファイルへのリンク',
	'List [_1] templates' => '[_1]テンプレート一覧',
	'List all templates' => 'すべてのテンプレートを表示',
	'Manually' => '手動',
	'Module Body' => 'モジュール本体',
	'Module Option Settings' => 'モジュールオプション設定',
	'New Template' => '新しいテンプレート',
	'No caching' => 'キャッシュしない',
	'No revision(s) associated with this template' => 'テンプレートの更新履歴が見つかりません',
	'On a schedule' => 'スケジュール',
	'Process as <strong>[_1]</strong> include' => '<strong>[_1]</strong>のインクルードとして処理する',
	'Processing request...' => '処理中...',
	'Restored revision (Date:[_1]).' => '更新履歴(日付: [_1])に戻しました。',
	'Save &amp; Publish' => '保存と再構築',
	'Save Changes (s)' => '変更を保存 (s)',
	'Save and Publish this template (r)' => 'このテンプレートを保存して再構築 (r)',
	'Server Side Include' => 'サーバーサイドインクルード',
	'Statically (default)' => 'スタティック(既定)',
	'Template Body' => 'テンプレートの内容',
	'Template Type' => 'テンプレートの種類',
	'Useful Links' => 'ショートカット',
	'Via Publish Queue' => '公開キュー経由',
	'View Published Template' => '公開されたテンプレートを確認',
	'View revisions of this template' => 'テンプレートの更新履歴を表示',
	'You have successfully recovered your saved [_1].' => '[_1]を元に戻しました。',
	'You have unsaved changes to this template that will be lost.' => '保存されていないテンプレートへの変更は失われます。',
	'You must select the Content Type.' => 'コンテンツタイプを選択してください。',
	'You must set the Template Name.' => 'テンプレート名を設定してください。',
	'You must set the template Output File.' => 'テンプレートの出力ファイル名を設定してください。',
	'Your [_1] has been published.' => '[_1]を再構築しました。',
	'[_1] is also editing the same template (last updated at [_2]).' => '同じテンプレートを編集中のユーザーがいます: [_1] (最終更新日時: [_2])',
	'create' => '新規作成',
	'hours' => '時間',
	'minutes' => '分',

## tmpl/admin2023/cms/edit_website.tmpl
	'Create Site (s)' => 'サイトを作成 (s)',
	'Name your site. The site name can be changed at any time.' => 'サイト名を付けてください。この名前はいつでも変更できます。',
	'Please enter a valid URL.' => '正しいURLを入力してください。',
	'Please enter a valid site path.' => '正しいウェブサイトパスを入力してください。',
	'Select the theme you wish to use for this site.' => 'このサイトで利用するテーマを選択してください。',
	'This field is required.' => 'このフィールドは必須です。',
	'You did not select a timezone.' => 'タイムゾーンが選択されていません。',
	'Your site configuration has been saved.' => 'サイトの設定を保存しました。',
	q{Enter the URL of your site. Exclude the filename (i.e. index.html). Example: http://www.example.com/} => q{サイトを公開するURLを入力してください。ファイル名(index.htmlなど)は含めず、末尾は'/'で終わります。例: http://www.example.com/blog/},
	q{Enter the path where your main index file will be located. An absolute path (starting with '/' for Linux or 'C:\' for Windows) is preferred, but you can also use a path relative to the Movable Type directory. Example: /home/melody/public_html/ or C:\www\public_html} => q{インデックスファイルが公開されるパスを入力してください。絶対パス(Linuxの時は'/'、Windowsの時は'C:\'などで始まる)を推奨しますが、Movable Typeディレクトリからの相対パスも指定できます。末尾には'/'や'\'を含めません。例: /home/melody/public_html/blogやC:\www\public_html\blog},

## tmpl/admin2023/cms/edit_widget.tmpl
	'Available Widgets' => '利用可能',
	'Edit Widget Set' => 'ウィジェットセットの編集',
	'Installed Widgets' => 'インストール済み',
	'Save changes to this widget set (s)' => 'ウィジェットセットへの変更を保存 (s)',
	'Widget Set Name' => 'ウィジェットセット名',
	'You must set Widget Set Name.' => 'ウィジェットセット名を設定してください。',
	q{Drag and drop the widgets that belong in this Widget Set into the 'Installed Widgets' column.} => q{ウィジェットを「利用可能」から「インストール済み」ボックスにドラッグアンドドロップします。},

## tmpl/admin2023/cms/error.tmpl
	'An error occurred' => 'エラーが発生しました。',

## tmpl/admin2023/cms/export.tmpl
	'Export [_1] Entries' => '[_1]の記事をエクスポート',
	'[_1] to Export' => 'エクスポートする[_1]',
	'_USAGE_EXPORT_1' => 'Movable Typeから記事をエクスポートして、基本的なデータ(記事、コメント、トラックバック)を保存できます。',

## tmpl/admin2023/cms/export_theme.tmpl
	'Author link' => '作者のページ',
	'Basename may only contain letters, numbers, and the dash or underscore character. The basename must begin with a letter.' => 'アルファベット、数字、ダッシュ(-)、アンダースコア(_)を利用。かならずアルファベットで始めてください。',
	'Destination' => '出力形式',
	'Setting for [_1]' => '[_1]の設定',
	'Theme package have been saved.' => 'テーマパッケージが保存されました。',
	'Theme version may only contain letters, numbers, and the dash or underscore character.' => 'バージョンにはアルファベット、数字、ダッシュ(-)、アンダースコア(_)が利用できます。',
	'Version' => 'バージョン',
	'You must set Theme Name.' => 'テーマ名を設定してください。',
	'_THEME_AUTHOR' => '作者名',
	q{Cannot install new theme with existing (and protected) theme's basename.} => q{新しいテーマは既存、または保護されたテーマベース名ではインストールできません。},
	q{Use letters, numbers, dash or underscore only (a-z, A-Z, 0-9, '-' or '_').} => q{次の文字と数字のみ利用できます: アルファベット、数字、ダッシュ(-)、アンダースコア(_)},

## tmpl/admin2023/cms/field_html/field_html_asset.tmpl
	'Assets greater than or equal to [_1] must be selected' => '[_1]以上のアセットを選択してください',
	'Assets less than or equal to [_1] must be selected' => '選択できるアセットは[_1]以下です',
	'No Asset' => 'アセットはありません',
	'No Assets' => 'アセットはありません',
	'Only 1 asset can be selected' => 'ひとつのアセットのみ選択可能です',

## tmpl/admin2023/cms/field_html/field_html_categories.tmpl
	'Add sub category' => 'サブカテゴリを追加',
	'This field is disabled because valid Category Set is not selected in this field.' => '有効なカテゴリセットが設定されていないため、このフィールドは利用できません。',

## tmpl/admin2023/cms/field_html/field_html_content_type.tmpl
	'No [_1]' => '[_1]がみつかりません',
	'No field data.' => 'フィールドデータが見つかりません。',
	'Only 1 [_1] can be selected' => 'ひとつの[_1]のみ選択可能です',
	'This field is disabled because valid Content Type is not selected in this field.' => '適切なコンテンツタイプが設定されていないためこのフィールドは利用できません。',
	'[_1] greater than or equal to [_2] must be selected' => '[_2]以上の[_1]を選択してください',
	'[_1] less than or equal to [_2] must be selected' => '選択できる[_1]は[_2]以下です',

## tmpl/admin2023/cms/field_html/field_html_select_box.tmpl
	'Not Selected' => '未選択',

## tmpl/admin2023/cms/field_html/field_html_table.tmpl
	'All possible cells should be selected so to merge cells into one' => '結合できるセルはすべて選択してください',
	'Cell is not selected' => 'セルが選択されていません',
	'Only one cell should be selected' => '1つのセルのみ選択してください',
	'Source' => 'ソース表示',
	'align center' => '中央揃え',
	'align left' => '左揃え',
	'align right' => '右揃え',
	'change to td' => 'tdに変更',
	'change to th' => 'thに変更',
	'insert column on the left' => '左に列を挿入',
	'insert column on the right' => '右に列を挿入',
	'insert row above' => '上に行を挿入',
	'insert row below' => '下に行を挿入',
	'merge cell' => 'セルを結合する',
	'remove column' => '列を削除する',
	'remove row' => '行を削除する',
	'split cell' => 'セルを分割する',
	q{The top left cell's value of the selected range will only be saved. Are you sure you want to continue?} => q{左上のセルの値のみが保存されます。続行しますか?},
	q{You can't paste here} => q{ここに貼り付けることはできません},
	q{You can't split the cell anymore} => q{このセルはこれ以上分割できません},

## tmpl/admin2023/cms/import.tmpl
	'<mt:var name="display_name" escape="html">' => '<mt:var name="display_name" escape="html">',
	'Apply this formatting if text format is not set on each entry.' => '記事に、テキストフォーマットが指定されていない場合に、適用されます。',
	'Default category for entries (optional)' => '記事の既定カテゴリ(オプション)',
	'Default password for new users:' => '新しいユーザーの初期パスワード',
	'Enter a default password for new users.' => '新しいユーザーの初期パスワード入力してください。',
	'If you choose to preserve the ownership of the imported entries and any of those users must be created in this installation, you must define a default password for those new accounts.' => '所有者を変更しない場合には、存在しないユーザーをシステムが自動で作成します。新しいユーザーの初期パスワードを設定してください。',
	'Import Entries (s)' => '記事をインポート (s)',
	'Import Entries' => '記事のインポート',
	'Import File Encoding' => 'インポートするファイルの文字コード',
	'Import [_1] Entries' => '[_1]に記事をインポート',
	'Import as me' => '自分の記事としてインポートする',
	'Importing from' => 'インポート元',
	'Ownership of imported entries' => 'インポートした記事の所有者',
	'Preserve original user' => '記事の著者を変更しない',
	'Select a category' => 'カテゴリを選択',
	'Transfer site entries into Movable Type from other Movable Type installations or even other blogging tools or export your entries to create a backup or copy.' => '他のMovable Typeやブログツールから記事を移行したり、記事のコピーを作成します。',
	'Upload import file (optional)' => 'インポートファイルをアップロード(オプション)',
	'You must select a site to import.' => 'インポート先のサイトを選択してください。',
	'You will be assigned the user of all imported entries.  If you wish the original user to keep ownership, you must contact your MT system administrator to perform the import so that new users can be created if necessary.' => 'あなたがインポートした記事を作成したことになります。元の著者を変更せずにインポートしたい場合には、システム管理者がインポート作業を行ってください。その場合には必要に応じて新しいユーザーを作成できます。',

## tmpl/admin2023/cms/import_others.tmpl
	'Default entry status (optional)' => '既定の公開状態(任意)',
	'End title HTML (optional)' => 'タイトルとなるHTMLの終了地点(任意)',
	'Select an entry status' => '公開状態',
	'Start title HTML (optional)' => 'タイトルとなるHTMLの開始地点(任意)',

## tmpl/admin2023/cms/include/anonymous_comment.tmpl
	'Allow comments from anonymous or unauthenticated users.' => '認証なしユーザーまたは匿名ユーザーからコメントを受け付ける',
	'If enabled, visitors must provide a valid e-mail address when commenting.' => 'コメント投稿に対して名前とメールアドレスを必須項目にします。',
	'Require name and E-mail Address for Anonymous Comments' => '名前とメールアドレスを要求する',

## tmpl/admin2023/cms/include/archetype_editor.tmpl
	'Begin Blockquote' => '引用開始',
	'Bold' => '太字',
	'Bulleted List' => '箇条書きリスト',
	'Center Item' => 'アセット中央揃え',
	'Center Text' => 'テキスト中央揃え',
	'Check Spelling' => 'スペルチェック',
	'Decrease Text Size' => 'テキストサイズを小さくする',
	'Email Link' => 'メールアドレスリンク',
	'End Blockquote' => '引用終了',
	'HTML Mode' => 'HTMLモード',
	'Increase Text Size' => 'テキストサイズを大きくする',
	'Insert File' => 'ファイルの挿入',
	'Insert Image' => '画像の挿入',
	'Italic' => '斜体',
	'Left Align Item' => 'アセット左揃え',
	'Left Align Text' => 'テキスト左揃え',
	'Numbered List' => '番号付きリスト',
	'Right Align Item' => 'アセット右揃え',
	'Right Align Text' => 'テキスト右揃え',
	'Strikethrough' => '取り消し線',
	'Text Color' => 'フォントカラー',
	'Underline' => '下線',
	'WYSIWYG Mode' => 'WYSIWYGモード',

## tmpl/admin2023/cms/include/archive_maps.tmpl
	'Collapse' => '開く',
	'Preferred' => '優先',

## tmpl/admin2023/cms/include/asset_replace.tmpl
	'No' => 'いいえ',
	'Yes (s)' => 'はい (s)',
	'Yes' => 'はい',
	q{A file named '[_1]' already exists. Do you want to overwrite this file?} => q{同名のアセット'[_1]'がすでに存在します。上書きしますか?},

## tmpl/admin2023/cms/include/asset_table.tmpl
	'Asset Missing' => 'アセットなし',
	'Delete selected assets (x)' => '選択したアセットを削除',
	'No thumbnail image' => 'サムネイル画像がありません。',
	'Size' => 'サイズ',

## tmpl/admin2023/cms/include/asset_upload.tmpl
	'Choose Folder' => 'フォルダの選択',
	'Select File to Upload' => 'アップロードするファイルを選択',
	'Upload (s)' => 'アップロード (s)',
	'Your system or [_1] administrator needs to publish the [_1] before you can upload files. Please contact your system or [_1] administrator.' => 'ファイルアップロードができるように、システム、または[_1]管理者が[_1]を再構築する必要があります。システム、または[_1]管理者に連絡してください。',
	'[_1] contains a character that is invalid when used in a directory name: [_2]' => '[_1]のディレクトリ名として正しくない文字が含まれています: [_2]',
	'_USAGE_UPLOAD' => 'アップロード先には、サブディレクトリを指定することが出来ます。指定されたディレクトリが存在しない場合は、作成されます。',
	q{Asset file('[_1]') has been uploaded.} => q{アセット('[_1]')がアップロードされました。},
	q{Before you can upload a file, you need to publish your [_1]. [_2]Configure your [_1]'s publishing paths[_3] and republish your [_1].} => q{ファイルのアップロードができるように、[_1]を再構築する必要があります。[_2]公開パスの設定[_3]をして、[_1]を再構築してください。},
	q{Cannot write to '[_1]'. Image upload is possible, but thumbnail is not created.} => q{ファイルのアップロードは可能ですが、'[_1]'への書き込みが行えないため、画像ファイルのサムネイルを作成する事ができません。},

## tmpl/admin2023/cms/include/async_asset_list.tmpl
	'All Types' => 'すべてのアセット',
	'Asset Type: ' => 'アセット種類',
	'label' => '名前',

## tmpl/admin2023/cms/include/async_asset_upload.tmpl
	'Choose file to upload or drag file.' => 'アップロードするファイルを選択または画面にドラッグ＆ドロップしてください。',
	'Choose file to upload.' => 'アップロードするファイルを選択してください。',
	'Choose files to upload or drag files.' => 'アップロードするファイルを選択または画面にドラッグ＆ドロップしてください。（複数可）',
	'Choose files to upload.' => 'アップロードするファイルを選択してください。',
	'Drag and drop here' => 'ファイルをドロップしてください',
	'Operation for a file exists' => '既存ファイルの処理',
	'Upload Options' => 'アップロードオプション',
	'Upload Settings' => 'アップロードの設定',

## tmpl/admin2023/cms/include/author_table.tmpl
	'Disable selected users (d)' => '選択したユーザーを無効化 (d)',
	'Enable selected users (e)' => '選択したユーザーを有効化 (e)',
	'_NO_SUPERUSER_DISABLE' => 'Movable Typeのシステム管理者は自分自身を無効にはできません。',
	'_USER_DISABLE' => '無効',
	'_USER_ENABLE' => '有効',
	'user' => 'ユーザー',
	'users' => 'ユーザー',

## tmpl/admin2023/cms/include/backup_end.tmpl
	'All of the data has been exported successfully!' => 'すべてのデータは正常にエクスポートされました。',
	'An error occurred during the export process: [_1]' => 'エクスポート中にエラーが発生しました: [_1]',
	'Download This File' => 'このファイルをダウンロード',
	'Download: [_1]' => 'ダウンロード: [_1]',
	'Export Files' => 'エクスポートファイル',
	'_BACKUP_TEMPDIR_WARNING' => 'バックアップはディレクトリ[_1]に正常に保存されました。一覧に表示されたリンクをクリックしてファイルごとにダウンロードするか、FTP などでサーバーに直接接続し、[_1] にあるファイルをすべてダウンロード後、該当ディレクトリ内のファイルを削除してください。',
	q{_BACKUP_DOWNLOAD_MESSAGE} => q{数秒後にバックアップファイルのダウンロードが開始します。ダウンロードが始まらない場合は<a href='#' onclick='submit_form()'>ここ</a>をクリックしてください。},

## tmpl/admin2023/cms/include/backup_start.tmpl
	'Exporting Movable Type' => 'エクスポートを開始',

## tmpl/admin2023/cms/include/basic_filter_forms.tmpl
	'[_1] [_2] [_3]' => '[_1] が [_3] [_2]',
	'[_1] and [_2]' => 'が[_1] から [_2]',
	'[_1] hours' => 'が[_1]',
	'_FILTER_DATE_DAYS' => 'が[_1]',
	'__FILTER_DATE_ORIGIN' => 'が[_1]',
	'__STRING_FILTER_EQUAL' => 'である',
	'__TIME_FILTER_HOURS' => '時間以内',
	'contains' => 'を含む',
	'does not contain' => 'を含まない',
	'ends with' => 'で終わる',
	'is after now' => 'が今日より後',
	'is after' => 'より後',
	'is before now' => 'が今日より前',
	'is before' => 'より前',
	'is between' => 'の期間内',
	'is blank' => 'が空である',
	'is greater than or equal to' => '以上',
	'is greater than' => 'より大きい',
	'is less than or equal to' => '以下',
	'is less than' => 'より小さい',
	'is not blank' => 'が空ではない',
	'is within the last' => '日以内',
	'starts with' => 'で始まる',

## tmpl/admin2023/cms/include/blog_table.tmpl
	'Delete selected [_1] (x)' => '選択された[_1]を削除 (x)',
	'Some sites were not deleted. You need to delete child sites under the site first.' => '削除できないサイトがありました。サイト内の子サイトを先に削除する必要があります。',
	'Some templates were not refreshed.' => '初期化できないテンプレートがありました。',
	'[_1] Name' => '[_1]名',

## tmpl/admin2023/cms/include/category_selector.tmpl
	'Add sub folder' => 'サブフォルダを追加',

## tmpl/admin2023/cms/include/comment_table.tmpl
	'([quant,_1,reply,replies])' => '(返信数 [_1])',
	'Blocked' => '禁止中',
	'Delete selected comments (x)' => '選択されたコメントを削除 (x)',
	'Edit this [_1] commenter' => 'このコメント投稿者([_1])を編集',
	'Edit this comment' => 'このコメントを編集',
	'Publish selected comments (a)' => '選択されたコメントを再構築 (a)',
	'Search for all comments from this IP address' => 'このIPアドレスからのすべてのコメントを検索',
	'Search for comments by this commenter' => 'このコメント投稿者のコメントを検索',
	'View this entry' => '記事を表示',
	'View this page' => 'ウェブページを表示',
	'to republish' => '再構築',

## tmpl/admin2023/cms/include/commenter_table.tmpl
	'Edit this commenter' => 'このコメント投稿者を編集',
	'Last Commented' => '最近のコメント',
	'View this commenter&rsquo;s profile' => 'このコメント投稿者のユーザー情報を見る',

## tmpl/admin2023/cms/include/content_data_list.tmpl
	'Showing first [_1] results.' => '最初の[_1]件の結果を表示しています。',

## tmpl/admin2023/cms/include/content_data_table.tmpl
	'Created' => '作成',
	'Republish selected [_1] (r)' => '選択した[_1]の再構築',

## tmpl/admin2023/cms/include/copyright.tmpl
	'Copyright &copy; 2001 Six Apart. All Rights Reserved.' => 'Copyright &copy; 2001 Six Apart. All Rights Reserved.',

## tmpl/admin2023/cms/include/entry_table.tmpl
	'<a href="[_1]" class="alert-link">Create an entry</a> now.' => '<a href="[_1]" class="alert-link">記事を作成</a>する。',
	'Last Modified' => '最終更新',
	'No entries could be found.' => '記事がありません。',
	'No pages could be found. <a href="[_1]" class="alert-link">Create a page</a> now.' => 'ウェブページが見つかりませんでした。<a href="[_1]" class="alert-link">ウェブページの作成</a>',

## tmpl/admin2023/cms/include/footer.tmpl
	'<a href="[_1]"><mt:var name="mt_product_name"></a> [_2]' => '<a href="[_1]"><mt:var name="mt_product_name"></a> [_2]',
	'BETA' => 'BETA',
	'DEVELOPER PREVIEW' => 'DEVELOPER PREVIEW',
	'Forums' => 'ユーザーコミュニティ',
	'MovableType.org' => 'MovableType.jp',
	'Send Us Feedback' => 'フィードバックはこちらへ',
	'Support' => 'サポート',
	'This is a alpha version of Movable Type and is not recommended for production use.' => 'このMovable Typeはアルファ版です。',
	'This is a beta version of Movable Type and is not recommended for production use.' => 'このMovable Typeはベータ版です。',
	'https://forums.movabletype.org/' => 'https://communities.movabletype.jp/',
	'https://plugins.movabletype.org/' => 'https://plugins.movabletype.jp/',
	'https://www.movabletype.org' => 'https://www.movabletype.jp',
	'with' => 'with',

## tmpl/admin2023/cms/include/group_table.tmpl
	'Disable selected group (d)' => '選択されたグループを無効にする (d)',
	'Enable selected group (e)' => '選択されたグループを有効にする (e)',
	'Remove selected group (d)' => '選択されたグループを削除する (d)',
	'group' => 'グループ',
	'groups' => 'グループ',

## tmpl/admin2023/cms/include/header.tmpl
	'Help' => 'ヘルプ',
	'Search (q)' => '検索 (q)',
	'Search [_1]' => '[_1]の検索',
	'Select an action' => 'アクションを選択',
	'from Revision History' => '履歴データ',
	q{This website was created during the upgrade from a previous version of Movable Type. 'Site Root' and 'Site URL' are left blank to retain 'Publishing Paths' compatibility for blogs that were created in a previous version. You can post and publish on existing blogs, but you cannot publish this website itself because of the blank 'Site Root' and 'Site URL'.} => q{このウェブサイトは、以前のバージョンのMovable Typeからのバージョンアップ時に作成されました。バージョンアップ前に作成されたブログの公開設定の互換性を保持するために、ウェブサイトのサイト URLとサイトパスは空白になっています。そのため、既存のブログに投稿、公開はできますが、ウェブサイト自体にコンテンツを投稿することはできません。},

## tmpl/admin2023/cms/include/import_end.tmpl
	'<a href="#" onclick="[_1]" class="mt-build">Publish your site</a> to see these changes take effect.' => '変更を有効にするには<a href="#" onclick="[_1]" class="mt-build">再構築</a> してください。',

## tmpl/admin2023/cms/include/import_start.tmpl
	'Creating new users for each user found in the [_1]' => '[_1]のユーザーを新規ユーザーとして作成',
	'Importing entries into [_1]' => '記事を[_1]にインポートしています',
	q{Importing entries as user '[_1]'} => q{ユーザー[_1]として記事をインポートしています},

## tmpl/admin2023/cms/include/itemset_action_widget.tmpl
	'Go' => 'Go',

## tmpl/admin2023/cms/include/listing_panel.tmpl
	'Go to [_1]' => '[_1]へ進む',
	'Sorry, there is no data for this object set.' => 'このオブジェクトセットに対応したデータはありません。',
	'Sorry, there were no results for your search. Please try searching again.' => '検索結果がありません。検索をやり直してください。',
	'Step [_1] of [_2]' => '[_1] / [_2]',

## tmpl/admin2023/cms/include/log_table.tmpl
	'IP: [_1]' => 'IP: [_1]',
	'No log records could be found.' => 'ログレコードが見つかりませんでした。',
	'_LOG_TABLE_BY' => 'ユーザー',

## tmpl/admin2023/cms/include/login_mt.tmpl
	'Remember me?' => 'サインイン状態を保持し続ける',

## tmpl/admin2023/cms/include/member_table.tmpl
	'Are you sure you want to remove the [_1] selected users from this [_2]?' => '[_2]から[_1]人のユーザーを削除してよろしいですか?',
	'Are you sure you want to remove the selected user from this [_1]?' => '[_1]からユーザーを削除してよろしいですか?',
	'Remove selected user(s) (r)' => 'ユーザーを削除 (r)',
	'Remove this role' => 'ロールを削除する',

## tmpl/admin2023/cms/include/mobile_global_menu.tmpl
	'PC View' => 'PC表示',
	'Select another child site...' => '他の子サイトを選択...',
	'Select another site...' => '他のサイトを選択...',

## tmpl/admin2023/cms/include/mtapp_statusmsg.tmpl
	'[_1]Publish[_2] your [_3] to see these changes take effect.' => '変更を反映するために、対象の[_3]を[_1]再構築[_2]してください。',
	'[_1]Publish[_2] your site to see these changes take effect, even when publishing profile is dynamic publishing.' => 'ダイナミック・パブリッシングを利用している場合でも、設定を反映するために[_1]再構築[_2]してください。',
	'blog(s)' => 'ブログ',
	'website(s)' => 'ウェブサイト',

## tmpl/admin2023/cms/include/notification_table.tmpl
	'Date Added' => '日付',
	'Save changes' => '変更を保存',

## tmpl/admin2023/cms/include/old_footer.tmpl
	'<a href="[_1]"><mt:var name="mt_product_name"></a> version [_2]' => '<a href="[_1]"><mt:var name="mt_product_name"></a> version [_2]',
	'Wiki' => 'Wiki(英語)',
	'Your Dashboard' => 'ユーザーダッシュボード',
	'https://wiki.movabletype.org/' => 'https://wiki.movabletype.org/',
	q{_LOCALE_CALENDAR_HEADER_} => q{'日', '月', '火', '水', '木', '金', '土'},

## tmpl/admin2023/cms/include/pagination.tmpl
	'First' => '最初',
	'Last' => '最後',

## tmpl/admin2023/cms/include/ping_table.tmpl
	'Edit this TrackBack' => 'このトラックバックを編集',
	'From' => '送信元',
	'Go to the source entry of this TrackBack' => 'トラックバック送信元に移動',
	'Moderated' => '公開保留',
	'Publish selected [_1] (p)' => '選択された[_1]を公開 (p)',
	'Target' => '送信先',
	'View the [_1] for this TrackBack' => 'トラックバックされた[_1]を見る',

## tmpl/admin2023/cms/include/primary_navigation.tmpl
	'Close Site Menu' => 'サイトメニューを閉じる',
	'Open Panel' => 'パネルを開く',
	'Open Site Menu' => 'サイトメニューを開く',

## tmpl/admin2023/cms/include/revision_table.tmpl
	'*Deleted due to data breakage*' => '*データの破損のため削除されました*',
	'No revisions could be found.' => '変更履歴がありません。',
	'Note' => 'メモ',
	'Saved By' => '保存したユーザー',
	'_REVISION_DATE_' => '保存した日',

## tmpl/admin2023/cms/include/scope_selector.tmpl
	'(on [_1])' => '([_1])',
	'Create Blog (on [_1])' => 'ブログの作成 ([_1])',
	'Create Website' => 'ウェブサイトの作成',
	'Select another blog...' => 'ブログを選択',
	'Select another website...' => 'ウェブサイトを選択',
	'User Dashboard' => 'ユーザーダッシュボード',
	'Websites' => 'ウェブサイト',

## tmpl/admin2023/cms/include/status_page_header.tmpl
	q{Cloning child site '[_1]'...} => q{サイト「[_1]」を複製しています...},

## tmpl/admin2023/cms/include/status_widget.tmpl
	'[_1] - Edited by [_2]' => '編集: [_2] - [_1]',
	'[_1] - Published by [_2]' => '公開: [_2] - [_1]',

## tmpl/admin2023/cms/include/template_table.tmpl
	'Archive Path' => 'アーカイブパス',
	'Cached' => 'キャッシュ',
	'Create Archive Template:' => 'アーカイブテンプレートの作成:',
	'Dynamic' => 'ダイナミック',
	'Manual' => '手動',
	'No content type could be found.' => 'コンテンツタイプが見つかりません',
	'Publish Queue' => '公開キュー',
	'Publish selected templates (a)' => '選択されたテンプレートを公開 (a)',
	'SSI' => 'SSI',
	'Static' => 'スタティック',
	'Uncached' => 'キャッシュしていない',
	'templates' => 'テンプレート',
	'to publish' => '公開',

## tmpl/admin2023/cms/include/theme_exporters/folder.tmpl
	'<mt:if name="is_blog">Blog URL<mt:else>Site URL</mt:if>' => '<mt:if name="is_blog">ブログURL<mt:else>サイトURL</mt:if>',
	'Folder Name' => 'フォルダ名',

## tmpl/admin2023/cms/include/theme_exporters/static_files.tmpl
	'In the specified directories, files of the following types will be included in the theme: [_1]. Other file types will be ignored.' => '指定したディレクトリ内の、以下の種類のファイルがテーマにエクスポートされます: [_1]。その他のファイルは無視されます。',
	'List directories (one per line) in the Site Root directory which contain the static files to be included in the theme. Common directories might be: css, images, js, etc.' => 'ファイルが置かれたディレクトリを、サイトパスからの相対パスで一行ずつ記入してください。例: images',
	'Specify directories' => 'ディレクトリの指定',

## tmpl/admin2023/cms/include/theme_exporters/templateset.tmpl
	'<span class="count">[_1]</span> [_2] are included' => '<span class="count">[_1]</span>件の[_2]が含まれます',
	'modules' => 'モジュール',
	'widget sets' => 'ウィジェットセット',

## tmpl/admin2023/cms/install.tmpl
	'Create Your Account' => 'アカウントの作成',
	'Do you want to proceed with the installation anyway?' => 'インストールを続けますか?',
	'Please create an administrator account for your system. When you are done, Movable Type will initialize your database.' => 'システム管理者のアカウントを作成してください。作成が完了すると、データベースを初期化します。',
	'Select a password for your account.' => 'パスワードを入力してください。',
	'System Email' => 'システムのメールアドレス',
	'The display name is required.' => '表示名は必須です。',
	'The e-mail address is required.' => 'メールアドレスは必須です。',
	'The initial account name is required.' => '名前は必須です。',
	'The version of Perl installed on your server ([_1]) is lower than the minimum supported version ([_2]).' => 'サーバーにインストールされているPerlのバージョン([_1])が、Movable Type がサポートしているバージョン([_2])より低いため正常に動作しない可能性があります。',
	'To proceed, you must authenticate properly with your LDAP server.' => 'LDAPサーバーで認証を受けないと先に進めません。',
	'Use this as system email address' => 'システムのメールアドレスとして利用する',
	'View MT-Check (x)' => 'システムチェック (x)',
	'Welcome to Movable Type' => 'Movable Typeへようこそ',
	'While Movable Type may run, it is an <strong>untested and unsupported environment</strong>.  We strongly recommend upgrading to at least Perl [_1].' => 'Movable Type が動作する場合でも、<strong>動作確認を行っていない、サポート対象外の環境となります</strong>。少なくともPerl[_1]以上へアップグレードすることを強くお勧めします。',

## tmpl/admin2023/cms/layout/dashboard.tmpl
	'Reload' => '再読込',
	'reload' => '再読込',

## tmpl/admin2023/cms/list_category.tmpl
	'Add child [_1]' => 'サブ[_1]を追加する',
	'Alert' => '警告',
	'Basename is required.' => '出力ファイル名/フォルダ名は必須です。',
	'Change and move' => '変更して移動',
	'Duplicated basename on this level.' => '出力ファイル名/フォルダ名が同一階層内で重複しています。',
	'Duplicated label on this level.' => '名前が同一階層内で重複しています。',
	'Invalid Basename.' => '不正な出力ファイル名/フォルダ名です。',
	'Label is required.' => '名前は必須です。',
	'Label is too long.' => '名前が長すぎます。',
	'Remove [_1]' => '[_1]を削除する',
	'Rename' => '名前を変更',
	'Top Level' => 'ルート',
	'[_1] label' => '[_1]名',
	q{Are you sure you want to remove [_1] [_2] with [_3] sub [_4]?} => q{[_3]個のサブ[_4]を含む[_1]'[_2]'を削除してよろしいですか?},
	q{Are you sure you want to remove [_1] [_2]?} => q{[_1]'[_2]'を削除してよろしいですか?},
	q{[_1] '[_2]' already exists.} => q{'[_2]'という[_1]は既に存在します。},

## tmpl/admin2023/cms/list_common.tmpl
	'<mt:var name="js_message">' => '<mt:var name="js_message">',

## tmpl/admin2023/cms/list_entry.tmpl
	'Quickfilters' => 'クイックフィルタ',
	'Recent Users...' => '最近のユーザー',
	'Remove filter' => 'フィルタしない',
	'Select A User:' => 'ユーザーを選択:',
	'Select...' => '選択してください',
	'Show only entries where' => '記事を表示: ',
	'Show only pages where' => 'ウェブページを表示: ',
	'Showing only: [_1]' => '[_1]を表示',
	'The entry has been deleted from the database.' => '記事をデータベースから削除しました。',
	'The page has been deleted from the database.' => 'ウェブページをデータベースから削除しました。',
	'User Search...' => 'ユーザーを検索',
	'[_1] where [_2] is [_3]' => '[_2]が[_3]の[_1]',
	'asset' => 'アセット',
	'change' => '絞り込み',
	'is' => 'が',
	'published' => '公開',
	'review' => '承認待ち',
	'scheduled' => '指定日公開',
	'spam' => 'スパム',
	'status' => 'ステータス',
	'tag (exact match)' => 'タグ (完全一致)',
	'tag (fuzzy match)' => 'タグ (あいまい検索)',
	'unpublished' => '未公開',

## tmpl/admin2023/cms/list_template.tmpl
	'<strong>&lt;$MTWidgetSet name=&quot;Name of the Widget Set&quot;$&gt;</strong>' => '<strong>&lt;$MTWidgetSet name=&quot;ウィジェットセットの名前&quot;$&gt;</strong>',
	'Content Type Listing Archive' => 'コンテンツタイプリストアーカイブ',
	'Content type Templates' => 'コンテンツタイプのテンプレート',
	'Create new template (c)' => 'テンプレートの作成 (s)',
	'Create' => '新規作成',
	'Delete selected Widget Sets (x)' => '選択されたウィジェットセットを削除 (x)',
	'Entry Archive' => '記事アーカイブ',
	'Entry Listing Archive' => '記事リストアーカイブ',
	'Helpful Tips' => 'ヘルプ',
	'No widget sets could be found.' => 'ウィジェットセットが見つかりませんでした。',
	'Page Archive' => 'ウェブページアーカイブ',
	'Publishing Settings' => '公開設定',
	'Select template type' => 'テンプレートの種類を選択',
	'Selected template(s) has been copied.' => '選択されたテンプレートをコピーしました。',
	'Show All Templates' => 'すべてのテンプレート',
	'Template Module' => 'テンプレートモジュール',
	'To add a widget set to your templates, use the following syntax:' => 'テンプレートにウィジェットセットを追加するときは以下の構文を利用します。',
	'You have successfully deleted the checked template(s).' => '選択したテンプレートを削除しました。',
	'You have successfully refreshed your templates.' => 'テンプレートの初期化を完了しました。',
	'Your templates have been published.' => 'テンプレートを再構築しました。',

## tmpl/admin2023/cms/list_theme.tmpl
	'All Themes' => 'テーマの一覧',
	'Author: ' => '作者: ',
	'Available Themes' => '利用可能なテーマ',
	'Current Theme' => '現在のテーマ',
	'Errors' => 'エラー',
	'Failed' => '失敗',
	'Find Themes' => 'テーマを探す',
	'No themes are installed.' => 'テーマがインストールされていません。',
	'Portions of this theme cannot be applied to the child site. [_1] elements will be skipped.' => 'テーマの一部はサイトに適用できません。[_1]要素はスキップされます。',
	'Portions of this theme cannot be applied to the site. [_1] elements will be skipped.' => 'テーマの一部はサイトに適用できません。[_1]要素はスキップされます。',
	'Reapply' => '再適用',
	'Theme Errors' => 'テーマエラー',
	'Theme Information' => 'テーマ情報',
	'Theme Warnings' => 'テーマ警告',
	'Theme [_1] has been applied (<a href="[_2]" class="alert-link">[quant,_3,warning,warnings]</a>).' => 'テーマ "[_1]"を適用しました(<a href="[_2]" class="alert-link">[quant,_3,つの警告,つの警告]</a>)。',
	'Theme [_1] has been applied.' => 'テーマ "[_1]"を適用しました。',
	'Theme [_1] has been uninstalled.' => 'テーマ "[_1]"をアンインストールしました。',
	'Themes in Use' => '利用しているテーマ',
	'This theme cannot be applied to the child site due to [_1] errors' => '次の理由により、テーマを適用できませんでした',
	'This theme cannot be applied to the site due to [_1] errors' => '次の理由により、テーマを適用できませんでした。',
	'Uninstall' => 'アンインストール',
	'Warnings' => '警告',
	'[quant,_1,warning,warnings]' => '[quant,_1,,,]件の警告',
	'_THEME_DIRECTORY_URL' => 'https://plugins.movabletype.jp/',

## tmpl/admin2023/cms/listing/asset_list_header.tmpl
	'You have successfully deleted the asset(s).' => 'アセットを削除しました。',
	q{Cannot write to '[_1]'. Thumbnail of items may not be displayed.} => q{サムネイル画像を表示できません: '[_1]'へ書き込みができません。},

## tmpl/admin2023/cms/listing/association_list_header.tmpl
	'You have successfully granted the given permission(s).' => '権限を付与しました。',
	'You have successfully revoked the given permission(s).' => '権限を削除しました。',

## tmpl/admin2023/cms/listing/author_list_header.tmpl
	'Some ([_1]) of the selected user(s) could not be re-enabled because they were no longer found in the external directory.' => '選択されたユーザーのうち[_1]人は外部ディレクトリ上に存在しないので有効にできませんでした。',
	'The deleted user(s) still exist in the external directory. As such, they will still be able to login to Movable Type Advanced.' => '削除されたユーザーが外部ディレクトリ上にまだ存在するので、このままではユーザーは再度サインインできてしまいます。',
	'You have successfully deleted the user(s) from the Movable Type system.' => 'システムからユーザーを削除しました。',
	'You have successfully disabled the selected user(s).' => '選択したユーザーを無効にしました。',
	'You have successfully enabled the selected user(s).' => '選択したユーザーを有効にしました。',
	'You have successfully unlocked the selected user(s).' => '選択したユーザーのロックを解除しました。',
	q{An error occurred during synchronization.  See the <a href='[_1]' class="alert-link">activity log</a> for detailed information.} => q{同期中にエラーが発生しました。エラーの詳細を<a href='[_1]' class="alert-link">ログ</a>で確認してください。},
	q{Some ([_1]) of the selected user(s) could not be re-enabled because they had some invalid parameter(s). Please check the <a href='[_2]' class="alert-link">activity log</a> for more details.} => q{選択されたユーザーのうち[_1]人を有効にできませんでした。エラーの詳細を<a href='[_2]' class="alert-link">ログ</a>で確認してください。},
	q{You have successfully synchronized users' information with the external directory.} => q{外部のディレクトリとユーザーの情報を同期しました。},

## tmpl/admin2023/cms/listing/banlist_list_header.tmpl
	'Invalid IP address.' => '不正なIPアドレスです。',
	'The IP you entered is already banned for this site.' => '入力されたIPアドレスはすでに禁止IPに登録されています。',
	'You have added [_1] to your list of banned IP addresses.' => '禁止IPリストに[_1]を追加しました。',
	'You have successfully deleted the selected IP addresses from the list.' => 'リストから選択したIPアドレスを削除しました。',

## tmpl/admin2023/cms/listing/blog_list_header.tmpl
	'Warning: You need to copy uploaded assets to new locations manually. You should consider maintaining copies of uploaded assets in their original locations to avoid broken links.' => '警告: アップロード済みのファイルは、新しいウェブサイトのパスに手動でコピーする必要があります。また、リンク切れを防止するために、旧パスのファイルも残すことを検討してください。',
	'You have successfully deleted the child site from the site. The files still exist in the site path. Please delete files if not needed.' => 'システムからサイトの削除が完了しました。 出力されたコンテンツは、削除されていません。必要に応じて削除をしてください。',
	'You have successfully deleted the site from the Movable Type system. The files still exist in the site path. Please delete files if not needed.' => 'システムからサイトの削除が完了しました。 出力されたコンテンツは、削除されていません。必要に応じて削除をしてください。',
	'You have successfully moved selected child sites to another site.' => '他のサイトへの移動が完了しました。',

## tmpl/admin2023/cms/listing/category_set_list_header.tmpl
	'Some category sets were not deleted. You need to delete categories fields from the category set first.' => '削除できないカテゴリセットがありました。コンテンツタイプ内のカテゴリフィールドを先に削除する必要があります。',

## tmpl/admin2023/cms/listing/comment_list_header.tmpl
	'All comments reported as spam have been removed.' => 'スパムとして報告されたコメントをすべて削除しました。',
	'No comments appear to be spam.' => 'スパムコメントはありません。',
	'One or more comments you selected were submitted by an unauthenticated commenter. These commenters cannot be banned or trusted.' => '選択したコメントの中に匿名のコメントが含まれています。これらのコメント投稿者は禁止したり承認したりできません。',
	'The selected comment(s) has been approved.' => '選択したコメントを公開しました。',
	'The selected comment(s) has been deleted from the database.' => '選択したコメントをデータベースから削除しました。',
	'The selected comment(s) has been recovered from spam.' => '選択したコメントをスパムから戻しました。',
	'The selected comment(s) has been reported as spam.' => '選択したコメントをスパムとして報告しました。',
	'The selected comment(s) has been unapproved.' => '選択したコメントを未公開にしました。',

## tmpl/admin2023/cms/listing/content_data_list_header.tmpl
	'The content data has been deleted from the database.' => 'コンテンツデータをデータベースから削除しました。',

## tmpl/admin2023/cms/listing/content_type_list_header.tmpl
	'Some content types were not deleted. You need to delete archive templates or content type fields from the content type first.' => 'いくつかのコンテンツタイプが削除できませんでした。先にアーカイブマッピングを削除する必要があります。',
	'The content type has been deleted from the database.' => 'コンテンツタイプをデータベースから削除しました。',

## tmpl/admin2023/cms/listing/group_list_header.tmpl
	'You successfully deleted the groups from the Movable Type system.' => 'グループをMovable Typeのシステムから削除しました。',
	'You successfully disabled the selected group(s).' => '選択されたグループを無効にしました。',
	'You successfully enabled the selected group(s).' => '選択されたグループを有効にしました。',
	q{An error occurred during synchronization.  See the <a href='[_1]'>activity log</a> for detailed information.} => q{同期中にエラーが発生しました。エラーの詳細を<a href='[_1]'>ログ</a>で確認してください。},
	q{You successfully synchronized the groups' information with the external directory.} => q{外部のディレクトリとグループの情報を同期しました。},

## tmpl/admin2023/cms/listing/group_member_list_header.tmpl
	'Some ([_1]) of the selected users could not be re-enabled because they are no longer found in LDAP.' => '選択されたユーザーのうち[_1]人は外部ディレクトリ上に存在しないので有効にできませんでした。',
	'You successfully added new users to this group.' => 'グループに新しいユーザーを追加しました。',
	'You successfully deleted the users.' => 'ユーザーを削除しました。',
	'You successfully removed the users from this group.' => 'グループからユーザーを削除しました。',
	q{You successfully synchronized users' information with the external directory.} => q{外部のディレクトリとユーザー情報を同期しました。},

## tmpl/admin2023/cms/listing/log_list_header.tmpl
	'All times are displayed in GMT.' => '時刻はすべてGMTです。',
	'All times are displayed in GMT[_1].' => '時刻はすべてGMT[_1]です。',

## tmpl/admin2023/cms/listing/notification_list_header.tmpl
	'You have added new contact to your address book.' => '新しい連絡先をアドレス帳に登録しました。',
	'You have successfully deleted the selected contacts from your address book.' => 'アドレス帳から選択したあて先を削除しました。',
	'You have updated your contact in your address book.' => 'アドレス帳を更新しました。',

## tmpl/admin2023/cms/listing/ping_list_header.tmpl
	'All TrackBacks reported as spam have been removed.' => 'スパムとして報告したすべてのトラックバックを削除しました。',
	'No TrackBacks appeared to be spam.' => 'スパムトラックバックはありません。',
	'The selected TrackBack(s) has been approved.' => '選択したトラックバックを公開しました。',
	'The selected TrackBack(s) has been deleted from the database.' => '選択したトラックバックをデータベースから削除しました。',
	'The selected TrackBack(s) has been recovered from spam.' => '選択したトラックバックをスパムから戻しました。',
	'The selected TrackBack(s) has been reported as spam.' => '選択したトラックバックをスパムとして報告しました。',
	'The selected TrackBack(s) has been unapproved.' => '選択したトラックバックを未公開にしました。',

## tmpl/admin2023/cms/listing/role_list_header.tmpl
	'You have successfully deleted the role(s).' => 'ロールを削除しました。',

## tmpl/admin2023/cms/listing/tag_list_header.tmpl
	'Specify new name of the tag.' => 'タグの名前を指定してください。',
	'You have successfully deleted the selected tags.' => '選択したタグを削除しました。',
	'Your tag changes and additions have been made.' => 'タグの変更と追加が完了しました。',
	q{The tag '[_2]' already exists. Are you sure you want to merge '[_1]' with '[_2]' across all blogs?} => q{タグ「[_2]」は既に存在します。すべてのブログで「[_1]」を「[_2]」にマージしてもよろしいですか?},

## tmpl/admin2023/cms/login.tmpl
	'Forgot your password?' => 'パスワードをお忘れですか?',
	'Sign In (s)' => 'サインイン (s)',
	'Sign in' => 'サインイン',
	'Your Movable Type session has ended. If you wish to sign in again, you can do so below.' => 'Movable Typeからサインアウトしました。以下から再度サインインできます。',
	'Your Movable Type session has ended. Please sign in again to continue this action.' => 'Movable Typeからサインアウトしました。続けるには再度サインインして下さい。',
	'Your Movable Type session has ended.' => 'Movable Typeからサインアウトしました。',

## tmpl/admin2023/cms/not_implemented_yet.tmpl
	'Not implemented yet.' => '実装されていません。',

## tmpl/admin2023/cms/pinging.tmpl
	'Pinging sites...' => 'トラックバックと更新通知を送信しています...',
	'Trackback' => 'トラックバック',

## tmpl/admin2023/cms/popup/pinged_urls.tmpl
	'Failed Trackbacks' => 'トラックバック(未送信)',
	'Successful Trackbacks' => 'トラックバック(送信済み)',
	'To retry, include these TrackBacks in the Outbound TrackBack URLs list for your entry.' => '再送する場合は、トラックバック送信先URLにこれらのトラックバックをコピーしてください。',

## tmpl/admin2023/cms/popup/rebuild_confirm.tmpl
	'All Files' => 'すべてのファイル',
	'Index Template: [_1]' => 'インデックステンプレート: [_1]',
	'Only Indexes' => 'インデックスのみ',
	'Only [_1] Archives' => '[_1]アーカイブのみ',
	'Publish (s)' => '再構築 (s)',
	'Publish <em>[_1]</em>' => '[_1]の再構築',
	'Publish [_1]' => '[_1]の再構築',
	'_REBUILD_PUBLISH' => '再構築',

## tmpl/admin2023/cms/popup/rebuilt.tmpl
	'Publish Again (s)' => '再構築 (s)',
	'Publish Again' => '再構築しなおす',
	'Publish time: [_1].' => '処理時間: [_1]',
	'Success' => '完了',
	'The files for [_1] have been published.' => '[_1]を再構築しました。',
	'View this page.' => 'ページを見る',
	'View your site.' => 'サイトを見る',
	'Your [_1] archives have been published.' => '[_1]アーカイブを再構築しました。',
	'Your [_1] templates have been published.' => '[_1]テンプレートを再構築しました。',

## tmpl/admin2023/cms/preview_content_data.tmpl
	'Preview [_1] Content' => '[_1]のプレビュー',
	'Re-Edit this [_1] (e)' => 'この[_1]を編集する (e)',
	'Re-Edit this [_1]' => 'この[_1]を編集する',
	'Return to the compose screen (e)' => '作成画面に戻る',
	'Return to the compose screen' => '作成画面に戻る',
	'Save this [_1] (s)' => 'この[_1]を保存する (s)',

## tmpl/admin2023/cms/preview_content_data_strip.tmpl
	'Publish this [_1] (s)' => 'この[_1]を公開する (s)',
	'You are previewing &ldquo;[_1]&rdquo; content data entitled &ldquo;[_2]&rdquo;' => 'プレビュー中: [_1]「[_2]」',

## tmpl/admin2023/cms/preview_entry.tmpl
	'Re-Edit this entry (e)' => 'この記事を編集する (e)',
	'Re-Edit this entry' => 'この記事を編集する',
	'Re-Edit this page (e)' => 'このウェブページを編集する (e)',
	'Re-Edit this page' => 'このウェブページを編集する',
	'Save this entry (s)' => 'この記事を保存する (s)',
	'Save this entry' => 'この記事を保存する',
	'Save this page (s)' => 'このウェブページを保存する (s)',
	'Save this page' => 'このウェブページを保存する',

## tmpl/admin2023/cms/preview_strip.tmpl
	'Publish this entry (s)' => 'この記事を公開する (s)',
	'Publish this entry' => 'この記事を公開する',
	'Publish this page (s)' => 'このウェブページを公開する (s)',
	'Publish this page' => 'このウェブページを公開する',
	'You are previewing the entry entitled &ldquo;[_1]&rdquo;' => 'プレビュー中: 記事「[_1]」',
	'You are previewing the page entitled &ldquo;[_1]&rdquo;' => 'プレビュー中: ページ「[_1]」',

## tmpl/admin2023/cms/preview_template_strip.tmpl
	'(Publish time: [_1] seconds)' => '(処理時間: [_1]秒)',
	'Re-Edit this template (e)' => 'このテンプレートを編集する (e)',
	'Re-Edit this template' => 'このテンプレートを編集する',
	'Save this template (s)' => 'このテンプレートを保存する (s)',
	'Save this template' => 'このテンプレートを保存する',
	'There are no categories in this blog.  Limited preview of category archive templates is possible with a virtual category displayed.  Normal, non-preview output cannot be generated by this template unless at least one category is created.' => 'このブログにはカテゴリが存在しないため、仮のカテゴリを利用しています。正しいプレビューを表示したい場合は、カテゴリを作成して下さい。',
	'You are previewing the template named &ldquo;[_1]&rdquo;' => 'テンプレート「[_1]」をプレビューしています。',

## tmpl/admin2023/cms/rebuilding.tmpl
	'Complete [_1]%' => '[_1]% 終了',
	'Publishing <em>[_1]</em>...' => '<em>[_1]</em> を再構築中...',
	'Publishing [_1] [_2]...' => '[_1] [_2] を再構築中...',
	'Publishing [_1] archives...' => '[_1]アーカイブを再構築中...',
	'Publishing [_1] dynamic links...' => '[_1] のダイナミックリンクを再構築中...',
	'Publishing [_1] templates...' => '[_1]テンプレートを再構築中...',
	'Publishing [_1]...' => '[_1] を再構築中...',
	'Publishing...' => '再構築中...',

## tmpl/admin2023/cms/recover_lockout.tmpl
	'Recovered from lockout' => 'ユーザーのロック解除',
	q{User '[_1]' has been unlocked.} => q{ユーザー '[_1]'のロックが解除されました。},

## tmpl/admin2023/cms/recover_password_result.tmpl
	'No users were selected to process.' => 'ユーザーが選択されていません。',
	'Recover Passwords' => 'パスワード再設定',
	'Return' => '戻る',

## tmpl/admin2023/cms/refresh_results.tmpl
	'No templates were selected to process.' => 'テンプレートが選択されていません。',
	'Return to templates' => 'テンプレートに戻る',

## tmpl/admin2023/cms/restore.tmpl
	'Exported File' => 'エクスポートファイル',
	'Import (i)' => 'インポート (i)',
	'Import from Exported file' => 'エクスポートファイルからインポートする',
	'Overwrite global templates.' => 'グローバルテンプレートを上書きする',
	'Perl module XML::SAX and/or some of its dependencies are missing.  Movable Type cannot restore the system without these modules.' => 'インポートとエクスポートをするために必要なPerlモジュール(XML::SAXおよび依存モジュール)が見つかりません。',

## tmpl/admin2023/cms/restore_end.tmpl
	'An error occurred during the import process: [_1] Please check activity log for more details.' => 'インポート中にエラーが発生しました。[_1] 詳細についてはログを確認してください。',

## tmpl/admin2023/cms/restore_start.tmpl
	'Importing Movable Type' => 'インポートを開始',

## tmpl/admin2023/cms/search_replace.tmpl
	'(search only)' => '(検索のみ)',
	'Case Sensitive' => '大文字/小文字を区別する',
	'Date Range' => '日付範囲',
	'Date/Time Range' => '日付と時刻の範囲',
	'Limited Fields' => '項目を指定する',
	'Regex Match' => '正規表現',
	'Replace Checked' => '選択したものを対象に置換',
	'Replace With' => '置換',
	'Reported as Spam?' => 'スパムコメント/トラックバック',
	'Search &amp; Replace' => '検索/置換',
	'Search Again' => '再検索',
	'Search For' => '検索',
	'Show all matches' => 'すべて見る',
	'Submit search (s)' => '検索 (s)',
	'Successfully replaced [quant,_1,record,records].' => '[quant,_1,件,件]のデータを置き換えました。',
	'You must select one or more items to replace.' => '置き換える対象を1つ以上選択してください。',
	'[quant,_1,result,results] found' => '[quant,_1,件,件]見つかりました。',
	'_DATE_FROM' => '開始日',
	'_DATE_TO' => '終了日',
	'_TIME_FROM' => '開始時刻',
	'_TIME_TO' => '終了時刻',

## tmpl/admin2023/cms/setup_initial_website.tmpl
	'Finish install (s)' => 'インストール (s)',
	'Finish install' => 'インストール',
	'My First Site' => 'My First Site',
	'Skip' => 'スキップ',
	'Support directory does not exist or not writable by the web server. Change the ownership or permissions on this directory' => 'サポートディレクトリが存在しないか、ウェブサーバーから書き込めません。サポートディレクトリの書き込み権限を確認してから、もう一度実行してください',
	'The publishing path is required.' => 'サイトパスは必須です。',
	'The site URL is required.' => 'サイトURLは必須です。',
	'The site name is required.' => 'サイト名は必須です。',
	'The timezone is required.' => 'タイムゾーンは必須です。',
	'Your site URL is not valid.' => 'サイトURLが正しくありません。',
	q{Enter the URL of your site. Exclude the filename (i.e. index.html). Example:http://www.example.com/} => q{サイトを公開するURLを入力してください。ファイル名(index.htmlなど)は含めず、末尾は'/'で終わります。例: http://www.example.com/blog/},

## tmpl/admin2023/cms/system_check.tmpl
	'Memcached Server is [_1].' => 'Memcachedサーバーは[_1]です。',
	'Memcached Status' => 'Memcachedの状態',
	'Memcached is [_1].' => 'Memcachedは[_1]です。',
	'Not installed' => '未インストール',
	'Server Model' => 'サーバーモデル',
	'Total Users' => '全ユーザー数',
	'available' => '利用可能',
	'configured' => '設定済み',
	'disabled' => '無効',
	'unavailable' => '利用不可',

## tmpl/admin2023/cms/theme_export_replace.tmpl
	'Overwrite' => '上書き保存',
	q{Export theme folder already exists '[_1]'. You can overwrite a existing theme, or cancel to change the Basename?} => q{テーマをエクスポートするフォルダ([_1])は既に存在します。上書き保存するか、キャンセルして出力ファイル名を変更してください。},

## tmpl/admin2023/cms/upgrade.tmpl
	'Begin Upgrade' => 'アップグレード開始',
	'Congratulations, you have successfully upgraded to Movable Type [_1].' => 'Movable Type [_1]へのアップグレードを完了しました。',
	'Do you want to proceed with the upgrade anyway?' => 'アップグレードを実行しますか?',
	'In addition, the following Movable Type components require upgrading or installation:' => '加えて、以下のコンポーネントのアップグレード、またはインストールが必要です。',
	'Return to Movable Type' => 'Movable Type に戻る',
	'The following Movable Type components require upgrading or installation:' => '以下のコンポーネントのアップグレード、またはインストールが必要です。',
	'Time to Upgrade!' => 'アップグレード開始',
	'Upgrade Check' => 'アップグレードのチェック',
	'Your Movable Type installation is already up to date.' => 'Movable Type は最新版です。',
	q{A new version of Movable Type has been installed.  We'll need to complete a few tasks to update your database.} => q{新しいバージョンの Movable Type をインストールしました。データベースのアップグレードを実行してください。},
	q{The Movable Type Upgrade Guide can be found <a href='[_1]' target='_blank'>here</a>.} => q{Movable Typeアップグレードガイドは<a href='https://www.movabletype.jp/documentation/upgrade/' target='_blank'>こちらを</a>参照ください。},

## tmpl/admin2023/cms/upgrade_runner.tmpl
	'Error during installation:' => 'インストール中にエラーが発生しました',
	'Error during upgrade:' => 'アップグレード中にエラーが発生しました',
	'Initializing database...' => 'データベースの初期化中･･･',
	'Installation complete!' => 'インストールを完了しました！',
	'Return to Movable Type (s)' => 'Movable Typeに戻る (s)',
	'Upgrade complete!' => 'アップグレードを完了しました！',
	'Upgrading database...' => 'データベースをアップグレードしています･･･',
	'Your database is already current.' => 'データベースは最新の状態です。',

## tmpl/admin2023/cms/view_log.tmpl
	'Download Filtered Log (CSV)' => 'フィルタしたログをダウンロード(CSV)',
	'Show log records where' => 'ログレコードの',
	'Showing all log records' => 'すべてのログレコードを表示',
	'Showing log records where' => 'ログレコード',
	'System Activity Log' => 'システムログ',
	'The activity log has been reset.' => 'ログをリセットしました。',
	'classification' => '分類',
	'level' => 'レベル',

## tmpl/admin2023/cms/widget/mt_news.tmpl
	'News' => 'ニュース',
	'No Movable Type news available.' => 'Movable Typeニュースはありません。',

## tmpl/admin2023/cms/widget/notification_dashboard.tmpl
	'Messages from the system' => 'システムからのお知らせ',
	'warning' => '警告',

## tmpl/admin2023/cms/widget/site_list.tmpl
	'Recent Posts' => '最近の投稿',
	'Setting' => '設定',

## tmpl/admin2023/cms/widget/site_stats.tmpl
	'Statistics Settings' => 'アクセス統計を設定する',

## tmpl/admin2023/cms/widget/system_information.tmpl
	'Active Users' => 'ユーザー',

## tmpl/admin2023/cms/widget/updates.tmpl
	'Available updates (Ver. [_1]) found. Please see the <a href="[_2]" target="_blank">news</a> for detail.' => '利用可能なアップデート(Ver. [_1])があります。詳しくは<a href="[_2]" target="_blank">Movable Typeニュース</a>をご覧ください。',
	'Available updates ([_1]) found. Please see the <a href="[_2]" target="_blank">news</a> for detail.' => '利用可能なアップデート([_1])があります。詳しくは<a href="[_2]" target="_blank">Movable Typeニュース</a>をご覧ください。',
	'Movable Type is up to date.' => '最新のMovable Typeです。',
	'Update check failed. Please check server network settings.' => 'アップデートの確認ができません。ネットワーク設定を見直してください。',
	'Update check is disabled.' => 'アップデートの確認は無効です。',

## tmpl/admin2023/comment/error.tmpl
	'Back (s)' => '戻る (s)',

## tmpl/admin2023/comment/login.tmpl
	'Not a member? <a href="[_1]">Sign Up</a>!' => 'アカウントがないときは<a href="[_1]">サインアップ</a>してください。',
	'Sign in to comment' => 'サインインしてください',
	'Sign in using' => 'サインイン',

## tmpl/admin2023/comment/profile.tmpl
	'Return to the <a href="[_1]">original page</a>.' => '<a href="[_1]">元のページ</a>に戻る',
	'Select a password for yourself.' => 'パスワード選択してください。',
	'Your Profile' => 'ユーザー情報',

## tmpl/admin2023/comment/signup.tmpl
	'Create an account' => 'アカウントを作成する',
	'Password Confirm' => 'パスワード再入力',
	'Register' => '登録する',

## tmpl/admin2023/comment/signup_thanks.tmpl
	'Before you can leave a comment you must first complete the registration process by confirming your account. An email has been sent to [_1].' => 'コメントを投稿する前にアカウントを確認して登録を完了する必要があります。[_1]にメールを送信しました。',
	'Return to the original entry.' => '元の記事に戻る',
	'Return to the original page.' => '元のウェブページに戻る',
	'Thanks for signing up' => 'ご登録ありがとうございます。',
	'To complete the registration process you must first confirm your account. An email has been sent to [_1].' => '登録を完了するためにまずアカウントを確認する必要があります。[_1]にメールを送信しました。',
	'To confirm and activate your account please check your inbox and click on the link found in the email we just sent you.' => 'メールを確認して、メールに書かれたリンクをクリックすることで、アカウントを確認して有効化できます。',

## tmpl/admin2023/error.tmpl
	'CGI Path Configuration Required' => 'CGIPath の設定が必要です。',
	'Database Connection Error' => 'データベースへの接続でエラーが発生しました。',
	'Missing Configuration File' => '環境設定ファイルが見つかりません。',
	'_ERROR_CGI_PATH' => '環境設定ファイルの CGIPath の項目の設定に問題があるか、または設定がありません。詳細については、Movable Type マニュアルの<a href="javascript:void(0)">インストールと設定</a>の章を確認してください。',
	'_ERROR_CONFIG_FILE' => 'Movable Type の環境設定ファイルが存在しないか、または読み込みに失敗しました。詳細については、Movable Type マニュアルの<a href="javascript:void(0)">インストールと設定</a>の章を確認してください。',
	'_ERROR_DATABASE_CONNECTION' => '環境設定ファイルのデータベース設定に問題があるか、または設定がありません。詳細については、Movable Type マニュアルの<a href="javascript:void(0)">インストールと設定</a>の章を確認してください。',

## tmpl/admin2023/wizard/cfg_dir.tmpl
	'TempDir is required.' => 'TempDirが必要です。',
	'TempDir' => 'TempDir',
	'Temporary Directory Configuration' => 'テンポラリディレクトリの設定',
	'You should configure your temporary directory settings.' => 'テンポラリディレクトリの場所を指定してください。',
	'[_1] could not be found.' => '[_1]が見つかりませんでした。',
	q{Your TempDir has been successfully configured. Click 'Continue' below to continue configuration.} => q{TempDirを設定しました。次へボタンをクリックして先に進んでください。},

## tmpl/admin2023/wizard/complete.tmpl
	'Configuration File' => '構成ファイル',
	'Retry' => '再試行',
	'Show the mt-config.cgi file generated by the wizard' => 'ウィザードで作成されたmt-config.cgiを表示する',
	'The [_1] configuration file cannot be located.' => '[_1]の構成ファイルを作成できませんでした。',
	'The mt-config.cgi file has been created manually.' => 'mt-config.cgiを手動で作成しました。',
	'The wizard was unable to save the [_1] configuration file.' => '[_1]の構成ファイルを保存できませんでした。',
	q{Confirm that your [_1] home directory (the directory that contains mt.cgi) is writable by your web server and then click 'Retry'.} => q{[_1]ディレクトリ(mt.cgiを含んでいる場所)がウェブサーバーによって書き込めるか確認して、'再試行'をクリックしてください。},
	q{Congratulations! You've successfully configured [_1].} => q{[_1]の設定を完了しました。},
	q{Please use the configuration text below to create a file named 'mt-config.cgi' in the root directory of [_1] (the same directory in which mt.cgi is found).} => q{以下のテキストを利用して、mt-config.cgiという名前のファイルを[_1]のルートディレクトリ(mt.cgiがあるディレクトリ)に配置してください。},

## tmpl/admin2023/wizard/configure.tmpl
	'Database Configuration' => 'データベース設定',
	'Database Type' => 'データベースの種類',
	'Is your preferred database not listed? View the <a href="[_1]" target="_blank">Movable Type System Check</a> see if additional modules are necessary.' => '<a href="[_1]" target="_blank">Movable Type システムチェック</a>を実行して、必要なモジュールを確認してください。',
	'Once installed, <a href="javascript:void(0)" onclick="[_1]">click here to refresh this screen</a>.' => 'モジュールをインストールしたら<a href="javascript:void(0)" onclick="[_1]">ここをクリック</a>して表示を更新してください。',
	'Please enter the parameters necessary for connecting to your database.' => 'データベース接続に必要な情報を入力してください。',
	'Read more: <a href="[_1]" target="_blank">Setting Up Your Database</a>' => '詳しくは<a href="[_1]" target="_blank">こちら</a>を参照してください。',
	'Select One...' => '選択してください',
	'Show Advanced Configuration Options' => '高度な設定',
	'Show Current Settings' => '現在の設定を表示',
	'Test Connection' => '接続テスト',
	'You may proceed to the next step.' => '次のステップへ進みます。',
	'You must set your Database Path.' => 'データベースのパスを設定します。',
	'You must set your Database Server.' => 'データベースサーバを設定します。',
	'You must set your Username.' => 'データベースのユーザー名を設定します。',
	'Your database configuration is complete.' => 'データベースの設定を完了しました。',
	'https://www.movabletype.org/documentation/[_1]' => 'https://www.movabletype.jp/documentation/[_1]',

## tmpl/admin2023/wizard/optional.tmpl
	'Address of your SMTP Server.' => 'SMTPサーバーのアドレスを指定します。',
	'An error occurred while attempting to send mail: ' => 'メール送信の過程でエラーが発生しました。',
	'Check your email to confirm receipt of a test email from Movable Type and then proceed to the next step.' => 'Movable Typeからのテストメールを受信したことを確認して、次のステップへ進んでください。',
	'Do not use SSL' => 'SSL接続を行わない',
	'Mail Configuration' => 'メール設定',
	'Mail address to which test email should be sent' => 'テストメールが送られるメールアドレス',
	'Outbound Mail Server (SMTP)' => '送信メールサーバー(SMTP)',
	'Password for your SMTP Server.' => 'SMTP認証に利用するユーザーのパスワードを指定してください。',
	'Periodically Movable Type will send email for password recovery, to inform authors of new comments, and other events. If not using Sendmail (default on unix servers), an SMTP Server must be specified.' => 'Movable Typeはパスワードの再設定や、新しいコメントの通知などをメールでお知らせします。これらのメールが正しく送信されるよう設定してください。',
	'Port number for Outbound Mail Server' => 'SMTPサーバのポート番号',
	'Port number of your SMTP Server.' => 'SMTPサーバのポート番号を指定します',
	'SMTP Auth Password' => 'パスワード',
	'SMTP Auth Username' => 'ユーザー名',
	'SSL Connection' => 'SSL接続',
	'Send Test Email' => 'テストメールを送信',
	'Send mail via:' => 'メール送信プログラム',
	'Sendmail Path' => 'sendmailのパス',
	'Show current mail settings' => '現在のメール設定を表示',
	'This field must be an integer.' => 'このフィールドには整数の値を入力して下さい',
	'Use SMTP Auth' => 'SMTP認証を利用する',
	'Use SSL' => 'SSLで接続する',
	'Use STARTTLS' => 'STARTTLSコマンドを利用する',
	'Username for your SMTP Server.' => 'SMTP認証に利用するユーザー名を指定してください。',
	'You must set a password for the SMTP server.' => 'SMTP認証で利用するユーザーのパスワードを入力してください。',
	'You must set a username for the SMTP server.' => 'SMTP認証で利用するユーザー名を入力してください。',
	'You must set the SMTP server address.' => 'SMTPサーバのアドレスを入力してください。',
	'You must set the SMTP server port number.' => 'SMTPサーバのポート番号を指定してください。',
	'You must set the Sendmail path.' => 'Sendmailのパスは必須入力です。',
	'You must set the system email address.' => 'システムメールアドレスは必須入力です。',
	'Your mail configuration is complete.' => 'メール設定を完了しました。',

## tmpl/admin2023/wizard/packages.tmpl
	'All required Perl modules were found.' => '必要なPerlモジュールは揃っています。',
	'Learn more about installing Perl modules.' => 'Perlモジュールのインストールについて',
	'Minimal version requirement: [_1]' => '必須バージョン: [_1]',
	'Missing Database Modules' => 'データベースモジュールが見つかりません',
	'Missing Optional Modules' => 'オプションのモジュールが見つかりません',
	'Missing Required Modules' => '必要なモジュールが見つかりません',
	'One or more Perl modules required by Movable Type could not be found.' => 'ひとつ以上の必須Perlモジュールが見つかりませんでした。',
	'Requirements Check' => 'システムチェック',
	'Some optional Perl modules could not be found. <a href="javascript:void(0)" onclick="[_1]">Display list of optional modules</a>' => 'オプションのPerlモジュールのうちいくつかが見つかりませんでした。<a href="javascript:void(0)" onclick="[_1]">オプションモジュールを表示</a>',
	'You are ready to proceed with the installation of Movable Type.' => 'Movable Typeのインストールを続行する準備が整いました。',
	'Your server has all of the required modules installed; you do not need to perform any additional module installations.' => 'すべての必要なモジュールはインストールされています。モジュールの追加インストールは必要ありません。',
	'https://www.movabletype.org/documentation/installation/perl-modules.html' => 'https://www.movabletype.jp/documentation/check_configuration.html',
	q{Some optional Perl modules could not be found. You may continue without installing these optional Perl modules. They may be installed at any time if they are needed. Click 'Retry' to test for the modules again.} => q{オプションのPerlモジュールのうちいくつかが見つかりませんでしたが、インストールはこのまま続行できます。オプションのPerlモジュールは、必要な場合にいつでもインストールできます。},
	q{The following Perl modules are required for Movable Type to run properly. Once you have met these requirements, click the 'Retry' button to re-test for these packages.} => q{以下のPerlモジュールはMovable Typeの正常な動作に必要です。必要なモジュールは「再試行」ボタンをクリックすることで確認できます。},
	q{The following Perl modules are required in order to make a database connection.  Movable Type requires a database in order to store your data of sites and child sites.  Please install one of the packages listed here in order to proceed.  When you are ready, click the 'Retry' button.} => q{データベース接続のための以下のPerlモジュールが必要です。Movable Typeはブログのデータを保存するためにデータベースを使用します。この一覧のパッケージのいずれかをインストールしてください。準備ができたら「再試行」のボタンをクリックしてください。},

## tmpl/admin2023/wizard/start.tmpl
	'A configuration (mt-config.cgi) file already exists, <a href="[_1]">sign in</a> to Movable Type.' => '構成ファイル(mt-config.cgi)はすでに存在します。Movable Typeに<a href="[_1]">サインイン</a>してください。',
	'Begin' => '開始',
	'Configuration File Exists' => '構成ファイルが見つかりました',
	'Configure Static Web Path' => 'スタティックウェブパスの設定',
	'Movable Type requires that you enable JavaScript in your browser. Please enable it and refresh this page to proceed.' => 'ブラウザのJavaScriptを有効にする必要があります。続けるにはブラウザのJavaScriptを有効にし、このページの表示を更新してください。',
	'Movable Type ships with directory named [_1] which contains a number of important files such as images, javascript files and stylesheets.' => 'Movable Typeには、[_1]ディレクトリが標準で含まれています。この中には画像ファイルやJavaScript、スタイルシートなどの重要なファイルが含まれています。',
	'Once the [_1] directory is in a web-accessible location, specify the location below.' => '[_1]ディレクトリをウェブアクセス可能な場所に置く場合には、以下にその場所を指定してください。',
	'Static file path' => 'スタティックファイルパス',
	'Static web path' => 'スタティックウェブパス',
	'This URL path can be in the form of [_1] or simply [_2]' => 'このURLは[_1]のように記述するか、または簡略化して[_2]のように記述できます。',
	'This directory has either been renamed or moved to a location outside of the Movable Type directory.' => 'mt-static ディレクトリはMovable Typeのインストールディレクトリの外部に移動されたかまたは名前が変更されているようです。',
	'This path must be in the form of [_1]' => 'このパスは[_1]のように記述してください。',
	'This wizard will help you configure the basic settings needed to run Movable Type.' => 'このウィザードでは、Movable Typeを利用するために必要となる基本的な環境設定を行います。',
	'To create a new configuration file using the Wizard, remove the current configuration file and then refresh this page' => 'ウィザードで新しく構成ファイルを作るときは、現在の構成ファイルを別の場所に移動してこのページを更新してください。',
	q{<strong>Error: '[_1]' could not be found.</strong>  Please move your static files to the directory first or correct the setting if it is incorrect.} => q{エラー: '[_1]'が見つかりませんでした。ファイルをmt-staticディレクトリに移動するか、設定を修正してください。},
	q{The [_1] directory is in the main Movable Type directory which this wizard script resides, but due to your web server's configuration, the [_1] directory is not accessible in this location and must be moved to a web-accessible location (e.g., your web document root directory).} => q{[_1]ディレクトリは、Movable Typeのメインディレクトリ(このウィザード自身も含まれている)以下で見つかりました。しかし現在のサーバーの構成上、[_1]ディレクトリにはWebブラウザからアクセスできません。ウェブサイトのルートディレクトリの下など、Webブラウザからアクセスできる場所に移動してください。},

## tmpl/cms/include/content_data_table.tmpl
	'Unpublish' => '公開取り消し',

## tmpl/cms/include/entry_table.tmpl
	'View entry' => '記事を見る',
	'View page' => 'ウェブページを表示',

## tmpl/cms/listing/ts_job_list_header.tmpl
	'The job(s) has been deleted from the database.' => 'ジョブをデータベースから削除しました。',
	q{You can't delete running job(s). (ID: [_1])} => q{実行中のジョブは削除できません(ID: [_1])},
);

1;<|MERGE_RESOLUTION|>--- conflicted
+++ resolved
@@ -3458,23 +3458,6 @@
 ## plugins/GoogleAnalyticsV4/lib/GoogleAnalyticsV4/Provider.pm
 	'An error occurred when retrieving statistics data: [_1]: [_2]' => '統計データの取得ができません: [_1]: [_2]',
 
-<<<<<<< HEAD
-## plugins/GoogleAnalyticsV4/lib/GoogleAnalyticsV4/App.pm
-	'The resource name of the property | The measurement id of the WebStreamData' => 'プロパティのリソース名 | データストリームのID',
-
-## plugins/OpenID/lib/MT/Auth/GoogleOpenId.pm
-	'A Perl module required for Google ID commenter authentication is missing: [_1].' => 'Google ID認証を利用するのに必要なPerlモジュールのうちいくつがありません: [_1]',
-
-## plugins/OpenID/lib/MT/Auth/OpenID.pm
-	'Could not load Net::OpenID::Consumer.' => 'Net::OpenID::Consumerをロードできませんでした。',
-	'Could not save the session' => 'セッションを保存できませんでした。',
-	'Could not verify the OpenID provided: [_1]' => 'OpenIDを検証できませんでした: [_1]',
-	'The address entered does not appear to be an OpenID endpoint.' => '入力されたアドレスはOpenIDではありません。',
-	'The text entered does not appear to be a valid web address.' => '正しいURLを入力してください。',
-	'Unable to connect to [_1]: [_2]' => '[_1]に接続できません: [_2]',
-
-=======
->>>>>>> e237b6e5
 ## plugins/Textile/textile2.pl
 	'http://www.movabletype.org/documentation/appendices/tags/%t.html' => 'https://www.movabletype.org/documentation/appendices/tags/%t.html',
 
