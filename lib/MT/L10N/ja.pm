--- conflicted
+++ resolved
@@ -5499,8 +5499,6 @@
 	'A configuration (mt-config.cgi) file already exists, <a href="[_1]">sign in</a> to Movable Type.' => '構成ファイル(mt-config.cgi)はすでに存在します。Movable Typeに<a href="[_1]">サインイン</a>してください。',
 	'To create a new configuration file using the Wizard, remove the current configuration file and then refresh this page' => 'ウィザードで新しく構成ファイルを作るときは、現在の構成ファイルを別の場所に移動してこのページを更新してください。',
 
-<<<<<<< HEAD
-=======
 ## addons/Cloud.pack/config.yaml
 	'http://www.sixapart.com/movabletype/' => 'http://www.sixapart.jp/movabletype/',
 	'Cloud Services' => 'クラウドサービス',
@@ -5694,7 +5692,6 @@
 	'When restoring back-up data, the contents will revert to the point when the back-up data was created. Please note that any changes made to the data, contents, and received comments and trackback after this restoration point will be discarded. Also, while in the process of restoration, any present data will be backed up automatically. After restoration is complete, it is possible to return to the status of the data before restoration was executed.' => 'バックアップデータの復元を実行すると、全てのコンテンツがバックアップデータ作成時の状態に戻ります。復元元のバックアップデータが作成されてから保存された内容や、復元実行中に受信したコメントやトラックバックは破棄されますのでご注意ください。また、復元を実行する前に現在の状態のバックアップを自動的に行います。バックアップデータの復元後に復元の実行前の状態に戻すことが可能です。',
 	'Are you sure you want restore from selected backup file?' => '選択されたバックアップファイルからの復元を行いますか?',
 
->>>>>>> 244d0cd0
 ## addons/Commercial.pack/config.yaml
 	'http://www.sixapart.com/movabletype/' => 'http://www.sixapart.jp/movabletype/',
 	'Professional designed, well structured and easily adaptable web site. You can customize default pages, footer and top navigation easily.' => 'バナー画像、水平型のナビゲーションなど、ホームページ用途に適したデザインです。あらかじめ用意されたページをカスタマイズして、簡単にウェブサイトを作成できます。',
@@ -7018,8 +7015,6 @@
 	'Cross-blog aggregation will be allowed by default.  Individual blogs can be configured through the blog-level MultiBlog settings to restrict access to their content by other blogs.' => 'ブログをまたがったアグリゲーションが既定で許可されます。個別のブログレベルでのMultiBlogの設定で他のブログからのコンテンツへのアクセスを制限できます。',
 	'Cross-blog aggregation will be disallowed by default.  Individual blogs can be configured through the blog-level MultiBlog settings to allow access to their content by other blogs.' => 'ブログをまたがったアグリゲーションが既定で不許可になります。個別のブログレベルでのMultiBlogの設定で他のブログからのコンテンツへのアクセスを許可することもできます。',
 
-<<<<<<< HEAD
-=======
 ## plugins/SmartphoneOption/config.yaml
 	'Provides an iPhone, iPad and Android touch-friendly UI for Movable Type. Once enabled, navigate to your MT installation from your mobile to use this interface.' => 'iPhone, iPad, Android などのタッチ操作に適したMovable Typeのユーザーインターフェースを提供します。プラグインを有効にして、端末からアクセスしてください。',
 	'iPhone' => 'iPhone',
@@ -7054,7 +7049,6 @@
 ## plugins/SmartphoneOption/tmpl/cms/dialog/select_formatted_text.tmpl
 	'No boilerplate could be found.' => '定型文が見つかりません。',
 
->>>>>>> 244d0cd0
 ## plugins/StyleCatcher/config.yaml
 	'StyleCatcher lets you easily browse through styles and then apply them to your blog in just a few clicks.' => 'StyleCatcherを使うと、ウェブサイトやブログのスタイルを探して、数クリックで変更することができます。',
 	'MT 4 Style Library' => 'MT 4 スタイルライブラリ',
@@ -7279,10 +7273,4 @@
 
 );
 
-<<<<<<< HEAD
-## New words: 355
-=======
-## New words: 364
->>>>>>> 244d0cd0
-
 1;