# Movable Type (r) (C) 2001-2020 Six Apart Ltd. All Rights Reserved.
# This code cannot be redistributed without permission from www.sixapart.com.
# For more information, consult your Movable Type license.
#
# $Id$

package MT::L10N::en_us;    # American English

use strict;
use warnings;
use utf8;
use MT::L10N;
use vars qw( @ISA %Lexicon );
@ISA = qw( MT::L10N );

sub ascii_only { ( ( ref $_[0] ) || $_[0] ) eq __PACKAGE__ }

%Lexicon = (
    '__STRING_FILTER_EQUAL'      => 'is',
    '__INTEGER_FILTER_EQUAL'     => 'is',
    '__INTEGER_FILTER_NOT_EQUAL' => 'is not',
    '__DATE_FILTER_FUTURE'       => 'past',
    '__FILTER_DATE_ORIGIN'       => '[_1]',
    '_FILTER_DATE_DAYS'          => '[_1] days',
    '__SELECT_FILTER_VERB'       => 'is',
    '__TIME_FILTER_HOURS'        => 'is within the last',

    'AUTO DETECT'              => 'Auto-detect',
    '_USER_ENABLE'             => 'Enable',
    '_USER_DISABLE'            => 'Disable',
    '_USER_ENABLED'            => 'Enabled',
    '_USER_DISABLED'           => 'Disabled',
    '_USER_PENDING'            => 'Pending',
    '_USER_STATUS_CAPTION'     => 'Status',
    '_external_link_target'    => '_blank',
    '_BLOG_CONFIG_MODE_BASIC'  => 'Basic Mode',
    '_BLOG_CONFIG_MODE_DETAIL' => 'Detailed Mode',
    '_SEARCH_SIDEBAR'          => 'Search',
    '_REVISION_DATE_'          => 'Date',

    '_ERROR_CONFIG_FILE' =>
        'Your Movable Type configuration file is missing or cannot be read properly. Please see the <a href="javascript:void(0)">Installation and Configuration</a> section of the Movable Type manual for more information.',
    '_ERROR_DATABASE_CONNECTION' =>
        'Your database settings are either invalid or not present in your Movable Type configuration file. Please see the <a href="javascript:void(0)">Installation and Configuration</a> section of the Movable Type manual for more information.',
    '_ERROR_CGI_PATH' =>
        'Your CGIPath configuration setting is either invalid or not present in your Movable Type configuration file. Please see the <a href="javascript:void(0)">Installation and Configuration</a> section of the Movable Type manual for more information.',
    '_USAGE_REBUILD' =>
        '<a href="javascript:void(0)" onclick="doRebuild()">REBUILD</a> to see those changes reflected on your public site.',
    '_USAGE_VIEW_LOG' =>
        'Check the <a href="[_1]">Activity Log</a> for the error.',

    '_USAGE_FORGOT_PASSWORD_1' =>
        'You requested recovery of your Movable Type password. Your password has been changed in the system; here is the new password:',
    '_USAGE_FORGOT_PASSWORD_2' =>
        'You should be able to log in to Movable Type using this new password from the URL below. Once you have logged in, you should change your password to something more memorable.',

    '_BACKUP_TEMPDIR_WARNING' =>
        'Requested data has been exported successfully in the [_1] directory.  Make sure that you download and <strong>then delete</strong> files listed above from [_1] <strong>immediately</strong> because exported files contain sensitive information.',
    '_BACKUP_DOWNLOAD_MESSAGE' =>
        'Downloading of the exported file will start automatically in a few seconds.  If for some reason it does not, click <a href="javascript:(void)" onclick="submit_form()">here</a> to start downloading manually.  Please note that you can download the exported file only once for a session.',
    '_USAGE_BOOKMARKLET_1' =>
        'Setting up QuickPost to post to Movable Type allows you to perform one-click posting and publishing without ever entering through the main Movable Type interface.',
    '_USAGE_BOOKMARKLET_2' =>
        'Movable Type\'s QuickPost structure allows you to customize the layout and fields on your QuickPost page. For example, you may wish to add the ability to add excerpts through the QuickPost window. By default, a QuickPost window will always have: a pulldown menu for the weblog to post to; a pulldown menu to select the Post Status (Draft or Publish) of the new entry; a text entry box for the Title of the entry; and a text entry box for the entry body.',
    '_USAGE_BOOKMARKLET_3' =>
        'To install the Movable Type QuickPost bookmark, drag the following link to your browser\'s menu or Favorites toolbar:',
    '_USAGE_BOOKMARKLET_4' =>
        'After installing QuickPost, you can post from anywhere on the web. When viewing a page that you want to post about, click the "QuickPost" QuickPost to open a popup window with a special Movable Type editing window. From that window you can select a weblog to post the entry to, then enter you post, and publish.',
    '_USAGE_BOOKMARKLET_5' =>
        'Alternatively, if you are running Internet Explorer on Windows, you can install a "QuickPost" option into the Windows right-click menu. Click on the link below and accept the browser prompt to "Open" the file. Then quit and restart your browser to add the link to the right-click menu.',
    '_USAGE_ARCHIVE_MAPS' =>
        'This advanced feature allows you to map any archive template to multiple archive types. For example, you may want to create two different views of your monthly archives: one in which the entries for a particular month are presented as a list, and the other representing the entries in a calendar view of that month.',
    '_USAGE_ARCHIVING_1' =>
        'Select the frequencies/types of archiving that you would like on your site. For each type of archiving that you choose, you have the option of assigning multiple Archive Templates to be applied to that particular type. For example, you might wish to create two different views of your monthly archives: one a page containing each of the entries for a particular month, and the other a calendar view of that month.',
    '_USAGE_ARCHIVING_2' =>
        'When you associate multiple templates with a particular archive type--or even when you associate only one--you can customize the output path for the archive files using Archive File Templates.',
    '_USAGE_ARCHIVING_3' =>
        'Select the archive type to which you would like to add a new archive template. Then select the template to associate with that archive type.',

    '_USAGE_BANLIST' =>
        'Below is the list of IP addresses who you have banned from commenting on your site or from sending TrackBack pings to your site. To add a new IP address, enter the address in the form below. To delete a banned IP address, check the delete box in the table below, and press the DELETE button.',

    '_USAGE_PREFS' =>
        'This screen allows you to set a variety of optional settings concerning your blog, your archives, your comments, and your publicity &amp; notification settings. When you create a new blog, these values will be set to reasonable defaults.',

    '_USAGE_FEEDBACK_PREFS' =>
        'This screen allows you to configure the ways that readers can contribute feedback to your blog.',

    '_USAGE_PROFILE' =>
        'Edit your user profile here. If you change your username or your password, your login credentials will be automatically updated. In other words, you will not need to re-login.',
    '_GENL_USAGE_PROFILE' =>
        'Edit the user\'s profile here. If you change the username or the password, the user\'s login credentials will be automatically updated. In other words, they will not need to re-login.',
    '_USAGE_GROUP_PROFILE' =>
        'This screen allows you to edit the group\'s profile.',
    '_USAGE_PASSWORD_RESET' =>
        'You can initiate password recovery on behalf of this user. If you choose to do so, an email will be sent to directly to <strong>[_1]</strong> with a randomly generated new password.',
    '_WARNING_PASSWORD_RESET_SINGLE' =>
        'You are about to reset the password for "[_1]". A new password will be randomly generated and sent directly to their email address ([_2]).  Do you wish to continue?',
    '_WARNING_PASSWORD_RESET_MULTI' =>
        'You are about to send email(s) to allow the selected user(s) to reset their passwords.  Do you wish to continue?',
    '_USAGE_NEW_AUTHOR' =>
        'From this screen you can create a new user in the system.',
    '_USAGE_NEW_GROUP' =>
        'From this screen you can create a new group in the system.',
    '_USAGE_ROLES' =>
        'From this screen you can view the roles you have for your weblogs, and create roles. You can see the details for the different roles by clicking on their names.',
    '_USAGE_ROLE_PROFILE' =>
        'From this screen you can define a role and its permissions.',
    '_USAGE_ASSOCIATIONS' =>
        'From this screen you can view permissions and create permissions.',

    '_USAGE_CATEGORIES' =>
        'Use categories to group your entries for easier reference, archiving and blog display. You can assign a category to a particular entry when creating or editing entries. To edit an existing category, click the category\'s title. To create a subcategory click the corresponding "Create" button. To move a category, click the corresponding "Move" button.',
    '_USAGE_CATEGORY_PING_URL' =>
        'This is the URL that others will use to send TrackBacks to your weblog. If you wish for anyone to send TrackBacks to your weblog when they have an entry specific to this category, publish this URL publicly. If you choose to only allow a select group of individuals to TrackBack, send this URL to them privately. To include a list of incoming TrackBacks in your Main Index Template, check the documentation for template tags related to TrackBacks.',

    '_USAGE_TAGS' =>
        'Use tags to group your entries for easier reference and blog display.',

    '_USAGE_COMMENT' =>
        'Edit the selected comment. Press SAVE when you are finished. You will need to rebuild for these changes to take effect.',

    '_USAGE_PERMISSIONS_1' =>
        'You are editing the permissions of <b>[_1]</b>. Below you will find a list of blogs to which you have user-editing access; for each blog in the list, assign permissions to <b>[_1]</b> by checking the boxes for the access permissions you wish to grant.',
    '_USAGE_PERMISSIONS_2' =>
        'To edit permissions for a different user, select a new user from the pull-down menu, then press EDIT.',
    '_USAGE_PERMISSIONS_3' =>
        'You have two ways to edit users and grant/revoke access privileges. For quick access, select a user from the menu below and select edit. Alternatively, you may browse the complete list of users and, from there, select a person to edit or delete.',
    '_USAGE_PERMISSIONS_4' =>
        'Each blog may have multiple users. To add a user, enter the user\'s information in the forms below. Next, select the blogs on which the user will have some sort of privileges.  Once you press SAVE and the user is in the system, you can edit the user\'s privileges.',

    '_USAGE_PLACEMENTS' =>
        'Use the editing tools below to manage the secondary categories to which this entry is assigned. The list to the left consists of the categories to which this entry is not yet assigned as either a primary or secondary category; the list to the right consists of the secondary categories to which this entry is assigned.',

    '_USAGE_ENTRYPREFS' =>
        'Select the set of fields to be displayed on the entry editor.',

    '_USAGE_IMPORT' =>
        'You can import entries for your weblog from a file in the <code>import</code> directory where Movable Type is installed, or uploaded by following forms. Entries can be imported from other Movable Type installations or other applications.',
    '_USAGE_EXPORT_1' =>
        'Export the entries, comments and TrackBacks of a [_1]. An export is not considered a <em>complete</em> backup of a [_1].',
    '_USAGE_EXPORT_2' =>
        'To export your entries, click on the link below ("Export Entries From [_1]"). To save the exported data to a file, you can hold down the <code>option</code> key on the Macintosh, or the <code>Shift</code> key on a PC, while clicking on the link. Alternatively, you can select all of the data, then copy it into another document. (<a href="javascript:void(0)" onclick="openManual(\'importing\', \'export_ie\');return false;">Exporting from Internet Explorer?</a>)',
    '_USAGE_EXPORT_3' =>
        'Clicking the link below will export all of your current weblog entries to the Tangent server. This is generally a one-time push of your entries, to be done after you have installed the Tangent add-on for Movable Type, but conceivably it could be executed whenever you wish.',

    '_NO_SUPERUSER_DISABLE' =>
        'Because you are a system administrator on the Movable Type system, you cannot disable yourself.',

    '_USAGE_AUTHORS' =>
        'This is a list of all of the users in the Movable Type system. You can edit a user\'s profile by clicking on his/her name.',
    '_USAGE_AUTHORS_1' =>
        'This is a list of all of the users in the Movable Type system. You can edit a user\'s profile by clicking on his/her name. You can create, edit and delete user records by using CSV-based command file.',
    '_USAGE_AUTHORS_LDAP' =>
        'This is a list of all of the users in the Movable Type system. You can edit a user\'s profile by clicking on his/her name. You can disable users by checking the checkbox next to their name, then pressing DISABLE. By doing this, the user will not be able to login to Movable Type.',
    '_USAGE_AUTHORS_2' =>
        'You can create, edit and delete users in bulk by uploading a CSV-formatted file containing those commands and relevant data.',

    '_USAGE_GROUPS' =>
        'Below is a list of all groups in the Movable Type system. You can enable or disable a group by checking the checkbox next to its name, then pressing either the Enable or Disable button. You can edit a group by clicking on its name.',
    '_USAGE_GROUPS_USER' =>
        'Below is a list of the groups in which the user is a member. You can remove the user from a group by checking the checkbox next to that group and clicking REMOVE.',
    '_USAGE_GROUPS_LDAP' =>
        'Below is a list of all groups in the Movable Type system. You can enable or disable a group by checking the checkbox next to its name, then pressing either the Enable or Disable button.',
    '_USAGE_GROUPS_USER_LDAP' =>
        'Below is a list of the groups in which the user is a member.',

    '_USAGE_PLUGINS' =>
        'This is a list of all plugins currently registered with Movable Type.',

    '_USAGE_LIST_POWER' =>
        'Here is the list of entries for [_1] in batch-editing mode. In the form below, you may change any of the values for any of the entries displayed; after making the desired modifications, press the SAVE button. The standard List &amp; Edit Entries controls (filters, paging) work in batch mode in the manner to which you are accustomed.',

    '_USAGE_ENTRY_LIST_BLOG' =>
        'Here is the list of entries for [_1] which you can filter, manage and edit.',
    '_USAGE_ENTRY_LIST_OVERVIEW' =>
        'Here is the list of entries for all weblogs which you can filter, manage and edit.',

    '_USAGE_COMMENTERS_LIST' =>
        'Here is the list of all authenicated commenters to [_1]. Below you may flag any commenter as trusted or banned, or get more information.',

    '_USAGE_PING_LIST_BLOG' =>
        'Here is the list of TrackBacks for [_1]  which you can filter, manage and edit.',
    '_USAGE_PING_LIST_OVERVIEW' =>
        'Here is the list of TrackBacks for all weblogs which you can filter, manage and edit.',
    '_USAGE_PING_LIST_ALL_WEBLOGS' =>
        'Here is the list of TrackBack pings for all weblogs  which you can filter, manage and edit.',

    '_USAGE_NOTIFICATIONS' =>
        'Here is the list of users who wish to be notified when you publish to your site. To add a new user, enter their email address in the form below. The URL field is optional. To delete a user, check the delete box in the table below and press the DELETE button.',

    '_USAGE_SEARCH' =>
        'You can use the Search &amp; Replace tool to find and optionally replace text or data found in many item listings within Movable Type. IMPORTANT: be careful when doing a replace, because there is <b>no undo</b>.',

    '_USAGE_UPLOAD' =>
        'You can upload the file to a subdirectory in the selected path. The subdirectory will be created if it does not exist.',

    '_THROTTLED_COMMENT' =>
        'Too many comments have been submitted from you in a short period of time.  Please try again in a short while.',

    '_INDEX_INTRO' =>
        '<p>If you are installing Movable Type, you may want to review the <a href="https://www.sixapart.com/movabletype/docs/mtinstall.html">installation instructions</a> and view the <a rel="nofollow" href="mt-check.cgi">Movable Type System Check</a> to make sure that your system has what it needs.</p>',
    '_LOG_TABLE_BY'         => 'By',
    '_REBUILD_PUBLISH'      => 'Publish',
    '_DATE_FROM'            => 'From',
    '_DATE_TO'              => 'To',
    '_TIME_FROM'            => 'From',
    '_TIME_TO'              => 'To',
    '_SHORT_MAY'            => 'May',
    '_MTCOM_URL'            => 'https://www.movabletype.com/',
    '_PLUGIN_DIRECTORY_URL' => 'https://plugins.movabletype.org/',
    '_THEME_DIRECTORY_URL'  => 'https://plugins.movabletype.org/',
    '_CATEGORY_BASENAME'    => 'Basename',

    '_AUTO'                => 1,
    'DAILY_ADV'            => 'Daily',
    'WEEKLY_ADV'           => 'Weekly',
    'MONTHLY_ADV'          => 'Monthly',
    'YEARLY_ADV'           => 'Yearly',
    'INDIVIDUAL_ADV'       => 'Entry',
    'PAGE_ADV'             => 'Page',
    'AUTHOR_ADV'           => 'Author',
    'AUTHOR-YEARLY_ADV'    => 'Author Yearly',
    'AUTHOR-MONTHLY_ADV'   => 'Author Monthly',
    'AUTHOR-WEEKLY_ADV'    => 'Author Weekly',
    'AUTHOR-DAILY_ADV'     => 'Author Daily',
    'CATEGORY_ADV'         => 'Category',
    'CATEGORY-YEARLY_ADV'  => 'Category Yearly',
    'CATEGORY-MONTHLY_ADV' => 'Category Monthly',
    'CATEGORY-WEEKLY_ADV'  => 'Category Weekly',
    'CATEGORY-DAILY_ADV'   => 'Category Daily',

    'CONTENTTYPE_ADV'                  => 'ContentType',
    'CONTENTTYPE-DAILY_ADV'            => 'ContentType Daily',
    'CONTENTTYPE-WEEKLY_ADV'           => 'ContentType Weekly',
    'CONTENTTYPE-MONTHLY_ADV'          => 'ContentType Monthly',
    'CONTENTTYPE-YEARLY_ADV'           => 'ContentType Yearly',
    'CONTENTTYPE-CATEGORY_ADV'         => 'ContentType Category',
    'CONTENTTYPE-CATEGORY-DAILY_ADV'   => 'ContentType Category Daily',
    'CONTENTTYPE-CATEGORY-WEEKLY_ADV'  => 'ContentType Category Weekly',
    'CONTENTTYPE-CATEGORY-MONTHLY_ADV' => 'ContentType Category Monthly',
    'CONTENTTYPE-CATEGORY-YEARLY_ADV'  => 'ContentType Category Yearly',
    'CONTENTTYPE-AUTHOR_ADV'           => 'ContentType Author',
    'CONTENTTYPE-AUTHOR-DAILY_ADV'     => 'ContentType Author Daily',
    'CONTENTTYPE-AUTHOR-WEEKLY_ADV'    => 'ContentType Author Weekly',
    'CONTENTTYPE-AUTHOR-MONTHLY_ADV'   => 'ContentType Author Monthly',
    'CONTENTTYPE-AUTHOR-YEARLY_ADV'    => 'ContentType Author Yearly',

    'UTC+11' => 'UTC+11 (East Australian Daylight Savings Time)',
    'UTC+10' => 'UTC+10 (East Australian Standard Time)',

    '_POWERED_BY' =>
        'Powered by <a href="https://www.movabletype.org/"><$MTProductName$></a>',
    '_DISPLAY_OPTIONS_SHOW' => 'Show',
    '_WARNING_DELETE_USER_EUM' =>
        'Deleting a user is an irrevocable action which creates orphans of the user\'s entries. If you wish to retire a user or remove their access to the system, disabling their account is the recommended course of action. Are you sure you want to delete the selected user(s)? They will be able to re-create themselves if selected user(s) still exist in your external directory.',
    '_WARNING_DELETE_USER' =>
        'Deleting a user is an irrevocable action which creates orphans of the user\'s entries. If you wish to retire a user or remove their access to the system, disabling their account is the recommended course of action. Are you sure you want to delete the selected user(s)?',
    '_WARNING_REFRESH_TEMPLATES_FOR_BLOGS' =>
        'This action will restore the templates in the selected blog(s) to theme default settings. Are you sure you want to refresh templates in the selected blog(s)?',

    '_WEBMASTER_MT4'           => 'Webmaster',
    '_THEME_AUTHOR'            => 'Author',
    '_FILTER_FUTURE'           => 'Future',
    '_LOCALE_CALENDAR_HEADER_' => "'S', 'M', 'T', 'W', 'T', 'F', 'S'",
    '__AUTHOR_STATUS'          => 'Status',
    '__BLOG_COUNT'             => 'Blog Count',
    '__ENTRY_COUNT'            => 'Entry Count',
    '__PAGE_COUNT'             => 'Page Count',
    '__ASSET_COUNT'            => 'Asset Count',
    '__COMMENT_COUNT'          => 'Comment Count',
    '__PING_COUNT'             => 'Trackback Count',
    '__ROLE_STATUS'            => 'Status',
    '__ROLE_ACTIVE'            => 'In Use',
    '__ROLE_INACTIVE'          => 'Not in Use',
    '__COMMENTER_APPROVED'     => 'Approved',
    '__ANONYMOUS_COMMENTER'    => 'Anonymous',
    '__WEBSITE_BLOG_NAME'      => 'Website/Blog Name',
    '__SSL_CERT_UPDATE'        => 'update',
    '__SSL_CERT_INSTALL'       => 'install',
    '_ABOUT_PAGE_BODY' =>
        '<p>This is an example "about" page. (Typically, an "about" page features a summary about an individual or corporation.)</p><p>If the <code>@ABOUT_PAGE</code> tag is used on a web page, the "about" page will be added to the navigation list in both the header and footer.</p>',
    '_SAMPLE_PAGE_BODY' =>
        '<p>This is an example web page.</p><p>If the <code>@ADD_TO_SITE_NAV</code> tag is used on a web page, that page will be added to the navigation list in both the header and footer.</p>',
    '__CF_REQUIRED_VALUE__' => q{Value},

    '_CONTENT_TYPE_BOILERPLATES' => 'Boilerplates',

    '__TEXT_BLOCK__' => 'Text',

    '__GROUP_MEMBER_COUNT' => 'Members',

    '__LIST_FIELD_LABEL' => 'List',

<<<<<<< HEAD
    '__TEXT_LABEL_TEXT' => 'Text',
=======
    '__UNPUBLISHED' => 'Unpublish',
>>>>>>> 789d05e3
);

1;
__END__

=head1 NAME

MT::L10N::en_us - English localization support for Movable Type

=head1 METHODS

=head2 ascii_only

Judges whether this language consists of only ASCII codes. Returns 1.

=head1 AUTHOR & COPYRIGHT

Please see L<MT/AUTHOR & COPYRIGHT>.

=cut
<|MERGE_RESOLUTION|>--- conflicted
+++ resolved
@@ -292,11 +292,9 @@
 
     '__LIST_FIELD_LABEL' => 'List',
 
-<<<<<<< HEAD
     '__TEXT_LABEL_TEXT' => 'Text',
-=======
+
     '__UNPUBLISHED' => 'Unpublish',
->>>>>>> 789d05e3
 );
 
 1;
