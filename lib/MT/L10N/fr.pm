--- conflicted
+++ resolved
@@ -131,15 +131,9 @@
 	q{Perl include path:} => q{Chemin d'inclusion Perl&nbsp;:},
 	'Web server:' => 'Serveur web&nbsp;:',
 	'(Probably) running under cgiwrap or suexec' => 'Exécuté (probablement) sous cgiwrap ou suexec',
-<<<<<<< HEAD
-	'[_1] [_2] Modules' => 'Modules [_2] [_1]',
-	'The following modules are <strong>optional</strong>. If your server does not have these modules installed, you only need to install them if you require the functionality that the module provides.' => 'Les modules suivants sont <strong>optionnels</strong>. Si votre serveur ne possède pas ces modules, vous ne devriez les installer que si vous avez besoin des fonctionnalités qu\'ils apportent.',
-	q{Some of the following modules are required by databases supported by Movable Type. Your server must have DBI and at least one of these related modules installed for proper operation of Movable Type.} => q{Les modules suivants sont requis par certaines options de stockage dans Movable Type. Afin d'exécuter le système, votre serveur a besoin d'avoir DBI et au moins l'un des autres modules d'installés.},
-=======
 	'[_1] [_2] Modules' => '[_1] modules [_2]',
 	'The following modules are <strong>optional</strong>. If your server does not have these modules installed, you only need to install them if you require the functionality that the module provides.' => 'Les modules suivants sont <strong>optionnels</strong>. Si votre serveur ne possède pas ces modules, vous ne devriez les installer que si vous avez besoin des fonctionnalités qu\'ils apportent.',
 	q{Some of the following modules are required by databases supported by Movable Type. Your server must have DBI and at least one of these related modules installed for proper operation of Movable Type.} => q{Les modules suivants sont requis pour les bases de données gérées par Movable Type. Pour faire fonctionner Movable Type, DBI et au moins l'un des autres modules doivent être installés sur votre serveur.},
->>>>>>> 50b404aa
 	q{Either your server does not have [_1] installed, the version that is installed is too old, or [_1] requires another module that is not installed.} => q{Soit votre serveur n'a pas [_1] d'installé, soit la version installée est trop vieille, ou [_1] nécessite un autre module qui n'est pas installé.},
 	q{Your server does not have [_1] installed, or [_1] requires another module that is not installed.} => q{Votre serveur n'a pas [_1] d'installé ou [_1] nécessite un autre module qui n'est pas installé.},
 	q{Please consult the installation instructions for help in installing [_1].} => q{Veuillez consulter les instructions d'installation pour obtenir de l'aide pour installer [_1].},
@@ -148,11 +142,7 @@
 	'Your server has [_1] installed (version [_2]).' => 'Votre serveur possède [_1] (version [_2]).',
 	'Movable Type System Check Successful' => 'Vérification du système Movable Type terminée avec succès.',
 	q{You're ready to go!} => q{Vous êtes prêt à continuer&nbsp;!},
-<<<<<<< HEAD
-	q{Your server has all of the required modules installed; you do not need to perform any additional module installations. Continue with the installation instructions.} => q{Votre serveur dispose de tous les modules requis&nbsp;; vous n'avez pas besoin d'installer autre chose. Continuer avec les instructions d'installation.},
-=======
 	q{Your server has all of the required modules installed; you do not need to perform any additional module installations. Continue with the installation instructions.} => q{Votre serveur dispose de tous les modules requis, vous n'avez pas besoin d'installer autre chose. Continuez avec les instructions d'installation.},
->>>>>>> 50b404aa
 	'CGI is required for all Movable Type application functionality.' => 'CGI est nécessaire pour toutes les fonctionnalités de l\'application Movable Type.',
 	'Image::Size is required for file uploads (to determine the size of uploaded images in many different formats).' => 'Image::Size est nécessaire pour l\'envoi de fichiers (afin de déterminer la taille des images envoyées dans différents formats).',
 	'File::Spec is required for path manipulation across operating systems.' => 'File::Spec est nécessaire pour manipuler les chemins de fichiers sur différents systèmes d\'exploitation.',
@@ -163,22 +153,13 @@
 	'DBI and DBD::SQLite are required if you want to use the SQLite database backend.' => 'DBI et DBD::SQLite sont nécessaires si vous voulez utiliser une base de données SQLite.',
 	'DBI and DBD::SQLite2 are required if you want to use the SQLite 2.x database backend.' => 'DBI et DBD::SQLite2 sont nécessaires si vous voulez utiliser une base de données SQLite 2.x.',
 	'HTML::Entities is needed to encode some characters, but this feature can be turned off using the NoHTMLEntities option in the configuration file.' => 'HTML::Entities est nécessaire pour encoder certains caractères mais cette fonctionnalité peut être désactivée en utilisant l\'option NoHTMLEntities dans le fichier de configuration.',
-<<<<<<< HEAD
-	'LWP::UserAgent is optional; It is needed if you want to use the TrackBack system, the weblogs.com ping, or the MT Recently Updated ping.' => 'LQP::UserAgent est optionnel. Il est nécessaire si vous souhaitez utiliser le système de trackback, ping weblogs.com ou le ping des mises à jour récentes MT',
-	'HTML::Parser is optional; It is needed if you want to use the TrackBack system, the weblogs.com ping, or the MT Recently Updated ping.' => 'HTML::Parser est optionnel. Il est nécessaire si vous souhaitez utiliser le système de trackback, le ping weblogs.com ou le ping des mises à jour récentes MT.',
-=======
 	'LWP::UserAgent is optional; It is needed if you want to use the TrackBack system, the weblogs.com ping, or the MT Recently Updated ping.' => 'LQP::UserAgent est optionnel. Il est nécessaire si vous souhaitez utiliser le système de Trackback, ping weblogs.com ou le ping des mises à jour récentes MT',
 	'HTML::Parser is optional; It is needed if you want to use the TrackBack system, the weblogs.com ping, or the MT Recently Updated ping.' => 'HTML::Parser est optionnel. Il est nécessaire si vous souhaitez utiliser le système de Trackback, le ping weblogs.com ou le ping des mises à jour récentes MT.',
->>>>>>> 50b404aa
 	'SOAP::Lite is optional; It is needed if you want to use the MT XML-RPC server implementation.' => 'SOAP::Lite est optionnel. Il est nécessaire si vous souhaitez utiliser l\'implementation serveur MT XML-RPC.',
 	'File::Temp is optional; It is needed if you would like to be able to overwrite existing files when you upload.' => 'File::Temp est optionnel. Il est nécessaire si vous souhaitez être capable de ré-écrire certains fichiers lors d\'envois.',
 	'Scalar::Util is optional; It is needed if you want to use the Publish Queue feature.' => 'Scalar::Util est optionnel. Il est nécessaire uniquement si vous souhaitez utiliser la fonction de file d\'attente de publication.',
 	'List::Util is optional; It is needed if you want to use the Publish Queue feature.' => 'List::Util est optionnel. Il est nécessaire si vous souhaitez utiliser les possibilités de publications en mode file d\'attente.',
-<<<<<<< HEAD
-	'Image::Magick is optional; It is needed if you would like to be able to create thumbnails of uploaded images.' => 'Image::Magick est optionnel. Il est nécessaire si vous souhaitez être capable de créer des vignettes d\'images envoyées.',
-=======
 	'Image::Magick is optional; It is needed if you would like to be able to create thumbnails of uploaded images.' => 'Image::Magick est optionnel. Il est nécessaire si vous souhaitez pouvoir créer des vignettes pour les images envoyées.',
->>>>>>> 50b404aa
 	'This module is needed if you would like to be able to create thumbnails of uploaded images.' => 'Ce module est nécessaire si vous souhaitez pouvoir créer des vignettes pour les images envoyées.',
 	'This module is needed if you would like to be able to use NetPBM as the image driver for MT.' => 'Ce module est nécessaire si vous souhaitez pouvoir utiliser NetPBM comme pilote d\'image pour MT.',
 	'Storable is optional; It is required by certain MT plugins available from third parties.' => 'Storable est optionnel. Il est nécessaire pour certains plugins MT disponibles auprès de tierces parties.',
@@ -543,23 +524,14 @@
 
 ## lib/MT/App/CMS.pm
 	'Invalid request' => 'Demande incorrecte',
-<<<<<<< HEAD
-	'Are you sure you want to remove all trackbacks reported as spam?' => 'Êtes-vous sûr de vouloir retirer tous les Trackbacks reportés comme spam&nbsp;?',
-	'Are you sure you want to remove all comments reported as spam?' => 'Êtes-vous sûr de vouloir retirer tous les commentaires reportés comme spam&nbsp;?',
-=======
 	'Are you sure you want to remove all trackbacks reported as spam?' => 'Êtes-vous sûr(e) de vouloir retirer tous les Trackbacks reportés comme spam&nbsp;?',
 	'Are you sure you want to remove all comments reported as spam?' => 'Êtes-vous sûr(e) de vouloir retirer tous les commentaires reportés comme spam&nbsp;?',
->>>>>>> 50b404aa
 	'Add a user to this [_1]' => 'Ajouter un utilisateur dans ce [_1]',
 	'Are you sure you want to reset the activity log?' => 'Êtes-vous sûr(e) de vouloir réinitialiser le journal (logs)&nbsp;?',
 	'_WARNING_PASSWORD_RESET_MULTI' => 'Vous êtes sur le point d\'envoyer des emails pour permettre aux utilisateurs sélectionnés de réinitialiser leur mot de passe. Voulez-vous continuer&nbsp;?',
 	'_WARNING_DELETE_USER_EUM' => 'Supprimer un utilisateur est une action définitive qui va rendre des notes orphelines. Si vous voulez retirer un utilisateur ou lui supprimer ses accès nous vous recommandons de désactiver son compte. Êtes-vous sûr(e) de vouloir supprimer cet utilisateur&nbsp;? Attention, il pourra se créer un nouvel accès s\'il existe encore dans le répertoire externe',
 	'_WARNING_DELETE_USER' => 'Supprimer un utilisateur est une action définitive qui va rendre des notes orphelines. Si vous souhaitez retirer un utilisateur ou lui supprimer ses accès nous vous recommandons de désactiver son compte. Êtes-vous sûr(e) de vouloir supprimer cet utilisateur&nbsp;?',
-<<<<<<< HEAD
-	'_WARNING_REFRESH_TEMPLATES_FOR_BLOGS' => 'Cette action rétablira les gabarits par défaut pour le(s) blog(s) sélectionné(s). Êtes-vous sûr de vouloir rafraîchir les gabarits de ce(s) blog(s)&nbsp;?',
-=======
 	'_WARNING_REFRESH_TEMPLATES_FOR_BLOGS' => 'Cette action rétablira les gabarits par défaut pour le(s) blog(s) sélectionné(s). Êtes-vous sûr(e) de vouloir rafraîchir les gabarits de ce(s) blog(s)&nbsp;?',
->>>>>>> 50b404aa
 	'Some websites were not deleted. You need to delete blogs under the website first.' => 'Quelques sites n\'ont pas été supprimés. Vous devez supprimer les blogs de ces sites avant de supprimer le site.',
 	'You are not authorized to log in to this blog.' => 'Vous n\'êtes pas autorisé à vous connecter sur ce blog.',
 	'No such blog [_1]' => 'Aucun blog ne porte le nom [_1]',
@@ -679,11 +651,7 @@
 	'IP Banned Due to Excessive Comments' => 'IP bannie pour cause de commentaires excessifs',
 	'No entry_id' => 'Pas d\'entry_id',
 	'No such entry \'[_1]\'.' => 'Aucune note \'[_1]\'.',
-<<<<<<< HEAD
-	'_THROTTLED_COMMENT' => 'Dans le but de réduire les possibilités d\'abus, Nous avons activé une fonction obligeant les auteurs de commentaire à attendre quelques instants avant de publier un autre commentaire. Veuillez attendre quelques instants avant de publier un autre commentaire. Merci.',
-=======
 	'_THROTTLED_COMMENT' => 'Afin de réduire les abus, nous avons activé une fonction obligeant les auteurs de commentaire à attendre quelques instants avant de publier un autre commentaire. Veuillez attendre quelques instants avant de publier un autre commentaire. Merci.',
->>>>>>> 50b404aa
 	'Comments are not allowed on this entry.' => 'Les commentaires ne sont pas autorisés sur cette note.',
 	'Comment text is required.' => 'Le texte de commentaire est requis.',
 	'An error occurred: [_1]' => 'Une erreur s\'est produite&nbsp;: [_1]',
@@ -1116,11 +1084,7 @@
 	'Cloning TrackBacks for blog...' => 'Clonage des Trackbacks du blog...',
 	'Cloning TrackBack pings for blog...' => 'Clonage des pings de Trackback du blog...',
 	'Cloning templates for blog...' => 'Clonage des gabarits du blog...',
-<<<<<<< HEAD
-	'Cloning template maps for blog...' => 'Clonage des tables de correspondances de gabarit du blog...',
-=======
 	'Cloning template maps for blog...' => 'Clonage des tables de correspondances des gabarits du blog...',
->>>>>>> 50b404aa
 	'Failed to load theme [_1]: [_2]' => 'Échec lors du chargement du thème [_1]&nbsp;: [_2]',
 	'Failed to apply theme [_1]: [_2]' => 'Échec lors de l\'application du thème [_1]&nbsp;: [_2]',
 	'__PAGE_COUNT' => 'Nombre de pages',
@@ -1136,13 +1100,8 @@
 	'<[_1]> with no </[_1]> on line #' => '<[_1]> sans </[_1]> à la ligne #',
 	'<[_1]> with no </[_1]> on line [_2].' => '<[_1]> sans </[_1]> à la ligne [_2].',
 	'<[_1]> with no </[_1]> on line [_2]' => '<[_1]> sans </[_1]> à la ligne [_2]',
-<<<<<<< HEAD
-	'Error in <mt[_1]> tag: [_2]' => 'Erreur dans le tag <mt[_1]>&nbsp;: [_2]',
-	'Unknown tag found: [_1]' => 'Un tag inconnu a été trouvé&nbsp;: [_1]',
-=======
 	'Error in <mt[_1]> tag: [_2]' => 'Erreur dans la balise <mt[_1]>&nbsp;: [_2]',
 	'Unknown tag found: [_1]' => 'Une balise inconnue a été trouvée&nbsp;: [_1]',
->>>>>>> 50b404aa
 
 ## lib/MT/Category.pm
 	'[quant,_1,entry,entries,No entries]' => '[quant,_1,note,notes,Pas de note]',
@@ -1221,11 +1180,7 @@
 	'Selected Blog' => 'Blog sélectionné',
 	'Type a blog name to filter the choices below.' => 'Entrez le nom d\'un blog pour affiner les résultats ci-dessous.',
 	'Blog Name' => 'Nom du blog',
-<<<<<<< HEAD
-	'[_1] changed from [_2] to [_3]' => '[_1] a changé de [_2] à [_3]',
-=======
 	'[_1] changed from [_2] to [_3]' => '[_1] a changé de \'[_2]\' à \'[_3]\'',
->>>>>>> 50b404aa
 	'Saved [_1] Changes' => 'Changements de [_1] enregistrés',
 	'Saving permissions failed: [_1]' => 'La sauvegarde des autorisations a échoué&nbsp;: [_1]',
 	'[_1] \'[_2]\' (ID:[_3]) created by \'[_4]\'' => '[_1] \'[_2]\' (ID&nbsp;: [_3]) a été créé par \'[_4]\'',
@@ -1592,22 +1547,13 @@
 	'User requires username' => 'Un nom d\'utilisateur est nécessaire pour l\'utilisateur',
 	'User requires display name' => 'Un nom d\'affichage est nécessaire pour l\'utilisateur',
 	'User requires password' => 'L\'utilisateur a besoin d\'un mot de passe',
-<<<<<<< HEAD
-	'User \'[_1]\' (ID:[_2]) created by \'[_3]\'' => 'Utilisateur \'[_1]\' (ID:[_2]) créé par \'[_3]\'',
-	'User \'[_1]\' (ID:[_2]) deleted by \'[_3]\'' => 'Utilisateur \'[_1]\' (ID:[_2]) supprimé par \'[_3]\'',
-=======
 	'User \'[_1]\' (ID:[_2]) created by \'[_3]\'' => 'Utilisateur \'[_1]\' (ID&nbsp;: [_2]) créé par \'[_3]\'',
 	'User \'[_1]\' (ID:[_2]) deleted by \'[_3]\'' => 'Utilisateur \'[_1]\' (ID&nbsp;: [_2]) supprimé par \'[_3]\'',
->>>>>>> 50b404aa
 	'represents a user who will be created afterwards' => 'représente un utilisateur qui sera créé plus tard',
 
 ## lib/MT/CMS/Website.pm
 	'New Website' => 'Nouveau site web',
-<<<<<<< HEAD
-	'Website \'[_1]\' (ID:[_2]) deleted by \'[_3]\'' => 'Site web \'[_1]\' (ID:[_2]) supprimé par \'[_3]\'',
-=======
 	'Website \'[_1]\' (ID:[_2]) deleted by \'[_3]\'' => 'Site web \'[_1]\' (ID&nbsp;: [_2]) supprimé par \'[_3]\'',
->>>>>>> 50b404aa
 	'Selected Website' => 'Site web sélectionné',
 	'Type a website name to filter the choices below.' => 'Entrez un nom de site web pour filtrer les choix ci-dessous.',
 	'Can\'t load website #[_1].' => 'Impossible de charger le site web #[_1].',
@@ -1681,11 +1627,7 @@
 	'Address Book is disabled by system configuration.' => 'La configuration système a désactivé le carnet d\'adresse',
 	'Error creating performance logs directory, [_1]. Please either change the permissions to make it writable or specify an alternate using the PerformanceLoggingPath configuration directive: [_2]' => 'Erreur dans la création du répertoire pour les logs de performance, [_1]. Vous pouvez soit changer ses permissions pour qu\'il soit accessible en écriture, soit utiliser la directive de configuration PerformanceLoggingPath&nbsp;: [_2]',
 	'Error creating performance logs: PerformanceLoggingPath setting must be a directory path, not a file: [_1]' => 'Erreur dans la création de logs de performance&nbsp;: PerformanceLoggingPath doit être un chemin de répertoire et non un fichier&nbsp;: [_1]',
-<<<<<<< HEAD
-	'Error creating performance logs: PerformanceLoggingPath directory exists but is not writeable: [_1]' => 'Erreur dans la création de logs de performance&nbsp;: PerformanceLoggingPath existe mais n\'est pas accessible en écriture&nbsp;: [_1]',
-=======
 	'Error creating performance logs: PerformanceLoggingPath directory exists but is not writeable: [_1]' => 'Erreur dans la création des logs de performance. PerformanceLoggingPath existe mais n\'est pas accessible en écriture&nbsp;: [_1]',
->>>>>>> 50b404aa
 	'MySQL Database (Recommended)' => 'Base de données MySQL (recommandé)',
 	'PostgreSQL Database' => 'Base de données PostgreSQL',
 	'SQLite Database' => 'Base de données SQLite',
@@ -2145,15 +2087,6 @@
 	'No [_1] could be found.' => 'Il n\'y a pas de [_1] trouvés.',
 	'records' => 'enregistrements',
 	'No template to include was specified' => 'Aucun gabarit spécifié pour inclusion',
-<<<<<<< HEAD
-	'Recursion attempt on [_1]: [_2]' => 'Tentative de récursion sur [_1]&nbsp;: [_2]',
-	'Can\'t find included template [_1] \'[_2]\'' => 'Impossible de trouver le gabarit inclus [_1] \'[_2]\'',
-	'Error in [_1] [_2]: [_3]' => 'Erreur dans [_1] [_2]&nbsp;: [_3]',
-	'Writing to \'[_1]\' failed: [_2]' => 'L\'écriture sur \'[_1]\' a échoué&nbsp;: [_2]',
-	'Can\'t find blog for id \'[_1]' => 'Impossible de trouver un blog ayant pour ID \'[_1]',
-	'Can\'t find included file \'[_1]\'' => 'Impossible de trouver le fichier inclus \'[_1]\'',
-	'Error opening included file \'[_1]\': [_2]' => 'Erreur à l\'ouverture du fichier inclus \'[_1]\'&nbsp;: [_2]',
-=======
 	'Recursion attempt on [_1]: [_2]' => 'Tentative de récursion sur [_1] : [_2]',
 	'Can\'t find included template [_1] \'[_2]\'' => 'Impossible de trouver le gabarit inclus [_1] \'[_2]\'',
 	'Error in [_1] [_2]: [_3]' => 'Erreur dans [_1] [_2] : [_3]',
@@ -2161,7 +2094,6 @@
 	'Can\'t find blog for id \'[_1]' => 'Impossible de trouver un blog ayant pour ID \'[_1]',
 	'Can\'t find included file \'[_1]\'' => 'Impossible de trouver le fichier inclus \'[_1]\'',
 	'Error opening included file \'[_1]\': [_2]' => 'Erreur à l\'ouverture du fichier inclus \'[_1]\' : [_2]',
->>>>>>> 50b404aa
 	'Recursion attempt on file: [_1]' => 'Tentative de récursion sur le fichier&nbsp;: [_1]',
 	'Can\'t load user.' => 'Impossible de charger l\'utilisateur.',
 	'Can\'t find template \'[_1]\'' => 'Impossible de trouver le gabarit \'[_1]\'',
@@ -2238,11 +2170,7 @@
 ## lib/MT/Template/Tags/Commenter.pm
 
 ## lib/MT/Template/Tags/Comment.pm
-<<<<<<< HEAD
-	'The MTCommentFields tag is no longer available; please include the [_1] template module instead.' => 'Le tag MTCommentFields n\'est plus disponible; merci d\'inclure le module de gabarit [_1] à la place.',
-=======
 	'The MTCommentFields tag is no longer available; please include the [_1] template module instead.' => 'La balise MTCommentFields n\'est plus disponible; merci d\'inclure le module de gabarit [_1] à la place.',
->>>>>>> 50b404aa
 	'Comment Form' => 'Formulaire de commentaire',
 	'To enable comment registration, you need to add a TypePad token in your weblog config or user profile.' => 'Pour activer l\'enregistrement pour les commentaires, vous devez ajouter le jeton TypePad à votre configuration de blog ou profil utilisateur.',
 
@@ -2584,34 +2512,20 @@
 	'disable' => 'désactiver',
 	'publish' => 'publier',
 	'You did not select any [_1] to [_2].' => 'Vous n\'avez pas sélectionné de [_1] à [_2].',
-<<<<<<< HEAD
-	'Are you sure you want to [_2] this [_1]?' => 'Êtes-vous sûr(e) de vouloir [_2]&nbsp;: [_1]&nbsp;?',
-	'Are you sure you want to [_3] the [_1] selected [_2]?' => 'Êtes-vous sûr(e) de vouloir [_3] les [_1] [_2] sélectionné(e)s&nbsp;?',
-	'Are you certain you want to remove this role? By doing so you will be taking away the permissions currently assigned to any users and groups associated with this role.' => 'Êtes-vous sûr(e) de vouloir supprimer ce rôle&nbsp;? En faisant cela vous allez supprimer les autorisations de tous les utilisateurs et groupes associés à ce rôle.',
-	'Are you certain you want to remove these [_1] roles? By doing so you will be taking away the permissions currently assigned to any users and groups associated with these roles.' => 'Êtes-vous sûr(e) de vouloir supprimer les rôles [_1]&nbsp;? Avec cette action vous allez supprimer les autorisations associées à tous les utilisateurs et groupes liés à ce rôle.',
-=======
 	'Are you sure you want to [_2] this [_1]?' => 'Êtes-vous sûr(e) de vouloir [_2] cet(te) [_1] ?',
 	'Are you sure you want to [_3] the [_1] selected [_2]?' => 'Êtes-vous sûr(e) de vouloir [_3] les [_1] [_2] sélectionné(e)s ?',
 	'Are you certain you want to remove this role? By doing so you will be taking away the permissions currently assigned to any users and groups associated with this role.' => 'Êtes-vous sûr(e) de vouloir supprimer ce rôle ? En faisant cela vous allez supprimer les autorisations de tous les utilisateurs et groupes associés à ce rôle.',
 	'Are you certain you want to remove these [_1] roles? By doing so you will be taking away the permissions currently assigned to any users and groups associated with these roles.' => 'Êtes-vous sûr(e) de vouloir supprimer les rôles [_1] ? Avec cette action vous allez supprimer les autorisations associées à tous les utilisateurs et groupes liés à ce rôle.',
->>>>>>> 50b404aa
 	'You did not select any [_1] [_2].' => 'Vous n\'avez pas sélectionné de [_1] [_2].',
 	'You can only act upon a minimum of [_1] [_2].' => 'Vous ne pouvez agir que sur un minimum de [_1] [_2].',
 	'You can only act upon a maximum of [_1] [_2].' => 'Vous ne pouvez agir que sur un maximum de [_1] [_2].',
 	'You must select an action.' => 'Vous devez sélectionner une action.',
 	'to mark as spam' => 'pour classer comme spam',
 	'to remove spam status' => 'pour retirer le statut de spam',
-<<<<<<< HEAD
-	'Enter email address:' => 'Saisissez l\'adresse e-mail&nbsp;:',
-	'Enter URL:' => 'Saisissez l\'URL&nbsp;:',
-	'The tag \'[_2]\' already exists. Are you sure you want to merge \'[_1]\' with \'[_2]\'?' => 'Le tag \'[_2]\' existe déjà. Êtes-vous sûr(e) de vouloir fusionner \'[_1]\' avec \'[_2]\'&nbsp;?',
-	'The tag \'[_2]\' already exists. Are you sure you want to merge \'[_1]\' with \'[_2]\' across all weblogs?' => 'Le tag \'[_2]\' existe déjà. Êtes-vous sûr(e) de vouloir fusionner \'[_1]\' avec \'[_2]\' sur tous les blogs&nbsp;?',
-=======
 	'Enter email address:' => 'Saisissez l\'adresse e-mail :',
 	'Enter URL:' => 'Saisissez l\'URL :',
 	'The tag \'[_2]\' already exists. Are you sure you want to merge \'[_1]\' with \'[_2]\'?' => 'Le tag \'[_2]\' existe déjà. Êtes-vous sûr(e) de vouloir fusionner \'[_1]\' avec \'[_2]\' ?',
 	'The tag \'[_2]\' already exists. Are you sure you want to merge \'[_1]\' with \'[_2]\' across all weblogs?' => 'Le tag \'[_2]\' existe déjà. Êtes-vous sûr(e) de vouloir fusionner \'[_1]\' avec \'[_2]\' sur tous les blogs ?',
->>>>>>> 50b404aa
 	'Loading...' => 'Chargement...',
 	'First' => 'Premier',
 	'Prev' => 'Précédent',
@@ -3086,19 +3000,11 @@
 	q{Your plugins have been reconfigured. Since you're running mod_perl, you must restart your web server for these changes to take effect.} => q{Vos plugins ont été reconfigurés. Puisque vous utilisez mod_perl, vous devez redémarrer votre serveur web pour que les changements soient pris en compte.},
 	'Your plugins have been reconfigured.' => 'Votre plugin a été reconfiguré.',
 	q{Your plugins have been reconfigured. Since you're running mod_perl, you will need to restart your web server for these changes to take effect.} => q{Vos plugins ont été reconfigurés. Puisque vous utilisez mod_perl vous devez redémarrer votre serveur web pour la prise en compte de ces changements.},
-<<<<<<< HEAD
-	'Are you sure you want to reset the settings for this plugin?' => 'Êtes-vous sûr de vouloir réinitialiser les paramètres pour ce plugin&nbsp;?',
-	q{Are you sure you want to disable plugins for the entire Movable Type installation?} => q{Êtes-vous sûr de vouloir désactiver les plugins pour l'installation Movable Type tout entière&nbsp;?},
-	'Are you sure you want to disable this plugin?' => 'Êtes-vous sûr de vouloir désactiver ce plugin&nbsp;?',
-	q{Are you sure you want to enable plugins for the entire Movable Type installation? (This will restore plugin settings that were in place before all plugins were disabled.)} => q{Êtes-vous sûr de vouloir activer les plugins pour l'installation Movable Type toute entière&nbsp;? (Cela restaurera les paramètres déjà en place avant la désactivation de ceux-ci.)},
-	'Are you sure you want to enable this plugin?' => 'Êtes-vous sûr de vouloir activer ce plugin&nbsp;?',
-=======
 	'Are you sure you want to reset the settings for this plugin?' => 'Êtes-vous sûr(e) de vouloir réinitialiser les paramètres pour ce plugin&nbsp;?',
 	q{Are you sure you want to disable plugins for the entire Movable Type installation?} => q{Êtes-vous sûr(e) de vouloir désactiver les plugins pour l'installation Movable Type tout entière&nbsp;?},
 	'Are you sure you want to disable this plugin?' => 'Êtes-vous sûr(e) de vouloir désactiver ce plugin&nbsp;?',
 	q{Are you sure you want to enable plugins for the entire Movable Type installation? (This will restore plugin settings that were in place before all plugins were disabled.)} => q{Êtes-vous sûr(e) de vouloir activer les plugins pour l'installation Movable Type toute entière&nbsp;? (Cela restaurera les paramètres déjà en place avant la désactivation de ceux-ci.)},
 	'Are you sure you want to enable this plugin?' => 'Êtes-vous sûr(e) de vouloir activer ce plugin&nbsp;?',
->>>>>>> 50b404aa
 	'Settings for [_1]' => 'Paramètres pour [_1]',
 	'Failed to Load' => 'Erreur de chargement',
 	q{This plugin has not been upgraded to support Movable Type [_1]. As such, it may not be completely functional.} => q{Ce plugin n'a pas été mis à jour afin de supporter Movable Type [_1]. À cause de cela, il pourrait ne pas fonctionner correctement.},
@@ -3464,11 +3370,7 @@
 	'Dynamic Archives Only' => 'Archives dynamiques uniquement',
 	q{Publish all Archive templates dynamically. Immediately publish all other templates statically.} => q{Publier tous les gabarits d'archives individuelles en dynamique. Publier immédiatement tous les autres gabarits en statique.},
 	'This new publishing profile will update your publishing settings.' => 'Ce nouveau profil de publication va mettre à jour vos paramètres de publication.',
-<<<<<<< HEAD
-	'Are you sure you wish to continue?' => 'Êtes-vous sûr de vouloir continuer&nbsp;?',
-=======
 	'Are you sure you wish to continue?' => 'Êtes-vous sûr(e) de vouloir continuer&nbsp;?',
->>>>>>> 50b404aa
 
 ## tmpl/cms/dialog/recover.tmpl
 	'Reset Password' => 'Réinitialiser le mot de passe',
@@ -3516,11 +3418,7 @@
 
 ## tmpl/cms/dialog/restore_upload.tmpl
 	'Restore: Multiple Files' => 'Restauration&nbsp;: plusieurs fichiers',
-<<<<<<< HEAD
-	q{Canceling the process will create orphaned objects.  Are you sure you want to cancel the restore operation?} => q{L'annulation de la procédure va créer des objets orphelins.  Êtes-vous sûr de vouloir annuler l'opération de restauration&nbsp;?},
-=======
 	q{Canceling the process will create orphaned objects.  Are you sure you want to cancel the restore operation?} => q{L'annulation de la procédure va créer des objets orphelins.  Êtes-vous sûr(e) de vouloir annuler l'opération de restauration&nbsp;?},
->>>>>>> 50b404aa
 	q{Please upload the file [_1]} => q{Merci d'envoyer le fichier [_1]},
 
 ## tmpl/cms/dialog/select_association_type.tmpl
@@ -3545,11 +3443,7 @@
 	q{This asset has been used by other users.} => q{Cet élément a été utilisé par d'autres utilisateurs.},
 	'Related Assets' => 'Éléments liés',
 	'[_1] is missing' => '[_1] est manquant',
-<<<<<<< HEAD
-	'Embed Asset' => 'Embarquer l\'elément',
-=======
 	'Embed Asset' => 'Adresse pour embarquer l\'élément',
->>>>>>> 50b404aa
 	'View this asset.' => 'Voir cet élément.',
 	'View' => 'Voir',
 	'Save changes to this asset (s)' => 'Enregistrer les modifications de cet élément (s)',
@@ -3616,11 +3510,7 @@
 	'Your blog configuration has been saved.' => 'La configuration de votre blog a été sauvegardée.',
 	'Blog Theme' => 'Thème du blog',
 	'Select the theme you wish to use for this blog.' => 'Sélectionnez le thème que vous voudriez utiliser pour ce blog.',
-<<<<<<< HEAD
-	q{Name your blog. The blog name can be changed at any time.} => q{Nommez votre blog. Le nom peut être changé à n'importe quel moment.},
-=======
 	q{Name your blog. The blog name can be changed at any time.} => q{Nommez votre blog. Le nom peut être changé à tout moment.},
->>>>>>> 50b404aa
 	q{Enter the URL of your Blog. Exclude the filename (i.e. index.html). Example: http://www.example.com/blog/} => q{Entrez l'URL de votre blog. Excluez le nom de fichier (comme index.html). Exemple&nbsp;: http://www.exemple.com/blog/},
 	q{The path where your index files will be located. Do not end with '/' or '\'.  Example: /home/mt/public_html/blog or C:\www\public_html\blog} => q{Le chemin où vos fichiers d'index seront situés. Ne pas terminer par '/' ou '\'.  Exemple&nbsp;: /home/mt/public_html/blog ou C:\www\public_html\blog},
 	q{The path where your index files will be located. An absolute path (starting with '/' for Linux or 'C:\' for Windows) is preferred.  Do not end with '/' or '\'. Example: /home/mt/public_html or C:\www\public_html} => q{Le chemin où vos fichiers d'index seront situés. Un chemin absolu (commençant par '/' pour Linux ou 'C:\' pour Windows) est conseillé. Ne pas terminer par '/' ou '\'. Exemple&nbsp;: /home/mt/public_html ou C:\www\public_html},
@@ -3795,27 +3685,16 @@
 	'<a href="[_2]">[_1]</a>' => '<a href="[_2]">[_1]</a>',
 	'View Previously Sent TrackBacks' => 'Voir les Trackbacks envoyés précédemment',
 	'Outbound TrackBack URLs' => 'URLs des Trackbacks sortants',
-<<<<<<< HEAD
-	'[_1] Assets' => 'Éléments [_1]',
-	'Remove this asset.' => 'Supprimer cet élément',
-	'No assets' => 'Aucun élément',
-	q{You have unsaved changes to this entry that will be lost.} => q{Certains de vos changements dans cette note n'ont pas été enregistrés&nbsp;: ils seront perdus.},
-=======
 	'[_1] Assets' => 'Éléments de la [_1]',
 	'Remove this asset.' => 'Supprimer cet élément',
 	'No assets' => 'Aucun élément',
 	q{You have unsaved changes to this entry that will be lost.} => q{Certains de vos changements dans cette note n'ont pas été enregistrés, ils seront perdus.},
 	
->>>>>>> 50b404aa
 	q{You have unsaved changes to this page that will be lost.} => q{Certains de vos changements dans cette page n'ont pas été enregistrés&nbsp;: ils seront perdus.},
 	q{Enter email address:} => q{Saisissez l'adresse e-mail&nbsp;:},
 	q{Enter the link address:} => q{Saisissez l'adresse du lien&nbsp;:},
 	'Enter the text to link to:' => 'Saisissez le texte du lien&nbsp;:',
-<<<<<<< HEAD
-	q{Are you sure you want to use the Rich Text editor?} => q{Êtes-vous sûr de vouloir utiliser l'éditeur de texte enrichi&nbsp;?},
-=======
 	q{Are you sure you want to use the Rich Text editor?} => q{Êtes-vous sûr(e) de vouloir utiliser l'éditeur de texte enrichi&nbsp;?},
->>>>>>> 50b404aa
 	'Make primary' => 'Rendre principal',
 	'Fields' => 'Champs',
 	q{Reset display options to blog defaults} => q{Réinitialiser les options d'affichage avec les valeurs par défaut du blog},
@@ -3904,21 +3783,13 @@
 	'Save Changes (s)' => 'Sauvegarder les modifications',
 	'Save and Publish this template (r)' => 'Enregistrer et publier ce gabarit (r)',
 	'Save &amp; Publish' => 'Enregistrer &amp; publier',
-<<<<<<< HEAD
-	q{You have unsaved changes to this template that will be lost.} => q{Certains de vos changements à ce gabarit n'ont pas été enregistrés&nbsp;: ils seront perdus.},
-=======
 	q{You have unsaved changes to this template that will be lost.} => q{Certains de vos changements à ce gabarit n'ont pas été enregistrés, ils seront perdus.},
->>>>>>> 50b404aa
 	'You must set the Template Name.' => 'Vous devez fournir un nom de gabarit.',
 	'You must set the template Output File.' => 'Vous devez configurer le fichier de sortie du gabarit.',
 	q{Processing request...} => q{Requête en cours d'exécution...},
 	q{Error occurred while updating archive maps.} => q{Une erreur s'est produite en mettant à jour les tables de correspondance des archives.},
 	q{Archive map has been successfully updated.} => q{La table de correspondance des archives a été modifiée avec succès.},
-<<<<<<< HEAD
-	'Are you sure you want to remove this template map?' => 'Êtes-vous sûr de vouloir supprimer cette table de correspondance de gabarit&nbsp;?',
-=======
 	'Are you sure you want to remove this template map?' => 'Êtes-vous sûr(e) de vouloir supprimer cette table de correspondance de gabarit&nbsp;?',
->>>>>>> 50b404aa
 	'Module Body' => 'Corps du module',
 	'Template Body' => 'Corps du gabarit',
 	'Template Options' => 'Options de gabarit',
@@ -4050,13 +3921,8 @@
 	'Strikethrough' => 'Rayé',
 	'Text Color' => 'Couleur du texte',
 	'Email Link' => 'Lien e-mail',
-<<<<<<< HEAD
-	'Begin Blockquote' => 'Commencer un bloc de citation',
-	'End Blockquote' => 'Terminer un bloc de citation',
-=======
 	'Begin Blockquote' => 'Ajouter un bloc de citation',
 	'End Blockquote' => 'Retirer un bloc de citation',
->>>>>>> 50b404aa
 	'Bulleted List' => 'Liste à puces',
 	'Numbered List' => 'Liste numérotée',
 	'Left Align Item' => 'Aligner l\'élément à gauche',
@@ -4094,11 +3960,7 @@
 	Votre administrateur système ou de [_1] a besoin de publier le [_1] avant que vous puissiez télécharger des fichiers. Veuillez contacter votre administrateur système ou de [_1].',
 	q{Asset file('[_1]') has been uploaded.} => q{Le fichier de l'élément ('[_1]') a été envoyé.},
 	'Select File to Upload' => 'Sélectionnez le fichier à envoyer',
-<<<<<<< HEAD
-	q{_USAGE_UPLOAD} => q{Vous pouvez télécharger le fichier ci-dessus dans le chemin local de votre site <a href="javascript:alert('[_1]')">(?)</a> ou dans le chemin des archives de votre site <a href="javascript:alert('[_2]')">(?)</a>. Vous pouvez également télécharger le fichier dans un répertoire compris dans les répertoires mentionnés ci-dessus, en spécifiant le chemin dans les champs de droite (<i>images</i>, par exemple). Les répertoires qui n'existent pas encore seront créés.},
-=======
 	q{_USAGE_UPLOAD} => q{Vous pouvez télécharger le fichier ci-dessus dans le chemin local de votre site <a href="javascript:alert('[_1]')">(?)</a> ou dans le chemin des archives de votre site <a href="javascript:alert('[_2]')">(?)</a>. Vous pouvez également télécharger le fichier dans un répertoire compris dans les répertoires mentionnés ci-dessus, en spécifiant le chemin dans le champ de droite (<i>images</i>, par exemple). Les répertoires qui n'existent pas encore seront créés.},
->>>>>>> 50b404aa
 	'Choose Folder' => 'Choisir le répertoire',
 	'Upload (s)' => 'Envoyer (s)',
 	'Upload' => 'Envoyer',
@@ -4290,13 +4152,8 @@
 	'IP: [_1]' => 'IP&nbsp;: [_1]',
 
 ## tmpl/cms/include/member_table.tmpl
-<<<<<<< HEAD
-	q{Are you sure you want to remove the selected user from this [_1]?} => q{Êtes-vous sûr de vouloir retirer l'utilisateur sélectionné de ce [_1]&nbsp;?},
-	'Are you sure you want to remove the [_1] selected users from this [_2]?' => 'Êtes-vous sûr de vouloir retirer les [_1] utilisateurs sélectionnés de ce [_2]&nbsp;?',
-=======
 	q{Are you sure you want to remove the selected user from this [_1]?} => q{Êtes-vous sûr(e) de vouloir retirer l'utilisateur sélectionné de ce [_1]&nbsp;?},
 	'Are you sure you want to remove the [_1] selected users from this [_2]?' => 'Êtes-vous sûr(e) de vouloir retirer les [_1] utilisateurs sélectionnés de ce [_2]&nbsp;?',
->>>>>>> 50b404aa
 	q{Remove selected user(s) (r)} => q{Retirer le ou les utilisateurs sélectionnés (r)},
 	'Trusted commenter' => 'Auteur de commentaire fiable',
 	'Remove this role' => 'Retirer ce rôle',
@@ -4386,11 +4243,7 @@
 	q{The e-mail address is required.} => q{L'adresse e-mail est requise.},
 
 ## tmpl/cms/list_category.tmpl
-<<<<<<< HEAD
-	'Manage [_1]' => 'Gérer [_1]',
-=======
 	'Manage [_1]' => 'Gérer les [_1]',
->>>>>>> 50b404aa
 	'Top Level' => 'Niveau principal',
 	'[_1] label' => 'Label de [_1]',
 	'Change and move' => 'Changer et déplacer',
@@ -4403,13 +4256,8 @@
 	'Add child [_1]' => 'Ajouter un enfant [_1]',
 	'Remove [_1]' => 'Supprimer [_1]',
 	'[_1] \'[_2]\' already exists.' => '[_1] \'[_2]\' existe déjà.',
-<<<<<<< HEAD
-	'Are you sure you want to remove [_1] [_2]?' => 'Êtes-vous sûr de vouloir retirer [_1] [_2]&nbsp;?',
-	'Are you sure you want to remove [_1] [_2] with [_3] sub [_4]?' => 'Êtes-vous sûr de vouloir retirer [_1] [_2] avec [_3] sous [_4]&nbsp;?',
-=======
 	'Are you sure you want to remove [_1] [_2]?' => 'Êtes-vous sûr(e) de vouloir retirer [_1] [_2]&nbsp;?',
 	'Are you sure you want to remove [_1] [_2] with [_3] sub [_4]?' => 'Êtes-vous sûr(e) de vouloir retirer [_1] [_2] avec [_3] sous [_4]&nbsp;?',
->>>>>>> 50b404aa
 	'Alert' => 'Alerte',
 	'You have unsaved changes to this page that will be lost.' => 'Certains de vos changements dans cette page n\'ont pas été enregistrés&nbsp;: ils seront perdus.',
 
@@ -4433,11 +4281,7 @@
 	q{Remove item} => q{Retirer l'élément},
 	'Unknown Filter' => 'Filtre inconnu',
 	'act upon' => 'agir sur',
-<<<<<<< HEAD
-	'Are you sure you want to remove the filter \'[_1]\'?' => 'Êtes-vous sûr de vouloir retirer le filtre \'[_1]\'&nbsp;?',
-=======
 	'Are you sure you want to remove the filter \'[_1]\'?' => 'Êtes-vous sûr(e) de vouloir retirer le filtre \'[_1]\'&nbsp;?',
->>>>>>> 50b404aa
 	'Label "[_1]" is already in use.' => 'Le label "[_1]" est déjà en cours d\'utilisation',
 	'Communication Error ([_1])' => 'Erreur de communication ([_1])',
 	'[_1] - [_2] of [_3]' => '[_1] - [_2] de [_3]',
@@ -4543,11 +4387,7 @@
 	'Your tag changes and additions have been made.' => 'Votre changements et additions de tag ont été faits.',
 	'You have successfully deleted the selected tags.' => 'Vous avez effacé correctement les tags sélectionnés.',
 	'Specify new name of the tag.' => 'Spécifier le nouveau nom du tag',
-<<<<<<< HEAD
-	'The tag \'[_2]\' already exists. Are you sure you want to merge \'[_1]\' with \'[_2]\' across all blogs?' => 'Le tag \'[_2]\' existe déjà. Êtes-vous sûr de vouloir fusionner \'[_1]\' et \'[_2]\' sur tous les blogs&nbsp;?',
-=======
 	'The tag \'[_2]\' already exists. Are you sure you want to merge \'[_1]\' with \'[_2]\' across all blogs?' => 'Le tag \'[_2]\' existe déjà. Êtes-vous sûr(e) de vouloir fusionner \'[_1]\' et \'[_2]\' sur tous les blogs&nbsp;?',
->>>>>>> 50b404aa
 
 ## tmpl/cms/list_template.tmpl
 	'Manage [_1] Templates' => 'Gérer les gabarits [_1]',
@@ -4689,11 +4529,7 @@
 
 ## tmpl/cms/restore_end.tmpl
 	q{Make sure that you remove the files that you restored from the 'import' folder, so that if/when you run the restore process again, those files will not be re-restored.} => q{Assurez-vous d'avoir supprimé les fichiers que vous avez restaurés dans le répertoire 'import', ainsi, si vous restaurez à nouveau d'autres fichiers plus tard, les fichiers actuels ne seront pas restaurés une seconde fois.},
-<<<<<<< HEAD
-	q{An error occurred during the restore process: [_1] Please check activity log for more details.} => q{Une erreur s'est produite pendant la procédure de restauration&nbsp;: [_1] Merci de vous reporter au journal (logs) pour plus de détails.},
-=======
 	q{An error occurred during the restore process: [_1] Please check activity log for more details.} => q{Une erreur s'est produite pendant la procédure de restauration&nbsp;: [_1]. Merci de vous reporter au journal (logs) pour plus de détails.},
->>>>>>> 50b404aa
 
 ## tmpl/cms/restore_start.tmpl
 	'Restoring Movable Type' => 'Restauration de Movable Type',
@@ -5094,11 +4930,7 @@
 	'Some optional Perl modules could not be found. <a href="javascript:void(0)" onclick="[_1]">Display list of optional modules</a>' => 'Certains modules Perl optionnels sont introuvables. <a href="javascript:void(0)" onclick="[_1]">Afficher la liste des modules optionnels</a>',
 	q{One or more Perl modules required by Movable Type could not be found.} => q{Un ou plusieurs modules Perl nécessaires pour Movable Type sont introuvables.},
 	q{The following Perl modules are required for Movable Type to run properly. Once you have met these requirements, click the 'Retry' button to re-test for these packages.} => q{Les modules Perl suivants sont nécessaires au bon fonctionnement de Movable Type. Dès que vous disposez de ces éléments, cliquez sur le bouton 'Recommencer' pour vérifier ces éléments..},
-<<<<<<< HEAD
-	q{Some optional Perl modules could not be found. You may continue without installing these optional Perl modules. They may be installed at any time if they are needed. Click 'Retry' to test for the modules again.} => q{Certains modules Perl optionnels n'ont pu être trouvés. Vous pouvez continuer sans installer ces modules Perl. Ils peuvent être installés n'importe quand si besoin. Cliquez 'Recommencer' pour tester à nouveau ces modules.},
-=======
 	q{Some optional Perl modules could not be found. You may continue without installing these optional Perl modules. They may be installed at any time if they are needed. Click 'Retry' to test for the modules again.} => q{Certains modules Perl optionnels sont introuvables. Vous pouvez continuer sans installer ces modules Perl. Ils peuvent être installés n'importe quand si besoin. Cliquez sur 'Recommencer' pour tester à nouveau ces modules.},
->>>>>>> 50b404aa
 	'Missing Database Modules' => 'Modules de base de données manquants',
 	'Missing Optional Modules' => 'Modules optionnels manquants',
 	'Missing Required Modules' => 'Modules nécessaires manquants',
@@ -5131,11 +4963,7 @@
 	'Welcome to our new website!' => 'Bienvenue sur notre nouveau site&nbsp;!',
 	q{Create a blog as a part of structured website. This works best with Professional Website theme.} => q{Créer un blog en tant que partie d'un site web. Cela fonctionne mieux avec un thème de site web professionnel.},
 	'Not Required' => 'Non requis',
-<<<<<<< HEAD
-	'Are you sure you want to delete the selected CustomFields?' => 'Êtes-vous sûr de vouloir supprimer les champs personnalisés séléctionnés&nbsp;?',
-=======
 	'Are you sure you want to delete the selected CustomFields?' => 'Êtes-vous sûr(e) de vouloir supprimer les champs personnalisés séléctionnés&nbsp;?',
->>>>>>> 50b404aa
 	'Photo' => 'Photo',
 	'Embed' => 'Embarquer',
 	'Custom Fields' => 'Champs personnalisés',
@@ -5826,13 +5654,8 @@
 
 ## addons/Enterprise.pack/app-cms.yaml
 	'Groups ([_1])' => 'Groupes ([_1])',
-<<<<<<< HEAD
-	'Are you sure you want to delete the selected group(s)?' => 'Êtes-vous sûr de vouloir effacer les groupes sélectionnés&nbsp;?',
-	'Are you sure you want to remove the selected member(s) from the group?' => 'Êtes-vous sûr de vouloir retirer les membres sélectionnés du groupe&nbsp;?',
-=======
 	'Are you sure you want to delete the selected group(s)?' => 'Êtes-vous sûr(e) de vouloir effacer les groupes sélectionnés&nbsp;?',
 	'Are you sure you want to remove the selected member(s) from the group?' => 'Êtes-vous sûr(e) de vouloir retirer les membres sélectionnés du groupe&nbsp;?',
->>>>>>> 50b404aa
 	'Groups' => 'Groupes',
 	'Manage Member' => 'Gérer le membre',
 	'Bulk Author Export' => 'Export auteurs en masse',
@@ -5975,11 +5798,7 @@
 
 ## addons/Enterprise.pack/lib/MT/LDAP.pm
 	'Invalid LDAPAuthURL scheme: [_1].' => 'LDAPAuthURL invalide&nbsp;: [_1].',
-<<<<<<< HEAD
-	'Either your server does not have [_1] installed, the version that is installed is too old, or [_1] requires another module that is not installed.' => 'Soit votre serveur n\'a pas [_1] d\'installé, soit la version installée est trop vieille, ou [_1] nécessite un autre module qui n\'est pas installé',
-=======
 	'Either your server does not have [_1] installed, the version that is installed is too old, or [_1] requires another module that is not installed.' => 'Soit votre serveur n\'a pas [_1] d\'installé, soit la version installée est trop vieille, ou [_1] nécessite un autre module qui n\'est pas installé.',
->>>>>>> 50b404aa
 	'Error connecting to LDAP server [_1]: [_2]' => 'Erreur de connection au serveur LDAP [_1]&nbsp;: [_2]',
 	'User not found in LDAP: [_1]' => 'L\'utilisateur n\'a pas été trouvé dans LDAP&nbsp;: [_1]',
 	'Binding to LDAP server failed: [_1]' => 'Rattachement au serveur LDAP échoué&nbsp;: [_1]',
@@ -6391,11 +6210,7 @@
 ## plugins/Motion/templates/Motion/widget_categories.mtml
 
 ## plugins/Motion/templates/Motion/widget_elsewhere.mtml
-<<<<<<< HEAD
-	'Are you sure you want to remove the [_1] from your profile?' => 'Êtes-vous sûr de vouloir retirer [_1] de votre profil&nbsp;?',
-=======
 	'Are you sure you want to remove the [_1] from your profile?' => 'Êtes-vous sûr(e) de vouloir retirer [_1] de votre profil&nbsp;?',
->>>>>>> 50b404aa
 	q{Your user name or ID is required.} => q{Votre nom d'utilisateur ou ID est requis.},
 	'Add a Service' => 'Ajouter un service',
 	'Service' => 'Service',
@@ -6426,11 +6241,7 @@
 	'Audio post' => 'Son',
 	q{URL of web page} => q{URL d'une page web},
 	'Select photo file' => 'Sélectionner une image ou photo',
-<<<<<<< HEAD
-	'Only GIF, JPEG and PNG image files are supported.' => 'Les types de fichiers supportés sont GIF, JPEG et PNG.',
-=======
 	'Only GIF, JPEG and PNG image files are supported.' => 'Les formats d\'images supportés sont GIF, JPEG et PNG.',
->>>>>>> 50b404aa
 	'Select audio file' => 'Sélectionner un fichier sonore',
 	'Only MP3 audio files are supported.' => 'Le fichier son doit être au format MP3.',
 	q{Paste embed code} => q{Copiez le code de l'élément embarqué},
@@ -6697,16 +6508,6 @@
 	'File is not in WXR format.' => 'Le fichier n\'est pas dans le format WXR.',
 	'Creating new tag (\'[_1]\')...' => 'Création d\'un nouveau tag (\'[_1]\')...',
 	'Saving tag failed: [_1]' => 'L\'enregistrement du tag a échoué&nbsp;: [_1]',
-<<<<<<< HEAD
-	'Duplicate asset (\'[_1]\') found.  Skipping.' => 'L\'élément (\'[_1]\') a été trouvé en double. Ignoré.',
-	'Saving asset (\'[_1]\')...' => 'Enregistrement de l\'élément (\'[_1]\')...',
-	' and asset will be tagged (\'[_1]\')...' => ' et l\'élément sera taggué (\'[_1]\')...',
-	'Duplicate entry (\'[_1]\') found.  Skipping.' => 'La note  (\'[_1]\') a été trouvée en double. Ignoré.',
-	'Saving page (\'[_1]\')...' => 'Enregistrement de la page (\'[_1]\')...',
-	'Entry has no MT::Trackback object!' => 'La note n\'a pas d\'objet MT::Trackback&nbsp;!',
-	'Assigning permissions for new user...' => 'Mise en place des autorisations pour le nouvel utilisateur...',
-	'Saving permission failed: [_1]' => 'Échec lors de la sauvegarde des droits des utilisateurs&nbsp;: [_1]',
-=======
 	'Duplicate asset (\'[_1]\') found.  Skipping.' => 'Un élément (\'[_1]\') a été trouvé en double. Ignoré.',
 	'Saving asset (\'[_1]\')...' => 'Enregistrement de l\'élément (\'[_1]\')...',
 	' and asset will be tagged (\'[_1]\')...' => ' et l\'élément sera taggué (\'[_1]\')...',
@@ -6715,7 +6516,6 @@
 	'Entry has no MT::Trackback object!' => 'La note n\'a pas d\'objet MT::Trackback&nbsp;!',
 	'Assigning permissions for new user...' => 'Mise en place des autorisations pour le nouvel utilisateur...',
 	'Saving permission failed: [_1]' => 'Échec lors de la sauvegarde des droits  des utilisateurs&nbsp;: [_1]',
->>>>>>> 50b404aa
 
 ## plugins/WXRImporter/tmpl/options.tmpl
 	q{Before you import WordPress posts to Movable Type, we recommend that you <a href='[_1]'>configure your blog's publishing paths</a> first.} => q{Avant d'importer des notes Wordpress dans Movable Type, nous vous recommandons d'abord de <a href='[_1]'>configurer les chemins de publication de votre blog</a>.},
