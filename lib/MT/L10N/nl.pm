--- conflicted
+++ resolved
@@ -714,13 +714,8 @@
 	'Failed comment attempt by pending registrant \'[_1]\'' => 'Mislukte poging om een reactie achter te laten van op registratie wachtende gebruiker \'[_1]\'',
 	'Registered User' => 'Geregistreerde gebruiker',
 	'The sign-in attempt was not successful; please try again.' => 'Aanmeldingspoging mislukt; gelieve opnieuw te proberen.',
-<<<<<<< HEAD
-	'Can\'t load entry #[_1].' => 'Kan bericht #[_1] niet laden.',
-	'You are trying to redirect to external resources. If you trust the site, please click the link: [_1]' => 'U probeert om te leiden naar externe bronnen.  Als u de site vertrouwt, klik dan op de link: [_1]', # Translate - New
-=======
 	'Cannot load entry #[_1].' => 'Kan bericht #[_1] niet laden.',
 	'You are trying to redirect to external resources. If you can trust the site, please click the link: [_1]' => 'U probeert door te verwijzen naar externe bronnen.  Als u deze site kunt vertrouwen, gelieve dan op de link te klikken: [_1]', # Translate - New
->>>>>>> e600c433
 	'No entry was specified; perhaps there is a template problem?' => 'Geen bericht opgegeven; misschien is er een sjabloonprobleem?',
 	'Somehow, the entry you tried to comment on does not exist' => 'Het bericht waar u een reactie op probeerde achter te laten, bestaat niet',
 	'Invalid entry ID provided' => 'Ongeldig berichtID opgegeven',
@@ -830,16 +825,9 @@
 	'This TrackBack item is protected by a passphrase.' => 'Dit TrackBack item is beschermd door een wachtwoord.',
 	'TrackBack on "[_1]" from "[_2]".' => 'TrackBack op "[_1]" van "[_2]".',
 	'TrackBack on category \'[_1]\' (ID:[_2]).' => 'TrackBack op categorie \'[_1]\' (ID:[_2]).',
-<<<<<<< HEAD
-	'Publishing failed. [_1]' => 'Publicatie mislukt. [_1]', # Translate - New
-	'Cannot create RSS feed \'[_1]\': ' => 'Kan geen RSS feed maken \'[_1]\'', # Translate - New
-	'New TrackBack ping to \'[_1]\'' => 'Nieuwe TrackBack ping naar \'[_1]\'', # Translate - New
-	'New TrackBack ping to category \'[_1]\'' => 'Nieuwe TrackBack ping naar categorie \'[_1]\'', # Translate - New
-=======
 	'Cannot create RSS feed \'[_1]\': ' => 'Kan RSS feed \'[_1]\' niet aanmaken: ',
 	'New TrackBack Ping to \'[_1]\'' => 'Nieuwe TrackBack ping naar \'[_1]\'',
 	'New TrackBack Ping to Category \'[_1]\'' => 'Nieuwe TrackBack ping naar categorie \'[_1]\'',
->>>>>>> e600c433
 
 ## lib/MT/App/Upgrader.pm
 	'Could not authenticate using the credentials provided. [_1].' => 'Kon niet aanmelden met de opgegeven naam en wachtwoord. [_1].', # Translate - New
@@ -853,17 +841,10 @@
 
 ## lib/MT/App/Viewer.pm
 	'Loading blog with ID [_1] failed' => 'Laden van blog met ID [_1] mislukt',
-<<<<<<< HEAD
-	'File not found' => 'Bestand niet gevonden',
-	'Template publishing failed. [_1]' => 'Publicatie van sjabloon mislukt. [_1]', # Translate - New
-	'Unknown archive type. [_1]' => 'Onbekend archieftype. [_1]', # Translate - New
-	'Cannot load template [_1]' => 'Kan sjabloon [_1] niet laden', # Translate - New
-=======
 	'File not found' => 'Bestand niet gevonden', # Translate - New
 	'Template publishing failed: [_1]' => 'Publicatie van sjabloon mislukt: [_1]',
 	'Unknown archive type: [_1]' => 'Onbekend archieftype: [_1]', # Translate - New
 	'Cannot load template [_1]' => 'Kan sjabloon [_1] niet laden',
->>>>>>> e600c433
 	'Archive publishing failed: [_1]' => 'Publicatie van archief mislukt: [_1]',
 	'Invalid entry ID [_1].' => 'Ongeldig bericht ID [_1].', # Translate - New
 	'Entry [_1] was not published.' => 'Bericht [_1] werd niet gepubliceerd.', # Translate - New
@@ -1011,12 +992,7 @@
 	'Error converting image: [_1]' => 'Fout bij conversie afbeelding: [_1]',
 	'Error creating thumbnail file: [_1]' => 'Fout bij het aanmaken van een thumbnail-bestand: [_1]',
 	'%f-thumb-%wx%h-%i%x' => '%f-thumb-%wx%h-%i%x',
-<<<<<<< HEAD
-	'Cannot load image #[_1]' => 'Kan afbeelding #[_1] niet laden', # Translate - New
-	'Can\'t load image #[_1]' => 'Kan afbeelding niet laden #[_1]',
-=======
 	'Cannot load image #[_1]' => 'Kan afbeelding niet laden #[_1]',
->>>>>>> e600c433
 	'View image' => 'Afbeelding bekijken',
 	'Permission denied setting image defaults for blog #[_1]' => 'Permissie geweigerd om de standaardinstellingen voor afbeeldingen te wijzigen voor blog #[_1]',
 	'Thumbnail image for [_1]' => 'Miniatuurweergave voor [_1]',
@@ -1243,11 +1219,7 @@
 	'Files' => 'Bestanden',
 	'Extension changed from [_1] to [_2]' => 'Extensie veranderd van [_1] in [_2]',
 	'Upload File' => 'Opladen',
-<<<<<<< HEAD
-	'Cannot load file #[_1].' => 'Kan bestand niet laden #[_1].', # Translate - New
-=======
 	'Cannot load file #[_1].' => 'Kan bestand niet laden #[_1].',
->>>>>>> e600c433
 	'No permissions' => 'Geen permissies',
 	'File \'[_1]\' uploaded by \'[_2]\'' => 'Bestand \'[_1]\' opgeladen door \'[_2]\'',
 	'File \'[_1]\' (ID:[_2]) deleted by \'[_3]\'' => 'Bestand \'[_1]\' (ID:[_2]) verwijderd door \'[_3]\'',
@@ -1273,11 +1245,7 @@
 	'The file([_1]) that you uploaded is not allowed.' => 'Het bestand ([_1]) dat u uploade is niet toegestaan.', # Translate - New
 	'Error writing upload to \'[_1]\': [_2]' => 'Fout bij schrijven van upload naar \'[_1]\': [_2]',
 	'Uploaded file is not an image.' => 'Geupload bestand is geen afbeelding.',
-<<<<<<< HEAD
-	'Cannot overwrite an existing file with a file of a different type. Original: [_1] Uploaded: [_2]' => 'Kan geen bestaand bestand overschrijven met een bestand van een ander type.  Origineel: [_1] Geupload: [_2]', # Translate - New
-=======
 	'Cannot overwrite with the file of different type. Original: [_1] Uploaded: [_2]' => 'Kan niet overschrijven met bestand van een ander type.  Origineel: [_1] Geupload: [_2]',
->>>>>>> e600c433
 	'<' => '<',
 	'/' => '/',
 
@@ -1292,12 +1260,7 @@
 	'General Settings' => 'Algemene instellingen',
 	'Plugin Settings' => 'Instellingen plugins',
 	'New Blog' => 'Nieuwe blog',
-<<<<<<< HEAD
-	'Cannot load template #[_1].' => '', # Translate - New
-	'Can\'t load template #[_1].' => 'Kan sjabloon #[_1] niet laden.',
-=======
 	'Cannot load template #[_1].' => 'Kan sjabloon #[_1] niet laden.',
->>>>>>> e600c433
 	'index template \'[_1]\'' => 'indexsjabloon \'[_1]\'',
 	'[_1] \'[_2]\'' => '[_1] \'[_2]\'',
 	'Publish Site' => 'Site publiceren',
@@ -2026,11 +1989,7 @@
 	'Composite score: [_1]' => 'Samengestelde score: [_1]',
 
 ## lib/MT/ListProperty.pm
-<<<<<<< HEAD
-	'Can\'t initialize list property [_1].[_2].' => 'Kan lijsteigenschap [_1] niet initialiseren. [_2].',
-=======
 	'Cannot initialize list property [_1].[_2].' => 'Kan lijsteigenschap [_1] niet initialiseren. [_2].', # Translate - New
->>>>>>> e600c433
 	'Failed to init auto list property [_1].[_2]: Cannot find definition of column [_3].' => 'Initialiseren auto lijst eigenschap [_1].[_2] mislukt: kan definitie van kolom [_3] niet vinden.',
 	'Failed to init auto list property [_1].[_2]: unsupported column type.' => 'Initialiseren auto lijst eigenschap [_1].[_2] mislukt: niet ondersteund kolomtype.',
 
@@ -2252,14 +2211,8 @@
 	'Cannot find included template [_1] \'[_2]\'' => 'Kan geincludeerd sjabloon niet vinden: [_1] \'[_2]\'',
 	'Error in [_1] [_2]: [_3]' => 'Fout in [_1] [_2]: [_3]',
 	'Writing to \'[_1]\' failed: [_2]' => 'Schrijven naar \'[_1]\' mislukt: [_2]',
-<<<<<<< HEAD
-	'File include is disabled by "AllowFileInclude" config directive.' => 'Includeren van bestanden is uitgeschakeld via de "AllowFileInclude" configuratie-instelling.', # Translate - New
-	'Can\'t find blog for id \'[_1]' => 'Kan geen blog vinden met id \'[_1]',
-	'Can\'t find included file \'[_1]\'' => 'Kan geïncludeerd bestand \'[_1]\' niet vinden',
-=======
 	'Cannot find blog for id \'[_1]' => 'Kan geen blog vinden met id \'[_1]',
 	'Cannot find included file \'[_1]\'' => 'Kan geïncludeerd bestand \'[_1]\' niet vinden',
->>>>>>> e600c433
 	'Error opening included file \'[_1]\': [_2]' => 'Fout bij het openen van geïncludeerd bestand \'[_1]\': [_2]',
 	'Recursion attempt on file: [_1]' => 'Recursiepoging op bestand: [_1]',
 	'Cannot load user.' => 'Kan gebruiker niet laden.',
