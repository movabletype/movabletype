# Movable Type (r) (C) 2001-2018 Six Apart, Ltd. All Rights Reserved.
# This code cannot be redistributed without permission from www.sixapart.com.
# For more information, consult your Movable Type license.
#
# $Id$
package MT::CMS::Entry;

use strict;
use warnings;
use MT::Util qw( format_ts relative_date remove_html encode_html encode_js
    encode_url archive_file_for offset_time_list break_up_text first_n_words );
use MT::I18N qw( const wrap_text );

sub edit {
    my $cb = shift;
    my ( $app, $id, $obj, $param ) = @_;

<<<<<<< HEAD
    my $type       = $app->param('_type');
    my $perms      = $app->permissions;
=======
    my $q     = $app->param;
    my $type  = $q->param('_type');
    my $perms = $app->permissions
        or return $app->permission_denied();
>>>>>>> e69068e1
    my $blog_class = $app->model('blog');
    my $blog       = $app->blog;
    my $blog_id    = $blog->id;
    my $author     = $app->user;
    my $class      = $app->model($type);

    if ($blog_id) {
        my $blog_class = $app->model('blog');
        my $blog       = $blog_class->load($blog_id);
        return $app->return_to_dashboard( redirect => 1 )
            if !$blog;
    }

    # to trigger autosave logic in main edit routine
    $param->{autosave_support} = 1;

    my $preferred_language = $author ? $author->preferred_language : undef;
    my $allow_comments     = $app->param('allow_comments');
    my $reedit             = $app->param('reedit');

    my $original_revision;
    if ($id) {
        return $app->error( $app->translate("Invalid parameter") )
            if $obj->class ne $type;

        if ( $blog->use_revision ) {
            $original_revision = $obj->revision;
            my $rn = $app->param('r');
            if ( defined($rn) && $rn != $obj->current_revision ) {
                my $status_text = MT::Entry::status_text( $obj->status );
                $param->{current_status_text} = $status_text;
                $param->{current_status_label}
                    = $app->translate($status_text);
                my $rev = $obj->load_revision( { rev_number => $rn } );
                if ( $rev && @$rev ) {
                    $obj = $rev->[0];
                    my $values = $obj->get_values;
                    $param->{$_} = $values->{$_} foreach keys %$values;
                    $param->{loaded_revision} = 1;
                }
                $param->{rev_number}       = $rn;
                $param->{no_snapshot}      = 1 if $app->param('no_snapshot');
                $param->{missing_cats_rev} = 1
                    if exists( $obj->{__missing_cats_rev} )
                    && $obj->{__missing_cats_rev};
                $param->{missing_tags_rev} = 1
                    if exists( $obj->{__missing_tags_rev} )
                    && $obj->{__missing_tags_rev};
            }
            $param->{rev_date} = format_ts( "%Y-%m-%d %H:%M:%S",
                $obj->modified_on, $blog, $preferred_language );
        }

        $param->{nav_entries} = 1;
        $param->{entry_edit}  = 1;
        if ( $type eq 'entry' ) {
            $app->add_breadcrumb(
                $app->translate('Entries'),
                $app->uri(
                    'mode' => 'list',
                    args   => {
                        '_type' => 'entry',
                        blog_id => $blog_id
                    }
                )
            );
        }
        elsif ( $type eq 'page' ) {
            $app->add_breadcrumb(
                $app->translate('Pages'),
                $app->uri(
                    'mode' => 'list',
                    args   => {
                        '_type' => 'page',
                        blog_id => $blog_id
                    }
                )
            );
        }
        $app->add_breadcrumb( $obj->title || $app->translate('(untitled)') );
        ## Don't pass in author_id, because it will clash with the
        ## author_id parameter of the author currently logged in.
        delete $param->{'author_id'};
        unless ( defined $app->param('category_id') ) {
            delete $param->{'category_id'};
            if ( my $cat = $obj->category ) {
                $param->{category_id} = $cat->id;
            }
        }
        $blog_id = $obj->blog_id;
        my $blog = $app->model('blog')->load($blog_id);
        my $status = $app->param('status') || $obj->status;
        $status =~ s/\D//g;
        $param->{status} = $status;
        $param->{ "status_" . MT::Entry::status_text($status) } = 1;
        if ((      $obj->status == MT::Entry::JUNK()
                || $obj->status == MT::Entry::REVIEW()
            )
            && $obj->junk_log
            )
        {
            build_junk_table( $app, param => $param, object => $obj );
        }
        $param->{ "allow_comments_"
                . ( $allow_comments || $obj->allow_comments || 0 ) } = 1;
        $param->{'authored_on_date'} = $app->param('authored_on_date')
            || format_ts( "%Y-%m-%d", $obj->authored_on, $blog,
            $preferred_language );
        $param->{'authored_on_time'} = $app->param('authored_on_time')
            || format_ts( "%H:%M:%S", $obj->authored_on, $blog,
            $preferred_language );
        $param->{'unpublished_on_date'} = $app->param('unpublished_on_date')
            || format_ts( "%Y-%m-%d", $obj->unpublished_on, $blog,
            $preferred_language );
        $param->{'unpublished_on_time'} = $app->param('unpublished_on_time')
            || format_ts( "%H:%M:%S", $obj->unpublished_on, $blog,
            $preferred_language );

        $param->{num_comments} = $id ? $obj->comment_count : 0;
        $param->{num_pings}    = $id ? $obj->ping_count    : 0;

        # Check permission to send notifications and if the
        # blog has notification list subscribers
        if (   $perms->can_do('send_notifications')
            && $obj->status == MT::Entry::RELEASE() )
        {
            my $not_class = $app->model('notification');
            $param->{can_send_notifications} = 1;
            $param->{has_subscribers}
                = $not_class->exist( { blog_id => $blog_id } );
        }

        ## Load next and previous entries for next/previous links
        my $nextprev_option = {};
        if ( $type eq 'entry' ) {
            $nextprev_option->{author_id} = $author->id
                if !$app->can_do('edit_all_posts');
        }
        elsif ( $type eq 'page' ) {
            $nextprev_option->{author_id} = $author->id
                if !$app->can_do('edit_all_pages');
        }
        if ( my $next = $obj->next($nextprev_option) ) {
            $param->{next_entry_id} = $next->id;
        }
        if ( my $prev = $obj->previous($nextprev_option) ) {
            $param->{previous_entry_id} = $prev->id;
        }

        $param->{has_any_pinged_urls} = ( $obj->pinged_urls || '' ) =~ m/\S/;
        $param->{ping_errors}         = $app->param('ping_errors');
        $param->{can_view_log}        = $app->can_do('view_log');
        $param->{entry_permalink} = MT::Util::encode_html( $obj->permalink );
        $param->{'mode_view_entry'} = 1;
        $param->{'basename'}        = $obj->basename;

        if ( my $ts = $obj->authored_on ) {
            $param->{authored_on_ts} = $ts;
            $param->{authored_on_formatted}
                = format_ts( MT::App::CMS::LISTING_DATETIME_FORMAT(),
                $ts, $blog, $preferred_language );
        }
        if ( my $id = $obj->author_id ) {
            my $obj_author = MT::Author->load($id);
            $param->{authored_by}
                = $obj_author
                ? $obj_author->name
                : MT->translate('*User deleted*');
            $param->{from_email} = 1
                if ( ( $obj_author && $obj_author->email )
                || $app->config('EmailAddressMain') );
        }

        $app->load_list_actions( $type, $param );
    }
    else {
        $param->{entry_edit} = 1;
        if ($blog_id) {
            if ( $type eq 'entry' ) {
                $app->add_breadcrumb(
                    $app->translate('Entries'),
                    $app->uri(
                        'mode' => 'list',
                        args   => {
                            '_type' => 'entry',
                            blog_id => $blog_id
                        }
                    )
                );
                $app->add_breadcrumb( $app->translate('New Entry') );
                $param->{nav_new_entry} = 1;
            }
            elsif ( $type eq 'page' ) {
                $app->add_breadcrumb(
                    $app->translate('Pages'),
                    $app->uri(
                        'mode' => 'list',
                        args   => {
                            '_type' => 'page',
                            blog_id => $blog_id
                        }
                    )
                );
                $app->add_breadcrumb( $app->translate('New Page') );
                $param->{nav_new_page} = 1;
            }
        }

        # (if there is no blog_id parameter, this is a
        # bookmarklet post and doesn't need breadcrumbs.)
        delete $param->{'author_id'};
        delete $param->{'pinged_urls'};
        my $blog_timezone = 0;
        if ($blog_id) {
            my $blog = $blog_class->load($blog_id)
                or return $app->error(
                $app->translate( 'Cannot load blog #[_1].', $blog_id ) );
            $blog_timezone = $blog->server_offset();

            # new entry defaults used for new entries AND new pages.
            my $def_status;
            if ( $param->{status} ) {
                $def_status = $param->{status};
                $def_status =~ s/\D//g;
                $param->{status} = $def_status;
                $param->{ 'allow_comments_' . $allow_comments } = 1;
                $param->{allow_comments} = $allow_comments;
                $param->{allow_pings}    = $app->param('allow_pings');
            }
            else {

                # new edit
                $def_status = $blog->status_default;
                $param->{ 'allow_comments_' . $blog->allow_comments_default }
                    = 1;
                $param->{allow_comments} = $blog->allow_comments_default;
                $param->{allow_pings}    = $blog->allow_pings_default;
            }
            $param->{ "status_" . MT::Entry::status_text($def_status) } = 1;
        }

        require POSIX;
        my @now = offset_time_list( time, $blog );
        $param->{authored_on_date} = $app->param('authored_on_date')
            || POSIX::strftime( "%Y-%m-%d", @now );
        $param->{authored_on_time} = $app->param('authored_on_time')
            || POSIX::strftime( "%H:%M:%S", @now );
        $param->{unpublished_on_date} = $app->param('unpublished_on_date');
        $param->{unpublished_on_time} = $app->param('unpublished_on_time');
    }

    ## show the necessary associated assets
    if ( $type eq 'entry' || $type eq 'page' ) {
        require MT::Asset;
        require MT::ObjectAsset;
        my $assets            = ();
        my $include_asset_ids = $app->param('include_asset_ids');
        my $asset_id          = $app->param('asset_id');
        if ( $reedit && $include_asset_ids ) {
            my @asset_ids = split( ',', $include_asset_ids );
            foreach my $asset_id (@asset_ids) {
                my $asset = MT::Asset->load($asset_id);
                if ($asset) {
                    my $asset_1;
                    if ( $asset->class eq 'image' ) {
                        $asset_1 = {
                            asset_id   => $asset->id,
                            asset_name => $asset->file_name,
                            asset_type => $asset->class,
                            asset_thumb =>
                                $asset->thumbnail_url( Width => 100 ),
                            asset_blog_id => $asset->blog_id,
                        };
                    }
                    else {
                        $asset_1 = {
                            asset_id      => $asset->id,
                            asset_name    => $asset->file_name,
                            asset_type    => $asset->class,
                            asset_blog_id => $asset->blog_id,
                        };
                    }
                    push @{$assets}, $asset_1;
                }
            }
        }
        elsif ( $asset_id && !$id ) {
            my $asset   = MT::Asset->load($asset_id);
            my $asset_1 = {
                asset_id      => $asset->id,
                asset_name    => $asset->file_name,
                asset_type    => $asset->class,
                asset_blog_id => $asset->blog_id,
            };
            push @{$assets}, $asset_1;
        }
        elsif ($id) {
            my @assets = MT::Asset->load(
                { class => '*' },
                {   join => MT::ObjectAsset->join_on(
                        undef,
                        {   asset_id => \
                                '= asset_id',    # coloring editors hack'
                            object_ds => 'entry',
                            object_id => $id
                        }
                    )
                }
            );
            foreach my $asset (@assets) {
                my $asset_1;
                if ( $asset->class eq 'image' ) {
                    $asset_1 = {
                        asset_id    => $asset->id,
                        asset_name  => $asset->file_name,
                        asset_thumb => $asset->thumbnail_url( Width => 100 ),
                        asset_type  => $asset->class,
                        asset_blog_id => $asset->blog_id,
                    };
                }
                else {
                    $asset_1 = {
                        asset_id      => $asset->id,
                        asset_name    => $asset->file_name,
                        asset_type    => $asset->class,
                        asset_blog_id => $asset->blog_id,
                    };
                }
                push @{$assets}, $asset_1;
            }
        }
        $param->{asset_loop} = $assets;
    }

    ## Load categories and process into loop for category pull-down.
    require MT::Placement;
    my $cat_id = $param->{category_id};
    my $depth  = 0;
    my %places;

    # set the dirty flag in js?
    $param->{dirty} = $app->param('dirty') ? 1 : 0;

    if ($id) {
        my $cats = $obj->categories;
        %places = map { $_->id => 1 } @$cats;
    }
    my $cats = $app->param('category_ids');
    if ( defined $cats ) {
        if ( my @cats = grep { $_ =~ /^\d+/ } split /,/, $cats ) {
            $cat_id = $cats[0];
            %places = map { $_ => 1 } @cats;
        }
    }
    if ($reedit) {
        $param->{reedit}          = 1;
        $param->{'basename'}      = $app->param('basename');
        $param->{'revision-note'} = $app->param('revision-note');
        if ( $app->param('save_revision') ) {
            $param->{'save_revision'} = 1;
        }
        else {
            $param->{'save_revision'} = 0;
        }
    }
    if ($blog) {
        $param->{file_extension} = $blog->file_extension || '';
        $param->{file_extension} = '.' . $param->{file_extension}
            if $param->{file_extension} ne '';
    }
    else {
        $param->{file_extension} = 'html';
    }

    ## Now load user's preferences and customization for new/edit
    ## entry page.
    my $pref_param;
    if ($perms) {
        my $prefs_type = $type . '_prefs';
        $pref_param = $app->load_entry_prefs(
            { type => $type, prefs => $perms->$prefs_type } );
        %$param = ( %$param, %$pref_param );
        $param->{disp_prefs_bar_colspan} = $param->{new_object} ? 1 : 2;

        # Completion for tags
        my $auth_prefs = $author->entry_prefs;
        if ( my $delim = chr( $auth_prefs->{tag_delim} ) ) {
            if ( $delim eq ',' ) {
                $param->{'auth_pref_tag_delim_comma'} = 1;
            }
            elsif ( $delim eq ' ' ) {
                $param->{'auth_pref_tag_delim_space'} = 1;
            }
            else {
                $param->{'auth_pref_tag_delim_other'} = 1;
            }
            $param->{'auth_pref_tag_delim'} = $delim;
        }

        require MT::Tag;
        $param->{tags_js} = MT::Tag->get_tags_js($blog_id);

        $param->{can_edit_categories} = $perms->can_do('edit_categories');
    }

    my $data = $app->_build_category_list(
        blog_id => $blog_id,
        markers => 1,
        type    => $class->container_type,
    );
    my $top_cat = $cat_id;
    my @sel_cats;
    my $cat_tree = [];
    if ( $type eq 'page' ) {
        push @$cat_tree,
            {
            id       => -1,
            label    => '/',
            basename => '/',
            path     => [],
            };
        $top_cat ||= -1;
    }
    foreach (@$data) {
        next unless exists $_->{category_id};
        if ( $type eq 'page' ) {
            $_->{category_path_ids} ||= [];
            unshift @{ $_->{category_path_ids} }, -1;
        }
        push @$cat_tree,
            {
            id       => $_->{category_id},
            label    => $_->{category_label} . ( $type eq 'page' ? '/' : '' ),
            basename => $_->{category_basename}
                . ( $type eq 'page' ? '/' : '' ),
            path   => $_->{category_path_ids} || [],
            fields => $_->{category_fields}   || [],
            };
        push @sel_cats, $_->{category_id}
            if $places{ $_->{category_id} }
            && $_->{category_id} ne $cat_id;
    }
    $param->{category_tree} = $cat_tree;
    unshift @sel_cats, $top_cat if defined $top_cat && $top_cat ne "";
    $param->{selected_category_loop}   = \@sel_cats;
    $param->{have_multiple_categories} = scalar @$data > 1;

    $param->{basename_limit} = ( $blog ? $blog->basename_limit : 0 ) || 30;

    if ( my $tags = $app->param('tags') ) {
        $param->{tags} = $tags;
    }
    else {
        if ($obj) {
            my $tag_delim = chr( $app->user->entry_prefs->{tag_delim} );
            require MT::Tag;
            my $tags = MT::Tag->join( $tag_delim, $obj->tags );
            $param->{tags} = $tags;
        }
    }

    ## Load text filters if user displays them
    my %entry_filters;
    if ( defined( my $filter = $app->param('convert_breaks') ) ) {
        my @filters = split /\s*,\s*/, $filter;
        $entry_filters{$_} = 1 for @filters;
    }
    elsif ($obj) {
        %entry_filters = map { $_ => 1 } @{ $obj->text_filters };
    }
    elsif ($blog) {
        my $cb = $author->text_format || $blog->convert_paras;
        $cb = '__default__' if $cb eq '1';
        $entry_filters{$cb} = 1;
        $param->{convert_breaks} = $cb;
    }
    my $filters = MT->all_text_filters;
    $param->{text_filters} = [];
    for my $filter ( keys %$filters ) {
        if ( my $cond = $filters->{$filter}{condition} ) {
            $cond = MT->handler_to_coderef($cond) if !ref($cond);
            next unless $cond->($type);
        }
        push @{ $param->{text_filters} },
            {
            filter_key      => $filter,
            filter_label    => $filters->{$filter}{label},
            filter_selected => $entry_filters{$filter},
            filter_docs     => $filters->{$filter}{docs},
            };
    }
    $param->{text_filters} = [ sort { $a->{filter_key} cmp $b->{filter_key} }
            @{ $param->{text_filters} } ];
    unshift @{ $param->{text_filters} },
        {
        filter_key      => '0',
        filter_label    => $app->translate('None'),
        filter_selected => ( !keys %entry_filters ),
        };

    if ($blog) {
        if ( !defined $param->{convert_breaks} ) {
            my $cb = $blog->convert_paras;
            $cb = '__default__' if $cb eq '1';
            $param->{convert_breaks} = $cb;
        }
        my $ext = ( $blog->file_extension || '' );
        $ext = '.' . $ext if $ext ne '';
        $param->{blog_file_extension} = $ext;
    }

    $app->setup_editor_param($param);
    if ( $app->archetype_editor_is_enabled ) {
        $app->sanitize_tainted_param( $param, [qw(text text_more)] );
    }

    $param->{object_type}  = $type;
    $param->{object_label} = $class->class_label;

    my @ordered = qw( title text tags excerpt keywords );
    if ($pref_param) {
        if ( my $disp_field = $pref_param->{disp_prefs_custom_fields} ) {
            my %order;
            my $i = 1;
            foreach (@$disp_field) {
                $order{ $_->{name} } = $i++;
            }
            foreach (@ordered) {
                $order{$_} = $i++ if !$order{$_};
            }
            @ordered = sort { $order{$a} <=> $order{$b} } @ordered;
        }
    }

    $param->{field_loop} ||= [
        map {
            {   field_name => $_,
                field_id   => $_,
                lock_field => ( $_ eq 'title' or $_ eq 'text' ),
                show_field => ( $_ eq 'title' or $_ eq 'text' )
                ? 1
                : $param->{"disp_prefs_show_$_"},
                field_label => $app->translate( ucfirst($_) ),
            }
        } @ordered
    ];

    $param->{quickpost_js} = MT::CMS::Entry::quickpost_js( $app, $type );
    $param->{object_label_plural} = $param->{search_label}
        = $class->class_label_plural;
    if ( 'page' eq $type ) {
        $param->{output}       = 'edit_entry.tmpl';
        $param->{screen_class} = 'edit-page edit-entry';
    }
    $param->{sitepath_configured} = $blog && $blog->site_path ? 1 : 0;
    if ( $blog->use_revision ) {
        $param->{use_revision} = 1;

      #TODO: the list of revisions won't appear on the edit screen.
      #    $param->{revision_table} = $app->build_page(
      #        MT::CMS::Common::build_revision_table(
      #            $app,
      #            object => $obj || $class->new,
      #            param => {
      #                template => 'include/revision_table.tmpl',
      #                args     => {
      #                    sort_order => 'rev_number',
      #                    direction  => 'descend',
      #                    limit      => 5,              # TODO: configurable?
      #                },
      #                revision => $original_revision
      #                  ? $original_revision
      #                  : $obj
      #                    ? $obj->revision || $obj->current_revision
      #                    : 0,
      #            }
      #        ),
      #        { show_actions => 0, hide_pager => 1 }
      #    );
    }
    1;
}

sub build_junk_table {
    my $app = shift;
    my (%args) = @_;

    my $param = $args{param};
    my $obj   = $args{object};

    # if ( defined $obj->junk_score ) {
    #     $param->{junk_score} =
    #       ( $obj->junk_score > 0 ? '+' : '' ) . $obj->junk_score;
    # }
    my $log = $obj->junk_log || '';
    my @log = split /\r?\n/, $log;
    my @junk;
    for ( my $i = 0; $i < scalar(@log); $i++ ) {
        my $line = $log[$i];
        $line =~ s/(^\s+|\s+$)//g;
        next unless $line;
        last if $line =~ m/^--->/;
        my ( $test, $score, $log );
        ($test) = $line =~ m/^([^:]+?):/;
        if ( defined $test ) {
            ($score) = $test =~ m/\(([+-]?\d+?(?:\.\d*?)?)\)/;
            $test =~ s/\(.+\)//;
        }
        if ( defined $score ) {
            $score =~ s/\+//;
            $score .= '.0' unless $score =~ m/\./;
            $score = ( $score > 0 ? '+' : '' ) . $score;
        }
        $log = $line;
        $log =~ s/^[^:]+:\s*//;
        $log = encode_html($log);
        for ( my $j = $i + 1; $j < scalar(@log); $j++ ) {
            my $line = encode_html( $log[$j] );
            if ( $line =~ m/^\t+(.*)$/s ) {
                $i = $j;
                $log .= "<br />" . $1;
            }
            else {
                last;
            }
        }
        push @junk, { test => $test, score => $score, log => $log };
    }
    $param->{junk_log_loop} = \@junk;
    \@junk;
}

sub preview {
    my $app = shift;
<<<<<<< HEAD
=======
    my ($param) = @_;
    $param ||= {};

    require MT::Entry;
    my $type = $app->param('type') || MT::Entry->class_type;
    my $pkg = $app->model($type) or return "Invalid request.";

    my $q     = $app->param;
    my $perms = $app->permissions
        or return $app->permission_denied();

    my $list_pref = $app->list_pref($type);
    my %param     = %$list_pref;
    my $blog_id   = $q->param('blog_id');
    return $app->return_to_dashboard( redirect => 1 )
        unless $blog_id;
    my $blog = $app->model('blog')->load($blog_id);
    return $app->return_to_dashboard( redirect => 1 )
        unless $blog;
>>>>>>> e69068e1

    if ( $app->config('PreviewInNewWindow') ) {
        $app->{hide_goback_button} = 1;
    }

    $app->validate_magic or return;

    my $entry = _create_temp_entry($app);

    return _build_entry_preview( $app, $entry );
}

sub _create_temp_entry {
    my $app         = shift;
    my $type        = $app->param('_type') || 'entry';
    my $entry_class = $app->model($type);
    my $blog_id     = $app->param('blog_id');
    my $blog        = $app->blog;
    my $id          = $app->param('id');
    my $entry;
    my $user_id = $app->user->id;

    if ($id) {
        $entry = $entry_class->load( { id => $id, blog_id => $blog_id } )
            or return $app->errtrans("Invalid request.");
        $user_id = $entry->author_id;
    }
    else {
        $entry = $entry_class->new;
        $entry->author_id($user_id);
        $entry->id(-1);    # fake out things like MT::Taggable::__load_tags
        $entry->blog_id($blog_id);
    }

    my $perm = $app->permissions;
    return $app->return_to_dashboard( permission => 1 )
        unless $perm && $perm->can_edit_entry( $entry, $app->user );

    my $names = $entry->column_names;
    my %values = map { $_ => scalar $app->param($_) } @$names;
    delete $values{'id'} unless $app->param('id');
    ## Strip linefeed characters.
    for my $col (qw( text excerpt text_more keywords )) {
        $values{$col} =~ tr/\r//d if $values{$col};
    }
    $values{allow_comments} = 0
        if !defined( $values{allow_comments} )
        || $app->param('allow_comments') eq '';
    $values{allow_pings} = 0
        if !defined( $values{allow_pings} )
        || $app->param('allow_pings') eq '';
    $entry->set_values( \%values );

    return $entry;
}

sub _build_entry_preview {
    my $app = shift;
    my ( $entry, %param ) = @_;
    my $type        = $app->param('_type') || 'entry';
    my $entry_class = $app->model($type);
    my $blog_id     = $app->param('blog_id');
    my $blog        = $app->blog;
    my $id          = $app->param('id');
    my $user_id     = $app->user->id;
    my $cat;
    my $cat_ids = $app->param('category_ids');

    if ($cat_ids) {
        my @cats = split /,/, $cat_ids;
        if (@cats) {
            my $primary_cat = $cats[0];
            $cat = MT::Category->load(
                { id => $primary_cat, blog_id => $blog_id } );
            my @categories
                = MT::Category->load( { id => \@cats, blog_id => $blog_id } );
            $entry->cache_property( 'category',   undef, $cat );
            $entry->cache_property( 'categories', undef, \@categories );
        }
    }
    else {
        $entry->cache_property( 'category', undef, undef );
        $entry->cache_property( 'categories', undef, [] );
    }
    my $tag_delim = chr( $app->user->entry_prefs->{tag_delim} );
    my $tags      = $app->param('tags');
    my @tag_names
        = ( defined $tags and $tags ne '' )
        ? MT::Tag->split( $tag_delim, $tags )
        : ();
    if (@tag_names) {
        my @tags;
        foreach my $tag_name (@tag_names) {
            my $tag = MT::Tag->new;
            $tag->name($tag_name);
            $tag->is_private( $tag_name =~ m/^@/ ? 1 : 0 );
            push @tags, $tag;
        }
        $entry->{__tags}        = \@tag_names;
        $entry->{__tag_objects} = \@tags;
    }

    my $ao_date = $app->param('authored_on_date') || '';
    my $ao_time = $app->param('authored_on_time') || '';
    my $ao_ts   = $ao_date . $ao_time;
    $ao_ts =~ s/\D//g;
    $entry->authored_on($ao_ts);

    my $uo_date = $app->param('unpublished_on_date') || '';
    my $uo_time = $app->param('unpublished_on_time') || '';
    my $uo_ts   = $uo_date . $uo_time;
    $uo_ts =~ s/\D//g;
    $entry->unpublished_on($uo_ts);

    my $basename         = $app->param('basename');
    my $preview_basename = $app->preview_object_basename;
    $entry->basename( $basename || $preview_basename );

    # translates naughty words when PublishCharset is NOT UTF-8
    MT::Util::translate_naughty_words($entry);

    my $convert_breaks = $app->param('convert_breaks');
    $entry->convert_breaks($convert_breaks);

    my @data = ( { data_name => 'author_id', data_value => $user_id } );
    $app->run_callbacks( 'cms_pre_preview', $app, $entry, \@data );

    require MT::TemplateMap;
    require MT::Template;
    my $at = $type eq 'page' ? 'Page' : 'Individual';
    my $tmpl_map = MT::TemplateMap->load(
        {   archive_type => $at,
            is_preferred => 1,
            blog_id      => $blog_id,
        }
    );

    my $tmpl;
    my $fullscreen;
    my $archive_file;
    my $orig_file;
    my $file_ext;
    if ($tmpl_map) {
        $tmpl = MT::Template->load( $tmpl_map->template_id );
        MT::Request->instance->cache( 'build_template', $tmpl );
        $file_ext = $blog->file_extension || '';
        $archive_file = $entry->archive_file;

        my $blog_path
            = $type eq 'page'
            ? $blog->site_path
            : ( $blog->archive_path || $blog->site_path );
        $archive_file = File::Spec->catfile( $blog_path, $archive_file );
        require File::Basename;
        my $path;
        ( $orig_file, $path ) = File::Basename::fileparse($archive_file);
        $file_ext = '.' . $file_ext if $file_ext ne '';
        $archive_file
            = File::Spec->catfile( $path, $preview_basename . $file_ext );
    }
    else {
        $tmpl       = $app->load_tmpl('preview_entry_content.tmpl');
        $fullscreen = 1;
    }
    return $app->error( $app->translate('Cannot load template.') )
        unless $tmpl;

    my $ctx = $tmpl->context;
    $ctx->stash( 'entry',    $entry );
    $ctx->stash( 'blog',     $blog );
    $ctx->stash( 'category', $cat ) if $cat;
    $ctx->{current_timestamp}    = $ao_ts;
    $ctx->{current_archive_type} = $at;
    $ctx->var( 'preview_template', 1 );

    my $archiver = MT->publisher->archiver($at);
    if ( my $params = $archiver->template_params ) {
        $ctx->var( $_, $params->{$_} ) for keys %$params;
    }

    my $html = $tmpl->output;

    unless ( defined($html) ) {
        my $preview_error = $app->translate( "Publish error: [_1]",
            MT::Util::encode_html( $tmpl->errstr ) );
        $param{preview_error} = $preview_error;
        my $tmpl_plain = $app->load_tmpl('preview_entry_content.tmpl');
        $tmpl->text( $tmpl_plain->text );
        $html = $tmpl->output;
        defined($html)
            or return $app->error(
            $app->translate( "Publish error: [_1]", $tmpl->errstr ) );
        $fullscreen = 1;
    }

    # If MT is configured to do 'local' previews, convert all
    # the normal blog URLs into the domain used by MT itself (ie,
    # blog is published to www.example.com, which is a different
    # server from where MT runs, mt.example.com; previews therefore
    # should occur locally, so replace all http://www.example.com/
    # with http://mt.example.com/).
    my ( $old_url, $new_url );
    if ( $app->config('LocalPreviews') ) {
        $old_url = $blog->site_url;
        $old_url =~ s!^(https?://[^/]+?/)(.*)?!$1!;
        $new_url = $app->base . '/';
        $html =~ s!\Q$old_url\E!$new_url!g;
    }

    if ( !$fullscreen ) {
        my $fmgr = $blog->file_mgr;

        ## Determine if we need to build directory structure,
        ## and build it if we do. DirUmask determines
        ## directory permissions.
        require File::Basename;
        my $path = File::Basename::dirname($archive_file);
        $path =~ s!/$!!
            unless $path eq '/'; ## OS X doesn't like / at the end in mkdir().
        unless ( $fmgr->exists($path) ) {
            $fmgr->mkpath($path);
        }

        if ( $fmgr->exists($path) && $fmgr->can_write($path) ) {
            $fmgr->put_data( $html, $archive_file );
            $param{preview_file} = $preview_basename;
            my $preview_url = $entry->archive_url;
            $preview_url
                =~ s! / \Q$orig_file\E ( /? ) $!/$preview_basename$file_ext$1!x;

            # We also have to translate the URL used for the
            # published file to be on the MT app domain.
            if ( defined $new_url ) {
                $preview_url =~ s!^\Q$old_url\E!$new_url!;
            }

            $param{preview_url} = $preview_url;

            # we have to make a record of this preview just in case it
            # isn't cleaned up by re-editing, saving or cancelling on
            # by the user.
            require MT::Session;
            my $sess_obj = MT::Session->get_by_key(
                {   id   => $preview_basename,
                    kind => 'TF',                # TF = Temporary File
                    name => $archive_file,
                }
            );
            $sess_obj->start(time);
            $sess_obj->save;

        # In the preview screen, in order to use the site URL of the blog,
        # there is likely to be mixed-contents.(http and https)
        # If MT is configured to do 'PreviewInNewWindow', MT will open preview
        # screen on the new window/tab.
            if ( $app->config('PreviewInNewWindow') ) {
                return $app->redirect($preview_url);
            }
        }
        else {
            $fullscreen = 1;
            $param{preview_error}
                = $app->translate(
                "Unable to create preview files in this location: [_1]",
                $path );
            my $tmpl_plain = $app->load_tmpl('preview_entry_content.tmpl');
            $tmpl->text( $tmpl_plain->text );
            $tmpl->reset_tokens;
            $html = $tmpl->output;
            $param{preview_body} = $html;
        }
    }
    else {
        $param{preview_body} = $html;
    }
    $param{id} = $id if $id;
    $param{new_object} = $param{id} ? 0 : 1;
    $param{title}      = $entry->title;
    $param{status}     = $entry->status;
    my $cols = $entry_class->column_names;

    for my $col (@$cols) {
        next
            if $col eq 'created_on'
            || $col eq 'created_by'
            || $col eq 'modified_on'
            || $col eq 'modified_by'
            || $col eq 'authored_on'
            || $col eq 'author_id'
            || $col eq 'unpublished_on'
            || $col eq 'pinged_urls'
            || $col eq 'tangent_cache'
            || $col eq 'template_id'
            || $col eq 'class'
            || $col eq 'meta'
            || $col eq 'comment_count'
            || $col eq 'ping_count'
            || $col eq 'current_revision';
        my $value = $app->param($col);
        push @data,
            {
            data_name  => $col,
            data_value => $value,
            };
    }
    for my $data (
        qw( authored_on_date authored_on_time unpublished_on_date unpublished_on_time basename_manual basename_old category_ids tags include_asset_ids save_revision revision-note )
        )
    {
        my $value = $app->param($data);
        push @data,
            {
            data_name  => $data,
            data_value => $value,
            };
    }

    $param{entry_loop} = \@data;
    my $list_mode;
    my $list_title;
    if ( $type eq 'page' ) {
        $list_title = 'Pages';
        $list_mode  = 'page';
    }
    else {
        $list_title = 'Entries';
        $list_mode  = 'entry';
    }
    if ($id) {
        $app->add_breadcrumb(
            $app->translate($list_title),
            $app->uri(
                'mode' => 'list',
                args   => {
                    '_type' => $list_mode,
                    blog_id => $blog_id
                }
            )
        );
        $app->add_breadcrumb( $entry->title
                || $app->translate('(untitled)') );
    }
    else {
        $app->add_breadcrumb(
            $app->translate($list_title),
            $app->uri(
                'mode' => 'list',
                args   => {
                    '_type' => $list_mode,
                    blog_id => $blog_id
                }
            )
        );
        $app->add_breadcrumb(
            $app->translate( 'New [_1]', $entry_class->class_label ) );
        $param{nav_new_entry} = 1;
    }
    $param{object_type}  = $type;
    $param{object_label} = $entry_class->class_label;

    my $rev_numbers = $app->param('rev_numbers') || '';
    my $collision = $app->param('collision');
    $param{diff_view} = $rev_numbers || $collision;
    $param{collision} = 1;
    if ( my @rev_numbers = split /,/, $rev_numbers ) {
        $param{comparing_revisions} = 1;
        $param{rev_a}               = $rev_numbers[0];
        $param{rev_b}               = $rev_numbers[1];
    }
    $param{dirty} = $app->param('dirty') ? 1 : 0;

    if ($fullscreen) {
        return $app->load_tmpl( 'preview_entry.tmpl', \%param );
    }
    else {
        $app->request( 'preview_object', $entry );
        return $app->load_tmpl( 'preview_strip.tmpl', \%param );
    }
}

sub cfg_entry {
    my $app     = shift;
    my $blog_id = $app->param('blog_id');
    return $app->return_to_dashboard( redirect => 1 )
        unless $blog_id;
    return $app->permission_denied()
        unless $app->can_do('edit_config');
    $app->param( '_type', $app->blog->class );
    $app->param( 'id',    $blog_id );
    $app->forward(
        "view",
        {   output       => 'cfg_entry.tmpl',
            screen_class => 'settings-screen entry-screen'
        }
    );
}

sub save {
    my $app = shift;
    $app->validate_magic or return;

    $app->remove_preview_file;

    if ( $app->param('is_power_edit') ) {
        return $app->save_entries(@_);
    }
    my $author = $app->user;
    my $type = $app->param('_type') || 'entry';

    my $class = $app->model($type)
        or return $app->errtrans("Invalid parameter");

    my $cat_class = $app->model( $class->container_type );

    my $perms = $app->permissions
        or return $app->permission_denied();

    return $app->errtrans('Invalid request.')
        if $app->param('class');

    my $id = $app->param('id');
    if ( !$id ) {
        if ( $type eq 'page' ) {
            return $app->permission_denied()
                unless $perms->can_do('create_new_page');
        }
        elsif ( $type eq 'entry' ) {
            return $app->permission_denied()
                unless $perms->can_do('create_new_entry');
        }
        else {
            return $app->errtrans("Invalid request.");
        }
    }
    else {
        if ( $type eq 'page' ) {
            return $app->permission_denied()
                unless $perms->can_do('edit_all_pages');
        }
    }

    # check for autosave
    if ( $app->param('_autosave') ) {
        return $app->autosave_object();
    }

    require MT::Blog;
    my $blog_id = $app->param('blog_id');
    my $blog    = MT::Blog->load($blog_id)
        or return $app->error(
        $app->translate( 'Cannot load blog #[_1].', $blog_id ) );

    my $archive_type;

    my ( $obj, $orig_obj, $orig_file );
    if ($id) {
        $obj = $class->load($id)
            || return $app->error(
            $app->translate( "No such [_1].", $class->class_label ) );
        return $app->error( $app->translate("Invalid parameter") )
            unless $obj->blog_id == $blog_id;
        if ( $type eq 'entry' ) {
            return $app->permission_denied()
                unless $perms->can_edit_entry( $obj, $author );
            return $app->permission_denied()
                if ( $obj->status ne $app->param('status') )
                && !( $perms->can_edit_entry( $obj, $author, 1 ) );
            $archive_type = 'Individual';
        }
        elsif ( $type eq 'page' ) {
            $archive_type = 'Page';
        }
        else {
            return $app->errtrans("Invalid request.");
        }
        $orig_obj = $obj->clone;
        $orig_file = archive_file_for( $orig_obj, $blog, $archive_type );
    }
    else {
        $obj      = $class->new;
        $orig_obj = $obj->clone;
    }

    my ( $primary_category_old, $categories_old );
    if ( $orig_obj->id ) {
        $primary_category_old = $orig_obj->category;
        $categories_old       = $orig_obj->categories;
    }
    my $status_old = $id ? $obj->status : 0;
    my $names = $obj->column_names;

    ## Get rid of category_id param, because we don't want to just set it
    ## in the Entry record; save it for later when we will set the Placement.
    my ( $cat_id, @add_cat ) = split /\s*,\s*/,
        ( $app->param('category_ids') || '' );
    $app->delete_param('category_id');
    if ($id) {
        ## Delete the author_id param (if present), because we don't want to
        ## change the existing author.
        $app->delete_param('author_id');
    }

    my %values = map { $_ => scalar $app->param($_) } @$names;
    delete $values{'id'} unless $app->param('id');
    ## Strip linefeed characters.
    for my $col (qw( text excerpt text_more keywords )) {
        $values{$col} =~ tr/\r//d if $values{$col};
    }
    $values{allow_comments} = 0
        if !defined( $values{allow_comments} )
        || $app->param('allow_comments') eq '';
    delete $values{week_number}
        if ( $app->param('week_number') || '' ) eq '';
    delete $values{basename}
        unless $perms->can_do("edit_${type}_basename");
    require MT::Entry;
    $values{status} = MT::Entry::FUTURE() if $app->param('scheduled');
    $obj->set_values( \%values );
    $obj->allow_pings(0)
        if !defined $app->param('allow_pings')
        || $app->param('allow_pings') eq '';
    my $ao_d = $app->param('authored_on_date');
    my $ao_t = $app->param('authored_on_time');
    my $uo_d = $app->param('unpublished_on_date');
    my $uo_t = $app->param('unpublished_on_time');

    if ( !$id ) {

        #  basename check for this new entry...
        if (   ( my $basename = $app->param('basename') )
            && !$app->param('basename_manual')
            && $type eq 'entry' )
        {
            my $exist = $class->exist(
                { blog_id => $blog_id, basename => $basename } );
            if ($exist) {
                $obj->basename( MT::Util::make_unique_basename($obj) );
            }
        }
    }

    # Cut a basename by blog settings
    if ( $app->param('basename_manual') ) {
        first_n_words( $obj->basename, $blog->basename_limit );
    }

    if ( $type eq 'page' ) {

        # -1 is a special id for identifying the 'root' folder
        $cat_id = 0 if $cat_id == -1;
        my $dup_it = $class->load_iter(
            {   blog_id  => $blog_id,
                basename => $obj->basename,
                class    => 'page',
                ( $id ? ( id => $id ) : () )
            },
            { ( $id ? ( not => { id => 1 } ) : () ) }
        );
        my $folder;
        $folder = MT::Folder->load($cat_id) if $cat_id;
        while ( my $p = $dup_it->() ) {
            my ( $dup_path, $org_path );

            if ( $app->config('BasenameCheckCompat') ) {
                my $p_folder = $p->folder;
                $dup_path
                    = defined $p_folder ? $p_folder->publish_path() : '';
                $org_path = defined $folder ? $folder->publish_path() : '';
            }
            else {
                $dup_path = $p->permalink;

                my $url = $blog->site_url || "";
                $url .= '/' unless $url =~ m!/$!;
                $org_path
                    = $url . archive_file_for( $obj, $blog, 'Page', $folder );
            }

            return $app->error(
                $app->translate(
                    "This basename has already been used. You should use an unique basename."
                )
            ) if ( $dup_path eq $org_path );
        }

    }

    if ( $type eq 'entry' ) {
        $obj->status( MT::Entry::HOLD() )
            if !$id
            && !$perms->can_do('publish_own_entry')
            && !$perms->can_do('publish_all_entry');
    }

    my $filter_result
        = $app->run_callbacks( 'cms_save_filter.' . $type, $app );

    if ( !$filter_result ) {
        my %param = ();
        $param{error}       = $app->errstr;
        $param{return_args} = $app->param('return_args');
        $app->param( 'reedit', 1 );
        return $app->forward( "view", \%param );
    }

    # check to make sure blog has site url and path defined.
    # otherwise, we can't publish a released entry
    if ( ( $obj->status || 0 ) != MT::Entry::HOLD() ) {
        if ( !$blog->site_path || !$blog->site_url ) {
            return $app->error(
                $app->translate(
                    "Your blog has not been configured with a site path and URL. You cannot publish entries until these are defined."
                )
            );
        }
    }

    my ( $previous_old, $next_old );
    if ( $perms->can_do("edit_${type}_authored_on") && ($ao_d) ) {
        my %param = ();
        my $ao    = $ao_d . ' ' . $ao_t;
        my $ts    = MT::Util::valid_date_time2ts($ao);
        if ( !$ts ) {
            $param{error} = $app->translate(
                "Invalid date '[_1]'; 'Published on' dates must be in the format YYYY-MM-DD HH:MM:SS.",
                $ao
            );
        }
        $param{return_args} = $app->param('return_args');
        return $app->forward( "view", \%param ) if $param{error};
        if ( $obj->authored_on ) {
            $previous_old = $obj->previous(1);
            $next_old     = $obj->next(1);
        }
        $obj->authored_on($ts);
    }
    if (   $perms->can_do("edit_${type}_unpublished_on")
        && $obj->status != MT::Entry::UNPUBLISH() )
    {
        if ( $uo_d || $uo_t ) {
            my %param = ();
            my $uo    = $uo_d . ' ' . $uo_t;
            my $ts    = MT::Util::valid_date_time2ts($uo);
            if ( !$ts ) {
                $param{error} = $app->translate(
                    "Invalid date '[_1]'; 'Unpublished on' dates must be in the format YYYY-MM-DD HH:MM:SS.",
                    $uo
                );
            }
            require MT::DateTime;
            unless ( $param{error} ) {
                $param{error} = $app->translate(
                    "Invalid date '[_1]'; 'Unpublished on' dates should be dates in the future.",
                    $uo
                    )
                    if (
                    MT::DateTime->compare(
                        blog => $blog,
                        a    => { value => time(), type => 'epoch' },
                        b    => $ts
                    ) > 0
                    );
            }
            if ( !$param{error} && $obj->authored_on ) {
                $param{error} = $app->translate(
                    "Invalid date '[_1]'; 'Unpublished on' dates should be later than the corresponding 'Published on' date.",
                    $uo
                    )
                    if (
                    MT::DateTime->compare(
                        blog => $blog,
                        a    => $obj->authored_on,
                        b    => $ts
                    ) > 0
                    );
            }
            $param{show_input_unpublished_on} = 1 if $param{error};
            $param{return_args} = $app->param('return_args');
            return $app->forward( "view", \%param ) if $param{error};
            if ( $obj->unpublished_on ) {
                $previous_old = $obj->previous(1);
                $next_old     = $obj->next(1);
            }
            $obj->unpublished_on($ts);
        }
        else {
            $obj->unpublished_on(undef);
        }
    }
    my $is_new = $obj->id ? 0 : 1;

    MT::Util::translate_naughty_words($obj);

    $app->run_callbacks( 'cms_pre_save.' . $type, $app, $obj, $orig_obj )
        || return $app->error(
        $app->translate(
            "Saving [_1] failed: [_2]",
            $class->class_label, $app->errstr
        )
        );

    # Setting modified_by updates modified_on which we want to do before
    # a save but after pre_save callbacks fire.
    $obj->modified_by( $author->id ) unless $is_new;

    $obj->save
        or return $app->error(
        $app->translate(
            "Saving [_1] failed: [_2]",
            $class->class_label, $obj->errstr
        )
        );

    # Clear cache for site stats dashboard widget.
    if (!$id
        || ((   ( $obj->status || 0 ) == MT::Entry::RELEASE()
                || $status_old eq MT::Entry::RELEASE()
            )
            && $status_old != $obj->status
        )
        )
    {
        require MT::Util;
        MT::Util::clear_site_stats_widget_cache($blog_id)
            or return $app->errtrans('Removing stats cache failed.');
    }

    ## look if any assets have been included/removed from this entry
    require MT::Asset;
    require MT::ObjectAsset;
    my $include_asset_ids = $app->param('include_asset_ids') || '';
    my @asset_ids  = split( ',', $include_asset_ids );
    my $obj_assets = ();
    my @obj_assets = MT::ObjectAsset->load(
        { object_ds => 'entry', object_id => $obj->id } );
    foreach my $obj_asset (@obj_assets) {
        my $asset_id = $obj_asset->asset_id;
        $obj_assets->{$asset_id} = 1;
    }
    my $seen = ();
    foreach my $asset_id (@asset_ids) {
        my $obj_asset = MT::ObjectAsset->load(
            {   asset_id  => $asset_id,
                object_ds => 'entry',
                object_id => $obj->id
            }
        );
        unless ($obj_asset) {
            my $obj_asset = new MT::ObjectAsset;
            $obj_asset->blog_id($blog_id);
            $obj_asset->asset_id($asset_id);
            $obj_asset->object_ds('entry');
            $obj_asset->object_id( $obj->id );
            $obj_asset->save;
        }
        $seen->{$asset_id} = 1;
    }
    foreach my $asset_id ( keys %{$obj_assets} ) {
        unless ( $seen->{$asset_id} ) {
            my $obj_asset = MT::ObjectAsset->load(
                {   asset_id  => $asset_id,
                    object_ds => 'entry',
                    object_id => $obj->id
                }
            );
            $obj_asset->remove;
        }
    }

    my $error_string = MT::callback_errstr();

    my $placements_updated;
    my $primary_category;

    ## Now that the object is saved, we can be certain that it has an
    ## ID. So we can now add/update/remove the primary placement.
    require MT::Placement;
    my $place
        = MT::Placement->load( { entry_id => $obj->id, is_primary => 1 } );
    if ($cat_id) {
        unless ($place) {
            $place = MT::Placement->new;
            $place->entry_id( $obj->id );
            $place->blog_id( $obj->blog_id );
            $place->is_primary(1);
        }
        $place->category_id($cat_id);
        $place->save;
        $primary_category   = $cat_class->load($cat_id);
        $placements_updated = 1;
    }
    else {
        if ($place) {
            $place->remove;
            $obj->cache_property( 'category', undef, undef );
            $placements_updated = 1;
        }
    }

    # save secondary placements...
    my @place = MT::Placement->load(
        {   entry_id   => $obj->id,
            is_primary => 0
        }
    );
    for my $place (@place) {
        $place->remove;
        $placements_updated = 1;
    }
    my @add_cat_obj;
    for my $cat_id (@add_cat) {
        my $cat = $cat_class->load($cat_id);

        # blog_id sanity check
        next if !$cat || $cat->blog_id != $obj->blog_id;

        my $place = MT::Placement->new;
        $place->entry_id( $obj->id );
        $place->blog_id( $obj->blog_id );
        $place->is_primary(0);
        $place->category_id($cat_id);
        $place->save
            or return $app->error(
            $app->translate(
                "Saving placement failed: [_1]", $place->errstr
            )
            );
        $placements_updated = 1;
        push @add_cat_obj, $cat;
    }
    if ($placements_updated) {
        unshift @add_cat_obj, $primary_category if $primary_category;
        @add_cat_obj = sort { $a->label cmp $b->label } @add_cat_obj;
        $obj->cache_property( 'categories', undef, \@add_cat_obj );
    }

    $app->run_callbacks( 'cms_post_save.' . $type, $app, $obj, $orig_obj );

    # Delete old archive files.
    if ( $app->config('DeleteFilesAtRebuild') && $id ) {
        my $file = archive_file_for( $obj, $blog, $archive_type );
        if ( $file ne $orig_file || $obj->status != MT::Entry::RELEASE() ) {
            $app->publisher->remove_entry_archive_file(
                Entry       => $orig_obj,
                ArchiveType => $archive_type,
                Category    => $primary_category_old,
            );
        }
    }

    ## If the saved status is RELEASE, or if the *previous* status was
    ## RELEASE, then rebuild entry archives, indexes, and send the
    ## XML-RPC ping(s). Otherwise the status was and is HOLD, and we
    ## don't have to do anything.
    if ( ( $obj->status || 0 ) == MT::Entry::RELEASE()
        || $status_old == MT::Entry::RELEASE() )
    {
        # If there are no static pages, just rebuild indexes.
        if ( $blog->count_static_templates($archive_type) == 0
            || MT::Util->launch_background_tasks() )
        {
            my $res = MT::Util::start_background_task(
                sub {
                    $app->run_callbacks('pre_build');
                    $app->rebuild_entry(
                        Entry => $obj,
                        (   $obj->is_entry
                            ? ( BuildDependencies => 1 )
                            : ( BuildIndexes => 1 )
                        ),
                        ( $obj->is_entry ? ( OldEntry => $orig_obj ) : () ),
                        (   $obj->is_entry
                            ? ( OldPrevious => ($previous_old)
                                ? $previous_old->id
                                : undef
                                )
                            : ()
                        ),
                        (   $obj->is_entry
                            ? ( OldNext => ($next_old)
                                ? $next_old->id
                                : undef
                                )
                            : ()
                        ),
                    ) or return $app->publish_error();
                    $app->run_callbacks( 'rebuild', $blog );
                    $app->run_callbacks('post_build');
                    1;
                }
            );
            return unless $res;
            return ping_continuation(
                $app,
                $obj, $blog,
                OldStatus => $status_old,
                IsNew     => $is_new,
            );
        }
        else {
            return $app->redirect(
                $app->uri(
                    'mode' => 'start_rebuild',
                    args   => {
                        blog_id    => $obj->blog_id,
                        'next'     => 0,
                        type       => 'entry-' . $obj->id,
                        entry_id   => $obj->id,
                        is_new     => $is_new,
                        old_status => $status_old,
                        old_categories =>
                            join( ',', map { $_->id } @$categories_old ),
                        (   $previous_old
                            ? ( old_previous => $previous_old->id )
                            : ()
                        ),
                        ( $next_old ? ( old_next => $next_old->id ) : () )
                    }
                )
            );
        }
    }
    _finish_rebuild_ping( $app, $obj, !$id );
}

sub save_entries {
    my $app = shift;

    require MT::Util::Log;
    MT::Util::Log::init();

    MT::Util::Log->info('--- Start save_entries.');

<<<<<<< HEAD
    my $perms   = $app->permissions;
    my $type    = $app->param('_type') || '';
=======
    my $perms = $app->permissions
        or $app->permission_denied();
    my $type    = $app->param('_type');
>>>>>>> e69068e1
    my $blog_id = $app->param('blog_id');
    return $app->return_to_dashboard( redirect => 1 )
        unless $blog_id;
    my $blog = $app->model('blog')->load($blog_id);
    return $app->return_to_dashboard( redirect => 1 )
        unless $blog;

    MT::Util::Log->info(' Start permission check.');

PERMCHECK: {
        my $action
            = $type eq 'page'
            ? 'save_multiple_pages'
            : 'save_multiple_entries';
        if ($blog_id) {
            if ( $blog->is_blog ) {
                last PERMCHECK if $app->can_do($action);
            }
            else {
                my $blogs    = $blog->blogs;
                my $blog_ids = [ $blog->id ];
                my @map      = map { $_->id } @$blogs;
                push @$blog_ids, map { $_->id } @{ $blog->blogs };

                last PERMCHECK
                    if $app->user->can_do(
                    $action,
                    blog_id      => $blog_ids,
                    at_least_one => 1,
                    );
            }
        }
        else {
            last PERMCHECK
                if $app->user->can_do( $action, at_least_one => 1 );
        }
        return $app->permission_denied();
    }

    MT::Util::Log->info(' End   permission check.');

    $app->validate_magic() or return;

    my @p = $app->multi_param;
    require MT::Entry;
    require MT::Placement;
    require MT::Log;
    my $this_author    = $app->user;
    my $this_author_id = $this_author->id;
    my @objects;

    MT::Util::Log->info(' Start check params.');

    for my $p (@p) {
        next unless $p =~ /^author_id_(\d+)/;
        my $id    = $1;
        my $entry = MT::Entry->load($id)
            or next;
        my $old_status = $entry->status;
        my $orig_obj   = $entry->clone;
        $perms = $app->user->permissions( $entry->blog_id );
        if ( $perms->can_edit_entry( $entry, $this_author ) ) {
            my $author_id = $app->param( 'author_id_' . $id );
            my $title     = $app->param( 'title_' . $id )
                || $app->param( 'no_title_' . $id );
            $entry->author_id( $author_id ? $author_id : 0 );
            $entry->title($title);
        }
        else {
            return $app->permission_denied();
        }
        if ( $perms->can_edit_entry( $entry, $this_author, 1 ) )
        {    ## can he/she change status?
            my $status = $app->param( 'status_' . $id );
            $entry->status($status);

            my $date_closure = sub {
                my ( $val, $col, $name ) = @_;

                # FIXME: Should be assigning the publish_date field here
                my $ts = MT::Util::valid_date_time2ts($val)
                    or return $app->error(
                    $app->translate(
                        "Invalid date '[_1]'; [_2] dates must be in the format YYYY-MM-DD HH:MM:SS.",
                        $val,
                        $name
                    )
                    );

                if ( $col eq 'authored_on' && $entry->unpublished_on ) {
                    require MT::DateTime;
                    return $app->error(
                        $app->translate(
                            "Invalid date '[_1]'; 'Published on' dates should be earlier than the corresponding 'Unpublished on' date '[_2]'.",
                            $val,
                            format_ts(
                                "%Y-%m-%d %H:%M:%S",
                                $entry->unpublished_on,
                                $blog,
                                $app->user
                                ? $app->user->preferred_language
                                : undef
                            )
                        )
                        )
                        if (
                        MT::DateTime->compare(
                            blog => $blog,
                            a    => $ts,
                            b    => $entry->unpublished_on
                        ) > 0
                        );
                }

                $entry->$col($ts);
            };

            my $co = $app->param( 'created_on_' . $id ) || '';
            $date_closure->(
                $co, 'authored_on', MT->translate('authored on')
            ) or return;
            $co = $app->param( 'modified_on_' . $id ) || '';
            $date_closure->(
                $co, 'modified_on', MT->translate('modified on')
            ) or return;

            # Clear Unpublish Date
            if (   $old_status == MT::Entry::UNPUBLISH()
                && $entry->status == MT::Entry::RELEASE() )
            {
                $entry->unpublished_on(undef);
            }
        }
        $app->run_callbacks( 'cms_pre_save.' . $type,
            $app, $entry, $orig_obj )
            || return $app->error(
            $app->translate(
                "Saving [_1] failed: [_2]", $entry->class_label,
                $app->errstr
            )
            );
        $entry->save
            or return $app->error(
            $app->translate(
                "Saving entry '[_1]' failed: [_2]", $entry->title,
                $entry->errstr
            )
            );

        # If Status was changed from PUBLISH to others,
        # Let's remove archive files.
        if (   ( $entry->status || 0 ) != MT::Entry::RELEASE()
            && $old_status == MT::Entry::RELEASE()
            && $app->config('DeleteFilesAtRebuild') )
        {
            if ( my $blog = $entry->blog ) {
                my $archive_type = 'entry' eq $type ? 'Individual' : 'Page';
                my $file = archive_file_for( $entry, $blog, $archive_type );
                $app->publisher->remove_entry_archive_file(
                    Entry       => $entry,
                    ArchiveType => $archive_type,
                );
            }
        }

        my $cat_id = $app->param("category_id_$id");
        my $place  = MT::Placement->load(
            {   entry_id   => $id,
                is_primary => 1
            }
        );
        if ( $place && !$cat_id ) {
            $place->remove
                or return $app->error(
                $app->translate(
                    "Removing placement failed: [_1]",
                    $place->errstr
                )
                );
        }
        elsif ($cat_id) {
            unless ($place) {
                $place = MT::Placement->new;
                $place->entry_id($id);
                $place->blog_id($blog_id);
                $place->is_primary(1);
            }
            $place->category_id($cat_id);
            $place->save
                or return $app->error(
                $app->translate(
                    "Saving placement failed: [_1]",
                    $place->errstr
                )
                );
        }
        my $message;
        if ( $orig_obj->status ne $entry->status ) {
            $message = $app->translate(
                "[_1] '[_2]' (ID:[_3]) edited and its status changed from [_4] to [_5] by user '[_6]'",
                $entry->class_label,
                $entry->title,
                $entry->id,
                $app->translate(
                    MT::Entry::status_text( $orig_obj->status )
                ),
                $app->translate( MT::Entry::status_text( $entry->status ) ),
                $this_author->name
            );
        }
        else {
            $message
                = $app->translate(
                "[_1] '[_2]' (ID:[_3]) edited by user '[_4]'",
                $entry->class_label, $entry->title, $entry->id,
                $this_author->name );
        }
        $app->log(
            {   message  => $message,
                level    => MT::Log::INFO(),
                class    => $entry->class,
                category => 'edit',
                metadata => $entry->id
            }
        );
        push( @objects, { current => $entry, original => $orig_obj } );
    }

    MT::Util::Log->info(' End   check params.');

    MT::Util::Log->info(' Start callbacks cms_post_bulk_save.');

    $app->run_callbacks(
        'cms_post_bulk_save.' . ( $type eq 'entry' ? 'entries' : 'pages' ),
        $app, \@objects );

    MT::Util::Log->info(' End   callbacks cms_post_bulk_save.');

    $app->add_return_arg( 'saved' => 1, is_power_edit => 1 );

    MT::Util::Log->info('--- End   save_entries.');

    $app->call_return;
}

sub do_send_pings {
    my $app = shift;
    my ( $blog_id, $entry_id, $old_status, $callback ) = @_;

    require MT::Entry;
    require MT::Blog;
    my $blog = MT::Blog->load($blog_id)
        or return $app->errtrans('Invalid request');
    my $entry = MT::Entry->load($entry_id)
        or return $app->errtrans('Invalid request');

    return $app->permission_denied()
        unless $app->user->permissions( $entry->blog->id )
        ->can_do( 'send_update_pings_' . $entry->class );

    ## MT::ping_and_save pings each of the necessary URLs, then processes
    ## the return value from MT::ping to update the list of URLs pinged
    ## and not successfully pinged. It returns the return value from
    ## MT::ping for further processing. If a fatal error occurs, it returns
    ## undef.
    my $results = $app->ping_and_save(
        Blog      => $blog,
        Entry     => $entry,
        OldStatus => $old_status,
    ) or return;
    my $has_errors = 0;
    require MT::Log;
    for my $res (@$results) {
        $has_errors++,
            $app->log(
            {   message => $app->translate(
                    "Ping '[_1]' failed: [_2]", $res->{url},
                    $res->{error}
                ),
                class    => 'ping',
                level    => MT::Log::WARNING(),
                category => 'send_ping',
            }
            ) unless $res->{good};
    }

    $callback->($has_errors);
}

sub send_pings {
    my $app = shift;
    $app->validate_magic() or return;

    my $entry_id   = $app->param('entry_id');
    my $blog_id    = $app->param('blog_id');
    my $old_status = $app->param('old_status');

    do_send_pings(
        $app, $blog_id,
        $entry_id,
        $old_status,
        sub {
            my ($has_errors) = @_;
            my $entry        = $app->model('entry')->load($entry_id);
            my $is_new       = $app->param('is_new');
            _finish_rebuild_ping( $app, $entry, $is_new, $has_errors );
        }
    );
}

sub pinged_urls {
    my $app   = shift;
    my $perms = $app->permissions
        or return $app->error( $app->translate("No permissions") );
    my %param;
    my $entry_id = $app->param('entry_id');
    require MT::Entry;
    my $entry = MT::Entry->load($entry_id)
        or return $app->error(
        $app->translate( 'Cannot load entry #[_1].', $entry_id ) );
    return $app->errtrans("Invalid request.")
        unless $entry->blog_id == $app->blog->id;
    my $author = $app->user;
    return $app->permission_denied()
        if $entry->class eq 'entry'
        ? (
        $entry->author_id == $author->id
        ? !$app->can_do('edit_own_entry')
        : !$app->can_do('edit_all_entries')
        )
        : !$app->can_do('edit_all_pages');
    $param{url_loop} = [ map { { url => $_ } } @{ $entry->pinged_url_list } ];
    $param{failed_url_loop} = [ map { { url => $_ } }
            @{ $entry->pinged_url_list( OnlyFailures => 1 ) } ];
    $app->load_tmpl( 'popup/pinged_urls.tmpl', \%param );
}

sub save_entry_prefs {
    my $app = shift;

    require MT::Util::Log;
    MT::Util::Log::init();

    MT::Util::Log->info('--- Start save_entry_prefs.');

    # Magic token check
    $app->validate_magic() or return;
<<<<<<< HEAD
    my $prefs      = $app->_entry_prefs_from_params('');
    my $disp       = $app->param('entry_prefs');
    my $sort_only  = $app->param('sort_only');
    my $prefs_type = $app->param('_type') . '_prefs';
=======

    # Param check
    my $type = lc scalar $app->param('_type') || '';
    if ( 'entry' ne $type and 'page' ne $type ) {
        return $app->error( $app->translate('Invalid request.') );
    }

    # Loading permission record
    my $user = $app->user
        or return $app->error( $app->translate('Invalid request.') );
    my $blog_id = scalar $app->param('blog_id')
        or return $app->error( $app->translate('Invalid request.') );
    my $perms = MT->model('permission')->load(
        {   author_id => $user->id,
            blog_id   => $blog_id,
        }
    );

    # Sometimes super user does not have any permission for each site.
    return $app->json_result( { success => 1 } )
        if $user->is_superuser && !$perms;

    # Permission check
    return $app->permission_denied()
        unless $perms
        && $perms->can_do('save_edit_prefs');

    my $prefs      = $app->_entry_prefs_from_params;
    my $disp       = scalar $app->param('entry_prefs');
    my $sort_only  = scalar $app->param('sort_only');
    my $prefs_type = $type . '_prefs';
>>>>>>> e69068e1

    if ( $disp && lc $disp eq 'custom' && lc $sort_only eq 'true' ) {
        my $current = $perms->$prefs_type;
        $prefs =~ s/\|.*$//;
        my $pos;
        ( $current, $pos ) = split '\\|', $current;
        my %current = map { $_ => 1 } split ',', $current;
        my @new = split ',', $prefs;
        $prefs = '';
        foreach my $p (@new) {
            $prefs .= ',' if $prefs;
            $prefs .= $p;
            $prefs .= ':s' unless $current{$p};
        }
        $prefs .= "|$pos" if defined $pos;
    }

    $perms->$prefs_type($prefs);
    $perms->save
        or return $app->error(
        $app->translate( "Saving permissions failed: [_1]", $perms->errstr )
        );

    MT::Util::Log->info('--- End   save_entry_prefs.');

    return $app->json_result( { success => 1 } );
}

sub publish_entries {
    my $app = shift;
    require MT::Entry;
    update_entry_status( $app, MT::Entry::RELEASE(),
        $app->multi_param('id') );
}

sub draft_entries {
    my $app = shift;
    require MT::Entry;
    update_entry_status( $app, MT::Entry::HOLD(), $app->multi_param('id') );
}

sub open_batch_editor {
    my $app = shift;
    my ($param) = @_;
    $param ||= {};
    my @ids = $app->multi_param('id')
        or return "Invalid request.";
    my %dupe;
    @ids = grep { !$dupe{$_}++ } @ids;

    require MT::Entry;
    my $type = $app->param('_type') || MT::Entry->class_type;
    my %type_allowed = (
        entry => 1,
        page  => 1,
    );
    return $app->errtrans("Invalid request.")
        unless $type_allowed{$type};
    my $pkg = $app->model($type) or return "Invalid request.";

    my $blog_id = $app->param('blog_id');
    return $app->return_to_dashboard( redirect => 1 )
        unless $blog_id;
    my $blog = $app->model('blog')->load($blog_id);
    return $app->return_to_dashboard( redirect => 1 )
        unless $blog;

    my @blog_ids;
    my $action
        = $type eq 'page'
        ? 'open_batch_page_editor_via_list'
        : 'open_batch_entry_editor_via_list';
    if ( $blog->is_blog ) {
        return $app->permission_denied()
            unless $app->can_do($action);
        push @blog_ids, $blog_id;
    }
    else {
        my $blogs = $blog->blogs;
        @blog_ids = map { $_->id } @$blogs;
        push @blog_ids, $blog->id;
    }

    if ( !$app->user->is_superuser ) {
        my $terms = {
            author_id => $app->user->id,
            blog_id   => \' = entry_blog_id',
        };
        my $perms = MT::Permission->load_permissions_from_action($action);
        if ($perms) {
            my @perms_term;
            foreach my $perm (@$perms) {
                $perm =~ m/\.(.*)/;
                push @perms_term, '-or' if @perms_term;
                push @perms_term, { permissions => { like => "%'$1'%" } };
            }
            $terms = [ $terms, '-and', \@perms_term, ];
        }

        my $cnt = $pkg->count(
            {   class   => $type,
                id      => \@ids,
                blog_id => \@blog_ids
            },
            {   join => MT::Permission->join_on(
                    undef, $terms, { unique => 1, }
                ),
                unique => 1,
            }
        );

        return $app->permission_denied()
            if scalar @ids != $cnt;
    }

    # Loading objects
    my $iter = $pkg->load_iter(
        { class => $type, id => \@ids, blog_id => \@blog_ids },
        { sort => 'authored_on', direction => 'descend' }
    );

    my $list_pref = $app->list_pref($type);
    my %param     = %$list_pref;
    $param{has_expanded_mode} = 0;
    delete $param{view_expanded};

    my $data = build_entry_table(
        $app,
        iter          => $iter,
        is_power_edit => 1,
        param         => \%param,
        type          => $type
    );
    delete $_->{object} foreach @$data;
    delete $param{entry_table} unless @$data;

    $param{saved}               = $app->param('saved');
    $param{object_type}         = $type;
    $param{object_label}        = $pkg->class_label;
    $param{object_label_plural} = $param{search_label}
        = $pkg->class_label_plural;
    $param{list_start}            = 1;
    $param{list_end}              = scalar @$data;
    $param{listing_screen}        = 1;
    $param{blog_view}             = 1;
    $param{container_label}       = $pkg->container_label;
    $param{mode}                  = $app->mode;
    $param{sitepath_unconfigured} = $blog->site_path ? 0 : 1;

    $param->{return_args} ||= $app->make_return_args;
    my @return_args
        = grep { $_ !~ /^(?:offset|__mode|id)=/ } split /&/,
        $param->{return_args};
    push @return_args, '__mode=open_batch_editor';
    push @return_args, "id=$_" foreach (@ids);

    $param{return_args} = join '&', @return_args;
    $param{screen_id}   = "batch-edit-entry";
    $param{screen_id}   = "batch-edit-page"
        if $param{object_type} eq "page";
    $param{screen_class} .= " batch-edit";

    $app->load_tmpl( "edit_entry_batch.tmpl", \%param );
}

sub build_entry_table {
    my $app = shift;
    my (%args) = @_;

    my $app_author = $app->user;
    my $perms      = $app->permissions
        or return $app->permission_denied();
    my $type  = $args{type};
    my $class = $app->model($type);

    my $list_pref = $app->list_pref($type);
    if ( $args{is_power_edit} ) {
        delete $list_pref->{view_expanded};
    }
    my $iter;
    if ( $args{load_args} ) {
        $iter = $class->load_iter( @{ $args{load_args} } );
    }
    elsif ( $args{iter} ) {
        $iter = $args{iter};
    }
    elsif ( $args{items} ) {
        $iter = sub { shift @{ $args{items} } };
    }
    return [] unless $iter;
    my $limit         = $args{limit};
    my $is_power_edit = $args{is_power_edit} || 0;
    my $param         = $args{param} || {};

    ## Load list of categories for display in filter pulldown (and selection
    ## pulldown on power edit page).
    my ( $c_data, %cats );
    my $blog_id = $app->param('blog_id');
    if ($blog_id) {
        $c_data = $app->_build_category_list(
            blog_id => $blog_id,
            type    => $class->container_type,
        );
        my $i = 0;
        for my $row (@$c_data) {
            $row->{category_index} = $i++;
            my $spacer = $row->{category_label_spacer} || '';
            $spacer =~ s/\&nbsp;/\\u00A0/g;
            $row->{category_label_js}
                = $spacer . encode_js( $row->{category_label} );
            $cats{ $row->{category_id} } = $row;
        }
        $param->{category_loop} = $c_data;
    }

    my ( $date_format, $datetime_format );

    if ($is_power_edit) {
        $date_format     = "%Y.%m.%d";
        $datetime_format = "%Y-%m-%d %H:%M:%S";
    }
    else {
        $date_format     = MT::App::CMS::LISTING_DATE_FORMAT();
        $datetime_format = MT::App::CMS::LISTING_DATETIME_FORMAT();
    }

    my @cat_list;
    if ($is_power_edit) {
        @cat_list = sort {
            $cats{$a}->{category_index} <=> $cats{$b}->{category_index}
            }
            keys %cats;
    }

    my @data;
    my %blogs;
    require MT::Blog;
    my $title_max_len = const('DISPLAY_LENGTH_EDIT_ENTRY_TITLE');
    my $excerpt_max_len
        = const('DISPLAY_LENGTH_EDIT_ENTRY_TEXT_FROM_EXCERPT');
    my $text_max_len = const('DISPLAY_LENGTH_EDIT_ENTRY_TEXT_BREAK_UP');
    my %blog_perms;
    $blog_perms{ $perms->blog_id } = $perms if $perms;

    while ( my $obj = $iter->() ) {
        my $blog_perms;
        if ( !$app_author->is_superuser() ) {
            $blog_perms = $blog_perms{ $obj->blog_id }
                || $app_author->blog_perm( $obj->blog_id );
        }

        my $row = $obj->get_values;
        $row->{text} ||= '';
        if ( my $ts = $obj->authored_on ) {
            $row->{created_on_formatted}
                = format_ts( $date_format, $ts, $obj->blog,
                $app->user ? $app->user->preferred_language : undef );
            $row->{created_on_time_formatted}
                = format_ts( $datetime_format, $ts, $obj->blog,
                $app->user ? $app->user->preferred_language : undef );
            $row->{created_on_relative}
                = relative_date( $ts, time, $obj->blog );
        }
        if ( my $ts = $obj->modified_on ) {
            $row->{modified_on_formatted}
                = format_ts( $date_format, $ts, $obj->blog,
                $app->user ? $app->user->preferred_language : undef );
            $row->{modified_on_time_formatted}
                = format_ts( $datetime_format, $ts, $obj->blog,
                $app->user ? $app->user->preferred_language : undef );
            $row->{modified_on_relative}
                = relative_date( $ts, time, $obj->blog );
        }
        my $author = $obj->author;
        $row->{author_name}
            = $author ? $author->name : $app->translate('(user deleted)');
        if ( my $cat = $obj->category ) {
            $row->{category_label}    = $cat->label;
            $row->{category_basename} = $cat->basename;
            $row->{category_id}       = $cat->id;
        }
        else {
            $row->{category_label}    = '';
            $row->{category_basename} = '';
            $row->{category_id}       = '';
        }
        $row->{file_extension} = $obj->blog ? $obj->blog->file_extension : '';
        $row->{title_short} = $obj->title;
        if ( !defined( $row->{title_short} ) || $row->{title_short} eq '' ) {
            my $title = remove_html( $obj->text );
            $row->{title_short}
                = substr( defined($title) ? $title : "", 0, $title_max_len )
                . '...';
        }
        else {
            $row->{title_short} = remove_html( $row->{title_short} );
            $row->{title_short}
                = substr( $row->{title_short}, 0, $title_max_len + 3 ) . '...'
                if length( $row->{title_short} ) > $title_max_len;
        }
        if ( $row->{excerpt} ) {
            $row->{excerpt} = remove_html( $row->{excerpt} );
        }
        if ( !$row->{excerpt} ) {
            my $text = remove_html( $row->{text} ) || '';
            $row->{excerpt} = first_n_words( $text, $excerpt_max_len );
            if ( length($text) > length( $row->{excerpt} ) ) {
                $row->{excerpt} .= ' ...';
            }
        }
        $row->{text} = break_up_text( $row->{text}, $text_max_len )
            if $row->{text};
        $row->{title_long} = remove_html( $obj->title );
        $row->{status_text}
            = $app->translate( MT::Entry::status_text( $obj->status ) );
        $row->{ "status_" . MT::Entry::status_text( $obj->status ) } = 1;
        $row->{has_edit_access} = $app_author->is_superuser
            || ( ( 'entry' eq $type )
            && $blog_perms
            && $blog_perms->can_edit_entry( $obj, $app_author ) )
            || (
               ( 'page' eq $type )
            && $blog_perms
            && (  $app_author->id == $obj->author_id
                ? $blog_perms->can_do('edit_own_page')
                : $blog_perms->can_do('edit_all_pages')
            )
            );
        if ($is_power_edit) {
            $row->{has_publish_access} = $app_author->is_superuser
                || ( $blog_perms
                && $blog_perms->can_edit_entry( $obj, $app_author, 1 ) );
            $row->{is_editable} = $row->{has_edit_access};

            ## This is annoying. In order to generate and pre-select the
            ## category, user, and status pull down menus, we need to
            ## have a separate *copy* of the list of categories and
            ## users for every entry listed, so that each row in the list
            ## can "know" whether it is selected for this entry or not.
            my @this_c_data;
            my $this_category_id
                = $obj->category ? $obj->category->id : undef;
            for my $c_id (@cat_list) {
                push @this_c_data, { %{ $cats{$c_id} } };
                $this_c_data[-1]{category_is_selected} = $this_category_id
                    && $this_category_id == $c_id ? 1 : 0;
            }
            $row->{row_category_loop} = \@this_c_data;

            if ( $obj->author ) {
                $row->{row_author_name} = $obj->author->name;
                $row->{row_author_id}   = $obj->author->id;
            }
            else {
                $row->{row_author_name}
                    = $app->translate( '(user deleted - ID:[_1])',
                    $obj->author_id );
                $row->{row_author_id} = $obj->author_id,;
            }

            $row->{entry_blog_id} = $obj->blog_id;
        }
        if ( my $blog = $blogs{ $obj->blog_id }
            ||= MT::Blog->load( $obj->blog_id ) )
        {
            $row->{weblog_id}   = $blog->id;
            $row->{weblog_name} = $blog->name;
        }
        if ( $obj->status == MT::Entry::RELEASE() ) {
            $row->{entry_permalink}
                = MT::Util::encode_html( $obj->permalink );
        }
        $row->{object} = $obj;
        push @data, $row;
    }
    return [] unless @data;

    $param->{entry_table}[0] = {%$list_pref};
    $param->{object_loop} = $param->{entry_table}[0]{object_loop} = \@data;
    $app->load_list_actions( $type, \%$param )
        unless $is_power_edit;
    \@data;
}

sub quickpost_js {
    my $app     = shift;
    my ($type)  = @_;
    my $blog_id = $app->blog->id;
    my $blog    = $app->model('blog')->load($blog_id)
        or return $app->error(
        $app->translate( 'Cannot load blog #[_1].', $blog_id ) );
    my %args = ( '_type' => $type, blog_id => $blog_id, qp => 1 );
    my $uri = $app->base . $app->uri( 'mode' => 'view', args => \%args );
    my $script
        = qq!javascript:d=document;w=window;t='';if(d.selection)t=d.selection.createRange().text;else{if(d.getSelection)t=d.getSelection();else{if(w.getSelection)t=w.getSelection()}}void(w.open('$uri&title='+encodeURIComponent(d.title)+'&text='+encodeURIComponent(d.location.href)+encodeURIComponent('<br/><br/>')+encodeURIComponent(t),'_blank','scrollbars=yes,status=yes,resizable=yes,location=yes'))!;

    # Translate the phrase here to avoid ActivePerl DLL bug.
    $app->translate(
        '<a href="[_1]">QuickPost to [_2]</a> - Drag this bookmarklet to your browser\'s toolbar, then click it when you are visiting a site that you want to blog about.',
        encode_html($script),
        encode_html( $blog->name )
    );
}

sub can_save {
    my ( $eh, $app, $id, $obj, $original ) = @_;

    my $perms = $app->permissions
        or return 0;

    if ($id) {
        $original
            ||= MT->model('entry')->load( { class => 'entry', id => $id } )
            or return 0;

        return 0
            unless $perms->can_edit_entry( $original, $app->user );
        return 0
            if ( ( $obj && $obj->status != $original->status )
            || ( !$obj && $original->status ne $app->param('status') ) )
            && !( $perms->can_edit_entry( $original, $app->user, 1 ) );
    }
    else {
        return 0
            unless $perms->can_do('create_new_entry');
        return 0
            if $obj
            && $obj->status != MT::Entry::HOLD()
            && !$perms->can_do('publish_own_entry')
            && !$perms->can_do('publish_all_entry');
    }

    1;
}

sub can_view {
    my ( $eh, $app, $id, $objp ) = @_;
    my $perms = $app->permissions
        or return 0;
    if (   !$id
        && !$perms->can_do('access_to_new_entry_editor') )
    {
        return 0;
    }
    if ($id) {
        my $obj = $objp->force();
        return 0 if ( !$obj || !$obj->is_entry );
        if ( !$app->user->permissions( $obj->blog_id )
            ->can_edit_entry( $obj, $app->user ) )
        {
            return 0;
        }
    }
    1;
}

sub can_delete {
    my ( $eh, $app, $obj ) = @_;
    my $author = $app->user;
    return 1 if $author->is_superuser();

    return $author->permissions( $obj->blog_id )
        ->can_edit_entry( $obj, $author );
}

sub pre_save {
    my $eh = shift;
    my ( $app, $obj ) = @_;

    # save tags
    my $tags = $app->param('tags');
    if ( defined $tags ) {
        my $blog   = $app->blog;
        my $fields = $blog->smart_replace_fields;
        if ( $fields =~ m/tags/ig ) {
            $tags = MT::App::CMS::_convert_word_chars( $app, $tags );
        }

        require MT::Tag;
        my $tag_delim = chr( $app->user->entry_prefs->{tag_delim} );
        my @tags = MT::Tag->split( $tag_delim, $tags );
        if (@tags) {
            $obj->set_tags(@tags);
        }
        else {
            $obj->set_tags();
        }
    }

    # update text heights if necessary
    if ( my $perms = $app->permissions ) {
        my $prefs = $perms->entry_prefs || $app->load_default_entry_prefs;
        my $text_height = $app->param('text_height');
        if ( defined $text_height ) {
            my ($pref_text_height) = $prefs =~ m/\bbody:(\d+)\b/;
            $pref_text_height ||= 0;
            if ( $text_height != $pref_text_height ) {
                if ( $prefs =~ m/\bbody\b/ ) {
                    $prefs =~ s/\bbody(:\d+)\b/body:$text_height/;
                }
                else {
                    $prefs = 'body:' . $text_height . ',' . $prefs;
                }
            }
        }
        if ( $prefs ne ( $perms->entry_prefs || '' ) ) {
            $perms->entry_prefs($prefs);
            $perms->save;
        }
    }
    $obj->discover_tb_from_entry();
    1;
}

sub post_save {
    my $eh = shift;
    my ( $app, $obj, $orig_obj ) = @_;
    if ( $app->can('autosave_session_obj') ) {
        my $sess_obj = $app->autosave_session_obj;
        $sess_obj->remove if $sess_obj;
    }

    return 1 unless $orig_obj;

    my $author = $app->user;

    my $message;
    if ( !$orig_obj->id ) {
        $message
            = $app->translate( "[_1] '[_2]' (ID:[_3]) added by user '[_4]'",
            $obj->class_label, $obj->title, $obj->id, $author->name );
    }
    elsif ( $orig_obj->status ne $obj->status ) {
        $message = $app->translate(
            "[_1] '[_2]' (ID:[_3]) edited and its status changed from [_4] to [_5] by user '[_6]'",
            $obj->class_label,
            $obj->title,
            $obj->id,
            $app->translate( MT::Entry::status_text( $orig_obj->status ) ),
            $app->translate( MT::Entry::status_text( $obj->status ) ),
            $author->name
        );

    }
    else {
        $message
            = $app->translate( "[_1] '[_2]' (ID:[_3]) edited by user '[_4]'",
            $obj->class_label, $obj->title, $obj->id, $author->name );
    }
    require MT::Log;
    $app->log(
        {   message => $message,
            level   => MT::Log::INFO(),
            class   => $obj->class,
            $orig_obj->id ? ( category => 'edit' ) : ( category => 'new' ),
            metadata => $obj->id
        }
    );

    1;
}

sub post_delete {
    my ( $eh, $app, $obj ) = @_;

    if ( $app->can('autosave_session_obj') ) {
        my $sess_obj = $app->autosave_session_obj;
        $sess_obj->remove if $sess_obj;
    }

    $app->log(
        {   message => $app->translate(
                "[_1] '[_2]' (ID:[_3]) deleted by '[_4]'",
                $obj->class_label, $obj->title,
                $obj->id,          $app->user->name
            ),
            level    => MT::Log::INFO(),
            class    => $obj->class,
            category => 'delete'
        }
    );
}

sub update_entry_status {
    my $app = shift;

    require MT::Util::Log;
    MT::Util::Log::init();

    MT::Util::Log->info('--- Start update_entry_status.');

    my ( $new_status, @ids ) = @_;
    return $app->errtrans("Need a status to update entries")
        unless $new_status;
    return $app->errtrans("Need entries to update status")
        unless @ids;
    my %rebuild_these;
    require MT::Entry;

    my $app_author = $app->user;

    my @objects;

    MT::Util::Log->info(' Start load entries.');

    foreach my $id (@ids) {
        my $entry = MT::Entry->load($id)
            or
            return $app->errtrans( "One of the entries ([_1]) did not exist",
            $id );

        return $app->permission_denied()
            unless $app_author->is_superuser
            || ( ( $entry->class eq 'entry' )
            && $app_author->permissions( $entry->blog_id )
            ->can_edit_entry( $entry, $app_author, 1 ) )
            || ( ( $entry->class eq 'page' )
            && $app_author->permissions( $entry->blog_id )
            ->can_manage_pages );

        if ( $app->config('DeleteFilesAtRebuild')
            && ( MT::Entry::RELEASE() eq $entry->status ) )
        {
            my $archive_type
                = $entry->class eq 'page'
                ? 'Page'
                : 'Individual';
            $app->publisher->remove_entry_archive_file(
                Entry       => $entry,
                ArchiveType => $archive_type,
                (     ( $new_status != MT::Entry::RELEASE() )
                    ? ( Force => 1 )
                    : ( Force => 0 )
                ),
            );
        }
        my $original   = $entry->clone;
        my $old_status = $entry->status;
        $entry->status($new_status);
        $entry->save() and $rebuild_these{$id} = 1;

        # Clear cache for site stats dashboard widget.
        if ((      $entry->status == MT::Entry::RELEASE()
                || $old_status == MT::Entry::RELEASE()
            )
            && $old_status != $entry->status
            )
        {
            require MT::Util;
            MT::Util::clear_site_stats_widget_cache( $entry->blog_id )
                or return $app->errtrans('Removing stats cache failed.');
        }

        my $message = $app->translate(
            "[_1] '[_2]' (ID:[_3]) status changed from [_4] to [_5]",
            $entry->class_label,
            $entry->title,
            $entry->id,
            $app->translate( MT::Entry::status_text($old_status) ),
            $app->translate( MT::Entry::status_text($new_status) )
        );
        $app->log(
            {   message  => $message,
                level    => MT::Log::INFO(),
                class    => $entry->class,
                category => 'edit',
                metadata => $entry->id
            }
        );
        push( @objects, { current => $entry, original => $original } );
    }

    MT::Util::Log->info(' End   load entries.');

    MT::Util::Log->info(' Start rebuild_these.');

    my $tmpl = $app->rebuild_these( \%rebuild_these,
        how => MT::App::CMS::NEW_PHASE() );

    MT::Util::Log->info(' End   rebuild_these.');

    if (@objects) {
        my $obj = $objects[0]{current};

        MT::Util::Log->info(' Start callbacks cms_post_bulk_save.');

        $app->run_callbacks(
            'cms_post_bulk_save.'
                . ( $obj->class eq 'entry' ? 'entries' : 'pages' ),
            $app, \@objects
        );

        MT::Util::Log->info(' End   callbacks cms_post_bulk_save.');
    }

    MT::Util::Log->info('--- End   update_entry_status.');

    $tmpl;
}

sub _finish_rebuild_ping {
    my $app = shift;
    my ( $entry, $is_new, $ping_errors ) = @_;
    $app->redirect(
        $app->uri(
            'mode' => 'view',
            args   => {
                '_type' => $entry->class,
                blog_id => $entry->blog_id,
                id      => $entry->id,
                ( $is_new ? ( saved_added => 1 ) : ( saved_changes => 1 ) ),
                ( $ping_errors ? ( ping_errors => 1 ) : () )
            }
        )
    );
}

sub ping_continuation {
    my $app = shift;
    my ( $entry, $blog, %options ) = @_;
    my $list = $app->needs_ping(
        Entry     => $entry,
        Blog      => $blog,
        OldStatus => $options{OldStatus}
    );
    require MT::Entry;
    if ( $entry->status == MT::Entry::RELEASE() && $list ) {
        my @urls = map { { url => $_ } } @$list;
        $app->load_tmpl(
            'pinging.tmpl',
            {   blog_id    => $blog->id,
                entry_id   => $entry->id,
                old_status => $options{OldStatus},
                is_new     => $options{IsNew},
                url_list   => \@urls,
            }
        );
    }
    else {
        _finish_rebuild_ping( $app, $entry, $options{IsNew} );
    }
}

sub delete {
    my $app = shift;
    $app->validate_magic() or return;
    require MT::Blog;

    my $blog;
    if ( my $blog_id = $app->param('blog_id') ) {
        $blog = MT::Blog->load($blog_id)
            or return $app->error(
            $app->translate( 'Cannot load blog #[_1].', $blog_id ) );
    }

    my $can_background
        = ( ( $blog && $blog->count_static_templates('Individual') == 0 )
            || MT::Util->launch_background_tasks() ) ? 1 : 0;

    $app->setup_filtered_ids
        if $app->param('all_selected');
    my %rebuild_recipe;
    for my $id ( $app->multi_param('id') ) {
        my $class = $app->model("entry");
        my $obj   = $class->load($id);
        return $app->call_return unless $obj;

        $app->run_callbacks( 'cms_delete_permission_filter.entry',
            $app, $obj )
            || return $app->permission_denied();

        my %recipe;
        %recipe = $app->publisher->rebuild_deleted_entry(
            Entry => $obj,
            Blog  => $obj->blog
        ) if $obj->status eq MT::Entry::RELEASE();

        # Remove object from database
        $obj->remove()
            or return $app->errtrans(
            'Removing [_1] failed: [_2]',
            $app->translate('entry'),
            $obj->errstr
            );
        $app->run_callbacks( 'cms_post_delete.entry', $app, $obj );

        my $child_hash = $rebuild_recipe{ $obj->blog->id } || {};
        MT::__merge_hash( $child_hash, \%recipe );
        $rebuild_recipe{ $obj->blog->id } = $child_hash;

        # Clear cache for site stats dashboard widget.
        require MT::Util;
        MT::Util::clear_site_stats_widget_cache( $obj->blog->id )
            or return $app->errtrans('Removing stats cache failed.');
    }

    $app->add_return_arg( saved_deleted => 1 );
    if ( $app->param('is_power_edit') ) {
        $app->add_return_arg( is_power_edit => 1 );
    }

    if ( $app->config('RebuildAtDelete') ) {
        $app->run_callbacks('pre_build');

        my $rebuild_func = sub {
            foreach my $b_id ( keys %rebuild_recipe ) {
                my $b   = MT::Blog->load($b_id);
                my $res = $app->rebuild_archives(
                    Blog   => $b,
                    Recipe => $rebuild_recipe{$b_id},
                ) or return $app->publish_error();
                $app->rebuild_indexes( Blog => $b )
                    or return $app->publish_error();
                $app->run_callbacks( 'rebuild', $b );
            }
        };

        if ($can_background) {
            MT::Util::start_background_task($rebuild_func);
        }
        else {
            $rebuild_func->();
        }

        $app->add_return_arg( no_rebuild => 1 );
        my %params = (
            is_full_screen  => 1,
            redirect_target => $app->base
                . $app->path
                . $app->script . '?'
                . $app->return_args,
        );
        return $app->load_tmpl( 'rebuilding.tmpl', \%params );
    }

    return $app->call_return();
}

sub cms_pre_load_filtered_list {
    my ( $cb, $app, $filter, $load_options, $cols ) = @_;

    my $user = $app->user;
    return if $user->is_superuser;

    my $terms = $load_options->{terms} || {};
    my $blog_ids;
    $blog_ids = delete $terms->{blog_id}
        if exists $terms->{blog_id};
    delete $terms->{author_id}
        if exists $terms->{author_id};

    if ( !$blog_ids ) {
        my $blog_id = $app->param('blog_id') || 0;
        my $blog = $blog_id ? $app->blog : undef;
        $blog_ids
            = !$blog         ? undef
            : $blog->is_blog ? [$blog_id]
            :   [ $blog->id, map { $_->id } @{ $blog->blogs } ];
    }

    require MT::Permission;
    my $iter = MT::Permission->load_iter(
        {   author_id => $user->id,
            (   $blog_ids
                ? ( blog_id => $blog_ids )
                : ( blog_id => { 'not' => 0 } )
            ),
        }
    );

    my $filters;
    while ( my $perm = $iter->() ) {
        my $user_filter;
        $user_filter->{blog_id} = $perm->blog_id;
        if (   !$perm->can_do('publish_all_entry')
            && !$perm->can_do('edit_all_entries') )
        {
            $user_filter->{author_id} = $user->id;
        }
        push @$filters, ( '-or', $user_filter );
    }

    my $new_terms;
    push @$new_terms, ($terms)
        if ( keys %$terms );
    push @$new_terms, ( '-and', $filters || { blog_id => 0 } );
    $load_options->{terms} = $new_terms;
}

1;<|MERGE_RESOLUTION|>--- conflicted
+++ resolved
@@ -15,15 +15,9 @@
     my $cb = shift;
     my ( $app, $id, $obj, $param ) = @_;
 
-<<<<<<< HEAD
     my $type       = $app->param('_type');
-    my $perms      = $app->permissions;
-=======
-    my $q     = $app->param;
-    my $type  = $q->param('_type');
-    my $perms = $app->permissions
+    my $perms      = $app->permissions
         or return $app->permission_denied();
->>>>>>> e69068e1
     my $blog_class = $app->model('blog');
     my $blog       = $app->blog;
     my $blog_id    = $blog->id;
@@ -658,28 +652,6 @@
 
 sub preview {
     my $app = shift;
-<<<<<<< HEAD
-=======
-    my ($param) = @_;
-    $param ||= {};
-
-    require MT::Entry;
-    my $type = $app->param('type') || MT::Entry->class_type;
-    my $pkg = $app->model($type) or return "Invalid request.";
-
-    my $q     = $app->param;
-    my $perms = $app->permissions
-        or return $app->permission_denied();
-
-    my $list_pref = $app->list_pref($type);
-    my %param     = %$list_pref;
-    my $blog_id   = $q->param('blog_id');
-    return $app->return_to_dashboard( redirect => 1 )
-        unless $blog_id;
-    my $blog = $app->model('blog')->load($blog_id);
-    return $app->return_to_dashboard( redirect => 1 )
-        unless $blog;
->>>>>>> e69068e1
 
     if ( $app->config('PreviewInNewWindow') ) {
         $app->{hide_goback_button} = 1;
@@ -1613,14 +1585,9 @@
 
     MT::Util::Log->info('--- Start save_entries.');
 
-<<<<<<< HEAD
-    my $perms   = $app->permissions;
-    my $type    = $app->param('_type') || '';
-=======
     my $perms = $app->permissions
         or $app->permission_denied();
     my $type    = $app->param('_type');
->>>>>>> e69068e1
     my $blog_id = $app->param('blog_id');
     return $app->return_to_dashboard( redirect => 1 )
         unless $blog_id;
@@ -1968,12 +1935,6 @@
 
     # Magic token check
     $app->validate_magic() or return;
-<<<<<<< HEAD
-    my $prefs      = $app->_entry_prefs_from_params('');
-    my $disp       = $app->param('entry_prefs');
-    my $sort_only  = $app->param('sort_only');
-    my $prefs_type = $app->param('_type') . '_prefs';
-=======
 
     # Param check
     my $type = lc scalar $app->param('_type') || '';
@@ -2005,7 +1966,6 @@
     my $disp       = scalar $app->param('entry_prefs');
     my $sort_only  = scalar $app->param('sort_only');
     my $prefs_type = $type . '_prefs';
->>>>>>> e69068e1
 
     if ( $disp && lc $disp eq 'custom' && lc $sort_only eq 'true' ) {
         my $current = $perms->$prefs_type;
