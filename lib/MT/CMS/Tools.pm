--- conflicted
+++ resolved
@@ -42,46 +42,6 @@
     $app->load_tmpl( 'system_check.tmpl', \%param );
 }
 
-<<<<<<< HEAD
-sub get_syscheck_content {
-    my $app     = shift;
-    my $sess_id = $app->session->id;
-    my $syscheck_url
-        = $app->base
-        . $app->mt_path
-        . $app->config('CheckScript')
-        . '?view=tools&version='
-        . MT->version_id
-        . '&session_id='
-        . $sess_id
-        . '&language='
-        . MT->current_language;
-
-    my $ua = $app->new_ua();
-    return unless $ua;
-    $ua->max_size(undef) if $ua->can('max_size');
-
-    # Do not verify SSL certificate.
-    $ua->ssl_opts( verify_hostname => 0 );
-
-    my $req = new HTTP::Request( GET => $syscheck_url );
-    my $resp = $ua->request($req);
-    return unless $resp->is_success();
-    my $result = $resp->content();
-    if ($result) {
-        require MT::Sanitize;
-
-        # allowed html
-        my $spec
-            = '* style class id,ul,li,div,span,br,h2,h3,strong,code,blockquote,p,textarea';
-        $result = MT::Util::Encode::decode_utf8_unless_flagged($result);    # mt-check.cgi always returns by utf-8
-        $result = MT::Sanitize->sanitize( $result, $spec );
-    }
-    return $result;
-}
-
-=======
->>>>>>> 627eb81f
 sub start_recover {
     my $app     = shift;
     my ($param) = @_;
