# Movable Type (r) (C) 2001-2018 Six Apart, Ltd. All Rights Reserved.
# This code cannot be redistributed without permission from www.sixapart.com.
# For more information, consult your Movable Type license.
#
# $Id$
package MT::CMS::Tools;

use strict;
use warnings;
use Symbol;

use MT::I18N qw( wrap_text );
use MT::Util
    qw( encode_url encode_html decode_html encode_js trim dir_separator is_valid_email );

sub system_check {
    my $app = shift;

    if ( my $blog_id = $app->param('blog_id') ) {
        return $app->return_to_dashboard( redirect => 1 );
    }
    if ( !$app->can_do('open_system_check_screen') ) {
        return $app->permission_denied();
    }

    my %param;

    my $author_class = $app->model('author');
    $param{user_count}
        = $author_class->count( { type => MT::Author::AUTHOR() } );

    $param{commenter_count} = 0;
    $param{screen_id}       = "system-check";

    require MT::Memcached;
    if ( MT::Memcached->is_available ) {
        $param{memcached_enabled} = 1;
        my $inst = MT::Memcached->instance;
        my $key  = 'syscheck-' . $$;
        $inst->add( $key, $$ );
        if ( $inst->get($key) == $$ ) {
            $inst->delete($key);
            $param{memcached_active} = 1;
        }
    }

    $param{server_modperl} = 1 if MT::Util::is_mod_perl1();
    $param{server_fastcgi} = 1 if $ENV{FAST_CGI};

    $param{server_psgi} = $ENV{'psgi.version'} ? 1 : 0;
    $param{syscheck_html} = get_syscheck_content($app) || '';

    $app->add_breadcrumb( $app->translate('System Information') );

    $app->load_tmpl( 'system_check.tmpl', \%param );
}

sub get_syscheck_content {
    my $app     = shift;
    my $sess_id = $app->session->id;
    my $syscheck_url
        = $app->base
        . $app->mt_path
        . $app->config('CheckScript')
        . '?view=tools&version='
        . MT->version_id
        . '&session_id='
        . $sess_id
        . '&language='
        . MT->current_language;

    my $ua = $app->new_ua();
    return unless $ua;
    $ua->max_size(undef) if $ua->can('max_size');

    # Do not verify SSL certificate.
    $ua->ssl_opts( verify_hostname => 0 );

    my $req = new HTTP::Request( GET => $syscheck_url );
    my $resp = $ua->request($req);
    return unless $resp->is_success();
    my $result = $resp->content();
    if ($result) {
        require MT::Sanitize;

        # allowed html
        my $spec
            = '* style class id,ul,li,div,span,br,h2,h3,strong,code,blockquote,p,textarea';
        $result = Encode::decode_utf8($result)
            if !Encode::is_utf8($result)
            ;    # mt-check.cgi always returns by utf-8

        $result = MT::Sanitize->sanitize( $result, $spec );
    }
    return $result;
}

sub start_recover {
    my $app     = shift;
    my ($param) = @_;
    my $cfg     = $app->config;
    $param ||= {};
    $param->{'email'} = $app->param('email');
    $param->{'return_to'}
        = $app->param('return_to')
        || $cfg->ReturnToURL
        || '';
    if ( $param->{recovered} ) {
        $param->{return_to} = MT::Util::encode_js( $param->{return_to} );
    }
    $param->{'can_signin'} = ( ref $app eq 'MT::App::CMS' ) ? 1 : 0;

    $app->add_breadcrumb( $app->translate('Password Recovery') );

    my $blog_id = $app->param('blog_id');
    $param->{'blog_id'} = $blog_id;
    my $tmpl = $app->load_global_tmpl(
        { identifier => 'new_password_reset_form', }, $blog_id );
    if ( !$tmpl ) {
        $tmpl = $app->load_tmpl('cms/dialog/recover.tmpl');
    }
    $param->{system_template} = 1;
    $tmpl->param($param);
    return $tmpl;
}

sub recover_password {
    my $app      = shift;
    my $email    = $app->param('email') || '';
    my $username = $app->param('name');

    $email = trim($email);
    $username = trim($username) if $username;

    if ( !$email ) {
        return $app->start_recover(
            {   error => $app->translate(
                    'Email address is required for password reset.'),
            }
        );
    }
    if ( !is_valid_email($email) ) {
        return $app->start_recover(
            { error => $app->translate('Invalid email address') } );
    }

    # Searching user by email (and username)
    my $class
        = ref $app eq 'MT::App::Upgrader'
        ? 'MT::BasicAuthor'
        : $app->model('author');
    eval "use $class;";

    my @all_authors = $class->load(
        { email => $email, ( $username ? ( name => $username ) : () ) } );
    my @authors;
    my $user;
    foreach (@all_authors) {
        next unless $_->password && ( $_->password ne '(none)' );
        push( @authors, $_ );
    }
    if ( !@authors ) {
        return $app->start_recover( { recovered => 1, } );
    }
    elsif ( @authors > 1 ) {
        return $app->start_recover( { not_unique_email => 1, } );
    }
    $user = pop @authors;

    MT::Util::start_background_task(
        sub {

            # Generate Token
            require MT::Util::Captcha;
            my $salt    = MT::Util::Captcha->_generate_code(8);
            my $expires = time + ( 60 * 60 );
            my $token   = MT::Util::perl_sha1_digest_hex(
                $salt . $expires . $app->config->SecretToken );

            my $return_to = $app->param('return_to');

            $user->password_reset($salt);
            $user->password_reset_expires($expires);
            $user->password_reset_return_to($return_to) if $return_to;
            $user->save;

            # Send mail to user
            my %head = (
                id      => 'recover_password',
                To      => $email,
                From    => $app->config('EmailAddressMain') || $email,
                Subject => $app->translate("Password Recovery")
            );
            my $charset = $app->charset;
            my $mail_enc = uc( $app->config('MailEncoding') || $charset );
            $head{'Content-Type'} = qq(text/plain; charset="$mail_enc");

            my $blog_id = $app->param('blog_id');
            my $body    = $app->build_email(
                'recover-password',
                {         link_to_login => $app->base
                        . $app->uri
                        . "?__mode=new_pw&token=$token&email="
                        . encode_url($email)
                        . ( $blog_id ? "&blog_id=$blog_id" : '' ),
                }
            );

            require MT::Mail;
            MT::Mail->send( \%head, $body )
                or die $app->translate(
                "Error sending e-mail ([_1]); Please fix the problem, then "
                    . "try again to recover your password.",
                MT::Mail->errstr
                );
        }
    );

    return $app->start_recover( { recovered => 1, } );
}

sub new_password {
    my $app = shift;
    my ($param) = @_;
    $param ||= {};

    my $token = $app->param('token');
    if ( !$token ) {
        return $app->start_recover(
            { error => $app->translate('Password reset token not found'), } );
    }

    my $email = $app->param('email');
    if ( !$email ) {
        return $app->start_recover(
            { error => $app->translate('Email address not found'), } );
    }

    my $class = $app->model('author');
    my @users = $class->load( { email => $email } );
    if ( !@users ) {
        return $app->start_recover(
            { error => $app->translate('User not found'), } );
    }

    # comparing token
    require MT::Util::Captcha;
    my $user;
    for my $u (@users) {
        my $salt    = $u->password_reset;
        my $expires = $u->password_reset_expires;
        next unless $salt and $expires;
        my $compare = MT::Util::perl_sha1_digest_hex(
            $salt . $expires . $app->config->SecretToken );
        if ( $compare eq $token ) {
            if ( time > $u->password_reset_expires ) {
                return $app->start_recover(
                    {   error => $app->translate(
                            'Your request to change your password has expired.'
                        ),
                    }
                );
            }
            $user = $u;
            last;
        }
    }

    if ( !$user ) {
        return $app->start_recover(
            { error => $app->translate('Invalid password reset request'), } );
    }

    # Password reset
    my $new_password = $app->param('password');
    if ($new_password) {
        my $again = $app->param('password_again');
        if ( !$again ) {
            $param->{'error'}
                = $app->translate('Please confirm your new password');
        }
        elsif ( $new_password ne $again ) {
            $param->{'error'} = $app->translate('Passwords do not match');
        }

        $param->{'error'} = eval {
            $app->verify_password_strength( $user->name, $new_password );
        };

        if ( not $param->{'error'} ) {
            my $redirect = $user->password_reset_return_to || '';

            $user->set_password($new_password);
            $user->password_reset(undef);
            $user->password_reset_expires(undef);
            $user->password_reset_return_to(undef);
            $user->save;
            $app->param( 'username', $user->name )
                if $user->type == MT::Author::AUTHOR();

            if ( ref $app eq 'MT::App::CMS' && !$redirect ) {
                $app->login;
                return $app->return_to_dashboard( redirect => 1 );
            }
            else {
                if ( !$redirect ) {
                    my $cfg = $app->config;
                    $redirect = $cfg->ReturnToURL || '';
                }
                $app->make_commenter_session($user);
                if ($redirect) {
                    return $app->redirect( MT::Util::encode_html($redirect) );
                }
                else {
                    return $app->redirect_to_edit_profile();
                }
            }
        }
    }

    $param->{'email'}          = $email;
    $param->{'token'}          = $token;
    $param->{'password'}       = $app->param('password');
    $param->{'password_again'} = $app->param('password_again');
    $param->{'username'}       = $user->name();
    $app->add_breadcrumb( $app->translate('Password Recovery') );

    my $blog_id = $app->param('blog_id');
    $param->{'blog_id'} = $blog_id if $blog_id;
    my $tmpl = $app->load_global_tmpl( { identifier => 'new_password', },
        $blog_id );
    if ( !$tmpl ) {
        $tmpl = $app->load_tmpl('cms/dialog/new_password.tmpl');
    }
    $param->{system_template} = 1;
    $tmpl->param($param);
    return $tmpl;
}

sub do_list_action {
    my $app = shift;

    #$app->validate_magic or return;
    # plugin_action_selector should always (?) be in the query; use it?
    my $action_name = $app->param('action_name');
    my $type        = $app->param('_type');
    my $subtype     = $app->param('type') ? '.' . $app->param('type') : '';
    my ($the_action)
        = ( grep { $_->{key} eq $action_name }
            @{ $app->list_actions( $type . $subtype ) } );
    return $app->errtrans(
        "That action ([_1]) is apparently not implemented!", $action_name )
        unless $the_action;

    unless ( ref( $the_action->{code} ) ) {
        if ( my $plugin = $the_action->{plugin} ) {
            $the_action->{code}
                = $app->handler_to_coderef( $the_action->{handler}
                    || $the_action->{code} );
        }
    }

    if ( $app->param('all_selected') ) {
        $app->setup_filtered_ids;
    }
    else {
        my @ids = $app->multi_param('id');
        if ( scalar @ids == 1 && $ids[0] =~ /,/ ) {
            $app->multi_param( 'id', split ',', $ids[0] );
        }
    }
    if ( $app->param('xhr') ) {
        my $res = $the_action->{code}->($app);
        if ( !defined $res && !$app->errstr ) {
            return $app->json_error(
                MT->translate(
                    q{Error occurred while attempting to [_1]: [_2]},
                    $the_action->label, $app->errstr
                )
            );
        }
        elsif ( !defined $res ) {
            return;
        }
        return $app->forward( 'filtered_list',
            ( 'HASH' eq ref $res ? %$res : () ) );
    }
    $the_action->{code}->($app);
}

sub do_page_action {
    my $app = shift;

    # plugin_action_selector should always (?) be in the query; use it?
    my $action_name = $app->param('action_name');
    my $type        = $app->param('_type');
    my ($the_action)
        = ( grep { $_->{key} eq $action_name }
            @{ $app->page_actions($type) } );
    return $app->errtrans(
        "That action ([_1]) is apparently not implemented!", $action_name )
        unless $the_action;

    unless ( ref( $the_action->{code} ) ) {
        if ( my $plugin = $the_action->{plugin} ) {
            $the_action->{code}
                = $app->handler_to_coderef( $the_action->{handler}
                    || $the_action->{code} );
        }
    }
    $the_action->{code}->($app);
}

sub test_system_mail {
    my $app = shift;
    my %param;
    if ( $app->param('blog_id') ) {
        return $app->return_to_dashboard( redirect => 1 );
    }

    return $app->permission_denied()
        unless $app->user->is_superuser();

    my $to_email_address = $app->param('to_email_address');
    return $app->json_error(
        $app->translate('Please enter a valid email address.') )
        unless ( MT::Util::is_valid_email($to_email_address) );

    my $cfg = $app->config;
    return $app->json_error(
        $app->errtrans(
            "You do not have a system email address configured.  Please set this first, save it, then try the test email again."
        )
    ) unless ( $cfg->EmailAddressMain );

    my %head = (
        To      => $to_email_address,
        From    => $cfg->EmailAddressMain,
        Subject => $app->translate("Test email from Movable Type")
    );

    my $body
        = $app->translate("This is the test email sent by Movable Type.");

    require MT::Mail;
    if ( MT::Mail->send( \%head, $body ) ) {
        $app->log(
            {   message => $app->translate(
                    'Test e-mail was successfully sent to [_1]',
                    $to_email_address
                ),
                level    => MT::Log::INFO(),
                class    => 'system',
                category => 'email',
            }
        );
        return $app->json_result( { success => 1 } );
    }
    else {
        return $app->json_error(
            $app->translate(
                "E-mail was not properly sent. [_1]",
                MT::Mail->errstr
            )
        );
    }
}

sub cfg_system_general {
    my $app = shift;
    my %param;
    if ( $app->param('blog_id') ) {
        return $app->return_to_dashboard( redirect => 1 );
    }

    return $app->permission_denied()
        unless $app->user->is_superuser();
    my $cfg = $app->config;
    $app->add_breadcrumb( $app->translate('General Settings') );
    $param{nav_config}   = 1;
    $param{nav_settings} = 1;
    $param{languages}    = MT::I18N::languages_list( $app,
        $app->config('DefaultUserLanguage') );
    my $tag_delim = $app->config('DefaultUserTagDelimiter') || 'comma';
    $param{"tag_delim_$tag_delim"} = 1;

    ( my $tz = $app->config('DefaultTimezone') ) =~ s![-\.]!_!g;
    $tz =~ s!_00$!!;
    $param{ 'server_offset_' . $tz } = 1;

    $param{personal_weblog_readonly}
        = $app->config->is_readonly('NewUserAutoProvisioning');
    $param{personal_weblog} = $app->config->NewUserAutoProvisioning ? 1 : 0;
    if ( my $id = $param{new_user_template_blog_id}
        = $app->config('NewUserTemplateBlogId') || '' )
    {
        my $blog = MT::Blog->load($id);
        if ($blog) {
            $param{new_user_template_blog_name} = $blog->name;
        }
        else {
            $app->config( 'NewUserTemplateBlogId', undef, 1 );
            $cfg->save_config();
            delete $param{new_user_template_blog_id};
        }
    }

    my @readonly_configs = qw( EmailAddressMain DebugMode PerformanceLogging
        PerformanceLoggingPath PerformanceLoggingThreshold
        UserLockoutLimit UserLockoutInterval IPLockoutLimit
        IPLockoutInterval LockoutIPWhitelist LockoutNotifyTo
        TrackRevisions DisableNotificationPings OutboundTrackbackLimit
        OutboundTrackbackDomains AllowPings AllowComments
        AutoChangeImageQuality ImageQualityJpeg ImageQualityPng);
    push @readonly_configs, 'BaseSitePath' unless $cfg->HideBaseSitePath;

    my @config_warnings;
    for my $config_directive (@readonly_configs) {
        if ( $app->config->is_readonly($config_directive) ) {
            push( @config_warnings, $config_directive );
            my $flag = "config_warnings_" . ( lc $config_directive );
            $param{$flag} = 1;
        }
    }

    if (@config_warnings) {
        my $config_warning = join( ", ", @config_warnings );

        $param{config_warning} = $app->translate(
            "These setting(s) are overridden by a value in the Movable Type configuration file: [_1]. Remove the value from the configuration file in order to control the value on this page.",
            $config_warning
        );
    }
    $param{system_email_address}            = $cfg->EmailAddressMain;
    $param{system_debug_mode}               = $cfg->DebugMode;
    $param{system_performance_logging}      = $cfg->PerformanceLogging;
    $param{system_performance_logging_path} = $cfg->PerformanceLoggingPath;
    $param{system_performance_logging_threshold}
        = $cfg->PerformanceLoggingThreshold;
    $param{track_revisions}        = $cfg->TrackRevisions;
    $param{saved}                  = $app->param('saved');
    $param{error}                  = $app->param('error');
    $param{warning_sitepath_limit} = $app->param('warning_sitepath_limit');
    $param{screen_class} = "settings-screen system-general-settings";

    # for feedback settings
    $param{comment_disable}      = $cfg->AllowComments            ? 0 : 1;
    $param{ping_disable}         = $cfg->AllowPings               ? 0 : 1;
    $param{disabled_notify_ping} = $cfg->DisableNotificationPings ? 1 : 0;
    my $send = $cfg->OutboundTrackbackLimit || 'any';

    if ( $send =~ m/^(any|off|selected|local)$/ ) {
        $param{ "trackback_send_" . $send } = 1;
        if ( $send eq 'selected' ) {
            my @domains = $cfg->OutboundTrackbackDomains;
            my $domains = join "\n", @domains;
            $param{trackback_send_domains} = $domains;
        }
    }
    else {
        $param{"trackback_send_any"} = 1;
    }

    # for lockout settings
    if ( my $notify_to = $cfg->LockoutNotifyTo ) {
        my @ids = split ';', $notify_to;
        my @sysadmins = MT::Author->load(
            {   id   => \@ids,
                type => MT::Author::AUTHOR()
            },
            {   join => MT::Permission->join_on(
                    'author_id',
                    {   permissions => "\%'administer'\%",
                        blog_id     => '0',
                    },
                    { 'like' => { 'permissions' => 1 } }
                )
            }
        );
        my @names;
        foreach my $a (@sysadmins) {
            push @names, $a->name . '(' . $a->id . ')';
        }
        $param{lockout_notify_ids} = $notify_to;
        $param{lockout_notify_names} = join ',', @names;
    }

    $param{user_lockout_limit}    = $cfg->UserLockoutLimit;
    $param{user_lockout_interval} = $cfg->UserLockoutInterval;
    $param{ip_lockout_limit}      = $cfg->IPLockoutLimit;
    $param{ip_lockout_interval}   = $cfg->IPLockoutInterval;
    $param{failed_login_expiration_frequency}
        = $cfg->FailedLoginExpirationFrequency;
    ( $param{lockout_ip_address_whitelist} = $cfg->LockoutIPWhitelist || '' )
        =~ s/,/\n/g;
    $param{sitepath_limit}        = $cfg->BaseSitePath;
    $param{sitepath_limit_hidden} = $cfg->HideBaseSitePath;
    $param{preflogging_hidden}    = $cfg->HidePerformanceLoggingSettings;

    # Image settings
    $param{auto_change_image_quality} = $cfg->AutoChangeImageQuality;
    $param{image_quality_jpeg}        = $cfg->ImageQualityJpeg;
    $param{image_quality_png}         = $cfg->ImageQualityPng;
    $param{image_driver}              = lc $cfg->ImageDriver;

    $param{saved}        = $app->param('saved');
    $param{screen_class} = "settings-screen system-feedback-settings";
    $app->load_tmpl( 'cfg_system_general.tmpl', \%param );
}

sub save_cfg_system_general {
    my $app = shift;
    $app->validate_magic or return;
    return $app->permission_denied()
        unless $app->user->is_superuser();
    my $cfg = $app->config;
    $app->config( 'TrackRevisions', $app->param('track_revisions') ? 1 : 0,
        1 );
    my $args = {};

    # construct the message to the activity log
    my @meta_messages        = ();
    my $system_email_address = $app->param('system_email_address');
    push( @meta_messages,
        $app->translate( 'Email address is [_1]', $system_email_address ) )
        if ( defined $system_email_address
        && $system_email_address ne $cfg->EmailAddressMain );

    my $system_debug_mode = $app->param('system_debug_mode');
    push( @meta_messages,
        $app->translate( 'Debug mode is [_1]', $system_debug_mode ) )
        if ( defined $system_debug_mode
        and $system_debug_mode =~ /\d+/ );

    my $system_performance_logging
        = $app->param('system_performance_logging');
    my $system_performance_logging_path
        = $app->param('system_performance_logging_path');
    my $system_performance_logging_threshold
        = $app->param('system_performance_logging_threshold');
    if ( not $cfg->HidePerformanceLoggingSettings ) {
        if ($system_performance_logging) {
            push( @meta_messages,
                $app->translate('Performance logging is on') );
        }
        else {
            push( @meta_messages,
                $app->translate('Performance logging is off') );
        }
        push(
            @meta_messages,
            $app->translate(
                'Performance log path is [_1]',
                $system_performance_logging_path
            )
            )
            if ( defined $system_performance_logging_path
            and $system_performance_logging_path =~ /\w+/ );
        push(
            @meta_messages,
            $app->translate(
                'Performance log threshold is [_1]',
                $system_performance_logging_threshold
            )
            )
            if ( defined $system_performance_logging_threshold
            and $system_performance_logging_threshold =~ /\d+/ );
    }

    # actually assign the changes
    $app->config( 'EmailAddressMain', $system_email_address, 1 );
    $app->config( 'DebugMode',        $system_debug_mode,    1 )
        if ( defined $system_debug_mode
        and $system_debug_mode =~ /\d+/ );
    if ( not $cfg->HidePerformanceLoggingSettings ) {
        if ($system_performance_logging) {
            $app->config( 'PerformanceLogging', 1, 1 );
        }
        else {
            $app->config( 'PerformanceLogging', 0, 1 );
        }
        $app->config( 'PerformanceLoggingPath',
            $system_performance_logging_path, 1 )
            if ( defined $system_performance_logging_path
            and $system_performance_logging_path =~ /\w+/ );
        $app->config( 'PerformanceLoggingThreshold',
            $system_performance_logging_threshold, 1 )
            if ( defined $system_performance_logging_threshold
            and $system_performance_logging_threshold =~ /\d+/ );
    }

    my $sitepath_limit = $app->param('sitepath_limit');
    if ( not $cfg->HideBaseSitePath ) {
        if ( not $sitepath_limit ) {
            $app->config( 'BaseSitePath', undef, 1 );
        }
        elsif ( File::Spec->file_name_is_absolute($sitepath_limit)
            && -d $sitepath_limit )
        {
            my $count = 0;
            foreach my $model_name (qw( website blog )) {
                my $class = MT->model($model_name);
                my $iter  = $class->load_iter();
                while ( my $site = $iter->() ) {
                    my $path = $site->column('site_path');
                    if ((      $model_name eq 'website'
                            || $class->is_site_path_absolute($path)
                        )
                        && $path !~ m!^$sitepath_limit/.*!
                        )
                    {
                        $count++;
                    }
                }
            }
            $args->{warning_sitepath_limit} = 1 if $count;

            $app->config( 'BaseSitePath', $sitepath_limit, 1 );
        }
        else {
            return $app->errtrans(
                "Invalid SitePath.  The SitePath should be valid and absolute, not relative"
            );
        }
    }

    # construct the message to the activity log

    my $comment_disable = $app->param('comment_disable');
    if ($comment_disable) {
        push( @meta_messages, $app->translate('Prohibit comments is on') );
    }
    else {
        push( @meta_messages, $app->translate('Prohibit comments is off') );
    }

    my $ping_disable = $app->param('ping_disable');
    if ($ping_disable) {
        push( @meta_messages, $app->translate('Prohibit trackbacks is on') );
    }
    else {
        push( @meta_messages, $app->translate('Prohibit trackbacks is off') );
    }

    my $disable_notify_ping = $app->param('disable_notify_ping');
    if ($disable_notify_ping) {
        push( @meta_messages,
            $app->translate('Prohibit notification pings is on') );
    }
    else {
        push( @meta_messages,
            $app->translate('Prohibit notification pings is off') );
    }
    my $trackback_send = $app->param('trackback_send') || '';
    if ( $trackback_send eq 'any' ) {
        push(
            @meta_messages,
            $app->translate(
                'Outbound trackback limit is [_1]',
                $app->translate('Any site')
            )
        );
    }
    elsif ( $trackback_send eq 'off' ) {
        push(
            @meta_messages,
            $app->translate(
                'Outbound trackback limit is [_1]',
                $app->translate('Disabled')
            )
        );
    }
    elsif ( $trackback_send eq 'local' ) {
        push(
            @meta_messages,
            $app->translate(
                'Outbound trackback limit is [_1]',
                $app->translate('Only to blogs within this system')
            )
        );
    }
    elsif ( $trackback_send eq 'selected' ) {
        push(
            @meta_messages,
            $app->translate(
                'Outbound trackback limit is [_1]',
                $app->translate(
                    'Only to websites on the following domains:'
                        . $app->param(
                        'config_warnings_outboundtrackbackdomains')
                )
            )
        );
    }

    # for lockout settings
    foreach my $hash (
        {   key    => 'lockout_notify_ids',
            cfg    => 'LockoutNotifyTo',
            label  => 'Recipients for lockout notification',
            regex  => qr/\A([\d,;]*)\z/,
            filter => sub { $_[0] =~ s/,/;/g },
        },
        {   key   => 'user_lockout_limit',
            cfg   => 'UserLockoutLimit',
            label => 'User lockout limit',
            regex => qr/\A\s*(\d+)\s*\z/,
        },
        {   key   => 'user_lockout_interval',
            cfg   => 'UserLockoutInterval',
            label => 'User lockout interval',
            regex => qr/\A\s*(\d+)\s*\z/,
        },
        {   key   => 'ip_lockout_limit',
            cfg   => 'IPLockoutLimit',
            label => 'IP address lockout limit',
            regex => qr/\A\s*(\d+)\s*\z/,
        },
        {   key   => 'ip_lockout_interval',
            cfg   => 'IPLockoutInterval',
            label => 'IP address lockout interval',
            regex => qr/\A\s*(\d+)\s*\z/,
        },
        {   key    => 'lockout_ip_address_whitelist',
            cfg    => 'LockoutIPWhitelist',
            label  => 'Lockout IP address whitelist',
            regex  => qr/\A\s*((.|\r|\n)*?)\s*\z/,
            filter => sub {
                $_[0] =~ s/\r|\n/,/g;
                $_[0] =~ s/,+/,/g;
            },
        },
        )
    {
        my $param = $app->param( $hash->{key} );
        $param = '' unless defined $param;
        if ( $param =~ $hash->{regex} ) {
            my $value = $1;
            if ( $hash->{filter} ) {
                $hash->{filter}->($value);
            }
            $cfg->set( $hash->{cfg}, $value, 1 );
            push(
                @meta_messages,
                $app->translate(
                    '[_1] is [_2]',
                    $app->translate( $hash->{label} ),
                    $value || $app->translate('none')
                )
            );
        }
    }

    # image quality settings
    my $auto_quality_change = $app->param('auto_change_image_quality');
    if ($auto_quality_change) {
        push( @meta_messages,
            $app->translate( 'Changing image quality is [_1]', 1 ) );
        $cfg->AutoChangeImageQuality( 1, 1 );
    }
    else {
        push( @meta_messages,
            $app->translate( 'Changing image quality is [_1]', 0 ) );
        $cfg->AutoChangeImageQuality( 0, 1 );
    }

    my $image_quality_jpeg = $app->param('image_quality_jpeg');
    if ( defined $image_quality_jpeg && $image_quality_jpeg =~ /^\d{1,3}$/ ) {
        push(
            @meta_messages,
            $app->translate(
                'Image quality(JPEG) is [_1]',
                $image_quality_jpeg
            )
        );
        $cfg->ImageQualityJpeg( $image_quality_jpeg, 1 );
    }

    my $image_quality_png = $app->param('image_quality_png');
    if ( defined $image_quality_png && $image_quality_png =~ /^\d$/ ) {
        push(
            @meta_messages,
            $app->translate(
                'Image quality(PNG) is [_1]',
                $image_quality_png
            ),
        );
        $cfg->ImageQualityPng( $image_quality_png, 1 );
    }

    # throw the messages in the activity log
    if ( scalar(@meta_messages) > 0 ) {
        my $message = join( ', ', @meta_messages );
        $app->log(
            {   message =>
                    $app->translate('System Settings Changes Took Place'),
                level    => MT::Log::INFO(),
                class    => 'system',
                metadata => $message,
                category => 'edit',
            }
        );
    }

    # for feedback settings
    $cfg->AllowComments( ( $comment_disable ? 0 : 1 ), 1 );
    $cfg->AllowPings( ( $ping_disable ? 0 : 1 ), 1 );
    $cfg->DisableNotificationPings( ( $disable_notify_ping ? 1 : 0 ), 1 );
    $trackback_send ||= 'any';
    if ( $trackback_send =~ m/^(any|off|selected|local)$/ ) {
        $cfg->OutboundTrackbackLimit( $trackback_send, 1 );
        if ( $trackback_send eq 'selected' ) {
            my $domains = $app->param('trackback_send_domains') || '';
            $domains =~ s/[\r\n]+/ /gs;
            $domains =~ s/\s{2,}/ /gs;
            my @domains = split /\s/, $domains;
            $cfg->OutboundTrackbackDomains( \@domains, 1 );
        }
    }
    $cfg->save_config();
    $args->{saved} = 1;
    $app->redirect(
        $app->uri(
            'mode' => 'cfg_system_general',
            args   => $args,
        ),
        UseMeta => $ENV{FAST_CGI},
    );
}

sub save_cfg_system_web_services {
    my $app = shift;
    $app->validate_magic or return;
    return $app->permission_denied()
        unless $app->user->is_superuser();

    require MT::CMS::Common;
    MT::CMS::Common::run_web_services_save_config_callbacks($app);

    require MT::CMS::Blog;
    MT::CMS::Blog::save_data_api_settings($app);

    $app->add_return_arg( 'saved'         => 1 );
    $app->add_return_arg( 'saved_changes' => 1 );
    return $app->call_return;
}

sub upgrade {
    my $app = shift;

    if ( $ENV{FAST_CGI} || MT->config->PIDFilePath ) {

        # don't enter the upgrade loop.
        $app->reboot;
    }

    # check for an empty database... no author table would do it...
    my $driver         = MT::Object->driver;
    my $upgrade_script = $app->config('UpgradeScript');
    my $user_class     = MT->model('author');
    if ( !$driver || !$driver->table_exists($user_class) ) {
        return $app->redirect( $app->path
                . $upgrade_script
                . $app->uri_params( mode => 'install' ) );
    }
    return $app->redirect( $app->path . $upgrade_script );
}

sub recover_profile_password {
    my $app = shift;
    $app->validate_magic or return;
    return $app->permission_denied()
        unless $app->user->is_superuser();

    require MT::Auth;
    require MT::Log;
    if ( !MT::Auth->can_recover_password ) {
        $app->log(
            {   message => $app->translate(
                    "Invalid password recovery attempt; Cannot recover the password in this configuration"
                ),
                level    => MT::Log::SECURITY(),
                class    => 'system',
                category => 'recover_profile_password',
            }
        );
        return $app->error(
            "Cannot recover the password in this configuration");
    }

    my $author_id = $app->param('author_id');
    my $author    = MT::Author->load($author_id);

    return $app->error( $app->translate("Invalid author_id") )
        if !$author || $author->type != MT::Author::AUTHOR() || !$author_id;

    my ( $rc, $res ) = reset_password( $app, $author );

    if ($rc) {
        my $url = $app->uri(
            'mode' => 'view',
            args   => { _type => 'author', recovered => 1, id => $author_id }
        );
        $app->redirect($url);
    }
    else {
        $app->error($res);
    }
}

sub _allowed_blog_ids_for_backup {
    my ( $app, $blog_id ) = @_;
    my $blog = $app->model('blog')->load($blog_id)
        or return $blog_id;

    my @blog_ids = ();

    if ( !$blog->is_blog ) {
        my $user  = $app->user;
        my $blogs = $blog->blogs;
        push( @blog_ids,
            grep { $user->permissions($_)->can_do('backup_blog') }
            map  { $_->id } @$blogs );
    }

    @blog_ids, $blog_id;
}

sub _can_write_temp_dir {
    my ($temp_dir) = @_;

    return 1 unless ( $^O eq 'MSWin32' );

    require File::Temp;
    my ( $fh, $filepath );
    eval {
        ( $fh, $filepath ) = File::Temp::tempfile(
            '__' . $$ . '.XXXXXXXX',
            DIR    => $temp_dir,
            UNLINK => 1
        );
    };
    return 0 if $@;

    return 1;
}

sub start_backup {
    my $app     = shift;
    my $user    = $app->user;
    my $blog_id = $app->param('blog_id');

    return $app->permission_denied()
        unless $app->can_do('start_backup');

    my %param = ();
    if ( defined($blog_id) ) {
        $param{blog_id}     = $blog_id;
        $param{backup_what} = join ',',
            _allowed_blog_ids_for_backup( $app, $blog_id );
    }
    if ($blog_id) {
        $app->add_breadcrumb( $app->translate('Export Site') );
    }
    else {
        $app->add_breadcrumb( $app->translate('Export Sites') );
    }
    $param{system_overview_nav} = 1 unless $blog_id;
    $param{nav_backup} = 1;
    require MT::Util::Archive;
    my @formats = MT::Util::Archive->available_formats();
    $param{archive_formats} = \@formats;

    my $limit = $app->config('CGIMaxUpload') || 2048;
    $param{over_300}  = 1 if $limit >= 300 * 1024;
    $param{over_500}  = 1 if $limit >= 500 * 1024;
    $param{over_1024} = 1 if $limit >= 1024 * 1024;
    $param{over_2048} = 1 if $limit >= 2048 * 1024;

    my $tmp = $app->config('TempDir');
    unless ( ( -d $tmp ) && ( -w $tmp ) && _can_write_temp_dir($tmp) ) {
        $param{error}
            = $app->translate(
            'Temporary directory needs to be writable for export to work correctly.  Please check TempDir configuration directive.'
            );
    }
    $app->load_tmpl( 'backup.tmpl', \%param );
}

sub start_restore {
    my $app     = shift;
    my $user    = $app->user;
    my $blog_id = $app->param('blog_id');

    return $app->permission_denied()
        unless $app->can_do('start_restore');

    return $app->return_to_dashboard( redirect => 1 )
        if $blog_id;

    my %param = ();
    if ( defined($blog_id) ) {
        $param{blog_id} = $blog_id;
    }

    $app->add_breadcrumb( $app->translate('Import Sites') );

    $param{system_overview_nav} = 1 unless $blog_id;
    $param{nav_backup} = 1;

    eval "require XML::SAX";
    $param{missing_sax} = 1 if $@;

    my $tmp = $app->config('TempDir');
    unless ( ( -d $tmp ) && ( -w $tmp ) ) {
        $param{error}
            = $app->translate(
            'Temporary directory needs to be writable for import to work correctly.  Please check TempDir configuration directive.'
            );
    }

    $app->load_tmpl( 'restore.tmpl', \%param );
}

sub backup {
<<<<<<< HEAD
    my $app      = shift;
    my $user     = $app->user;
    my $blog_id  = $app->param('blog_id') || 0;
    my $perms    = $app->permissions;
    my $blog_ids = $app->param('backup_what') || '';
=======
    my $app     = shift;
    my $user    = $app->user;
    my $q       = $app->param;
    my $blog_id = $q->param('blog_id');
    my $perms   = $app->permissions
        or return $app->permission_denied();
    my $blog_ids = $q->param('backup_what');
>>>>>>> e69068e1
    my @blog_ids = split ',', $blog_ids;

    require MT::Util::Log;
    MT::Util::Log::init();

    MT::Util::Log->info('=== Start export.');

    if ( $user->is_superuser ) {

        # Get all target blog_id when system administrator choose website.
        if (@blog_ids) {
            my @child_ids;
            my $blog_class = $app->model('blog');
            foreach my $bid (@blog_ids) {
                my $target = $blog_class->load($bid);
                if ( !$target->is_blog && scalar @{ $target->blogs } ) {
                    my @blogs = map { $_->id } @{ $target->blogs };
                    push @child_ids, @blogs;
                }
            }
            push @blog_ids, @child_ids if @child_ids;
        }
    }
    else {
        return $app->permission_denied()
            unless defined($blog_id) && $perms->can_do('backup_blog');

        # Only System Administrator can do all backup.
        return $app->errtrans('Invalid request')
            unless $blog_ids;

        my @allowed_blog_ids = _allowed_blog_ids_for_backup( $app, $blog_id );
        for my $blog_id (@blog_ids) {
            return $app->permission_denied()
                unless grep { $_ eq $blog_id } @allowed_blog_ids;
        }
    }
    $app->validate_magic() or return;

    my $size = $app->param('size_limit') || 0;
    return $app->errtrans( '[_1] is not a number.', encode_html($size) )
        if $size !~ /^\d+$/;

    my $archive = $app->param('backup_archive_format');
    my $enc     = $app->charset || 'utf-8';
    my @ts      = gmtime(time);
    my $ts      = sprintf "%04d-%02d-%02d-%02d-%02d-%02d", $ts[5] + 1900,
        $ts[4] + 1,
        @ts[ 3, 2, 1, 0 ];
    my $file = "Movable_Type-$ts" . '-Export';

    my $param = { return_args => '__mode=start_backup' };
    $app->{no_print_body} = 1;
    $app->add_breadcrumb(
        $app->translate( $blog_id ? 'Export Site' : 'Export Sites' ),
        $app->uri(
            mode => 'start_backup',
            args => { blog_id => $blog_id },
        )
    );
    $app->add_breadcrumb( $app->translate('Export') );
    $param->{system_overview_nav} = 1 if defined($blog_ids) && $blog_ids;
    $param->{blog_id}  = $blog_id  if $blog_id;
    $param->{blog_ids} = $blog_ids if $blog_ids;
    $param->{nav_backup} = 1;

    local $| = 1;
    $app->send_http_header('text/html');
    $app->print_encode(
        $app->build_page( 'include/backup_start.tmpl', $param ) );
    require File::Temp;
    require File::Spec;
    use File::Copy;
    my $temp_dir = $app->config('TempDir');

    require MT::BackupRestore;
    my $count_term
        = @blog_ids ? { class => '*', blog_id => [ [0], @blog_ids ] }
        : $blog_id ? { class => '*', blog_id => [ 0, $blog_id ] }
        :            { class => '*' };
    my $num_assets = $app->model('asset')->count($count_term);
    my $printer;
    my $splitter;
    my $finisher;
    my $progress = sub { _progress( $app, @_ ); };
    my $fh;
    my $fname;
    my $arc_buf;

    if ( !( $size || $num_assets ) ) {
        $splitter = sub { };

        if ( !$archive ) {
            ( $fh, my $filepath )
                = File::Temp::tempfile( 'xml.XXXXXXXX', DIR => $temp_dir );
            binmode $fh, ":encoding(utf8)";
            ( my $vol, my $dir, $fname ) = File::Spec->splitpath($filepath);
            $printer = sub {
                my ($data) = @_;
                print $fh $data;
                return length($data);
            };
            $finisher = sub {
                my ($asset_files) = @_;
                close $fh;
                _backup_finisher( $app, $fname, $param );
            };
        }
        else {    # archive/compress files
            $printer = sub {
                my ($data) = @_;
                $arc_buf .= $data;
                return length($data);
            };
            $finisher = sub {
                require MT::Util::Archive;
                my ($asset_files) = @_;
                ( my $fh, my $filepath )
                    = File::Temp::tempfile( $archive . '.XXXXXXXX',
                    DIR => $temp_dir );
                ( my $vol, my $dir, $fname )
                    = File::Spec->splitpath($filepath);
                close $fh;
                unlink $filepath;
                my $arc = MT::Util::Archive->new( $archive, $filepath );
                $arc->add_string( Encode::encode_utf8($arc_buf),
                    "$file.xml" );
                $arc->add_string(
                    "<manifest xmlns='"
                        . MT::BackupRestore::NS_MOVABLETYPE()
                        . "'><file type='backup' name='$file.xml' /></manifest>",
                    "$file.manifest"
                );
                $arc->close;
                _backup_finisher( $app, $fname, $param );
            };
        }
    }
    else {
        my @files;
        my $filename = File::Spec->catfile( $temp_dir, $file . "-1.xml" );
        $fh = gensym();
        open $fh, ">", $filename or die "Couldn't open $filename: $!";
        my $url = $app->uri . "?__mode=backup_download&name=$file-1.xml";
        $url .= "&magic_token=" . $app->current_magic
            if defined( $app->current_magic );
        $url .= "&blog_id=$blog_id" if defined($blog_id);
        push @files,
            {
            url      => $url,
            filename => $file . "-1.xml"
            };
        $printer = sub {
            require bytes;
            my ($data) = @_;
            $data = Encode::encode_utf8($data)
                if Encode::is_utf8($data);
            print $fh $data;
            return bytes::length($data);
        };
        $splitter = sub {
            my ( $findex, $header ) = @_;

            print $fh '</movabletype>';
            close $fh;
            my $filename
                = File::Spec->catfile( $temp_dir, $file . "-$findex.xml" );
            $fh = gensym();
            open $fh, ">", $filename or die "Couldn't open $filename: $!";
            my $url
                = $app->uri
                . "?__mode=backup_download&name=$file-$findex.xml";
            $url .= "&magic_token=" . $app->current_magic
                if defined( $app->current_magic );
            $url .= "&blog_id=$blog_id" if defined($blog_id);
            push @files,
                {
                url      => $url,
                filename => $file . "-$findex.xml"
                };
            print $fh $header;
        };
        $finisher = sub {
            my ($asset_files) = @_;
            close $fh;
            my $filename = File::Spec->catfile( $temp_dir, "$file.manifest" );
            $fh = gensym();
            open $fh, ">", $filename or die "Couldn't open $filename: $!";
            print $fh "<manifest xmlns='"
                . MT::BackupRestore::NS_MOVABLETYPE() . "'>\n";
            for my $file (@files) {
                my $name = $file->{filename};
                print $fh "<file type='backup' name='$name' />\n";
            }
            require MT::FileMgr::Local;
            for my $id ( keys %$asset_files ) {
                my $name = $id . '-' . $asset_files->{$id}->[2];
                my $tmp = File::Spec->catfile( $temp_dir, $name );
                unless (
                    copy(
                        MT::FileMgr::Local::_local(
                            $asset_files->{$id}->[1]
                        ),
                        MT::FileMgr::Local::_local($tmp)
                    )
                    )
                {
                    $app->log(
                        {   message => $app->translate(
                                'Copying file [_1] to [_2] failed: [_3]',
                                $asset_files->{$id}->[1],
                                $tmp, $!
                            ),
                            level    => MT::Log::WARNING(),
                            class    => 'system',
                            category => 'backup'
                        }
                    );
                    next;
                }
                my $xml_name = $asset_files->{$id}->[2];
                require MT::Util;
                print $fh "<file type='asset' name='"
                    . MT::Util::encode_xml( $xml_name, 1, 1 )
                    . "' asset_id='"
                    . $id
                    . "' />\n";
                my $url
                    = $app->uri
                    . "?__mode=backup_download&assetname="
                    . MT::Util::encode_url($name);
                $url .= "&magic_token=" . $app->current_magic
                    if defined( $app->current_magic );
                $url .= "&blog_id=$blog_id" if defined($blog_id);
                push @files,
                    {
                    url      => $url,
                    filename => MT::FileMgr::Local::_local($name),
                    };
            }
            print $fh "</manifest>\n";
            close $fh;
            my $url
                = $app->uri . "?__mode=backup_download&name=$file.manifest";
            $url .= "&magic_token=" . $app->current_magic
                if defined( $app->current_magic );
            $url .= "&blog_id=$blog_id" if defined($blog_id);
            push @files,
                {
                url      => $url,
                filename => "$file.manifest"
                };
            if ( !$archive ) {

                for my $f (@files) {
                    $f->{filename}
                        = MT::FileMgr::Local::_syserr( $f->{filename} )
                        if ( $f->{filename}
                        && !Encode::is_utf8( $f->{filename} ) );
                }
                $param->{files_loop} = \@files;
                $param->{tempdir}    = $temp_dir;
                my @fnames = map { $_->{filename} } @files;
                _backup_finisher( $app, \@fnames, $param );
            }
            else {
                my ( $fh_arc, $filepath )
                    = File::Temp::tempfile( $archive . '.XXXXXXXX',
                    DIR => $temp_dir );
                ( my $vol, my $dir, $fname )
                    = File::Spec->splitpath($filepath);
                require MT::Util::Archive;
                close $fh_arc;
                unlink $filepath;
                my $arc = MT::Util::Archive->new( $archive, $filepath );
                for my $f (@files) {
                    $arc->add_file( $temp_dir, $f->{filename} );
                }
                $arc->close;

                # for safery, don't unlink before closing $arc here.
                for my $f (@files) {
                    unlink File::Spec->catfile( $temp_dir, $f->{filename} );
                }
                _backup_finisher( $app, $fname, $param );
            }
        };
    }

    my @tsnow    = gmtime(time);
    my $metadata = {
        backup_by => MT::Util::encode_xml( $app->user->name, 1 ) . '(ID: '
            . $app->user->id . ')',
        backup_on => sprintf(
            "%04d-%02d-%02dT%02d:%02d:%02d",
            $tsnow[5] + 1900,
            $tsnow[4] + 1,
            @tsnow[ 3, 2, 1, 0 ]
        ),
        backup_what    => join( ',', @blog_ids ),
        schema_version => $app->config('SchemaVersion'),
    };
    eval {
        MT::BackupRestore->backup( \@blog_ids, $printer, $splitter, $finisher,
            $progress, $size * 1024,
            $enc, $metadata );
    };
    if ($@) {

        # Abnormal end
        $param->{error} = $@;
        close $fh;
        _backup_finisher( $app, $fname, $param );
    }

    MT::Util::Log->info('=== End   export.');

}

sub backup_download {
    my $app     = shift;
    my $user    = $app->user;
    my $blog_id = $app->param('blog_id');
    unless ( $user->is_superuser ) {
        my $perms = $app->permissions;
        return $app->permission_denied()
            unless defined($perms)
            && defined($blog_id)
            && $perms->can_do('backup_download');
    }
    $app->validate_magic() or return;
    my $filename  = $app->param('filename');
    my $assetname = $app->param('assetname');
    my $temp_dir  = $app->config('TempDir');
    my $newfilename;

    $app->{hide_goback_button} = 1;

    if ( defined($assetname) ) {
        my $sess = MT::Session->load( { kind => 'BU', name => $assetname } );
        if ( !defined($sess) || !$sess ) {
            return $app->errtrans("Specified file was not found.");
        }
        $newfilename = $filename = $assetname;
        $sess->remove;
    }
    elsif ( defined($filename) ) {
        my $sess = MT::Session->load( { kind => 'BU', name => $filename } );
        if ( !defined($sess) || !$sess ) {
            return $app->errtrans("Specified file was not found.");
        }
        my @ts = gmtime( $sess->start );
        my $ts = sprintf "%04d-%02d-%02d-%02d-%02d-%02d", $ts[5] + 1900,
            $ts[4] + 1, @ts[ 3, 2, 1, 0 ];
        $newfilename = "Movable_Type-$ts" . '-Export';
        $sess->remove;
    }
    else {
        $newfilename = $app->param('name') || '';
        return
            if $newfilename
            !~ /Movable_Type-\d{4}-\d{2}-\d{2}-\d{2}-\d{2}-\d{2}-Export(?:-\d+)?\.\w+/;
        $filename = $newfilename;
    }

    require File::Spec;
    my $fname = File::Spec->catfile( $temp_dir, $filename );

    my $contenttype;
    if ( !defined($assetname) && ( $filename =~ m/^xml\..+$/i ) ) {
        my $enc = $app->charset || 'utf-8';
        $contenttype = "text/xml; charset=$enc";
        $newfilename .= '.xml';
    }
    elsif ( $filename =~ m/^tgz\..+$/i ) {
        $contenttype = 'application/x-tar-gz';
        $newfilename .= '.tar.gz';
    }
    elsif ( $filename =~ m/^zip\..+$/i ) {
        $contenttype = 'application/zip';
        $newfilename .= '.zip';
    }
    else {
        $contenttype = 'application/octet-stream';
        if ( $app->param->user_agent =~ /MSIE/ ) {
            $newfilename = Encode::encode( 'Shift_JIS', $newfilename );
        }
    }

    if ( open( my $fh, "<", MT::FileMgr::Local::_local($fname) ) ) {
        binmode $fh;
        $app->{no_print_body} = 1;
        $app->set_header( "Content-Disposition" => 'attachment; filename="'
                . $newfilename
                . '"' );
        $app->send_http_header($contenttype);
        while ( read $fh, my ($chunk), 8192 ) {
            $app->print($chunk);
        }
        close $fh;
        $app->log(
            {   message => $app->translate(
                    '[_1] successfully downloaded export file ([_2])',
                    $app->user->name, $fname
                ),
                level    => MT::Log::INFO(),
                class    => 'system',
                category => 'restore'
            }
        );
        MT::FileMgr::Local->delete($fname);
    }
    else {
        $app->errtrans('Specified file was not found.');
    }
}

sub restore {
    my $app  = shift;
    my $user = $app->user;
    return $app->permission_denied()
        unless $app->can_do('restore_blog');
    $app->validate_magic() or return;

    require MT::Util::Log;
    MT::Util::Log::init();

    MT::Util::Log->info('=== Start import.');

    my ($fh) = $app->upload_info('file');
    my $uploaded = $app->param('file');
    my ( $volume, $directories, $uploaded_filename );
    ( $volume, $directories, $uploaded_filename )
        = File::Spec->splitpath($uploaded)
        if defined($uploaded);
    $app->mode('start_restore');
    if ( defined($uploaded_filename)
        && ( $uploaded_filename =~ /^.+\.manifest$/i ) )
    {
        return restore_upload_manifest( $app, $fh );
    }

    my $param = { return_args => '__mode=dashboard' };

    $app->add_breadcrumb(
        $app->translate('Import Sites'),
        $app->uri( mode => 'start_restore' )
    );
    $app->add_breadcrumb( $app->translate('Import') );
    $param->{system_overview_nav} = 1;
    $param->{nav_backup}          = 1;

    $app->{no_print_body} = 1;

    local $| = 1;
    $app->send_http_header('text/html');

    $app->print_encode( $app->build_page( 'restore_start.tmpl', $param ) );
    my $return_error = sub {
        $app->print_encode(
            $app->build_page( "restore_end.tmpl", { error => $_[0] } ) );
        return 1;
    };

    # Set flag
    $app->request( '__restore_in_progress', 1 );

    require File::Path;

    my $error = '';
    my $result;
    if ( !$fh ) {
        $param->{restore_upload} = 0;
        my $dir = $app->config('ImportPath');
        my ( $blog_ids, $asset_ids );
        eval {
            ( $blog_ids, $asset_ids )
                = restore_directory( $app, $dir, \$error );
        };
        $app->request( '__restore_in_progress', undef );
        return $return_error->($@) if $@;

        if ( defined $blog_ids ) {
            $param->{open_dialog} = 1;
            $param->{blog_ids}    = join( ',', @$blog_ids );
            $param->{asset_ids}   = join( ',', @$asset_ids )
                if defined $asset_ids;
            $param->{tmp_dir} = $dir;
        }
        elsif ( defined $asset_ids ) {
            my %asset_ids = @$asset_ids;
            my %error_assets;
            eval {
                _restore_non_blog_asset( $app, $dir, $asset_ids,
                    \%error_assets );
            };
            return $return_error->($@) if $@;
            if (%error_assets) {
                my $data;
                while ( my ( $key, $value ) = each %error_assets ) {
                    $data .= $app->translate( 'MT::Asset#[_1]: ', $key )
                        . $value . "\n";
                }
                my $message
                    = $app->translate(
                    'Some of the actual files for assets could not be imported.'
                    );
                $app->log(
                    {   message  => $message,
                        level    => MT::Log::WARNING(),
                        class    => 'system',
                        category => 'restore',
                        metadata => $data,
                    }
                );
                $error .= $message;
            }
        }
    }
    else {
        $param->{restore_upload} = 1;
        if ( $uploaded_filename =~ /^.+\.xml$/i ) {
            my $blog_ids = eval { restore_file( $app, $fh, \$error ) };
            return $return_error->($@) if $@;
            if ( defined $blog_ids ) {
                $param->{open_dialog} = 1;
                $param->{blog_ids} = join( ',', @$blog_ids );
            }
        }
        else {
            require MT::Util::Archive;
            my $arc;
            if ( $uploaded_filename =~ /^.+\.tar(\.gz)?$/i ) {
                $arc = MT::Util::Archive->new( 'tgz', $fh );
            }
            elsif ( $uploaded_filename =~ /^.+\.zip$/i ) {
                $arc = MT::Util::Archive->new( 'zip', $fh );
            }
            else {
                $error
                    = $app->translate(
                    'Please use xml, tar.gz, zip, or manifest as a file extension.'
                    );
            }
            unless ($arc) {
                $result = 0;
                $param->{restore_success} = 0;
                if ($error) {
                    $param->{error} = $error;
                }
                else {
                    $error = MT->translate('Unknown file format');
                    $app->log(
                        {   message  => $error . ":$uploaded_filename",
                            level    => MT::Log::WARNING(),
                            class    => 'system',
                            category => 'restore',
                            metadata => MT::Util::Archive->errstr,
                        }
                    );
                }
                $app->print_encode($error);
                $app->print_encode(
                    $app->build_page( "restore_end.tmpl", $param ) );
                close $fh if $fh;
                $app->request( '__restore_in_progress', undef );
                return 1;
            }
            my $temp_dir = $app->config('TempDir');
            require File::Temp;
            my $tmp = File::Temp::tempdir( $uploaded_filename . 'XXXX',
                DIR => $temp_dir );
            $tmp = Encode::decode( MT->config->PublishCharset, $tmp );

            MT::Util::Log->info( '=== Start extract ' . $uploaded_filename );

            $arc->extract($tmp);

            MT::Util::Log->info( '=== End   extract ' . $uploaded_filename );

            $arc->close;
            my ( $blog_ids, $asset_ids );
            eval {
                ( $blog_ids, $asset_ids )
                    = restore_directory( $app, $tmp, \$error );
            };
            $app->request( '__restore_in_progress', undef );
            return $return_error->($@) if $@;

            if ( defined $blog_ids ) {
                $param->{open_dialog} = 1;
                $param->{blog_ids} = join( ',', @$blog_ids )
                    if defined $blog_ids;
                $param->{asset_ids} = join( ',', @$asset_ids )
                    if defined $asset_ids;
                $param->{tmp_dir} = $tmp;
            }
            elsif ( defined $asset_ids ) {
                my %asset_ids = @$asset_ids;
                my %error_assets;
                eval {
                    _restore_non_blog_asset( $app, $tmp, \%asset_ids,
                        \%error_assets );
                };
                return $return_error->($@) if $@;
                if (%error_assets) {
                    my $data;
                    while ( my ( $key, $value ) = each %error_assets ) {
                        $data .= $app->translate( 'MT::Asset#[_1]: ', $key )
                            . $value . "\n";
                    }
                    my $message
                        = $app->translate(
                        'Some of the actual files for assets could not be imported.'
                        );
                    $app->log(
                        {   message  => $message,
                            level    => MT::Log::WARNING(),
                            class    => 'system',
                            category => 'restore',
                            metadata => $data,
                        }
                    );
                    $error .= $message;
                }
            }
        }
    }
    $param->{restore_success} = !$error;
    $param->{error} = $error if $error;
    if ( ( exists $param->{open_dialog} ) && ( $param->{open_dialog} ) ) {
        $param->{dialog_mode} = 'dialog_adjust_sitepath';
        $param->{dialog_params}
            = 'magic_token='
            . $app->current_magic
            . '&amp;blog_ids='
            . $param->{blog_ids}
            . '&amp;tmp_dir='
            . encode_url( $param->{tmp_dir} );
        if ( ( $param->{restore_upload} ) && ( $param->{restore_upload} ) ) {
            $param->{dialog_params} .= '&amp;restore_upload=1';
        }
        if ( ( $param->{error} ) && ( $param->{error} ) ) {
            $param->{dialog_params}
                .= '&amp;error=' . encode_url( $param->{error} );
        }
    }

    $app->print_encode( $app->build_page( "restore_end.tmpl", $param ) );
    close $fh if $fh;

    MT::Util::Log->info('=== End   import.');

    1;
}

sub restore_premature_cancel {
    my $app  = shift;
    my $user = $app->user;
    return $app->permission_denied()
        if !$user->is_superuser;
    $app->validate_magic() or return;

    require JSON;
    my $deferred_json = $app->param('deferred_json');
    my $deferred = $deferred_json ? JSON::from_json($deferred_json) : undef;
    my $param = { restore_success => 1 };
    if ( defined $deferred && ( scalar( keys %$deferred ) ) ) {
        _log_dirty_restore( $app, $deferred );
        my $log_url
            = $app->uri( mode => 'list', args => { '_type' => 'log' } );
        $param->{restore_success} = 0;
        my $message
            = $app->translate(
            'Some objects were not imported because their parent objects were not imported.'
            );
        $param->{error}
            = $message . '  '
            . $app->translate( "Detailed information is in the activity log.",
            $log_url );
    }
    else {
        $app->log(
            {   message => $app->translate(
                    '[_1] has canceled the multiple files import operation prematurely.',
                    $app->user->name
                ),
                level    => MT::Log::WARNING(),
                class    => 'system',
                category => 'restore',
            }
        );
    }
    $app->redirect(
        $app->uri( mode => 'list', args => { '_type' => 'log' } ) );
}

sub _restore_non_blog_asset {
    my ( $app, $tmp_dir, $asset_ids, $error_assets ) = @_;
    require MT::FileMgr;
    my $fmgr = MT::FileMgr->new('Local');
    foreach my $new_id ( keys %$asset_ids ) {
        my $asset = $app->model('asset')->load($new_id);
        next unless $asset;
        my $old_id   = $asset_ids->{$new_id};
        my $filename = $old_id . '-' . $asset->file_name;
        my $file     = File::Spec->catfile( $tmp_dir, $filename );
        MT::BackupRestore->restore_asset( $file, $asset, $old_id, $fmgr,
            $error_assets, sub { $app->print_encode(@_); } );
    }
}

sub adjust_sitepath {
    my $app  = shift;
    my $user = $app->user;
    return $app->permission_denied()
        if !$user->is_superuser;
    $app->validate_magic() or return;

    require MT::BackupRestore;

    my $tmp_dir   = $app->param('tmp_dir');
    my $error     = $app->param('error') || q();
    my $asset_ids = $app->param('asset_ids') || '';
    my %asset_ids = split ',', $asset_ids;

    my $redirect     = $app->param('redirect');
    my $current_file = $app->param('current_file');
    my $assets       = $app->param('assets');

    $app->{no_print_body} = 1;

    local $| = 1;
    $app->send_http_header('text/html');

    $app->print_encode( $app->build_page( 'dialog/restore_start.tmpl', {} ) );

    my $asset_class = $app->model('asset');
    my %error_assets;
    my %blogs_meta;
    my $path_limit;
    my $path_limit_quote;
    if ( $path_limit = $app->config->BaseSitePath ) {
        $path_limit = File::Spec->catdir( $path_limit, "PATH" );
        $path_limit =~ s/PATH$//;
        $path_limit_quote = quotemeta($path_limit);
    }
    my @p = $app->multi_param;
    foreach my $p (@p) {
        next unless $p =~ /^site_path_(\d+)/;
        my $id   = $1;
        my $blog = $app->model('blog')->load($id)
            or return $app->error(
            $app->translate( 'Cannot load site #[_1].', $id ) );
        my $old_site_path      = $app->param("old_site_path_$id");
        my $old_site_url       = $app->param("old_site_url_$id");
        my $site_path          = $app->param("site_path_$id") || q();
        my $site_url           = $app->param("site_url_$id") || q();
        my $site_url_path      = $app->param("site_url_path_$id") || q();
        my $site_url_subdomain = $app->param("site_url_subdomain_$id")
            || q();
        $site_url_subdomain .= '.'
            if $site_url_subdomain && $site_url_subdomain !~ /\.$/;
        my $parent_id          = $app->param("parent_id_$id");
        my $site_path_absolute = $app->param("site_path_absolute_$id")
            || q();
        my $use_absolute = $app->param("use_absolute_$id") || q();

        if ($use_absolute) {
            $site_path = $app->param("site_path_absolute_$id") || q();
            if ( $path_limit and ( $site_path !~ m/^$path_limit_quote/i ) ) {
                $site_path = $path_limit;
            }
        }
        elsif ( $path_limit
            and !$blog->is_blog
            and ( $site_path !~ m/^$path_limit_quote/i ) )
        {
            $site_path = $path_limit;
        }
        $blog->site_path($site_path);

        $blog->parent_id($parent_id)
            if $blog->is_blog() && $parent_id;
        if ($site_url_path) {
            $blog->site_url("$site_url_subdomain/::/$site_url_path");
        }
        else {
            $blog->site_url($site_url);
        }

        if ( $site_url || $site_url_path || $site_path ) {
            $app->print_encode(
                $app->translate(
                    "Changing Site Path for the site '[_1]' (ID:[_2])...",
                    encode_html( $blog->name ),
                    $blog->id
                )
            );
        }
        else {
            $app->print_encode(
                $app->translate(
                    "Removing Site Path for the site '[_1]' (ID:[_2])...",
                    encode_html( $blog->name ),
                    $blog->id
                )
            );
        }
        my $old_archive_path = $app->param("old_archive_path_$id");
        my $old_archive_url  = $app->param("old_archive_url_$id");
        my $archive_path     = $app->param("archive_path_$id") || q();
        my $archive_url      = $app->param("archive_url_$id") || q();
        my $archive_url_path = $app->param("archive_url_path_$id")
            || q();
        my $archive_url_subdomain
            = $app->param("archive_url_subdomain_$id") || q();
        $archive_url_subdomain .= '.'
            if $archive_url_subdomain && $archive_url_subdomain !~ /\.$/;
        my $archive_path_absolute
            = $app->param("archive_path_absolute_$id") || q();
        my $use_absolute_archive
            = $app->param("use_absolute_archive_$id") || q();

        if ($use_absolute_archive) {
            $archive_path = $archive_path_absolute;
            if ( $path_limit
                and ( $archive_path !~ m/^$path_limit_quote/i ) )
            {
                $archive_path = $path_limit;
            }
        }
        $blog->archive_path($archive_path);

        if ($archive_url_path) {
            $blog->archive_url("$archive_url_subdomain/::/$archive_url_path");
        }
        else {
            $blog->archive_url($archive_url);
        }
        if (   ( $old_archive_url && ( $archive_url || $archive_url_path ) )
            || ( $old_archive_path && $archive_path ) )
        {
            $app->print_encode(
                "\n"
                    . $app->translate(
                    "Changing Archive Path for the site '[_1]' (ID:[_2])...",
                    encode_html( $blog->name ),
                    $blog->id
                    )
            );
        }
        elsif ( $old_archive_url || $old_archive_path ) {
            $app->print_encode(
                "\n"
                    . $app->translate(
                    "Removing Archive Path for the site '[_1]' (ID:[_2])...",
                    encode_html( $blog->name ),
                    $blog->id
                    )
            );
        }
        $blog->save
            or $app->print_encode( $app->translate("failed") . "\n" ), next;
        $app->print_encode( $app->translate("ok") . "\n" );

        ## Change FileInfo
        my $fileinfo_class = $app->model('fileinfo');
        my @fileinfo = $fileinfo_class->load( { blog_id => $id } );

        my $delim = $^O eq 'MSWin32' ? '\\' : '/';

        foreach my $fi (@fileinfo) {

            ### Change fileinfo_file_path

            # Use adequate path according to archive type.
            my ( $old_path, $path );
            if ( $fi->archive_type eq 'index' || $fi->archive_type eq 'Page' )
            {
                $old_path = $old_site_path;
                $path     = $blog->site_path;
            }
            else {
                $old_path
                    = $old_archive_path ? $old_archive_path : $old_site_path;
                $path = $blog->archive_path;
            }

            my $old_delim        = $fi->file_path =~ m/^\// ? '/' : '\\';
            my $quoted_old_delim = quotemeta $old_delim;
            my $quoted_old_path  = quotemeta $old_path;

            # Remove site/archive path part in fileinfo_file_path.
            my $file_path = $fi->file_path;
            if ( $blog->is_blog ) {
                $file_path =~ s/^.*$quoted_old_path(.*)$/$1/;
                $file_path =~ s/$quoted_old_delim$//;
            }
            else {
                $file_path =~ s/^$quoted_old_path//;
            }

            # Replace delimiters if needing.
            $file_path =~ s/^$quoted_old_delim//;
            if ( $old_delim ne $delim ) {
                $file_path =~ s/$quoted_old_delim/$delim/g;
            }

            $fi->file_path( File::Spec->catfile( $path, $file_path ) );

            $app->print_encode(
                $app->translate(
                    "Changing file path for FileInfo record (ID:[_1])...",
                    $fi->id
                )
            );

            ## Change fileinfo_url
            my ( $old_rel_url, $rel_url );
            if ( $blog->is_blog ) {

                # Add slash to the head and the end of rel_url if needing.
                $old_rel_url = $old_site_path;
                $old_rel_url = '/' . $old_rel_url
                    unless $old_rel_url =~ m/^\//;
                $old_rel_url = $old_rel_url . '/'
                    unless $old_rel_url =~ m/\/$/;

                $rel_url = $site_url_path;
                $rel_url = '/' . $rel_url unless $rel_url =~ m/^\//;
                $rel_url = $rel_url . '/' unless $rel_url =~ m/\/$/;
            }
            else {
                # Leave directory only.
                ($old_rel_url)
                    = ( $old_site_url =~ m|^(?:[^:]*\:\/\/)?[^/]*(.*)| );
                ($rel_url) = ( $site_url =~ m|^(?:[^:]*\:\/\/)?[^/]*(.*)| );
            }

            my $url                = $fi->url;
            my $quoted_old_rel_url = quotemeta $old_rel_url;

            # Replace old rel_url with new one.
            $url =~ s!$quoted_old_rel_url!$rel_url!;

            $fi->url($url);

            $app->print_encode(
                "\n"
                    . $app->translate(
                    "Changing URL for FileInfo record (ID:[_1])...", $fi->id
                    )
            );

            $fi->save
                or $app->print_encode( $app->translate("failed") . "\n" ),
                next;
            $app->print_encode( $app->translate("ok") . "\n" );
        }

        $blogs_meta{$id} = {
            'old_archive_path' => $old_archive_path,
            'old_archive_url'  => $old_archive_url,
            'archive_path'     => $blog->archive_path,
            'archive_url'      => $blog->archive_url,
            'old_site_path'    => $old_site_path,
            'old_site_url'     => $old_site_url,
            'site_path'        => $blog->site_path,
            'site_url'         => $blog->site_url,
        };
        next unless %asset_ids;

        my $fmgr = ( $site_path || $archive_path ) ? $blog->file_mgr : undef;
        next unless defined $fmgr;

        my @assets = $asset_class->load( { blog_id => $id, class => '*' } );
        foreach my $asset (@assets) {
            my $path = $asset->column('file_path');
            my $url  = $asset->column('url');
            if ($archive_path) {
                $path =~ s/^\Q$old_archive_path\E/$archive_path/i;
                $asset->file_path($path);
            }
            if ($archive_url) {
                $url =~ s/^\Q$old_archive_url\E/$archive_url/i;
                $asset->url($url);
            }
            if ($site_path) {
                $path =~ s/^\Q$old_site_path\E/$site_path/i;
                $asset->file_path($path);
            }
            if ($site_url) {
                $url =~ s/^\Q$old_site_url\E/$site_url/i;
                $asset->url($url);
            }
            $app->print_encode(
                $app->translate(
                    "Changing file path for the asset '[_1]' (ID:[_2])...",
                    encode_html( $asset->label ),
                    $asset->id
                )
            );
            $asset->save
                or $app->print_encode( $app->translate("failed") . "\n" ),
                next;
            $app->print_encode( $app->translate("ok") . "\n" );
            unless ($redirect) {
                my $old_id   = delete $asset_ids{ $asset->id };
                my $filename = "$old_id-" . $asset->file_name;
                my $file     = File::Spec->catfile( $tmp_dir, $filename );
                MT::BackupRestore->restore_asset( $file, $asset, $old_id,
                    $fmgr, \%error_assets, sub { $app->print_encode(@_); } );
            }
        }
    }
    unless ($redirect) {
        _restore_non_blog_asset( $app, $tmp_dir, \%asset_ids,
            \%error_assets );
    }
    if (%error_assets) {
        my $data;
        while ( my ( $key, $value ) = each %error_assets ) {
            $data .= $app->translate( 'MT::Asset#[_1]: ', $key )
                . $value . "\n";
        }
        my $message = $app->translate(
            'Some of the actual files for assets could not be imported.');
        $app->log(
            {   message  => $message,
                level    => MT::Log::WARNING(),
                class    => 'system',
                category => 'restore',
                metadata => $data,
            }
        );
        $error .= $message;
    }

    if ($tmp_dir) {
        if ( $app->param('restore_upload') ) {
            require File::Path;
            File::Path::rmtree($tmp_dir);
        }
        else {
            opendir my $dh,
                $tmp_dir
                or return $app->error(
                MT->translate(
                    "Cannot open directory '[_1]': [_2]",
                    $tmp_dir, "$!"
                )
                );
            my $manifest;
            for my $f ( readdir $dh ) {
                next if $f !~ /^.+\.manifest$/i;
                $manifest = File::Spec->catfile( $tmp_dir,
                    Encode::decode( MT->config->PublishCharset, $f ) );
                last;
            }
            closedir $dh;
            if ($manifest) {
                my $fh = gensym;
                open $fh, "<", $manifest
                    or return $app->error(
                    MT->translate( "Cannot open [_1].", $manifest ) );
                seek( $fh, 0, 0 ) or return undef;
                require XML::SAX;
                require MT::BackupRestore::ManifestFileHandler;
                my $handler = MT::BackupRestore::ManifestFileHandler->new();

                require MT::Util;
                my $parser = MT::Util::sax_parser();
                $parser->{Handler} = $handler;
                eval { $parser->parse_file($fh); };
                if ( my $e = $@ ) {
                    die $e;
                }
                require MT::FileMgr;
                my $fmgr    = MT::FileMgr->new('Local');
                my $backups = $handler->{backups};
                my $errors;
                unless ($backups) {
                    return $app->error(
                        MT->translate(
                            "Manifest file [_1] was not a valid Movable Type exported manifest file.",
                            $manifest
                        )
                    );
                }
                else {
                    my $files = $backups->{files};
                    for my $file (@$files) {
                        my $filepath = File::Spec->catfile( $tmp_dir, $file );
                        $fmgr->delete($filepath)
                            or $errors .= $app->translate(
                            "Could not remove exported file [_1] from the filesystem: [_2]",
                            $filepath, $fmgr->errstr
                            ) . "\n";
                    }
                    my $assets = $backups->{assets};
                    for my $asset (@$assets) {
                        my $asset_name
                            = $asset->{asset_id} . '-' . $asset->{name};
                        my $filepath
                            = File::Spec->catfile( $tmp_dir, $asset_name );
                        $fmgr->delete($filepath)
                            or $errors .= $app->translate(
                            "Could not remove exported file [_1] from the filesystem: [_2]",
                            $filepath, $fmgr->errstr
                            ) . "\n";
                    }
                }
                $fmgr->delete($manifest)
                    or $errors .= $app->translate(
                    "Could not remove exported file [_1] from the filesystem: [_2]",
                    $manifest, $fmgr->errstr
                    ) . "\n";
                if ($errors) {
                    my $message = $app->translate(
                        'Some of the exported files could not be removed.');
                    $app->log(
                        {   message  => $message,
                            level    => MT::Log::WARNING(),
                            class    => 'system',
                            category => 'restore',
                            metadata => $errors,
                        }
                    );
                    $error .= $message;
                }
            }
        }
    }

    my $param = {};
    if ( $redirect && $current_file ) {
        $param->{restore_end}
            = 0;    # redirect=1 means we are from multi-uploads
        $param->{blogs_meta} = MT::Util::to_json( \%blogs_meta );
        $param->{next_mode}  = 'dialog_restore_upload';
    }
    else {
        $param->{restore_end} = 1;
    }
    if ($error) {
        $param->{error}     = $error;
        $param->{error_url} = $app->base
            . $app->uri( mode => 'list', args => { '_type' => 'log' } );
    }
    for my $key (
        qw(files last redirect is_dirty is_asset objects_json deferred_json))
    {
        $param->{$key} = $app->param($key);
    }
    $param->{name}   = $current_file;
    $param->{assets} = encode_html($assets);
    $app->print_encode(
        $app->build_page( 'dialog/restore_end.tmpl', $param ) );
}

sub dialog_restore_upload {
    my $app  = shift;
    my $user = $app->user;
    return $app->permission_denied()
        if !$user->is_superuser;
    $app->validate_magic() or return;

    my $current        = $app->param('current_file');
    my $last           = $app->param('last');
    my $files          = $app->param('files');
    my $assets_json    = $app->param('assets');
    my $is_asset       = $app->param('is_asset') || 0;
    my $schema_version = $app->param('schema_version')
        || $app->config('SchemaVersion');
    my $overwrite_template = $app->param('overwrite_templates') ? 1 : 0;

    my $objects  = {};
    my $deferred = {};
    require JSON;
    my $deferred_json = $app->param('deferred_json');
    my $objects_json  = $app->param('objects_json');
    $deferred = JSON::from_json($deferred_json) if $deferred_json;

    my ($fh) = $app->upload_info('file');

    my $param = {};
    $param->{start}         = $app->param('start') || 0;
    $param->{is_asset}      = $is_asset;
    $param->{name}          = $current;
    $param->{files}         = $files;
    $param->{assets}        = $assets_json;
    $param->{last}          = $last;
    $param->{redirect}      = 1;
    $param->{is_dirty}      = $app->param('is_dirty');
    $param->{objects_json}  = $objects_json if $objects_json;
    $param->{deferred_json} = MT::Util::to_json($deferred)
        if defined($deferred);
    $param->{blogs_meta}          = $app->param('blogs_meta');
    $param->{schema_version}      = $schema_version;
    $param->{overwrite_templates} = $overwrite_template;

    my $uploaded = $app->param('file') || $app->param('fname');
    if ( defined($uploaded) ) {
        $uploaded =~ s!\\!/!g;    ## Change backslashes to forward slashes
        $uploaded =~ s!^.*/!!;    ## Get rid of full directory paths
        if ( $uploaded =~ m!\.\.|\0|\|! ) {
            $param->{error}
                = $app->translate( "Invalid filename '[_1]'", $uploaded );
            return $app->load_tmpl( 'dialog/restore_upload.tmpl', $param );
        }
        $uploaded
            = Encode::is_utf8($uploaded)
            ? $uploaded
            : Encode::decode( $app->charset, $uploaded );
    }
    if ( defined($uploaded) ) {
        if ( $current ne $uploaded ) {
            close $fh if $uploaded;
            $param->{error}
                = $app->translate( 'Please upload [_1] in this page.',
                $current );
            return $app->load_tmpl( 'dialog/restore_upload.tmpl', $param );
        }
    }

    if ( !$fh ) {
        $param->{error} = $app->translate('File was not uploaded.')
            if !( $app->param('redirect') );
        return $app->load_tmpl( 'dialog/restore_upload.tmpl', $param );
    }

    $app->{no_print_body} = 1;

    local $| = 1;
    $app->send_http_header('text/html');

    $app->print_encode(
        $app->build_page( 'dialog/restore_start.tmpl', $param ) );

    if ( defined $objects_json ) {
        my $objects_tmp = JSON::from_json($objects_json);
        my %class2ids;

        # { MT::CLASS#OLD_ID => NEW_ID }
        for my $key ( keys %$objects_tmp ) {
            my ( $class, $old_id ) = split '#', $key;
            if ( exists $class2ids{$class} ) {
                my $newids = $class2ids{$class}->{newids};
                push @$newids, $objects_tmp->{$key};
                my $keymaps = $class2ids{$class}->{keymaps};
                push @$keymaps,
                    { newid => $objects_tmp->{$key}, oldid => $old_id };
            }
            else {
                $class2ids{$class} = {
                    newids  => [ $objects_tmp->{$key} ],
                    keymaps => [
                        { newid => $objects_tmp->{$key}, oldid => $old_id }
                    ]
                };
            }
        }
        for my $class ( keys %class2ids ) {
            eval "require $class;";
            next if $@;
            my $newids  = $class2ids{$class}->{newids};
            my $keymaps = $class2ids{$class}->{keymaps};
            my @objs    = $class->load( { id => $newids } );
            for my $obj (@objs) {
                my @old_ids = grep { $_->{newid} eq $obj->id } @$keymaps;
                my $old_id = $old_ids[0]->{oldid};
                $objects->{"$class#$old_id"} = $obj;
            }
        }
    }

    my $assets;
    $assets = JSON::from_json( decode_html($assets_json) )
        if ( defined($assets_json) && $assets_json );
    $assets = [] if !defined($assets);
    my $asset;
    my @errors;
    my $error_assets = {};
    require MT::BackupRestore;
    my $blog_ids;
    my $asset_ids;

    if ($is_asset) {
        $asset = shift @$assets;
        $asset->{fh} = $fh;
        my $blogs_meta = JSON::from_json( $app->param('blogs_meta') || '{}' );
        MT::BackupRestore->_restore_asset_multi( $asset, $objects,
            $error_assets, sub { $app->print_encode(@_); }, $blogs_meta );
        if ( defined( $error_assets->{ $asset->{asset_id} } ) ) {
            $app->log(
                {   message => $app->translate('Importing a file failed: ')
                        . $error_assets->{ $asset->{asset_id} },
                    level    => MT::Log::WARNING(),
                    class    => 'system',
                    category => 'restore',
                }
            );
        }
    }
    else {
        ( $blog_ids, $asset_ids ) = eval {
            MT::BackupRestore->restore_process_single_file( $fh, $objects,
                $deferred, \@errors, $schema_version, $overwrite_template,
                sub { _progress( $app, @_ ) } );
        };
        if ($@) {
            $last = 1;
        }
    }

    my @files = split( ',', $files );
    my $file_next;
    $file_next = shift @files if scalar(@files);
    if ( !defined($file_next) ) {
        if ( scalar(@$assets) ) {
            $asset             = $assets->[0];
            $file_next         = $asset->{asset_id} . '-' . $asset->{name};
            $param->{is_asset} = 1;
        }
    }
    $param->{files}  = join( ',', @files );
    $param->{assets} = encode_html( MT::Util::to_json($assets) );
    $param->{name}   = $file_next;
    if ( 0 < scalar(@files) ) {
        $param->{last} = 0;
    }
    elsif ( 0 >= scalar(@$assets) - 1 ) {
        $param->{last} = 1;
    }
    else {
        $param->{last} = 0;
    }
    $param->{is_dirty} = scalar( keys %$deferred );

    if ( $last && defined($blog_ids) && scalar(@$blog_ids) ) {
        $param->{error}     = join( '; ', @errors );
        $param->{next_mode} = 'dialog_adjust_sitepath';
        $param->{blog_ids}  = join( ',', @$blog_ids );
        $param->{asset_ids} = join( ',', @$asset_ids )
            if defined($asset_ids);
    }
    elsif ($last) {
        $param->{restore_end} = 1;
        if ( $param->{is_dirty} ) {
            _log_dirty_restore( $app, $deferred );
            my $log_url = $app->base
                . $app->uri( mode => 'list', args => { '_type' => 'log' } );
            $param->{error}
                = $app->translate(
                'Some objects were not imported because their parent objects were not imported.'
                );
            $param->{error_url} = $log_url;
        }
        elsif ( scalar( keys %$error_assets ) ) {
            $param->{error} = $app->translate(
                'Some of the files were not imported correctly.');
            my $log_url
                = $app->uri( mode => 'list', args => { '_type' => 'log' } );
            $param->{error_url} = $log_url;
        }
        elsif ( scalar @errors ) {
            $param->{error} = join '; ', @errors;
            my $log_url
                = $app->uri( mode => 'list', args => { '_type' => 'log' } );
            $param->{error_url} = $log_url;
        }
        else {
            $app->log(
                {   message => $app->translate(
                        "Successfully imported objects to Movable Type system by user '[_1]'",
                        $app->user->name
                    ),
                    level    => MT::Log::INFO(),
                    class    => 'system',
                    category => 'restore'
                }
            );
            $param->{ok_url}
                = $app->uri( mode => 'start_restore', args => {} );
        }
    }
    else {
        my %objects_json;
        %objects_json = map { $_ => $objects->{$_}->id } keys %$objects;
        $param->{objects_json}  = MT::Util::to_json( \%objects_json );
        $param->{deferred_json} = MT::Util::to_json($deferred);

        $param->{error} = join( '; ', @errors );
        if ( defined($blog_ids) && scalar(@$blog_ids) ) {
            $param->{next_mode} = 'dialog_adjust_sitepath';
            $param->{blog_ids}  = join( ',', @$blog_ids );
            $param->{asset_ids} = join( ',', @$asset_ids )
                if defined($asset_ids);
        }
        else {
            $param->{next_mode} = 'dialog_restore_upload';
        }
    }
    MT->run_callbacks( 'restore', $objects, $deferred, \@errors,
        sub { _progress( $app, @_ ) } );

    $app->print_encode(
        $app->build_page( 'dialog/restore_end.tmpl', $param ) );
    close $fh if $fh;
}

sub dialog_adjust_sitepath {
    my $app  = shift;
    my $user = $app->user;
    return $app->permission_denied()
        if !$user->is_superuser;
    $app->validate_magic() or return;

    my $tmp_dir    = $app->param('tmp_dir');
    my $error      = $app->param('error') || q();
    my $uploaded   = $app->param('restore_upload') || 0;
    my @blog_ids   = split ',', $app->param('blog_ids') || '';
    my $asset_ids  = $app->param('asset_ids');
    my $blog_class = $app->model('blog');
    my @blogs      = $blog_class->load( { id => \@blog_ids } );
    my ( @blogs_loop, @website_loop );
    my $param = {};

    foreach my $blog (@blogs) {
        if ( $blog->is_blog() ) {
            my $params = {
                name          => $blog->name,
                id            => $blog->id,
                old_site_path => $blog->column('site_path'),
                $blog->column('archive_path')
                ? ( old_archive_path => $blog->column('archive_path') )
                : (),
                $blog->column('parent_id') ? ( parent_id => $blog->parent_id )
                : (),
            };
            $params->{site_path_absolute} = 1
                if $blog_class->is_site_path_absolute(
                $blog->column('site_path') );
            $params->{archive_path_absolute} = 1
                if exists( $params->{old_archive_path} )
                && $blog_class->is_site_path_absolute(
                $blog->column('archive_path') );
            $params->{old_site_url} = $blog->site_url;
            my @raw_site_url = $blog->raw_site_url;
            if ( 2 == @raw_site_url ) {
                my $subdomain = $raw_site_url[0];
                $subdomain =~ s/\.$//;
                $params->{old_site_url_subdomain} = $subdomain;
                $params->{old_site_url_path}      = $raw_site_url[1];
            }
            $params->{old_archive_url} = $blog->archive_url
                if $blog->column('archive_url');
            my @raw_archive_url = $blog->raw_archive_url;
            if ( 2 == @raw_archive_url ) {
                my $subdomain = $raw_archive_url[0];
                $subdomain =~ s/\.$//;
                $params->{old_archive_url_subdomain} = $subdomain;
                $params->{old_archive_url_path}      = $raw_archive_url[1];
            }
            $param->{enabled_archives} = 1
                if $params->{old_archive_url}
                || $params->{old_archive_url_subdomain}
                || $params->{old_archive_url_path}
                || $params->{old_archive_path};
            push @blogs_loop, $params;
        }
        else {
            my $sitepath = $blog->column('site_path');
            if ( my $limited = $app->config->BaseSitePath ) {
                $limited = File::Spec->catdir( $limited, "PATH" );
                $limited =~ s/PATH$//;
                my $limited_quote = quotemeta($limited);
                if ( $sitepath !~ m/^$limited_quote/i ) {
                    $sitepath = $limited;
                }
            }
            push @website_loop,
                {
                name          => $blog->name,
                id            => $blog->id,
                old_site_path => $sitepath,
                old_site_url  => $blog->column('site_url'),
                };
        }
    }

    # Load all website
    my $iter = MT->model('website')->load_iter();
    my @all_websites;
    while ( my $website = $iter->() ) {
        push @all_websites,
            {
            website_name      => $website->name,
            website_id        => $website->id,
            website_site_path => $website->site_path,
            website_site_url  => $website->site_url,
            };
    }

    $param = { blogs_loop => \@blogs_loop, tmp_dir => $tmp_dir, %$param };
    $param->{error}          = $error         if $error;
    $param->{restore_upload} = $uploaded      if $uploaded;
    $param->{asset_ids}      = $asset_ids     if $asset_ids;
    $param->{website_loop}   = \@website_loop if @website_loop;
    $param->{all_websites}   = \@all_websites if @all_websites;
    $param->{path_separator} = MT::Util->dir_separator;
    if ( my $limit = $app->config->BaseSitePath ) {
        $param->{sitepath_limited} = $limit;
        $limit = File::Spec->catdir( $limit, "PATH" );
        $limit =~ s/PATH$//;
        $param->{sitepath_limited_trail} = $limit;
    }

  # There is a danger that the asset_id list will ballon and make a request
  # URL that is longer then allowed. This function have two ways to be called:
  # 1. As open-dialog command, from the restore window, and with GET
  # 2. a part of dialog chain, from dialog_restore_upload, with POST
  # if this was called using GET, then the asset list will be read from
  # the calling page
    $param->{request_method} = $app->request_method();
    for my $key (
        qw(files assets last redirect is_dirty is_asset objects_json deferred_json)
        )
    {
        $param->{$key} = $app->param($key) if $app->param($key);
    }
    $param->{name}      = $app->param('current_file');
    $param->{screen_id} = "adjust-sitepath";
    $app->load_tmpl( 'dialog/adjust_sitepath.tmpl', $param );
}

sub convert_to_html {
    my $app       = shift;
    my $format    = $app->param('format') || '';
    my @formats   = split /\s*,\s*/, $format;
    my $text      = $app->param('text') || '';
    my $text_more = $app->param('text_more') || '';
    my $result    = {
        text      => $app->apply_text_filters( $text,      \@formats ),
        text_more => $app->apply_text_filters( $text_more, \@formats ),
        format    => $formats[0],
    };
    return $app->json_result($result);
}

sub recover_passwords {
    my $app = shift;
    my @id  = $app->multi_param('id');

    return $app->permission_denied()
        unless $app->user->can_manage_users_groups();

    my $class
        = ref $app eq 'MT::App::Upgrader'
        ? 'MT::BasicAuthor'
        : $app->model('author');
    eval "use $class;";

    my @msg_loop;
    foreach (@id) {
        my $author = $class->load($_)
            or next;
        my ( $rc, $res ) = reset_password( $app, $author );
        push @msg_loop, { message => $res };
    }

    $app->load_tmpl( 'recover_password_result.tmpl',
        { message_loop => \@msg_loop, return_url => $app->return_uri } );
}

sub reset_password {
    my $app = shift;
<<<<<<< HEAD
    my ($author) = $_[0];
=======
    my ($author) = @_;
>>>>>>> e69068e1

    require MT::Auth;
    require MT::Log;
    if ( !MT::Auth->can_recover_password ) {
        $app->log(
            {   message => $app->translate(
                    "Invalid password recovery attempt; cannot recover password in this configuration"
                ),
                level    => MT::Log::SECURITY(),
                class    => 'system',
                category => 'recover_password',
            }
        );
        return ( 0,
            $app->translate("Cannot recover password in this configuration")
        );
    }

<<<<<<< HEAD
# Just in case: $author should already be tested before entering reset_password()
    $app->log(
        {   message  => $app->translate("User not found"),
            level    => MT::Log::SECURITY(),
            class    => 'system',
            category => 'recover_password',
        }
        ),
        return ( 0, $app->translate("User not found") )
=======
    return ( 0, $app->translate("Invalid request.") )
>>>>>>> e69068e1
        unless $author;

    return (
        0,
        $app->translate(
            "User '[_1]' (user #[_2]) does not have email address",
            $author->name, $author->id
        )
    ) unless $author->email;

    # Generate Token
    require MT::Util::Captcha;
    my $salt    = MT::Util::Captcha->_generate_code(8);
    my $expires = time + ( 60 * 60 );
    my $token   = MT::Util::perl_sha1_digest_hex(
        $salt . $expires . $app->config->SecretToken );

    $author->password_reset($salt);
    $author->password_reset_expires($expires);
    $author->password_reset_return_to(undef);
    $author->save;

    my $message
        = $app->translate(
        "A password reset link has been sent to [_3] for user  '[_1]' (user #[_2]).",
        $author->name, $author->id, $author->email );
    $app->log(
        {   message  => $message,
            level    => MT::Log::SECURITY(),
            class    => 'system',
            category => 'recover_password'
        }
    );

    # Send mail to user
    my $email = $author->email;
    my %head  = (
        id      => 'recover_password',
        To      => $email,
        From    => $app->config('EmailAddressMain') || $email,
        Subject => $app->translate("Password Recovery")
    );
    my $charset = $app->charset;
    my $mail_enc = uc( $app->config('MailEncoding') || $charset );
    $head{'Content-Type'} = qq(text/plain; charset="$mail_enc");

    my $body = $app->build_email(
        'recover-password',
        {         link_to_login => $app->base
                . $app->uri
                . "?__mode=new_pw&token=$token&email="
                . encode_url($email),
        }
    );

    require MT::Mail;
    MT::Mail->send( \%head, $body )
        or return $app->error(
        $app->translate(
            "Error sending e-mail ([_1]); Please fix the problem, then "
                . "try again to recover your password.",
            MT::Mail->errstr
        )
        );

    ( 1, $message );
}

sub restore_file {
    my $app = shift;
    my ( $fh, $errormsg ) = @_;
    my $schema_version = $app->config->SchemaVersion;

    #my $schema_version =
    #  $app->param('ignore_schema_conflict')
    #  ? 'ignore'
    #  : $app->config('SchemaVersion');
    my $overwrite_template
        = $app->param('overwrite_global_templates') ? 1 : 0;

    require MT::BackupRestore;
    my ( $deferred, $blogs )
        = MT::BackupRestore->restore_file( $fh, $errormsg, $schema_version,
        $overwrite_template, sub { _progress( $app, @_ ); } );

    if ( !defined($deferred) || scalar( keys %$deferred ) ) {
        _log_dirty_restore( $app, $deferred );
        my $log_url
            = $app->uri( mode => 'list', args => { '_type' => 'log' } );
        $$errormsg .= '; ' if $$errormsg;
        $$errormsg .= $app->translate(
            'Some objects were not imported because their parent objects were not imported.  Detailed information is in the activity log.',
            $log_url
        );
        return $blogs;
    }
    if ($$errormsg) {
        $app->log(
            {   message  => $$errormsg,
                level    => MT::Log::ERROR(),
                class    => 'system',
                category => 'restore',
            }
        );
        return $blogs;
    }

    $app->log(
        {   message => $app->translate(
                "Successfully imported objects to Movable Type system by user '[_1]'",
                $app->user->name
            ),
            level    => MT::Log::INFO(),
            class    => 'system',
            category => 'restore'
        }
    );

    $blogs;
}

sub restore_directory {
    my $app = shift;
    my ( $dir, $error ) = @_;

    if ( !-d $dir ) {
        $$error = $app->translate( '[_1] is not a directory.', $dir );
        return ( undef, undef );
    }

    my $schema_version = $app->config->SchemaVersion;

    #my $schema_version =
    #  $app->param('ignore_schema_conflict')
    #  ? 'ignore'
    #  : $app->config('SchemaVersion');

    my $overwrite_template
        = $app->param('overwrite_global_templates') ? 1 : 0;

    my @errors;
    my %error_assets;
    require MT::BackupRestore;
    my ( $deferred, $blogs, $assets )
        = MT::BackupRestore->restore_directory( $dir, \@errors,
        \%error_assets, $schema_version, $overwrite_template,
        sub { _progress( $app, @_ ); } );

    if ( scalar @errors ) {
        $$error = $app->translate('Error occurred during import process.');
        $app->log(
            {   message  => $$error,
                level    => MT::Log::WARNING(),
                class    => 'system',
                category => 'restore',
                metadata => join( '; ', @errors ),
            }
        );
    }
    return ( $blogs, $assets ) unless ( defined($deferred) && %$deferred );

    if ( scalar( keys %error_assets ) ) {
        my $data;
        while ( my ( $key, $value ) = each %error_assets ) {
            $data .= $app->translate( 'MT::Asset#[_1]: ', $key )
                . $value . "\n";
        }
        my $message = $app->translate('Some of files could not be imported.');
        $app->log(
            {   message  => $message,
                level    => MT::Log::WARNING(),
                class    => 'system',
                category => 'restore',
                metadata => $data,
            }
        );
        $$error .= $message;
    }

    if ( scalar( keys %$deferred ) ) {
        _log_dirty_restore( $app, $deferred );
        my $log_url
            = $app->uri( mode => 'list', args => { '_type' => 'log' } );
        $$error = $app->translate(
            'Some objects were not imported because their parent objects were not imported.  Detailed information is in the activity log.',
            $log_url
        );
        return ( $blogs, $assets );
    }

    return ( $blogs, $assets ) if $$error;

    $app->log(
        {   message => $app->translate(
                "Successfully imported objects to Movable Type system by user '[_1]'",
                $app->user->name
            ),
            level    => MT::Log::INFO(),
            class    => 'system',
            category => 'restore'
        }
    );
    return ( $blogs, $assets );
}

sub restore_upload_manifest {
    my $app  = shift;
    my ($fh) = @_;
    my $user = $app->user;
    return $app->permission_denied()
        if !$user->is_superuser;
    $app->validate_magic() or return;

    require MT::BackupRestore;
    my $backups = MT::BackupRestore->process_manifest($fh);
    return $app->errtrans(
        "Uploaded file was not a valid Movable Type exported manifest file.")
        if !defined($backups);

    my $files  = $backups->{files};
    my $assets = $backups->{assets};
    my $file_next;
    $file_next = shift @$files if defined($files) && scalar(@$files);
    my $assets_json;
    my $param = {};

    if ( !defined($file_next) ) {
        if ( scalar(@$assets) > 0 ) {
            my $asset = shift @$assets;
            $file_next = $asset->{name};
            $param->{is_asset} = 1;
        }
    }
    $assets_json = encode_url( MT::Util::to_json($assets) )
        if scalar(@$assets) > 0;
    $param->{files}    = join( ',', @$files );
    $param->{assets}   = $assets_json;
    $param->{filename} = $file_next;
    $param->{last}     = scalar(@$files) ? 0 : ( scalar(@$assets) ? 0 : 1 );
    $param->{open_dialog}    = 1;
    $param->{schema_version} = $app->config->SchemaVersion;

    #$param->{schema_version} =
    #  $app->param('ignore_schema_conflict')
    #  ? 'ignore'
    #  : $app->config('SchemaVersion');
    $param->{overwrite_templates}
        = $app->param('overwrite_global_templates') ? 1 : 0;

    $param->{dialog_mode} = 'dialog_restore_upload';
    $param->{dialog_params}
        = 'start=1'
        . '&amp;magic_token='
        . $app->current_magic
        . '&amp;files='
        . $param->{files}
        . '&amp;assets='
        . $param->{assets}
        . '&amp;current_file='
        . $param->{filename}
        . '&amp;last='
        . $param->{'last'}
        . '&amp;schema_version='
        . $param->{schema_version}
        . '&amp;overwrite_templates='
        . $param->{overwrite_templates}
        . '&amp;redirect=1';
    if ( length $param->{dialog_params} > 2083 )
    {    # 2083 is Maximum URL length in IE
        $param->{error} = $app->translate(
            "Manifest file '[_1]' is too large. Please use import directory for importing.",
            $param->{filename}
        );
        $param->{open_dialog} = 0;
        $app->mode('start_restore');
    }
    $app->load_tmpl( 'restore.tmpl', $param );

    #close $fh if $fh;
}

sub _backup_finisher {
    my $app = shift;
    my ( $fnames, $param ) = @_;
    unless ( ref $fnames ) {
        $fnames = [$fnames];
    }
    $param->{filename}       = $fnames->[0];
    $param->{backup_success} = 1
        unless $param->{error};
    require MT::Session;
    MT::Session->remove( { kind => 'BU' } );
    foreach my $fname (@$fnames) {
        my $sess = MT::Session->new;
        $sess->id( $app->make_magic_token() );
        $sess->kind('BU');    # BU == Backup
        $sess->name($fname);
        $sess->start(time);
        $sess->save;
    }
    my $message;
    if ( my $blog_id = $param->{blog_id} || $param->{blog_ids} ) {
        $message = $app->translate(
            "Site(s) (ID:[_1]) was/were successfully exported by user '[_2]'",
            $blog_id, $app->user->name
        );
    }
    else {
        $message
            = $app->translate(
            "Movable Type system was successfully exported by user '[_1]'",
            $app->user->name );
    }
    $app->log(
        {   message  => $message,
            level    => MT::Log::INFO(),
            class    => 'system',
            category => 'restore'
        }
    );
    $app->print_encode(
        $app->build_page( 'include/backup_end.tmpl', $param ) );
}

sub _progress {
    my $app = shift;
    my $ids = $app->request('progress_ids') || {};

    my ( $str, $id ) = @_;
    if ( $id && $ids->{$id} ) {
        my $str_js = encode_js($str);
        $app->print_encode(
            qq{<script type="text/javascript">progress('$str_js', '$id');</script>}
        );
    }
    elsif ($id) {
        $ids->{$id} = 1;
        $app->print_encode(qq{\n<span id="$id">$str</span>});
    }
    else {
        $app->print_encode("<span>$str</span>");
    }

    $app->request( 'progress_ids', $ids );
}

sub _log_dirty_restore {
    my $app = shift;
    my ($deferred) = @_;
    my %deferred_by_class;
    for my $key ( keys %$deferred ) {
        my ( $class, $id ) = split( '#', $key );
        if ( exists $deferred_by_class{$class} ) {
            push @{ $deferred_by_class{$class} }, $id;
        }
        else {
            $deferred_by_class{$class} = [$id];

        }
    }
    while ( my ( $class_name, $ids ) = each %deferred_by_class ) {
        my $message = $app->translate(
            'Some [_1] were not imported because their parent objects were not imported.',
            $class_name
        );
        $app->log(
            {   message  => $message,
                level    => MT::Log::WARNING(),
                class    => 'system',
                category => 'restore',
                metadata => 'ID:' . join( ', ', @$ids ),
            }
        );
    }
    1;
}

sub login_json {
    my $app = shift;
    return $app->json_result( { magic_token => $app->current_magic, } );
}

1;<|MERGE_RESOLUTION|>--- conflicted
+++ resolved
@@ -1123,21 +1123,12 @@
 }
 
 sub backup {
-<<<<<<< HEAD
-    my $app      = shift;
-    my $user     = $app->user;
-    my $blog_id  = $app->param('blog_id') || 0;
-    my $perms    = $app->permissions;
-    my $blog_ids = $app->param('backup_what') || '';
-=======
     my $app     = shift;
     my $user    = $app->user;
-    my $q       = $app->param;
-    my $blog_id = $q->param('blog_id');
+    my $blog_id = $app->param('blog_id') || 0;
     my $perms   = $app->permissions
         or return $app->permission_denied();
-    my $blog_ids = $q->param('backup_what');
->>>>>>> e69068e1
+    my $blog_ids = $app->param('backup_what') || '';
     my @blog_ids = split ',', $blog_ids;
 
     require MT::Util::Log;
@@ -2716,11 +2707,7 @@
 
 sub reset_password {
     my $app = shift;
-<<<<<<< HEAD
-    my ($author) = $_[0];
-=======
     my ($author) = @_;
->>>>>>> e69068e1
 
     require MT::Auth;
     require MT::Log;
@@ -2739,19 +2726,7 @@
         );
     }
 
-<<<<<<< HEAD
-# Just in case: $author should already be tested before entering reset_password()
-    $app->log(
-        {   message  => $app->translate("User not found"),
-            level    => MT::Log::SECURITY(),
-            class    => 'system',
-            category => 'recover_password',
-        }
-        ),
-        return ( 0, $app->translate("User not found") )
-=======
     return ( 0, $app->translate("Invalid request.") )
->>>>>>> e69068e1
         unless $author;
 
     return (
