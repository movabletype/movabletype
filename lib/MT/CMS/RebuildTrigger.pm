--- conflicted
+++ resolved
@@ -312,70 +312,10 @@
     my $app = shift;
     $app->validate_magic or return;
 
-<<<<<<< HEAD
     return $app->permission_denied()
         unless $app->user->is_superuser()
         || ($app->blog && $app->user->permissions($app->blog->id)->can_administer_site());
 
-    my $blog_id = $app->blog ? $app->blog->id : 0;
-    my @p = $app->multi_param;
-
-    my @rebuild_triggers
-        = MT->model('rebuild_trigger')->load( { blog_id => $blog_id } );
-    my @new_triggers = ();
-
-    for my $key (
-        qw/ all_triggers blogs_in_website_triggers rebuild_triggers /)
-    {
-        if ( $app->multi_param($key) ) {
-            my @triggers = split '\|', $app->multi_param($key);
-            foreach my $trigger (@triggers) {
-                my ( $action, $id, $event, $content_type_id )
-                    = split ':',
-                    $trigger;
-                $content_type_id = 0 if $content_type_id eq 'undefined';
-                $action
-                    = $action eq 'ri'
-                    ? MT::RebuildTrigger::ACTION_RI()
-                    : MT::RebuildTrigger::ACTION_RIP();
-                my $object_type
-                    = $event =~ /^entry_.*/
-                    ? MT::RebuildTrigger::TYPE_ENTRY_OR_PAGE()
-                    : $event =~ /^comment_.*/
-                    ? MT::RebuildTrigger::TYPE_COMMENT()
-                    : $event =~ /^tb_.*/ ? MT::RebuildTrigger::TYPE_PING()
-                    :   MT::RebuildTrigger::TYPE_CONTENT_TYPE();
-                $event
-                    = $event =~ /.*_save$/ ? MT::RebuildTrigger::EVENT_SAVE()
-                    : $event =~ /.*_pub$/
-                    ? MT::RebuildTrigger::EVENT_PUBLISH()
-                    : MT::RebuildTrigger::EVENT_UNPUBLISH();
-                my $target
-                    = $id eq '_all' ? MT::RebuildTrigger::TARGET_ALL()
-                    : $id eq '_blogs_in_website'
-                    ? MT::RebuildTrigger::TARGET_BLOGS_IN_WEBSITE()
-                    : MT::RebuildTrigger::TARGET_BLOG();
-                my $target_blog_id = $id =~ /\d+/ ? $id : 0;
-                my ($rt) = grep {
-                           $_->blog_id == $blog_id
-                        && $_->object_type == $object_type
-                        && $_->action == $action
-                        && $_->event == $event
-                        && $_->target == $target
-                        && $_->target_blog_id == $target_blog_id
-                        && $_->ct_id == $content_type_id
-                } @rebuild_triggers;
-
-                unless ($rt) {
-                    $rt = MT->model('rebuild_trigger')->new;
-                    $rt->blog_id($blog_id);
-                    $rt->object_type($object_type);
-                    $rt->action($action);
-                    $rt->event($event);
-                    $rt->target($target);
-                    $rt->target_blog_id($target_blog_id);
-                    $rt->ct_id($content_type_id);
-=======
     if ($app->param('blog_id')) {
 
         my $blog_id = $app->blog ? $app->blog->id : return;
@@ -395,7 +335,6 @@
                 if (my $rt = $digests{ $db_id_to_digest{$id} }) {
                     $rt->remove or return $app->error($rt->errstr);
                     delete $digests{ $db_id_to_digest{$id} };
->>>>>>> 7eef80c6
                 }
             }
         }
