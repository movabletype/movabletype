--- conflicted
+++ resolved
@@ -1772,40 +1772,12 @@
     return $props;
 }
 
-<<<<<<< HEAD
-sub select_list_content_fields {
-    my ($app) = @_;
-    my $q     = $app->param;
-    my $param = {};
-
-    my $blog_id = scalar $q->param('blog_id')
-        or return $app->errtrans("Invalid request.");
-    my $content_type_id = scalar $q->param('content_type_id')
-        or return $app->errtrans("Invalid request.");
-
-    my $content_type = MT::ContentType->load($content_type_id);
-    my $field_data   = $content_type->fields;
-    my %locked;
-
-    my @array = map {
-        my $id = $_->{id};
-        $_->{id}     = $id;
-        $_->{name}   = $_->{type};
-        $_->{locked} = 1 if ( $locked{$id} );
-        $_;
-    } @{$field_data};
-    $param->{content_fields} = \@array;
-
-    $app->build_page( $app->load_tmpl('dialog/select_content_fields.tmpl'),
-        $param );
-=======
 sub list_boilerplates {
     my $app = shift;
     my $param
         = { page_title => $app->translate('Manage Content Type Boilerplates'),
         };
     $app->load_tmpl( 'not_implemented_yet.tmpl', $param );
->>>>>>> d53f30d7
 }
 
 1;