# Movable Type (r) (C) 2001-2018 Six Apart, Ltd. All Rights Reserved.
# This code cannot be redistributed without permission from www.sixapart.com.
# For more information, consult your Movable Type license.
#
# $Id$
package MT::CMS::Category;

use strict;
use warnings;
use MT::Util qw( encode_url encode_js );

sub edit {
    my $cb = shift;
    my ( $app, $id, $obj, $param ) = @_;

    my $blog = $app->blog;

    if ($id) {
        $param->{nav_categories} = 1;

        #$param{ "tab_" . ( $app->param('tab') || 'details' ) } = 1;

        # $app->add_breadcrumb($app->translate('Categories'),
        #                      $app->uri( 'mode' => 'list_cat',
        #                          args => { blog_id => $obj->blog_id }));
        # $app->add_breadcrumb($obj->label);
        my $parent   = $obj->parent_category;
        my $site_url = $blog->site_url;
        $site_url .= '/' unless $site_url =~ m!/$!;
        $param->{path_prefix}
            = $site_url . ( $parent ? $parent->publish_path : '' );
        $param->{path_prefix} .= '/' unless $param->{path_prefix} =~ m!/$!;
        require MT::Trackback;
        my $tb = MT::Trackback->load( { category_id => $obj->id } );

        if ($tb) {
            my $list_pref = $app->list_pref('ping');
            %$param = ( %$param, %$list_pref );
            my $path = $app->config('CGIPath');
            $path .= '/' unless $path =~ m!/$!;
            if ( $path =~ m!^/! ) {
                my ($blog_domain) = $blog->archive_url =~ m|(.+://[^/]+)|;
                $path = $blog_domain . $path;
            }

            my $script = $app->config('TrackbackScript');
            $param->{tb}     = 1;
            $param->{tb_url} = $path . $script . '/' . $tb->id;
            if ( $param->{tb_passphrase} = $tb->passphrase ) {
                $param->{tb_url}
                    .= '/' . encode_url( $param->{tb_passphrase} );
            }
            $app->load_list_actions( 'ping', $param->{ping_table}[0],
                'pings' );
        }
    }

    my $type
        = $app->param('type')
        || $app->param('_type')
        || MT::Category->class_type;
    my $entry_class;
    my $entry_type;
    if ( $type eq 'category' ) {
        $entry_type = 'entry';
    }
    elsif ( $type eq 'folder' ) {
        $entry_type = 'page';
    }
    $entry_class = $app->model($entry_type);

    $param->{search_label} = $entry_class->class_label_plural;
    $param->{search_type}  = $entry_type;

    $param->{can_view_trackbacks} = $app->can_do('access_to_trackback_list');

    ## author_id parameter of the author currently logged in.
    delete $param->{'author_id'};

    if ( $obj->category_set_id ) {
        $app->add_breadcrumb(
            $app->model('category_set')->class_label_plural,
            $app->uri(
                mode => 'list',
                args => {
                    _type   => 'category_set',
                    blog_id => $blog->id,
                },
            ),
        );
        $app->add_breadcrumb(
            $obj->category_set->name,
            $app->uri(
                mode => 'view',
                args => {
                    _type   => 'category_set',
                    blog_id => $blog->id,
                    id      => $obj->category_set_id,
                },
            ),
        );
    }
    else {
        $app->add_breadcrumb(
            $app->model($type)->class_label_plural,
            $app->uri(
                mode => 'list',
                args => {
                    _type   => $type,
                    blog_id => $blog->id,
                },
            ),
        );
    }
    $app->add_breadcrumb( $obj->label );

    1;
}

sub save {
    my $app   = shift;
<<<<<<< HEAD
    my $perms = $app->permissions;
    my $type  = $app->param('_type');
=======
    my $q     = $app->param;
    my $type  = $q->param('_type');
>>>>>>> e69068e1
    my $class = $app->model($type)
        or return $app->errtrans("Invalid request.");

    if ( $type eq 'category' ) {
        return $app->permission_denied()
            unless $app->can_do('save_category');
    }
    elsif ( $type eq 'folder' ) {
        return $app->permission_denied()
            unless $app->can_do('save_folder');
    }
    else {
        return $app->errtrans("Invalid request.");
    }

    $app->validate_magic() or return;

    my $blog_id = $app->param('blog_id');
    my $cat;
    if ( my $moved_cat_id = $app->param('move_cat_id') ) {
        $cat = $class->load($moved_cat_id) or return;
        move_category($app) or return;
    }
    else {
        for my $p ( $app->multi_param ) {
            my ($parent) = $p =~ /^category-new-parent-(\d+)$/;
            next unless ( defined $parent );

            my $label = $app->param($p);
            next unless defined $label;

            $label =~ s/(^\s+|\s+$)//g;
            next unless ( $label ne '' );

            $cat = $class->new;
            my $original = $cat->clone;
            $cat->blog_id($blog_id);
            $cat->label($label);
            $cat->author_id( $app->user->id );
            $cat->parent($parent);

            $app->run_callbacks( 'cms_pre_save.' . $type,
                $app, $cat, $original )
                || return $app->errtrans( "Saving [_1] failed: [_2]",
                $class->class_label, $app->errstr );

            $cat->save
                or return $app->error(
                $app->translate(
                    "Saving [_1] failed: [_2]", $class->class_label,
                    $cat->errstr
                )
                );

            # Now post-process it.
            $app->run_callbacks( 'cms_post_save.' . $type,
                $app, $cat, $original );
        }
    }

    return $app->errtrans( "The [_1] must be given a name!",
        $class->class_label )
        if !$cat;

    $app->call_return( 'saved' => 1, new_cat_id => $cat->id, );
}

sub bulk_update {
    my $app = shift;
    $app->validate_magic or return;

    my $is_category_set = $app->param('is_category_set');
    my $set_id          = $app->param('set_id');

    my $model = $app->param('datasource') || 'category';
    if ( 'category' eq $model ) {
        $app->can_do('edit_categories')
            or
            return $app->json_error( $app->translate("Permission denied.") );

        if ($is_category_set) {
            return $app->json_error( $app->translate('Permission defined.') )
                unless ( $app->user->can_manage_content_types
                || $app->can_do('save_category_set') );
        }
    }
    elsif ( 'folder' eq $model ) {
        $app->can_do('save_folder')
            or
            return $app->json_error( $app->translate("Permission denied.") );
    }
    else {
        return $app->json_error( $app->translate('Invalid request.') );
    }

    my $blog_id = $app->param('blog_id');
    my $blog    = $app->blog;
    my $class   = MT->model($model);
    my @messages;
    my $objects;
    if ( my $json = $app->param('objects') ) {
        if ( $json =~ /^".*"$/ ) {
            $json =~ s/^"//;
            $json =~ s/"$//;
            $json = MT::Util::decode_js($json);
        }
        require JSON;
        my $decode = JSON->new->utf8(0);
        $objects = $decode->decode($json);
    }
    else {
        $objects = [];
    }

    my $set;
    if ($is_category_set) {
        if ($set_id) {
            $set = MT->model('category_set')->load($set_id)
                or return $app->json_error(
                $app->tranlsate( 'Invalid category_set_id: [_1]', $set_id ) );
            $set->name( scalar $app->param('set_name') );
            $set->save or return $app->json_error( $set->errstr );
        }
        else {
            $set = MT->model('category_set')->new;
            $set->set_values(
                {   blog_id => $blog_id,
                    name    => scalar $app->param('set_name'),
                }
            );
            $set->save or return $app->json_error( $set->errstr );
            $set_id = $set->id;
            $app->param( 'set_id', $set_id );
        }
    }

    my $old_objects_terms;
    if ($set_id) {
        $old_objects_terms
            = { blog_id => $blog_id, category_set_id => $set_id };
    }
    elsif ($is_category_set) {
        $old_objects_terms = { id => 0 };    # no data
    }
    else {
        $old_objects_terms
            = { blog_id => $blog_id, category_set_id => [ \'IS NULL', 0 ] };
    }
    my @old_objects = $class->load($old_objects_terms);

    # Test CheckSum
    my $cat_order;
    my $meta = $model . '_order';
    if ($is_category_set) {
        $cat_order = $set->order || '';
    }
    else {
        $cat_order = $app->blog->$meta || '';
    }

    my $text = join(
        ':',
        $cat_order,
        map {
            join( ':',
                $_->id,
                ( $_->parent || '0' ),
                Encode::encode_utf8( $_->label ),
                )
            }
            sort { $a->id <=> $b->id } @old_objects
    );
    require Digest::MD5;
    if ( ( $app->param('checksum') || '' ) ne Digest::MD5::md5_hex($text) ) {
        return $app->json_error(
            $app->translate(
                'Failed to update [_1]: Some of [_2] were changed after you opened this page.',
                $class->class_label_plural,
                $class->class_label_plural,
            )
        );
    }

    my %old_objects = map { $_->id => $_ } @old_objects;
    my %clone_objects;
    my @objects;
    my @creates;
    my @updated;
    for my $obj (@$objects) {
        next unless $obj->{id};

 #return $app->json_error(MT->translate('Invalid request')) unless $obj->{id};
        if ( $obj->{id} =~ /^x(\d+)/ ) {
            my $tmp_id  = $1;
            my $new_obj = $class->new;
            $clone_objects{ $obj->{id} } = $new_obj->clone;
            delete $obj->{id};
            $new_obj->set_values($obj);
            $new_obj->blog_id($blog_id);
            $new_obj->author_id( $app->user->id );
            $new_obj->category_set_id($set_id) if $set_id;
            push @objects, $new_obj;
            push @creates, $new_obj;
            $new_obj->{tmp_id} = $tmp_id;
        }
        else {
            my $diff = 0;
            exists $old_objects{ $obj->{id} }
                or return $app->json_error(
                $app->translate(
                    'Tried to update [_1]([_2]), but the object was not found.',
                    $model,
                    $obj->{id},
                )
                );
            my $exist = delete $old_objects{ $obj->{id} };
            $clone_objects{ $obj->{id} } = $exist->clone;
            for my $key ( keys %$obj ) {
                if ( $exist->$key ne $obj->{$key} ) {
                    $diff++;
                    $exist->$key( $obj->{$key} );
                }
            }
            push @objects, $exist;
            push @updated, $exist if $diff;
        }
    }
    my %TEMP_MAP;
    my ( $creates, $updates, $deletes ) = ( 0, 0, 0 );
    for my $create (@creates) {
        if ( $create->parent =~ /^x(\d+)/ ) {
            my $tmp_id = $1;
            $create->parent( $TEMP_MAP{$tmp_id} );
        }
        my $original = $clone_objects{ 'x' . $create->{tmp_id} };
        $app->run_callbacks( 'cms_pre_save.' . $model,
            $app, $create, $original )
            or return $app->json_error( $app->errstr() );
        $create->save;
        $app->run_callbacks( 'cms_post_save.' . $model,
            $app, $create, $original )
            or return $app->json_error( $app->errstr() );
        $creates++;
        $TEMP_MAP{ $create->{tmp_id} } = $create->id;
    }
    for my $updated (@updated) {
        if ( $updated->parent =~ /^x(\d+)/ ) {
            my $tmp_id = $1;
            $updated->parent( $TEMP_MAP{$tmp_id} );
        }
        my $original = $clone_objects{ $updated->id };
        $app->run_callbacks( 'cms_pre_save.' . $model,
            $app, $updated, $original )
            or return $app->json_error( $app->errstr() );

        # Setting modified_by updates modified_on which we want to do before
        # a save but after pre_save callbacks fire.
        $updated->modified_by( $app->user->id );

        $updated->save;
        $app->run_callbacks( 'cms_post_save.' . $model,
            $app, $updated, $original )
            or return $app->json_error( $app->errstr() );
        $updates++;
    }

    for my $obj ( values %old_objects ) {
        if ( 'category' eq $model ) {

            # Remove published archive files.
            pre_delete( $app, $obj );
        }
        $obj->remove;
        $app->run_callbacks( 'cms_post_delete.' . $model, $app, $obj );
        $deletes++;
    }

    $app->touch_blogs;

    my $previous_order;
    if ($is_category_set) {
        $previous_order = $set->order || '';
    }
    else {
        $previous_order = $blog->$meta || '';
    }

    my @ordered_ids = map { $_->id } @objects;
    my $new_order = join ',', @ordered_ids;
    if ( $previous_order ne $new_order ) {
        $app->log(
            {   message => $app->translate(
                    "[_1] order has been edited by '[_2]'.",
                    $class->class_label,
                    $app->user->name
                ),
                level    => MT::Log::INFO(),
                class    => $blog->class,
                category => 'edit',
                metadata => "[${previous_order}] => [${new_order}]",
            }
        );

        if ($is_category_set) {
            $set->order($new_order);
            $set->save;
        }
        else {
            $blog->$meta($new_order);
            $blog->save;
        }
    }

    $app->run_callbacks( 'cms_post_bulk_save.' . $model, $app, \@objects );

    my $rebuild_url = $app->uri(
        mode => 'rebuild_confirm',
        args => { blog_id => $blog_id, }
    );
    my $rebuild_open
        = qq!window.open('$rebuild_url', 'rebuild_blog_$blog_id', 'width=400,height=400,resizable=yes'); return false;!;

    push @messages,
        {
        cls => 'info',
        msg => MT->translate(
            'Your changes have been made (added [_1], edited [_2] and deleted [_3]). <a href="#" onclick="[_4]" class="mt-rebuild">Publish your site</a> to see these changes take effect.',
            $creates, $updates, $deletes, $rebuild_open
        ),
        };

    $app->forward( 'filtered_list', messages => \@messages );
}

sub js_add_category {
    my $app = shift;
    unless ( $app->validate_magic ) {
        return $app->json_error( $app->translate("Invalid request.") );
    }
<<<<<<< HEAD
    my $user            = $app->user;
    my $blog_id         = $app->param('blog_id');
    my $perms           = $app->permissions;
    my $type            = $app->param('_type') || 'category';
    my $category_set_id = 0;
    if ( $type eq 'category' ) {
        $category_set_id = $app->param('category_set_id') || 0;
    }
=======
    my $user    = $app->user;
    my $blog_id = $app->param('blog_id');
    my $type    = $app->param('_type') || 'category';
>>>>>>> e69068e1
    return $app->json_error( $app->translate("Invalid request.") )
        unless ( $type eq 'category' )
        or ( $type eq 'folder' );
    my $class = $app->model($type);

    if ( !$class ) {
        return $app->json_error( $app->translate("Invalid request.") );
    }

    my $label    = $app->param('label');
    my $basename = $app->param('basename');
    if ( !defined($label) || ( $label =~ m/^\s*$/ ) ) {
        return $app->json_error( $app->translate("Invalid request.") );
    }

    my $blog = $app->blog;
    if ( !$blog ) {
        return $app->json_error( $app->translate("Invalid request.") );
    }

    my $parent;
    if ( my $parent_id = $app->param('parent') ) {
        if ( $parent_id != -1 ) {    # special case for 'root' folder
            $parent = $class->load(
                {   id              => $parent_id,
                    blog_id         => $blog_id,
                    category_set_id => $category_set_id || [ \'IS NULL', 0 ],
                }
            );
            if ( !$parent ) {
                return $app->json_error(
                    $app->translate("Invalid request.") );
            }
        }
    }

    my $obj      = $class->new;
    my $original = $obj->clone;

    $obj->label($label);
    $obj->basename($basename)   if $basename;
    $obj->parent( $parent->id ) if $parent;
    $obj->blog_id($blog_id);
    $obj->category_set_id($category_set_id);
    $obj->author_id( $user->id );
    $obj->created_by( $user->id );

    if (!$app->run_callbacks(
            'cms_save_permission_filter.' . $type,
            $app, $obj
        )
        )
    {
        return $app->json_error( $app->translate("Permission denied.") );
    }

    if (!$app->run_callbacks(
            'cms_pre_save.' . $type, $app, $obj, $original
        )
        )
    {
        return $app->json_error( $app->errstr );
    }

    $obj->save;

    $app->run_callbacks( 'cms_post_save.' . $type, $app, $obj, $original );

    # Update category/folder order by low cost method.
    # So, broken order cannot be updated correctly.
    my $order_field;
    my @order;
    if ($category_set_id) {
        @order = split ',', ( $obj->category_set->order || '' );
    }
    else {
        $order_field = "${type}_order";
        @order = split ',', ( $blog->$order_field || '' );
    }
    if ($parent) {
        @order = map { $_ == $parent->id ? ( $_, $obj->id ) : $_ } @order;
    }
    else {
        unshift @order, $obj->id;
    }
    my $new_order = join ',', @order;
    if ($category_set_id) {
        my $category_set = $obj->category_set;
        $category_set->order($new_order);
        $category_set->save;
    }
    else {
        $blog->$order_field($new_order);
        $blog->save;    # Ignore error.
    }

    return $app->json_result(
        {   id       => $obj->id,
            basename => $obj->basename
        }
    );
}

sub can_view {
    my ( $eh, $app, $obj ) = @_;
    my $author = $app->user;
    return 1 if $author->is_superuser();

    if ( $obj && !ref $obj ) {
        $obj = MT->model('category')->load($obj)
            or return;
    }
    if ($obj) {
        return unless $obj->is_category;
    }

    my $blog_id = $obj ? $obj->blog_id : ( $app->blog ? $app->blog->id : 0 );
    return $author->permissions($blog_id)
        ->can_do('open_category_edit_screen');
}

sub can_save {
    my ( $eh, $app, $obj ) = @_;
    my $author = $app->user;
    return 1 if $author->is_superuser();

    if ( $obj && !ref $obj ) {
        $obj = MT->model('category')->load($obj)
            or return;
    }
    if ($obj) {
        return unless $obj->is_category;
    }

    my $blog_id = $obj ? $obj->blog_id : ( $app->blog ? $app->blog->id : 0 );
    return $author->permissions($blog_id)->can_do('save_category');
}

sub can_delete {
    my ( $eh, $app, $obj ) = @_;
    my $author = $app->user;
    return 1 if $author->is_superuser();

    if ( $obj && !ref $obj ) {
        $obj = MT->model('category')->load($obj)
            or return;
    }
    if ($obj) {
        return unless $obj->is_category;
    }

    my $blog_id = $obj ? $obj->blog_id : ( $app->blog ? $app->blog->id : 0 );
    return $author->permissions($blog_id)->can_do('delete_category');
}

sub pre_save {
    my $eh = shift;
    my ( $app, $obj ) = @_;
    my $pkg = $app->model('category');
    if ( defined( my $pass = $app->param('tb_passphrase') ) ) {
        $obj->{__tb_passphrase} = $pass;
    }
    my @siblings = $pkg->load(
        {   parent          => $obj->parent,
            blog_id         => $obj->blog_id,
            category_set_id => $obj->category_set_id || [ \'IS NULL', 0 ],
        }
    );
    foreach (@siblings) {
        next if $obj->id && ( $_->id == $obj->id );
        return $eh->error(
            $app->translate(
                "The category name '[_1]' conflicts with the name of another category. Top-level categories and sub-categories with the same parent must have unique names.",
                $_->label
            )
        ) if $_->label eq $obj->label;
        return $eh->error(
            $app->translate(
                "The category basename '[_1]' conflicts with the basename of another category. Top-level categories and sub-categories with the same parent must have unique basenames.",
                $_->basename
            )
        ) if defined $obj->basename and $_->basename eq $obj->basename;
    }
    return $eh->error(
        $app->translate( "The name '[_1]' is too long!", $obj->label ) )
        if ( length( $obj->label ) > 100 );

    1;
}

sub post_save {
    my $eh = shift;
    my ( $app, $obj, $original ) = @_;

    if ( !$original->id ) {
        $app->log(
            {   message => $app->translate(
                    "Category '[_1]' created by '[_2]'.", $obj->label,
                    $app->user->name
                ),
                level    => MT::Log::INFO(),
                class    => 'category',
                category => 'new',
            }
        );
    }
    else {
        $app->log(
            {   message => $app->translate(
                    "Category '[_1]' (ID:[_2]) edited by '[_3]'",
                    $obj->label, $obj->id, $app->user->name
                ),
                level    => MT::Log::INFO(),
                class    => $obj->class,
                category => 'edit',
                metadata => $obj->id,
            }
        );
    }

    1;
}

sub save_filter {
    my $eh = shift;
    my ($app) = @_;
    return $app->errtrans( "The name '[_1]' is too long!",
        $app->param('label') )
        if ( length( $app->param('label') ) > 100 );
    return 1;
}

sub pre_delete {
    my ( $app, $obj ) = @_;

    return 1 unless $app->config('DeleteFilesAtRebuild');

    my $blog = $app->blog or return;
    my $at = $blog->archive_type;

    return 1 unless $at && $at ne 'None';

    require MT::Blog;
    require MT::Entry;
    require MT::Placement;

    # Remove published archive files.

    my @at = split /,/, $at;
    for my $target (@at) {
        my $archiver = $app->publisher->archiver($target);
        next unless $archiver && $archiver->category_based;
        if ( $archiver->date_based ) {
            my @entries = MT::Entry->load(
                { status => MT::Entry::RELEASE() },
                {   join => MT::Placement->join_on(
                        'entry_id',
                        { category_id => $obj->id },
                        { unique      => 1 }
                    )
                }
            );
            for (@entries) {
                $app->publisher->remove_entry_archive_file(
                    Category    => $obj,
                    ArchiveType => $target,
                    Entry       => $_
                );
            }
        }
        else {
            $app->publisher->remove_entry_archive_file(
                Category    => $obj,
                ArchiveType => $target
            );
        }
    }

    return 1;
}

sub post_delete {
    my ( $eh, $app, $obj ) = @_;

    $app->log(
        {   message => $app->translate(
                "Category '[_1]' (ID:[_2]) deleted by '[_3]'",
                $obj->label, $obj->id, $app->user->name
            ),
            level    => MT::Log::INFO(),
            class    => 'category',
            category => 'delete'
        }
    );
}

sub _adjust_ancestry {
    my ( $cat, $ancestor ) = @_;
    return unless $cat && $ancestor;
    if ( $ancestor->parent && ( $ancestor->parent != $cat->id ) ) {
        _adjust_ancestry( $cat, $ancestor->parent_category );
    }
    else {
        $ancestor->parent( $cat->parent );
        $ancestor->save;
    }
}

sub move_category {
    my $app   = shift;
    my $type  = $app->param('_type');
    my $class = $app->model($type)
        or return $app->errtrans("Invalid request.");
    $app->validate_magic() or return;

    my $move_cat_id = $app->param('move_cat_id');
    my $cat         = $class->load($move_cat_id)
        or return;

    my $new_parent_id = $app->param('move-radio') || 0;

    return 1 if ( $new_parent_id == $cat->parent );

    if ($new_parent_id) {
        my $new_parent = $class->load($new_parent_id)
            or return;
        if ( $cat->is_ancestor($new_parent) ) {
            _adjust_ancestry( $cat, $new_parent );
        }
    }
    $cat->parent($new_parent_id);
    if ( $type eq 'category' ) {    # folder is able to have a same label
        my @siblings = $class->load(
            {   parent  => $cat->parent,
                blog_id => $cat->blog_id
            }
        );
        foreach (@siblings) {
            return $app->errtrans(
                "The category name '[_1]' conflicts with another category. Top-level categories and sub-categories with the same parent must have unique names.",
                $_->label
            ) if $_->label eq $cat->label;
        }
    }

    $cat->save
        or return $app->error(
        $app->translate(
            "Saving [_1] failed: [_2]",
            $class->class_label, $cat->errstr
        )
        );
}

sub template_param_list {
    my ( $cb, $app, $param, $tmpl ) = @_;

    if ( $param->{is_category_set} = $app->param('is_category_set') ) {
        my $set_id = $app->param('id');
        my $set = MT->model('category_set')->load( $set_id || 0 );

        if ($set) {
            $param->{id}       = $set->id;
            $param->{set_name} = $set->name;
        }

        my $verb = $set ? 'Edit' : 'Create';
        my $object_label = $app->translate('Category Set');
        $param->{page_title}
            = $app->translate( "${verb} [_1]", $object_label );
    }
    else {
        $param->{page_title}
            = $app->translate( 'Manage [_1]', $param->{object_label_plural} );
    }

    my $blog = $app->blog or return;
    $param->{basename_limit} = $blog->basename_limit || 30; #FIXME: hardcoded.
    my $type  = $app->param('_type');
    my $class = MT->model($type);
    $param->{basename_prefix} = $class->basename_prefix;

    if ( $param->{is_category_set} ) {
        $app->{breadcrumbs} = [];
        $app->add_breadcrumb(
            $app->translate('Category Sets'),
            $app->uri(
                mode => 'list',
                args => {
                    _type   => 'category_set',
                    blog_id => $app->blog->id,
                },
            ),
        );
        if ( $param->{id} ) {
            $app->add_breadcrumb( $param->{set_name} );
        }
        else {
            $app->add_breadcrumb( $app->translate('Create Category Set') );
        }
    }
}

sub pre_load_filtered_list {
    my ( $cb, $app, $filter, $opts, $cols ) = @_;
    delete $opts->{limit};
    delete $opts->{offset};
    delete $opts->{sort_order};
    $opts->{sort_by} = 'custom_sort';
    @$cols = qw( id parent label basename entry_count );

    if ( my $set_id = $app->param('set_id') ) {
        $opts->{terms} ||= {};
        $opts->{terms}{category_set_id} = $set_id;
    }
    elsif ( $app->param('is_category_set') ) {
        $opts->{terms} ||= {};
        $opts->{terms}{id} = 0;    # return no data
    }
    else {
        my $set_id_terms = { category_set_id => [ \'IS NULL', 0 ] };
        if ( $opts->{terms} ) {
            $opts->{terms} = [ $opts->{terms}, $set_id_terms ];
        }
        else {
            $opts->{terms} = $set_id_terms;
        }
    }
}

sub filtered_list_param {
    my ( $cb, $app, $param, $objs ) = @_;

    my $sort_order = '';
    if ( $app->param('is_category_set') ) {
        if ( my $set_id = $app->param('set_id') ) {
            my $set = $app->model('category_set')->load($set_id);
            $sort_order = $set->order || '';
            $param->{category_set_id} = $set_id;
        }
    }
    else {
        my $type = $app->param('datasource');
        my $meta = $type . '_order';
        $sort_order = $app->blog->$meta || '';
    }

    my $text = join(
        ':',
        $sort_order,
        map {
            join( ':', $_->id, $_->parent, Encode::encode_utf8( $_->label ), )
            }
            sort { $a->id <=> $b->id } @{ $objs || [] }
    );
    require Digest::MD5;
    $param->{checksum} = Digest::MD5::md5_hex($text);
}

1;<|MERGE_RESOLUTION|>--- conflicted
+++ resolved
@@ -119,13 +119,7 @@
 
 sub save {
     my $app   = shift;
-<<<<<<< HEAD
-    my $perms = $app->permissions;
     my $type  = $app->param('_type');
-=======
-    my $q     = $app->param;
-    my $type  = $q->param('_type');
->>>>>>> e69068e1
     my $class = $app->model($type)
         or return $app->errtrans("Invalid request.");
 
@@ -465,20 +459,13 @@
     unless ( $app->validate_magic ) {
         return $app->json_error( $app->translate("Invalid request.") );
     }
-<<<<<<< HEAD
     my $user            = $app->user;
     my $blog_id         = $app->param('blog_id');
-    my $perms           = $app->permissions;
     my $type            = $app->param('_type') || 'category';
     my $category_set_id = 0;
     if ( $type eq 'category' ) {
         $category_set_id = $app->param('category_set_id') || 0;
     }
-=======
-    my $user    = $app->user;
-    my $blog_id = $app->param('blog_id');
-    my $type    = $app->param('_type') || 'category';
->>>>>>> e69068e1
     return $app->json_error( $app->translate("Invalid request.") )
         unless ( $type eq 'category' )
         or ( $type eq 'folder' );
