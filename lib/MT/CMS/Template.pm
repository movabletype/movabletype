# Movable Type (r) (C) 2001-2017 Six Apart, Ltd. All Rights Reserved.
# This code cannot be redistributed without permission from www.sixapart.com.
# For more information, consult your Movable Type license.
#
# $Id$

package MT::CMS::Template;

use strict;
use MT::Util qw( format_ts );

sub edit {
    my $cb = shift;
    my ( $app, $id, $obj, $param ) = @_;

    my $blog_id = $app->param('blog_id');

    # FIXME: enumeration of types
    unless ($blog_id) {
        my $type = $app->param('type') || ( $obj ? $obj->type : '' );
        return $app->return_to_dashboard( redirect => 1 )
            if $type eq 'archive'
            || $type eq 'individual'
            || $type eq 'category'
            || $type eq 'page'
            || $type eq 'index';
    }

    my $blog = $app->blog;

    # to trigger autosave logic in main edit routine
    $param->{autosave_support} = 1;

    my $type  = $app->param('_type');
    my $cfg   = $app->config;
    my $perms = $app->blog ? $app->permissions : $app->user->permissions;
    my $can_preview = 0;

    if ( $app->param('reedit') ) {
        $param->{'revision-note'} = $app->param('revision-note');
        if ( $app->param('save_revision') ) {
            $param->{'save_revision'} = 1;
        }
        else {
            $param->{'save_revision'} = 0;
        }
    }
    if ($blog) {

        # include_system/include_cache are only applicable
        # to blog-level templates
        $param->{include_system} = $blog->include_system;
        $param->{include_cache}  = $blog->include_cache;
    }

    if ( $obj && ( $obj->type eq 'widgetset' ) ) {
        return $app->redirect(
            $app->uri(
                'mode' => 'edit_widget',
                args   => { blog_id => $obj->blog_id, id => $obj->id }
            )
        );
    }

    if ($id) {
        if ( $blog && $blog->use_revision ) {
            my $rn = $app->param('r') || 0;
            if ( $obj->current_revision > 0 || $rn != $obj->current_revision )
            {
                my $rev = $obj->load_revision( { rev_number => $rn } );
                if ( $rev && @$rev ) {
                    $obj = $rev->[0];
                    my $values = $obj->get_values;
                    $param->{$_} = $values->{$_} foreach keys %$values;
                    $param->{loaded_revision} = 1;
                }
                $param->{rev_number} = $rn;
                $param->{rev_date}   = format_ts( "%Y-%m-%d %H:%M:%S",
                    $obj->modified_on, $blog,
                    $app->user ? $app->user->preferred_language : undef );
                $param->{no_snapshot} = 1 if $app->param('no_snapshot');
            }
        }
        $param->{nav_templates} = 1;
        my $tab;

        # FIXME: Template types should not be enumerated here
        if ( $obj->type eq 'index' ) {
            $tab = 'index';
            $param->{template_group_trans} = $app->translate('index');
        }
        elsif ($obj->type eq 'archive'
            || $obj->type eq 'individual'
            || $obj->type eq 'category'
            || $obj->type eq 'page' )
        {

            # FIXME: enumeration of types
            $tab = 'archive';
            $param->{template_group_trans} = $app->translate('archive');
        }
        elsif ( $obj->type eq 'custom' ) {
            $tab = 'module';
            $param->{template_group_trans} = $app->translate('module');
        }
        elsif ( $obj->type eq 'widget' ) {
            $tab = 'widget';
            $param->{template_group_trans} = $app->translate('widget');
        }
        elsif ( $obj->type eq 'email' ) {
            $tab = 'email';
            $param->{template_group_trans} = $app->translate('email');
        }
        elsif ( $obj->type eq 'backup' ) {
            $tab = 'backup';
            $param->{template_group_trans} = $app->translate('backup');
        }
        else {
            $tab = 'system';
            $param->{template_group_trans} = $app->translate('system');
        }
        $param->{template_group} = $tab;
        $blog_id = $obj->blog_id;

        # FIXME: enumeration of types
        $param->{has_name}
            = $obj->type eq 'index'
            || $obj->type eq 'custom'
            || $obj->type eq 'widget'
            || $obj->type eq 'archive'
            || $obj->type eq 'category'
            || $obj->type eq 'page'
            || $obj->type eq 'individual';
        if ( !$param->{has_name} ) {
            $param->{ 'type_' . $obj->type } = 1;
            $param->{name} = $obj->name;
        }
        $app->add_breadcrumb( $param->{name} );
        $param->{has_outfile} = $obj->type eq 'index';
        $param->{has_rebuild}
            = (    ( $obj->type eq 'index' )
                && ( ( $blog->custom_dynamic_templates || "" ) ne 'all' ) )
            && !$app->param('published');

        # FIXME: enumeration of types
        $param->{is_special}
            = $param->{type} ne 'index'
            && $param->{type} ne 'archive'
            && $param->{type} ne 'category'
            && $param->{type} ne 'page'
            && $param->{type} ne 'individual';
        $param->{has_build_options}
            = $param->{has_build_options}
            && $param->{type} ne 'custom'
            && $param->{type} ne 'widget'
            && !$param->{is_special};
        $param->{search_label} = $app->translate('Templates');
        $param->{object_type}  = 'template';
        my $published_url = $obj->published_url;
        $param->{published_url} = $published_url if $published_url;
        $param->{saved_rebuild} = 1 if $app->param('saved_rebuild');
        require MT::PublishOption;
        $param->{static_maps}
            = (    $obj->build_type != MT::PublishOption::DYNAMIC()
                && $obj->build_type != MT::PublishOption::DISABLED() );

        my $filter = $app->param('filter_key');
        if ( $param->{template_group} eq 'email' ) {
            $app->param( 'filter_key', 'email_templates' );
        }
        elsif ( $param->{template_group} eq 'system' ) {
            $app->param( 'filter_key', 'system_templates' );
        }
        elsif ( $obj->type eq 'backup' ) {
            $app->param( 'filter_key', 'backup_templates' );
        }
        $app->load_list_actions( 'template', $param );
        $app->param( 'filter_key', $filter );

        $obj->compile;
        if ( $obj->{errors} && @{ $obj->{errors} } ) {
            $param->{error} = $app->translate(
                "One or more errors were found in this template.");
            $param->{error} .= "<ul>\n";
            foreach my $err ( @{ $obj->{errors} } ) {
                $param->{error}
                    .= "<li>"
                    . MT::Util::encode_html( $err->{message} )
                    . "</li>\n";
            }
            $param->{error} .= "</ul>\n";
        }

        # Populate list of included templates
        foreach my $tag (qw( Include IncludeBlock )) {
            my $includes = $obj->getElementsByTagName($tag);
            if ($includes) {
                my @includes;
                my @widgets;
                my %seen;
                foreach my $tag (@$includes) {
                    my $include = {};
                    my $attr    = $tag->attributes;
                    my $mod     = $include->{include_module} = $attr->{module}
                        || $attr->{widget};
                    next unless $mod;
                    next if $mod =~ /^\$.*/;
                    my $type = $attr->{widget} ? 'widget' : 'custom';
                    if (   $tag->[1]->{blog_id}
                        && $tag->[1]->{blog_id} =~ m/^\$/ )
                    {
                        $include->{include_from} = 'error';
                        $include->{include_blog_name}
                            = $app->translate('Unknown blog');
                    }
                    else {
                        my $inc_blog_id
                            = $tag->[1]->{global}
                            ? 0
                            : $tag->[1]->{blog_id}
                            ? [ $tag->[1]->{blog_id}, 0 ]
                            : $tag->[1]->{parent} ? $obj->blog
                                ? $obj->blog->website->id
                                : 0
                            : [ $obj->blog_id, 0 ];

                        my $mod_id
                            = $mod . "::"
                            . (
                            ref $inc_blog_id
                            ? $inc_blog_id->[0]
                            : $inc_blog_id
                            );
                        next if exists $seen{$type}{$mod_id};
                        $seen{$type}{$mod_id} = 1;

                        my $other = MT::Template->load(
                            {   blog_id => $inc_blog_id,
                                name    => $mod,
                                type    => $type,
                            },
                            {   limit => 1,
                                ref $inc_blog_id
                                ? ( sort      => 'blog_id',
                                    direction => 'descend',
                                    )
                                : ()
                            }
                        );

                        if ($other) {
                            $include->{include_link} = $app->mt_uri(
                                mode => 'view',
                                args => {
                                    blog_id => $other->blog_id || 0,
                                    '_type' => 'template',
                                    id      => $other->id
                                }
                            );
                            $include->{can_link}
                                = $app->user->is_superuser
                                || $app->user->permissions(0)
                                ->can_do('edit_templates')
                                ? 1
                                : $other->blog_id
                                ? $app->user->permissions( $other->blog_id )
                                ->can_do('edit_templates')
                                    ? 1
                                    : 0
                                : 0;

                            # Try to compile template module
                            # if using MTInclude in this template.
                            $other->compile;
                            if ( $other->{errors} && @{ $other->{errors} } ) {
                                $param->{error} = $app->translate(
                                    "One or more errors were found in the included template module ([_1]).",
                                    $other->name
                                );
                                $param->{error} .= "<ul>\n";
                                foreach my $err ( @{ $other->{errors} } ) {
                                    $param->{error}
                                        .= "<li>"
                                        . MT::Util::encode_html(
                                        $err->{message} )
                                        . "</li>\n";
                                }
                                $param->{error} .= "</ul>\n";
                            }

                            if ( $other->blog_id ) {
                                if ( $other->blog_id eq $blog_id ) {
                                    $include->{include_from}      = 'self';
                                    $include->{include_blog_name} = 'self';
                                }
                                else {
                                    $include->{include_from}
                                        = $other->blog->is_blog
                                        ? 'blog'
                                        : 'website';
                                    $include->{include_blog_name}
                                        = $other->blog->name;
                                }
                            }
                            else {
                                $include->{include_from}
                                    = $blog_id
                                    ? 'global'
                                    : 'self';
                                $include->{include_blog_name}
                                    = $blog_id
                                    ? $app->translate('Global Template')
                                    : 'self';
                            }
                        }
                        else {
                            my $target_blog_id
                                = ref $inc_blog_id
                                ? $inc_blog_id->[0]
                                : $inc_blog_id;
                            $include->{create_link} = $app->mt_uri(
                                mode => 'view',
                                args => {
                                    blog_id => $target_blog_id,
                                    '_type' => 'template',
                                    type    => $type,
                                    name    => $mod,
                                }
                            );

                            my $target_blog;
                            $target_blog
                                = MT->model('blog')->load($target_blog_id)
                                if $target_blog_id;

                            if ($target_blog_id) {
                                if ($target_blog) {
                                    $include->{include_from}
                                        = $target_blog->id eq $blog_id
                                        ? 'self'
                                        : $target_blog->is_blog ? 'blog'
                                        :                         'website';
                                    $include->{include_blog_name}
                                        = $target_blog->name;
                                }
                                else {
                                    $include->{include_from} = 'error';
                                    $include->{include_blog_name}
                                        = $app->translate('Invalid Blog');
                                }
                            }
                            else {
                                $include->{include_from}
                                    = !$blog_id
                                    ? 'self'
                                    : 'global';
                                $include->{include_blog_name}
                                    = !$blog_id
                                    ? 'self'
                                    : $app->translate('Global Template');
                            }
                        }
                    }
                    if ( $type eq 'widget' ) {
                        push @widgets, $include;
                    }
                    else {
                        push @includes, $include;
                    }
                }

                push @{ $param->{include_loop} }, @includes if @includes;
                push @{ $param->{widget_loop} },  @widgets  if @widgets;
            }
        }
        my @sets = (
            @{ $obj->getElementsByTagName('WidgetSet') || [] },
            @{ $obj->getElementsByTagName('WidgetManager') || [] }
        );
        if (@sets) {
            my @widget_sets;
            my %seen;
            foreach my $set (@sets) {
                my $include = {};
                my $name    = $set->attributes->{name};
                next unless $name;
                next if $seen{$name};
                $seen{$name} = 1;
                $include->{include_module} = $name;
                if (   $set->attributes->{blog_id}
                    && $set->attributes->{blog_id} =~ m/^\$/ )
                {
                    $include->{include_from} = 'error';
                    $include->{include_blog_name}
                        = $app->translate('Unknown blog');
                }
                else {
                    my $set_blog_id
                        = $set->attributes->{blog_id}
                        ? $set->attributes->{blog_id}
                        : $set->attributes->{parent} ? $obj->blog
                            ? $obj->blog->website->id
                            : $obj->blog_id
                        : $obj->blog_id;
                    my $wset = MT::Template->load(
                        {   blog_id => [ $set_blog_id, 0 ],
                            name    => $name,
                            type    => 'widgetset',
                        },
                        {   sort      => 'blog_id',
                            direction => 'descend',
                        }
                    );
                    if ($wset) {
                        $include->{include_link} = $app->mt_uri(
                            mode => 'edit_widget',
                            args => {
                                blog_id => $wset->blog_id,
                                id      => $wset->id,
                            }
                        );
                        $include->{include_from}
                            = $wset->blog_id ? 'self'
                            : $blog_id       ? 'global'
                            :                  'self';
                        if ( $wset->blog_id ) {
                            if ( $wset->blog_id eq $blog_id ) {
                                $include->{include_from}      = 'self';
                                $include->{include_blog_name} = 'self';
                            }
                            else {
                                $include->{include_from}
                                    = $wset->blog->is_blog
                                    ? 'blog'
                                    : 'website';
                                $include->{include_blog_name}
                                    = $wset->blog->name;
                            }
                        }
                        else {
                            $include->{include_from}
                                = $blog_id
                                ? 'global'
                                : 'self';
                            $include->{include_blog_name}
                                = $blog_id
                                ? $app->translate('Global')
                                : 'self';
                        }
                    }
                    else {
                        $include->{create_link} = $app->mt_uri(
                            mode => 'edit_widget',
                            args => {
                                blog_id => $blog_id,
                                name    => $name
                            }
                        );
                        $include->{include_from} = 'self';
                        $include->{include_blog_name}
                            = $blog ? $blog->name : '';
                    }
                }
                push @widget_sets, $include;
            }
            $param->{widget_set_loop} = \@widget_sets if @widget_sets;
        }
        $param->{have_includes} = 1
            if $param->{widget_set_loop}
            || $param->{include_loop}
            || $param->{widget_loop};

        # Populate archive types for creating new map
        my $obj_type = $obj->type;
        if (   $obj_type eq 'individual'
            || $obj_type eq 'page'
            || $obj_type eq 'author'
            || $obj_type eq 'category'
            || $obj_type eq 'archive'
            || $obj_type eq 'ct'
            || $obj_type eq 'ct_archive' )
        {
            my @at            = $app->publisher->archive_types;
            my $has_cat_field = MT::ContentField->count(
                {   content_type_id => $obj->content_type_id,
                    type            => 'categories',
                }
            );
            if ( $obj_type eq 'ct' || $obj_type eq 'ct_archive' ) {
                @at = grep { $_ =~ /^ContentType/ } @at;
                @at = grep { $_ !~ /^ContentType_Category/ } @at
                    unless $has_cat_field;
            }
            else {
                @at = grep { $_ !~ /^ContentType/ } @at;
            }
            my @archive_types;
            my %default_archive_templates;
            my %required_fields;
            for my $at (@at) {
                my $archiver      = $app->publisher->archiver($at);
                my $archive_label = $archiver->archive_label;
                $archive_label = $at unless $archive_label;
                $archive_label = $archive_label->()
                    if ( ref $archive_label ) eq 'CODE';
                if (   ( $obj_type eq 'archive' )
                    || ( $obj_type eq 'author' )
                    || ( $obj_type eq 'category' ) )
                {

                    # only include if it is NOT an entry-based archive type
                    next if $archiver->entry_based;
                }
                elsif ( $obj_type eq 'page' ) {

                   # only include if it is a entry-based archive type and page
                    next unless $archiver->entry_based;
                    next if $archiver->entry_class ne 'page';
                }
                elsif ( $obj_type eq 'individual' ) {

                  # only include if it is a entry-based archive type and entry
                    next unless $archiver->entry_based;
                    next if $archiver->entry_class eq 'page';
                }
                elsif ( $obj_type eq 'ct_archive' ) {

                 # only include if it is NOT an contenttype-based archive type
                    next if $archiver->contenttype_based;
                }
                elsif ( $obj_type eq 'ct' ) {

                    # only include if it is a contenttype-based archive type
                    next unless $archiver->contenttype_based;
                }
                push @archive_types,
                    {
                    archive_type_translated => $archive_label,
                    archive_type            => $at,
                    };
                @archive_types
                    = sort { MT::App::CMS::archive_type_sorter( $a, $b ) }
                    @archive_types;

                # Default Archive Templates
                my $index = $app->config('IndexBasename');
                my $ext = $blog->file_extension || '';
                $ext = '.' . $ext if $ext ne '';
                my $tmpls     = $archiver->default_archive_templates;
                my $tmpl_loop = [];
                foreach (@$tmpls) {
                    next
                        if !$has_cat_field && $_->{required_fields}{category};
                    my $name = $_->{label};
                    $name =~ s/\.html$/$ext/;
                    $name =~ s/index$ext$/$index$ext/;
                    push @$tmpl_loop,
                        {
                        name    => $name,
                        value   => $_->{template},
                        default => ( $_->{default} || 0 ),
                        };
                    $required_fields{ $_->{template} }
                        = $_->{required_fields};
                }
                $default_archive_templates{$at} = $tmpl_loop;
            }
            $param->{archive_types} = \@archive_types;
            $param->{default_archive_templates}
                = MT::Util::to_json( \%default_archive_templates );
            $param->{required_fields}
                = MT::Util::to_json( \%required_fields );

            # Populate template maps for this template
            my $maps = _populate_archive_loop( $app, $blog, $obj );
            if (@$maps) {
                $param->{template_map_loop} = $maps
                    if @$maps;
                my %at;
                foreach my $map (@$maps) {
                    $at{ $map->{archive_label} } = 1;
                    $param->{static_maps}
                        ||= (
                        $map->{map_build_type} != MT::PublishOption::DYNAMIC()
                            && $map->{map_build_type}
                            != MT::PublishOption::DISABLED() );
                }
                $param->{enabled_archive_types} = join( ", ", sort keys %at );
            }
            else {
                $param->{can_rebuild} = 0;
            }

            # Content Fields
            my $blog_id   = $app->param('blog_id');
            my $at        = $app->param('archive_type');
            my $ct_id     = $app->param('content_type_id');
            my $cat_field = $app->param('cat_field');
            my $dt_field  = $app->param('dt_field');

            my $ct = MT::ContentType->load( $obj->content_type_id );
            my $fields = $ct ? $ct->fields : [];

            my $content_fields = {
                categories => [
                    map { { id => $_->{id}, label => $_->{options}{label} } }
                    grep { $_->{type} eq 'categories' } @$fields
                ],
                date_and_times => [
                    map { { id => $_->{id}, label => $_->{options}{label} } }
                        grep {
                               $_->{type} eq 'date_and_time'
                            && $_->{required}
                        } @$fields
                ],
            };
            $param->{content_fields} = MT::Util::to_json($content_fields);
        }

        # publish options
        $param->{build_type} = $obj->build_type;
        $param->{ 'build_type_' . ( $obj->build_type || 0 ) } = 1;

        #my ( $period, $interval ) = _get_schedule( $obj->build_interval );
        #$param->{ 'schedule_period_' . $period } = 1;
        #$param->{schedule_interval} = $interval;
        $param->{type} = 'custom' if $param->{type} eq 'module';

        # Content Type
        if ( $obj_type eq 'ct' || $obj_type eq 'ct_archive' ) {
            my $content_type = MT::ContentType->load( $obj->content_type_id );
            $param->{content_type_name} = $content_type->name
                if $content_type;
            $param->{content_type_id} = $content_type->id if $content_type;
        }
    }
    else {
        my $new_tmpl = $app->param('create_new_template');
        my $template_type;
        if ($new_tmpl) {
            if ( $new_tmpl =~ m/^blank:(.+)/ ) {
                $template_type = $1;
                $param->{type} = $1;
            }
            elsif ( $new_tmpl =~ m/^default:([^:]+):(.+)/ ) {
                $template_type = $1;
                $template_type = 'custom' if $template_type eq 'module';
                my $template_id = $2;
                my $set = $blog ? $blog->template_set : undef;
                require MT::DefaultTemplates;
                my $def_tmpl = MT::DefaultTemplates->templates($set) || [];
                my ($tmpl)
                    = grep { $_->{identifier} eq $template_id } @$def_tmpl;

                my $lang
                    = $blog_id
                    ? $blog->language
                    : MT->config->DefaultLanguage;
                my $current_lang = MT->current_language;
                MT->set_language($lang);
                $param->{text} = $app->translate_templatized( $tmpl->{text} )
                    if $tmpl;
                MT->set_language($current_lang);
                $param->{type} = $template_type;
            }
        }
        else {
            $template_type = $app->param('type');
            $template_type = 'custom' if 'module' eq $template_type;
            $param->{type} = $template_type;
        }
        return $app->errtrans(
            "You must specify a template type when creating a template")
            unless $template_type;
        $param->{nav_templates} = 1;
        my $tab;

        # FIXME: enumeration of types
        if ( $template_type eq 'index' ) {
            $tab = 'index';
            $param->{template_group_trans} = $app->translate('index');
        }
        elsif ($template_type eq 'archive'
            || $template_type eq 'individual'
            || $template_type eq 'category'
            || $template_type eq 'page' )
        {
            $tab                           = 'archive';
            $param->{template_group_trans} = $app->translate('archive');
            $param->{type_archive}         = 1;
            my @types = (
                {   key   => 'archive',
                    label => $app->translate('Archive')
                },
                {   key   => 'individual',
                    label => $app->translate('Entry or Page')
                },
            );
            $param->{new_archive_types} = \@types;
        }
        elsif ( $template_type eq 'ct' || $template_type eq 'ct_archive' ) {
            $tab                           = 'ct';
            $param->{template_group_trans} = $app->translate('Content Type');
            $param->{type_ct_archive}      = 1;
            my @types = (
                {   key   => 'ct_archive',
                    label => $app->translate('Content Type Archive')
                },
                {   key   => 'ct',
                    label => $app->translate('Content Type')
                },
            );
            $param->{new_archive_types} = \@types;
        }
        elsif ( $template_type eq 'custom' ) {
            $tab = 'module';
            $param->{template_group_trans} = $app->translate('module');
        }
        elsif ( $template_type eq 'widget' ) {
            $tab = 'widget';
            $param->{template_group_trans} = $app->translate('widget');
        }
        else {
            $tab = 'system';
            $param->{template_group_trans} = $app->translate('system');
        }
        $param->{template_group} = $tab;
        $app->translate($tab);
        $app->add_breadcrumb( $app->translate('New Template') );

        # FIXME: enumeration of types
        $param->{has_name}
            = $template_type eq 'index'
            || $template_type eq 'custom'
            || $template_type eq 'widget'
            || $template_type eq 'archive'
            || $template_type eq 'category'
            || $template_type eq 'page'
            || $template_type eq 'individual'
            || $template_type eq 'ct'
            || $template_type eq 'ct_archive';
        $param->{has_outfile} = $template_type eq 'index';
        $param->{has_rebuild} = ( ( $template_type eq 'index' )
                && ( ( $blog->custom_dynamic_templates || "" ) ne 'all' ) );
        $param->{custom_dynamic}
            = $blog && $blog->custom_dynamic_templates eq 'custom';
        $param->{has_build_options} = $blog
            && ( $blog->custom_dynamic_templates eq 'custom'
            || $param->{has_rebuild} );

        # FIXME: enumeration of types
        $param->{is_special}
            = $param->{type} ne 'index'
            && $param->{type} ne 'archive'
            && $param->{type} ne 'category'
            && $param->{type} ne 'page'
            && $param->{type} ne 'individual';
        $param->{has_build_options}
            = $param->{has_build_options}
            && $param->{type} ne 'custom'
            && $param->{type} ne 'widget'
            && !$param->{is_special};
        $param->{name} = $app->param('name') if $app->param('name');

        # Content Type
        if ( $template_type eq 'ct' || $template_type eq 'ct_archive' ) {
            my $iter = MT::ContentType->load_iter( { blog_id => $blog_id } );
            while ( my $ct = $iter->() ) {
                push @{ $param->{content_types} }, $ct;
            }
        }
    }
    $param->{publish_queue_available}
        = eval 'require List::Util; require Scalar::Util; 1;';

    my $set = $blog ? $blog->template_set : undef;
    require MT::DefaultTemplates;
    my $tmpls = MT::DefaultTemplates->templates($set);
    my @tmpl_ids;
    foreach my $dtmpl (@$tmpls) {
        if ( !$param->{has_name} ) {
            if ( $obj->type eq 'email' ) {
                if ( $dtmpl->{identifier} eq $obj->identifier ) {
                    $param->{template_name_label} = $dtmpl->{label};
                    $param->{template_name}       = $dtmpl->{name};
                }
            }
            else {
                if ( $dtmpl->{type} eq $obj->type ) {
                    $param->{template_name_label} = $dtmpl->{label};
                    $param->{template_name}       = $dtmpl->{name};
                }
            }
        }
        if ( $dtmpl->{type} eq 'index' ) {
            push @tmpl_ids,
                {
                label    => $dtmpl->{label},
                key      => $dtmpl->{key},
                selected => $dtmpl->{key} eq
                    ( ( $obj ? $obj->identifier : undef ) || '' ),
                };
        }
    }
    $param->{index_identifiers} = \@tmpl_ids;

    $param->{"type_$param->{type}"} = 1;
    if ($perms) {
        my $pref_param = $app->load_template_prefs( $perms->template_prefs );
        %$param = ( %$param, %$pref_param );
    }

    # Populate structure for template snippets
    if ( my $snippets = $app->registry('template_snippets') || {} ) {
        my @snippets;
        for my $snip_id ( keys %$snippets ) {
            my $label = $snippets->{$snip_id}{label};
            $label = $label->() if ref($label) eq 'CODE';
            push @snippets,
                {
                id      => $snip_id,
                trigger => $snippets->{$snip_id}{trigger},
                label   => $label,
                content => $snippets->{$snip_id}{content},
                };
        }
        @snippets = sort { $a->{label} cmp $b->{label} } @snippets;
        $param->{template_snippets} = \@snippets;
    }

    # Populate structure for tag documentation
    my $all_tags = MT::Component->registry("tags");
    my $tag_docs = {};
    foreach my $tag_set (@$all_tags) {
        my $url = $tag_set->{help_url};
        $url = $url->() if ref($url) eq 'CODE';

        # hey, at least give them a google search
        $url ||= 'http://www.google.com/search?q=mt%t';
        my $tag_list = '';
        foreach my $type (qw( block function )) {
            my $tags = $tag_set->{$type} or next;
            $tag_list
                .= ( $tag_list eq '' ? '' : ',' ) . join( ",", keys(%$tags) );
        }
        $tag_list =~ s/(^|,)plugin(,|$)/,/;
        if ( exists $tag_docs->{$url} ) {
            $tag_docs->{$url} .= ',' . $tag_list;
        }
        else {
            $tag_docs->{$url} = $tag_list;
        }
    }
    $param->{tag_docs} = $tag_docs;
    $param->{link_doc} = $app->help_url('appendices/tags/');

    $param->{screen_id} = "edit-template-" . $param->{type};

    # template language
    $param->{template_lang} = 'html';
    if ( $obj && $obj->outfile ) {
        if ( $obj->outfile =~ m/\.(css|js|html|php|pl|asp)$/ ) {
            $param->{template_lang} = {
                css  => 'css',
                js   => 'javascript',
                html => 'html',
                php  => 'php',
                pl   => 'perl',
                asp  => 'asp',
            }->{$1};
        }
    }

    if ( ( $param->{type} eq 'custom' ) || ( $param->{type} eq 'widget' ) ) {
        if ($blog) {
            $param->{include_with_ssi}      = 0;
            $param->{cache_path}            = '';
            $param->{cache_expire_type}     = 0;
            $param->{cache_expire_period}   = '';
            $param->{cache_expire_interval} = 0;
            $param->{ssi_type}
                = defined $blog->include_system
                ? uc $blog->include_system
                : '';
        }
        if ($obj) {
            $param->{include_with_ssi} = $obj->include_with_ssi
                if defined $obj->include_with_ssi;
            $param->{cache_path} = $obj->cache_path
                if defined $obj->cache_path;
            $param->{cache_expire_type} = $obj->cache_expire_type
                if defined $obj->cache_expire_type;
            my ( $period, $interval )
                = _get_schedule( $obj->cache_expire_interval );
            $param->{cache_expire_period}   = $period   if defined $period;
            $param->{cache_expire_interval} = $interval if defined $interval;
            my @events = split ',', ( $obj->cache_expire_event || '' );
            foreach my $name (@events) {
                $param->{ 'cache_expire_event_' . $name } = 1;
            }
        }
    }

    # if unset, default to 30 so if they choose to enable caching,
    # it will be preset to something sane.
    $param->{cache_expire_interval} ||= 30;

    $param->{dirty} = 1
        if $app->param('dirty');

    $param->{can_preview} = 1
        if ( !$param->{is_special} )
        && ( !$obj
        || ( $obj && ( $obj->outfile || '' ) !~ m/\.(css|xml|rss|js)$/ ) )
        && ( !exists $param->{can_preview} );

    if ( $blog && $blog->use_revision ) {
        $param->{use_revision} = 1;

 #TODO: the list of revisions won't appear on the edit screen.
 #$param->{revision_table} = $app->build_page(
 #    MT::CMS::Common::build_revision_table(
 #        $app,
 #        object => $obj || MT::Template->new,
 #        param => {
 #            template => 'include/revision_table.tmpl',
 #            args     => {
 #                sort_order => 'rev_number',
 #                direction  => 'descend',
 #                limit      => 5,              # TODO: configurable?
 #            },
 #            revision => $obj ? $obj->revision || $obj->current_revision : 0,
 #        }
 #    ),
 #    { show_actions => 0, hide_pager => 1 }
 #);
    }
    1;
}

sub list {
    my $app = shift;

    my $perms = $app->blog ? $app->permissions : $app->user->permissions;
    return $app->return_to_dashboard( redirect => 1 )
        unless $perms || $app->user->is_superuser;
    if ( $perms && !$perms->can_edit_templates ) {
        return $app->permission_denied();
    }
    my $blog = $app->blog;

    require MT::Template;
    my $blog_id = $app->param('blog_id') || 0;
    my $terms = { blog_id => $blog_id };
    my $args  = { sort    => 'name' };

    my $hasher = sub {
        my ( $obj, $row ) = @_;
        my $template_type;
        my $type = $row->{type} || '';
        my $tblog;
        $tblog = MT::Blog->load( $obj->blog_id ) if $obj->blog_id;
        if ( $type =~ m/^(individual|page|category|archive)$/ ) {
            $template_type = 'archive';

            # populate context with templatemap loop
            if ($tblog) {
                $row->{archive_types}
                    = _populate_archive_loop( $app, $tblog, $obj );
            }
        }
        elsif ( $type eq 'widget' ) {
            $template_type = 'widget';
        }
        elsif ( $type eq 'index' ) {
            $template_type = 'index';
        }
        elsif ( $type eq 'custom' ) {
            $template_type = 'module';
        }
        elsif ( $type eq 'email' ) {
            $template_type = 'email';
        }
        elsif ( $type eq 'backup' ) {
            $template_type = 'backup';
        }
        elsif ( $type eq 'ct' || $type eq 'ct_archive' ) {
            $template_type = 'ct';

            # populate context with templatemap loop
            if ($tblog) {
                $row->{archive_types}
                    = _populate_archive_loop( $app, $tblog, $obj );
            }
        }
        else {
            $template_type = 'system';
        }
        $row->{use_cache}
            = (    $tblog
                && $tblog->include_cache
                && ( $obj->cache_expire_type || 0 ) != 0 ) ? 1 : 0;
        $row->{use_ssi}
            = ( $tblog && $tblog->include_system && $obj->include_with_ssi )
            ? 1
            : 0;
        $row->{template_type} = $template_type;
        $row->{type} = 'entry' if $type eq 'individual';
        my $published_url = $obj->published_url;
        $row->{published_url} = $published_url if $published_url;
        $row->{name}          = ''             if !defined $row->{name};
        $row->{name} =~ s/^\s+|\s+$//g;
        $row->{name} = "(" . $app->translate("No Name") . ")"
            if $row->{name} eq '';
    };

    my $params        = {};
    my $filter        = $app->param('filter_key');
    my $template_type = $filter || '';
    $template_type =~ s/_templates//;

    $params->{screen_class}   = "list-template";
    $params->{listing_screen} = 1;

    $app->load_list_actions( 'template', $params );
    $params->{page_actions}  = $app->page_actions('list_templates');
    $params->{search_label}  = $app->translate("Templates");
    $params->{object_type}   = 'template';
    $params->{blog_view}     = 1;
    $params->{refreshed}     = $app->param('refreshed');
    $params->{published}     = $app->param('published');
    $params->{saved_copied}  = $app->param('saved_copied');
    $params->{saved_deleted} = $app->param('saved_deleted');
    $params->{saved}         = $app->param('saved');

    # determine list of system template types:
    my $scope;
    my $set;
    if ($blog) {
        my $ts = $blog->template_set;
        if ( ref $ts ) {
            $set = $ts->{templates};
        }
        elsif ( $ts ne 'mt_blog' ) {
            $set = MT->registry(
                template_sets => $blog->template_set => 'templates' );
        }
        else {
            $set = MT->registry('default_templates');
        }
        $scope = 'system';
    }
    else {
        $set   = MT->registry('default_templates');
        $scope = 'global:system';
    }

    my $sys_tmpl = $set->{$scope};
    my @tmpl_loop;
    my %types;
    if ( $template_type ne 'backup' ) {
        if ($blog) {

            # blog template listings
            %types = (
                'index' => {
                    label => $app->translate("Index Templates"),
                    type  => 'index',
                    order => 100,
                },
                'archive' => {
                    label => $app->translate("Archive Templates"),
                    type  => [ 'archive', 'individual', 'page', 'category' ],
                    order => 200,
                },
                'ct' => {
                    label => $app->translate("Content Type Templates"),
                    type  => [ 'ct', 'ct_archive' ],
                    order => 300,
                },
                'module' => {
                    label => $app->translate("Template Modules"),
                    type  => 'custom',
                    order => 400,
                },
                'system' => {
                    label => $app->translate("System Templates"),
                    type  => [ keys %$sys_tmpl ],
                    order => 500,
                },
            );
        }
        else {

            # global template listings
            %types = (
                'module' => {
                    label => $app->translate("Template Modules"),
                    type  => 'custom',
                    order => 100,
                },
                'email' => {
                    label => $app->translate("Email Templates"),
                    type  => 'email',
                    order => 200,
                },
                'system' => {
                    label => $app->translate("System Templates"),
                    type  => [ keys %$sys_tmpl ],
                    order => 300,
                },
            );
        }
    }
    else {

        # global template listings
        %types = (
            'backup' => {
                label => $app->translate("Template Backups"),
                type  => 'backup',
                order => 100,
            },
        );
    }
    my @types
        = sort { $types{$a}->{order} <=> $types{$b}->{order} } keys %types;
    if ($template_type) {
        @types = ($template_type);
    }
    $app->delete_param('filter_key') if $filter;
    foreach my $tmpl_type (@types) {
        if ( $tmpl_type eq 'index' ) {
            $app->param( 'filter_key', 'index_templates' );
        }
        elsif ( $tmpl_type eq 'archive' ) {
            $app->param( 'filter_key', 'archive_templates' );
        }
        elsif ( $tmpl_type eq 'system' ) {
            $app->param( 'filter_key', 'system_templates' );
        }
        elsif ( $tmpl_type eq 'email' ) {
            $app->param( 'filter_key', 'email_templates' );
        }
        elsif ( $tmpl_type eq 'module' ) {
            $app->param( 'filter_key', 'module_templates' );
        }
        elsif ( $tmpl_type eq 'backup' ) {
            $app->param( 'filter_key', 'backup_templates' );
        }
        elsif ( $tmpl_type eq 'ct' ) {
            $app->param( 'filter_key', 'contenttype_templates' );
        }
        my $tmpl_param = {};
        unless ( exists( $types{$tmpl_type}->{type} )
            && 'ARRAY' eq ref( $types{$tmpl_type}->{type} )
            && 0 == scalar( @{ $types{$tmpl_type}->{type} } ) )
        {
            $terms->{type} = $types{$tmpl_type}->{type};
            $tmpl_param = $app->listing(
                {   type     => 'template',
                    terms    => $terms,
                    args     => $args,
                    no_limit => 1,
                    no_html  => 1,
                    code     => $hasher,
                }
            );
        }
        my $template_type_label = $types{$tmpl_type}->{label};
        $tmpl_param->{template_type}       = $tmpl_type;
        $tmpl_param->{template_type_label} = $template_type_label;
        push @tmpl_loop, $tmpl_param;
    }
    if ($filter) {
        $params->{filter_key}   = $filter;
        $params->{filter_label} = $types{$template_type}{label}
            if exists $types{$template_type};
        $app->param( 'filter_key', $filter );
    }
    else {

        # restore filter_key param (we modified it for the
        # sake of the individual table listings)
        $app->delete_param('filter_key');
    }

    $params->{template_type_loop} = \@tmpl_loop;
    $params->{screen_id}          = "list-template";

    return $app->load_tmpl( 'list_template.tmpl', $params );
}

sub preview {
    my $app     = shift;
    my $blog_id = $app->param('blog_id');
    my $blog    = $app->blog;
    my $id      = $app->param('id');
    my $tmpl;
    my $user_id = $app->user->id;

    return unless $app->validate_magic;

    my $perms = $app->blog ? $app->permissions : $app->user->permissions;
    return $app->return_to_dashboard( redirect => 1 )
        unless $perms || $app->user->is_superuser;
    if ( $perms && !$perms->can_edit_templates ) {
        return $app->return_to_dashboard( permission => 1 );
    }

    # We can only do previews on blog templates. Have to publish
    # the preview file somewhere!
    return $app->errtrans("Invalid request.") unless $blog;

    require MT::Template;
    if ($id) {
        $tmpl = MT::Template->load( { id => $id, blog_id => $blog_id } )
            or return $app->errtrans("Invalid request.");
    }
    else {
        $tmpl = MT::Template->new;
        $tmpl->id(-1);
        $tmpl->blog_id($blog_id);
    }

    my $names = $tmpl->column_names;
    my %values = map { $_ => scalar $app->param($_) } @$names;
    delete $values{'id'} unless $id;

    ## Strip linefeed characters.
    for my $col (qw( text )) {
        $values{$col} =~ tr/\r//d if $values{$col};
    }
    $tmpl->set_values( \%values );

    my $preview_basename = $app->preview_object_basename;

    my $type         = $tmpl->type;
    my $preview_tmpl = $tmpl;
    my $archive_file;
    my $archive_url;
    my %param;
    my $blog_path       = $blog->site_path;
    my $blog_url        = $blog->site_url;
    my $use_virtual_cat = 0;

    if ( ( $type eq 'custom' ) || ( $type eq 'widget' ) ) {

        # determine 'host' template
        $preview_tmpl = MT::Template->load(
            { blog_id => $blog_id, identifier => 'main_index' } );
        if ( !$preview_tmpl ) {
            return $app->errtrans(
                "Cannot locate host template to preview module/widget.");
        }
        my $req = $app->request;

        # stash this module so that it is selected through a
        # MTInclude tag instead of the one in the database:
        my $tmpl_name = $tmpl->name;
        $tmpl_name =~ s/^Widget: // if $type eq 'widget';
        my $stash_id
            = 'template_' . $type . '::' . $blog_id . '::' . $tmpl_name;
        $req->stash( $stash_id, [ $tmpl, $tmpl->tokens ] );
    }
    elsif ( ( $type eq 'individual' ) || ( $type eq 'page' ) ) {
        my $ctx = $preview_tmpl->context;
        my $entry_type = $type eq 'individual' ? 'entry' : 'page';
        my ($obj) = create_preview_content( $app, $blog, $entry_type, 1 );
        $obj->basename($preview_basename);
        $ctx->stash( 'entry', $obj );
        $ctx->{current_archive_type}
            = $type eq 'individual' ? 'Individual' : 'Page';
        if ( ( $type eq 'individual' ) && $blog->archive_path ) {
            $blog_path = $blog->archive_path;
            $blog_url  = $blog->archive_url;
        }
        $archive_file = File::Spec->catfile( $blog_path, $obj->archive_file );
        $archive_url = $obj->archive_url;

        my $archiver
            = MT->publisher->archiver( $ctx->{current_archive_type} );
        my $tparams = $archiver->template_params;
        if ($tparams) {
            $ctx->var( $_, $tparams->{$_} ) for keys %$tparams;
        }
    }
    elsif ( $type eq 'archive' ) {

        # some variety of archive template
        my $ctx = $preview_tmpl->context;
        require MT::TemplateMap;
        my $map = MT::TemplateMap->load( { template_id => $id } );
        if ( !$map ) {
            return $app->error(
                $app->translate("Cannot preview without a template map!") );
        }
        $ctx->{current_archive_type} = $map->archive_type;
        my $archiver = MT->publisher->archiver( $map->archive_type );
        my $tparams  = $archiver->template_params;
        if ($tparams) {
            $ctx->var( $_, $tparams->{$_} ) for keys %$tparams;
        }

        my $cat;
        if ( $archiver->category_based ) {
            $cat = MT->model('category')->load(
                { blog_id => $blog_id, },
                {   sort      => 'id',
                    direction => 'ascend',
                }
            );
            unless ($cat) {
                $use_virtual_cat = 1;
                $cat             = new MT::Category;
                $cat->label( $app->translate("Preview") );
                $cat->basename("preview");
                $cat->parent(0);
                $ctx->stash( 'archive_category', $cat );
            }
            $ctx->stash( 'archive_category', $cat );
        }

        my @entries
            = create_preview_content( $app, $blog, $archiver->entry_class, 10,
            $cat );
        $ctx->stash( 'entries', \@entries );

        if ( $archiver->date_based ) {
            $ctx->{current_timestamp}     = $entries[0]->authored_on;
            $ctx->{current_timestamp_end} = $entries[$#entries]->authored_on;
        }
        if ( $archiver->author_based ) {
            $ctx->stash( 'author', $app->user );
        }

        my $file
            = MT->publisher->archive_file_for( $entries[0], $blog,
            $map->archive_type, $cat, $map, $ctx->{current_timestamp},
            $app->user );
        $archive_file = File::Spec->catfile( $blog_path, $file );
        $archive_url = MT::Util::caturl( $blog_url, $file );
    }
    elsif ( $type eq 'index' ) {
    }
    else {

        # for now, only index templates can be previewed
        return $app->errtrans("Invalid request.");
    }

    my $orig_file;
    my $path;

    # Default case; works for index templates (other template types should
    # have defined $archive_file by now).
    my $outfile = $preview_tmpl->outfile;
    my ($path_in_outfile) = $outfile =~ m/^(.*\/)/;
    $archive_file = File::Spec->catfile( $blog_path, $outfile )
        unless defined $archive_file;

    ( $orig_file, $path ) = File::Basename::fileparse($archive_file);

    $archive_url = MT::Util::caturl( $blog_url, $orig_file )
        unless defined $archive_url;

    my $file_ext;
    require File::Basename;
    $file_ext = $archive_file;
    if ( $file_ext =~ m/\.[a-z]+$/ ) {
        $file_ext =~ s!.+\.!.!;
    }
    else {
        $file_ext = '';
    }
    $archive_file
        = File::Spec->catfile( $path, $preview_basename . $file_ext );

    my @data;
    $app->run_callbacks( 'cms_pre_preview.template', $app, $preview_tmpl,
        \@data );

    my $has_hires = eval 'require Time::HiRes; 1' ? 1 : 0;
    my $start_time = $has_hires ? Time::HiRes::time() : time;

    my $ctx = $preview_tmpl->context;
    $ctx->var( 'preview_template', 1 );
    my $html = $preview_tmpl->output;

    $param{build_time}
        = $has_hires
        ? sprintf( "%.3f", Time::HiRes::time() - $start_time )
        : "~" . ( time - $start_time );

    unless ( defined($html) ) {
        return $app->error(
            $app->translate(
                "Publish error: [_1]",
                MT::Util::encode_html( $preview_tmpl->errstr )
            )
        );
    }

    # If MT is configured to do 'local' previews, convert all
    # the normal blog URLs into the domain used by MT itself (ie,
    # blog is published to www.example.com, which is a different
    # server from where MT runs, mt.example.com; previews therefore
    # should occur locally, so replace all http://www.example.com/
    # with http://mt.example.com/).
    my ( $old_url, $new_url );
    if ( $app->config('LocalPreviews') ) {
        $old_url = $blog_url;
        $old_url =~ s!^(https?://[^/]+?/)(.*)?!$1!;
        $new_url = $app->base . '/';
        $html =~ s!\Q$old_url\E!$new_url!g;
    }

    my $fmgr = $blog->file_mgr;

    ## Determine if we need to build directory structure,
    ## and build it if we do. DirUmask determines
    ## directory permissions.
    require File::Basename;
    $path =~ s!/$!!
        unless $path eq '/';    ## OS X doesn't like / at the end in mkdir().
    unless ( $fmgr->exists($path) ) {
        $fmgr->mkpath($path);
    }

    if ( $fmgr->exists($path) && $fmgr->can_write($path) ) {
        $param{preview_file} = $preview_basename;
        my $preview_url = $archive_url;
        $preview_url
            =~ s! / \Q$orig_file\E ( /? ) $!/$path_in_outfile$preview_basename$file_ext$1!x;

        # We also have to translate the URL used for the
        # published file to be on the MT app domain.
        if ( defined $new_url ) {
            $preview_url =~ s!^\Q$old_url\E!$new_url!;
        }

        $param{preview_url} = $preview_url;

        $fmgr->put_data( $html, $archive_file );

        # we have to make a record of this preview just in case it
        # isn't cleaned up by re-editing, saving or cancelling on
        # by the user.
        require MT::Session;
        my $sess_obj = MT::Session->get_by_key(
            {   id   => $preview_basename,
                kind => 'TF',                # TF = Temporary File
                name => $archive_file,
            }
        );
        $sess_obj->start(time);
        $sess_obj->save;

        # In the preview screen, in order to use the site URL of the blog,
        # there is likely to be mixed-contents.(http and https)
        # If MT is configured to do 'PreviewInNewWindow', MT will open preview
        # screen on the new window/tab.
        if ( $app->config('PreviewInNewWindow') ) {
            return $app->redirect($preview_url);
        }
    }
    else {
        return $app->error(
            $app->translate(
                "Unable to create preview file in this location: [_1]", $path
            )
        );
    }

    $param{id} = $id if $id;
    $param{new_object} = $param{id} ? 0 : 1;
    $param{name} = $tmpl->name;
    if ( $type ne 'index' ) {
        $app->param( 'build_dynamic', $tmpl->build_dynamic );
        $app->param( 'build_type',    $tmpl->build_type );
    }
    my $cols = $tmpl->column_names;
    for my $col ( ( @$cols, 'save_revision', 'revision-note' ) ) {
        my $value = $app->param($col);
        push @data,
            {
            data_name  => $col,
            data_value => $value
            };
    }

    # Set selected archive mapping
    my @p = $app->multi_param;
    for my $p (@p) {
        if ( $p =~ /^archive_file_tmpl_(\d+)$/ ) {
            my $value = $app->param($p);
            push @data,
                {
                data_name  => 'archive_file_tmpl_' . $1,
                data_value => $value
                };
        }
    }

    $param{template_loop}   = \@data;
    $param{object_type}     = $type;
    $param{use_virtual_cat} = $use_virtual_cat;
    $app->request( 'preview_object', $tmpl );
    return $app->load_tmpl( 'preview_template_strip.tmpl', \%param );
}

sub create_preview_content {
    my ( $app, $blog, $type, $number, $cat ) = @_;

    my $blog_id     = $blog->id;
    my $entry_class = $app->model($type);
    my $cat_args
        = $cat
        ? { join => MT->model('placement')
            ->join_on( 'entry_id', { category_id => $cat->id } ) }
        : {};
    my @obj = $entry_class->load(
        {   blog_id => $blog_id,
            status  => MT::Entry::RELEASE()
        },
        {   limit => $number || 1,
            direction => 'descend',
            'sort'    => 'authored_on',
            %$cat_args,
        }
    );
    unless (@obj) {

        # create a dummy object
        my $obj = $entry_class->new;
        $obj->blog_id($blog_id);
        $obj->id(-1);
        $obj->author_id( $app->user->id );
        $obj->authored_on( $blog->current_timestamp );
        $obj->created_on( $blog->current_timestamp );
        $obj->modified_on( $blog->current_timestamp );
        $obj->status( MT::Entry::RELEASE() );
        $obj->title( $app->translate("Lorem ipsum") );
        my $preview_text = $app->translate('LOREM_IPSUM_TEXT');

        if ( $preview_text eq 'LOREM_IPSUM_TEXT' ) {
            $preview_text
                = q{Lorem ipsum dolor sit amet, consectetuer adipiscing elit. Ut diam quam, accumsan eu, aliquam vel, ultrices a, augue. Cum sociis natoque penatibus et magnis dis parturient montes, nascetur ridiculus mus. Fusce hendrerit, lacus eget bibendum sollicitudin, mi tellus interdum neque, sit amet pretium tortor tellus id erat. Duis placerat justo ac erat. Duis posuere, risus eu elementum viverra, nisl lacus sagittis lorem, ac fermentum neque pede vitae arcu. Phasellus arcu elit, placerat eu, luctus posuere, tristique non, augue. In hac habitasse platea dictumst. Nunc non dolor et ipsum mattis malesuada. Praesent porta orci eu ligula. Ut dui augue, dapibus vitae, sodales in, lobortis non, felis. Aliquam feugiat mollis ipsum.};
        }
        my $preview_more = $app->translate('LORE_IPSUM_TEXT_MORE');
        if ( $preview_text eq 'LOREM_IPSUM_TEXT_MORE' ) {
            $preview_more
                = q{Integer nunc nulla, vulputate sit amet, varius ac, faucibus ac, lectus. Nulla semper bibendum justo. In hac habitasse platea dictumst. Aliquam auctor pretium ante. Etiam porta consectetuer erat. Phasellus consequat, nisi eu suscipit elementum, metus leo malesuada pede, vel scelerisque lorem ligula in augue. Sed aliquet. Donec malesuada metus sit amet sapien. Integer non libero. Morbi egestas, mauris posuere consequat sodales, augue lectus suscipit velit, eu commodo lacus dolor congue justo. Suspendisse justo. Curabitur sagittis, lorem tincidunt elementum rhoncus, odio dolor mattis odio, quis ultrices ligula ipsum ac lacus. Nam et sapien ac lacus ultrices sollicitudin. Vestibulum ut dolor nec dui malesuada imperdiet. Vestibulum ante ipsum primis in faucibus orci luctus et ultrices posuere cubilia Curae;

            Quisque pharetra libero quis nibh. Cras lacus orci, commodo et, fringilla non, lobortis non, mauris. Curabitur dui sapien, tristique imperdiet, ultrices vitae, gravida varius, ante. Maecenas ac arcu nec nibh euismod feugiat. Pellentesque sed orci eget enim egestas faucibus. Aenean laoreet leo ornare velit. Nunc fermentum dolor eget massa. Fusce fringilla, tellus in pellentesque sodales, urna mi hendrerit leo, vel adipiscing ligula odio sit amet risus. Cras rhoncus, mi et posuere gravida, purus sem porttitor nisl, auctor laoreet nisl turpis quis ligula. Aliquam in nisi tristique augue egestas lacinia. Aenean ante magna, facilisis a, faucibus at, aliquam laoreet, dui. Ut tellus leo, tristique a, pellentesque ac, bibendum non, ipsum. Curabitur eu neque pretium arcu accumsan tincidunt. Ut ipsum. Quisque congue accumsan elit. Nulla ligula felis, aliquam ultricies, vestibulum vestibulum, semper vel, sapien. Aenean sodales ligula venenatis tellus. Vestibulum leo. Morbi viverra convallis eros.

            Phasellus rhoncus pulvinar enim. Ut gravida ante nec lectus. Nam luctus gravida odio. Morbi vitae lorem vitae justo fermentum porttitor. Suspendisse vestibulum magna at purus. Cras nec sem. Duis id felis. Mauris hendrerit dapibus est. Donec semper. Praesent vehicula interdum velit. Ut sed tellus et diam venenatis pulvinar.};
        }
        $obj->text($preview_text);
        $obj->text_more($preview_more);
        $obj->keywords( MT->translate("sample, entry, preview") );
        $obj->tags(qw( lorem ipsum sample preview ));
        @obj = ($obj);
    }
    return @obj;
}

## Unused?
sub reset_blog_templates {
    my $app   = shift;
    my $perms = $app->permissions
        or return $app->error( $app->translate("No permissions") );
    return $app->permission_denied()
        unless $perms->can_do('reset_blog_templates');
    $app->validate_magic() or return;
    my $blog = MT::Blog->load( $perms->blog_id )
        or return $app->error(
        $app->translate( 'Cannot load blog #[_1].', $perms->blog_id ) );
    require MT::Template;
    my @tmpl = MT::Template->load( { blog_id => $blog->id } );

    for my $tmpl (@tmpl) {
        $tmpl->remove or return $app->error( $tmpl->errstr );
    }
    my $set = $blog ? $blog->template_set : undef;
    require MT::DefaultTemplates;
    my $tmpl_list = MT::DefaultTemplates->templates($set) || [];
    my @arch_tmpl;
    for my $val (@$tmpl_list) {
        $val->{text} = $app->translate_templatized( $val->{text} );
        my $tmpl = MT::Template->new;
        if (   ( 'widgetset' eq $val->{type} )
            && ( exists $val->{modulesets} ) )
        {
            my $modulesets = delete $val->{modulesets};
            $tmpl->modulesets( join ',', @$modulesets );
        }
        $tmpl->set_values($val);
        $tmpl->build_dynamic(0);
        $tmpl->blog_id( $blog->id );
        $tmpl->save
            or return $app->error(
            $app->translate(
                "Populating blog with default templates failed: [_1]",
                $tmpl->errstr
            )
            );

        # FIXME: enumeration of types
        if (   $val->{type} eq 'archive'
            || $val->{type} eq 'category'
            || $val->{type} eq 'page'
            || $val->{type} eq 'individual' )
        {
            push @arch_tmpl, $tmpl;
        }
    }

    ## Set up mappings from new templates to archive types.
    for my $tmpl (@arch_tmpl) {
        my (@at);

        # FIXME: enumeration of types
        if ( $tmpl->type eq 'archive' ) {
            @at = qw( Daily Weekly Monthly Category );
        }
        elsif ( $tmpl->type eq 'page' ) {
            @at = qw( Page );
        }
        elsif ( $tmpl->type eq 'individual' ) {
            @at = qw( Individual );
        }
        require MT::TemplateMap;
        for my $at (@at) {
            my $map = MT::TemplateMap->new;
            $map->archive_type($at);
            $map->is_preferred(1);
            $map->template_id( $tmpl->id );
            $map->blog_id( $tmpl->blog_id );
            $map->save
                or return $app->error(
                $app->translate(
                    "Setting up mappings failed: [_1]",
                    $map->errstr
                )
                );
        }
    }
    $app->redirect(
        $app->uri(
            'mode' => 'list',
            args =>
                { '_type' => 'template', blog_id => $blog->id, 'reset' => 1 }
        )
    );
}

sub _generate_map_table {
    my $app = shift;
    my ( $blog_id, $template_id ) = @_;

    require MT::Template;
    require MT::Blog;
    my $blog     = MT::Blog->load($blog_id);
    my $template = MT::Template->load($template_id);
    my $tmpl     = $app->load_tmpl('include/archive_maps.tmpl');
    my $maps     = _populate_archive_loop( $app, $blog, $template );
    $tmpl->param( publish_queue_available => eval
            'require List::Util; require Scalar::Util; 1;' );
    $tmpl->param( template_map_loop => $maps ) if @$maps;
    my $html = $tmpl->output();

    if ( $html =~ m/<__trans / ) {
        $html = $app->translate_templatized($html);
    }
    $html;
}

sub _populate_archive_loop {
    my $app = shift;
    my ( $blog, $obj ) = @_;

    my $index = $app->config('IndexBasename');
    my $ext = $blog->file_extension || '';
    $ext = '.' . $ext if $ext ne '';

    require MT::TemplateMap;
    my @tmpl_maps = MT::TemplateMap->load( { template_id => $obj->id } );
    my @maps;
    my %types;
    foreach my $map_obj (@tmpl_maps) {
        my $map = {};
        $map->{map_id}           = $map_obj->id;
        $map->{map_is_preferred} = $map_obj->is_preferred;

        # publish options
        $map->{map_build_type} = $map_obj->build_type;
        $map->{ 'map_build_type_' . ( $map_obj->build_type || 0 ) } = 1;
        my ( $period, $interval ) = _get_schedule( $map_obj->build_interval );
        $map->{ 'map_schedule_period_' . $period } = 1
            if defined $period;
        $map->{map_schedule_interval} = $interval
            if defined $interval;

        my $at = $map->{archive_type} = $map_obj->archive_type;
        $types{$at}++;
        $map->{ 'archive_type_preferred_' . $blog->archive_type_preferred }
            = 1
            if $blog->archive_type_preferred;
        my $selected_file_template
            = $app->param( 'archive_file_tmpl_' . $map->{map_id} );
        $map->{file_template}
            = $selected_file_template ? $selected_file_template
            : $map_obj->file_template ? $map_obj->file_template
            :                           '';

        my $archiver = $app->publisher->archiver($at);
        next unless $archiver;
        $map->{archive_label} = $archiver->archive_label;
        my $tmpls     = $archiver->default_archive_templates;
        my $tmpl_loop = [];
        foreach (@$tmpls) {
            my $name = $_->{label};
            $name =~ s/\.html$/$ext/;
            $name =~ s/index$ext$/$index$ext/;
            push @$tmpl_loop,
                {
                name            => $name,
                value           => $_->{template},
                default         => ( $_->{default} || 0 ),
                required_fields => $_->{required_fields},
                };
        }

        my $custom = 1;
        my $required_fields;

        foreach (@$tmpl_loop) {
            if (   ( !$map->{file_template} && $_->{default} )
                || ( $map->{file_template} eq $_->{value} ) )
            {
                $_->{selected}        = 1;
                $custom               = 0;
                $map->{file_template} = $_->{value}
                    if !$map->{file_template};
                $required_fields = $_->{required_fields};
            }
        }
        if ($custom) {
            unshift @$tmpl_loop,
                {
                name     => $map->{file_template},
                value    => $map->{file_template},
                selected => 1,
                };
        }

        $map->{archive_tmpl_loop} = $tmpl_loop;
        if (1 < MT::TemplateMap->count(
                { archive_type => $at, blog_id => $obj->blog_id }
            )
            )
        {
            $map->{has_multiple_archives} = 1;
        }

        # Content Fields
        if ( $at =~ /^ContentType/ ) {
            my $tmpl         = MT::Template->load( $obj->id );
            my $ct_id        = $tmpl->content_type_id;
            my $ct           = MT::ContentType->load( $obj->content_type_id );
            my $fields       = $ct->fields;
            my $cat_field_id = $map_obj->cat_field_id;
            my $dt_field_id  = $map_obj->dt_field_id || 0;
            my $content_fields = {
                categories => [
                    map {
                        {   id       => $_->{id},
                            label    => $_->{options}{label},
                            selected => $_->{id} eq $cat_field_id ? 1 : 0
                        }
                        }
                        grep { $_->{type} eq 'categories' } @$fields
                ],
                date_and_times => [
                    map {
                        {   id       => $_->{id},
                            label    => $_->{options}{label},
                            selected => $_->{id} eq $dt_field_id ? 1 : 0
                        }
                        }
                        grep {
                               $_->{type} eq 'date_and_time'
                            && $_->{required}
                        } @$fields
                ],
            };
            $map->{cat_fields} = $content_fields->{categories};
            $map->{dt_fields}  = $content_fields->{date_and_times};
            unshift @{ $content_fields->{date_and_times} },
                { id => 0, label => $app->translate('Published Date') };
            $map->{show_cat_field} = 1
                if $required_fields->{category} || $custom;
            $map->{show_dt_field} = 1
                if $required_fields->{date_and_time} || $custom;
        }

        push @maps, $map;
    }
    @maps = sort { MT::App::CMS::archive_type_sorter( $a, $b ) } @maps;
    return \@maps;
}

sub delete_map {
    my $app = shift;

    $app->validate_magic() or return;
    return $app->error( $app->translate('No permissions') )
        unless $app->can_do('edit_templates');

    my $id          = $app->param('id');
    my $blog_id     = $app->param('blog_id');
    my $template_id = $app->param('template_id');

    $app->model('template')
        ->load( { id => $template_id, blog_id => $blog_id } )
        or
        return $app->errtrans( 'Cannot load template #[_1].', $template_id );

    require MT::TemplateMap;
    my $map = MT::TemplateMap->load( { id => $id, blog_id => $blog_id } )
        or return $app->errtrans('Cannot load templatemap');
    $map->remove;

    my $blog = MT->model('blog')->load($blog_id);
    $blog->flush_has_archive_type_cache();

    my $html = _generate_map_table( $app, $blog_id, $template_id );
    $app->{no_print_body} = 1;
    $app->send_http_header("text/plain");
    $app->print_encode($html);
}

sub add_map {
    my $app = shift;

    $app->validate_magic() or return;
    return $app->error( $app->translate('No permissions') )
        unless $app->can_do('edit_templates');

    require MT::TemplateMap;
    my $blog_id     = $app->param('blog_id');
    my $template_id = $app->param('template_id');
    my $at          = $app->param('new_archive_type');
    my $exist       = MT::TemplateMap->exist(
        {   blog_id      => $blog_id,
            archive_type => $at
        }
    );
<<<<<<< HEAD
    my $cat_field_id = $app->param('cat_field_id');
    my $dt_field_id  = $app->param('dt_field_id');
=======
    my $file_template = $app->param('file_template');
    my $cat_field_id  = $app->param('cat_field_id');
    my $dt_field_id   = $app->param('dt_field_id');
>>>>>>> 81fa5568

    $app->model('template')
        ->load( { id => $template_id, blog_id => $blog_id } )
        or
        return $app->errtrans( 'Cannot load template #[_1].', $template_id );

    my $map = MT::TemplateMap->new;
    $map->is_preferred( $exist ? 0 : 1 );
    $map->template_id($template_id);
    $map->blog_id($blog_id);
    $map->archive_type($at);
    $map->file_template($file_template);
    $map->cat_field_id($cat_field_id) if $cat_field_id;
    $map->dt_field_id($dt_field_id)   if $dt_field_id;
    $map->save
        or return $app->error(
        $app->translate( "Saving map failed: [_1]", $map->errstr ) );

    my $blog = MT->model('blog')->load($blog_id);
    $blog->flush_has_archive_type_cache();

    my $html = _generate_map_table( $app, $blog_id, $template_id );
    $app->{no_print_body} = 1;
    $app->send_http_header("text/plain");
    $app->print_encode($html);
}

sub can_view {
    my ( $eh, $app, $id, $objp ) = @_;
    return 1 if $app->user->can_edit_templates;
    return 0 unless $app->blog;
    if ($id) {
        my $obj = $objp->force() or return 0;
        return 0
            unless $app->user->permissions( $obj->blog_id )
            ->can_do('edit_templates');
    }
    else {
        my $perms = $app->permissions;
        return 0
            unless $perms->can_do('edit_templates');
    }
    return 1;
}

sub can_save {
    my ( $eh, $app, $obj ) = @_;
    my $author = $app->user;
    return 1 if $author->is_superuser();

    if ( $obj && !ref $obj ) {
        $obj = MT->model('template')->load($obj);
    }
    my $blog_id = $obj ? $obj->blog_id : ( $app->blog ? $app->blog->id : 0 );

    return $author->permissions($blog_id)->can_edit_templates;
}

sub can_delete {
    my ( $eh, $app, $obj ) = @_;
    my $author = $app->user;
    return 1 if $author->is_superuser();

    my $blog_id = $obj->blog_id;

    return $author->permissions($blog_id)->can_edit_templates;
}

sub pre_save {
    my $eh = shift;
    my ( $app, $obj ) = @_;

    ## Strip linefeed characters.
    if ( my $text = $obj->column('text') ) {
        $text =~ tr/\r//d;

        if ( $text =~ m/<(MT|_)_trans/i ) {
            $text = $app->translate_templatized($text);
        }

        $obj->text($text);
    }

    my $perms = $app->blog ? $app->permissions : $app->user->permissions;

    # update text heights if necessary
    if ($perms) {
        my $prefs = $perms->template_prefs || '';
        my $text_height = $app->param('text_height');
        if ( defined $text_height ) {
            my ($pref_text_height) = $prefs =~ m/\btext:(\d+)\b/;
            $pref_text_height ||= 0;
            if ( $text_height != $pref_text_height ) {
                if ( $prefs =~ m/\btext\b/ ) {
                    $prefs =~ s/\btext(:\d+)\b/text:$text_height/;
                }
                else {
                    $prefs = 'text:' . $text_height . ',' . $prefs;
                }
            }
        }

        if ( $prefs ne ( $perms->template_prefs || '' ) ) {
            $perms->template_prefs($prefs);
            $perms->save;
        }
    }

    # module caching
    my $include_with_ssi  = $app->param('include_with_ssi');
    my $cache_path        = $app->param('cache_path');
    my $cache_expire_type = $app->param('cache_expire_type') || 0;
    my $period            = $app->param('cache_expire_period');
    my $interval          = $app->param('cache_expire_interval') || 0;
    my $sec               = _get_interval( $period, $interval );

    $obj->include_with_ssi( $include_with_ssi ? 1 : 0 );
    $obj->cache_path($cache_path);
    $obj->cache_expire_type($cache_expire_type);
    $obj->cache_expire_interval($sec) if defined $sec;

    my @events = $app->multi_param('cache_expire_event');

    $obj->cache_expire_event( join ',', @events ) if @events;
    if ( $cache_expire_type == 1 ) {
        return $eh->error(
            $app->translate(
                "You should not be able to enter zero (0) as the time.")
        ) if !$interval;
    }
    elsif ( $cache_expire_type == 2 ) {
        return $eh->error(
            $app->translate("You must select at least one event checkbox.") )
            if !@events;
    }

    require MT::PublishOption;
    my $build_type = $app->param('build_type');
    $build_type = $obj->build_type unless defined $build_type;
    if ( $build_type == MT::PublishOption::SCHEDULED() ) {
        my $period   = $app->param('schedule_period');
        my $interval = $app->param('schedule_interval');
        my $sec      = _get_interval( $period, $interval );
        $obj->build_interval($sec);
    }
    my $rebuild_me = 1;
    if (   $build_type == MT::PublishOption::DISABLED()
        || $build_type == MT::PublishOption::MANUALLY() )
    {
        $rebuild_me = 0;
    }
    $obj->rebuild_me($rebuild_me);
    1;
}

sub post_save {
    my $eh = shift;
    my ( $app, $obj, $original ) = @_;

    if ( $app->can('autosave_session_obj') ) {
        my $sess_obj = $app->autosave_session_obj;
        $sess_obj->remove if $sess_obj;
    }

    my $dynamic = 0;
    my $type = $app->param('type') || '';

    # FIXME: enumeration of types
    if (   $type eq 'custom'
        || $type eq 'index'
        || $type eq 'widget'
        || $type eq 'widgetset' )
    {
        $dynamic = $obj->build_dynamic;
    }
    else {

        # archive template specific post_save tasks
        require MT::TemplateMap;
        my @p = $app->multi_param;
        my %static_maps;
        for my $p (@p) {
            my $map;
            if ( $p =~ /^archive_tmpl_preferred_([\w-]+)_(\d+)$/ ) {
                my $at     = $1;
                my $map_id = $2;
                $map = MT::TemplateMap->load($map_id)
                    or next;
                my $preferred = $app->param($p);
                $map->prefer($preferred);    # prefer method saves in itself
            }
            elsif ( $p =~ /^archive_file_tmpl_(\d+)$/ ) {
                my $map_id = $1;
                $map = MT::TemplateMap->load($map_id)
                    or next;
                my $file_template = $app->param($p);
                my $build_type_1  = $app->param("map_build_type_$map_id");

                # Populate maps whose build type is dynamic
                # and file template are changed
                $static_maps{ $map->id } = 1
                    if ( ( $file_template ne $map->file_template )
                    && ( MT::PublishOption::DYNAMIC() eq $build_type_1 ) );
                $map->file_template($file_template);
                $map->save;
            }
            elsif ( $p =~ /^map_build_type_(\d+)$/ ) {
                my $map_id = $1;
                $map = MT::TemplateMap->load($map_id)
                    or next;
                my $build_type = $app->param($p);
                require MT::PublishOption;

                # Populate maps that are changed from static to dynamic
                # This should capture new map as well
                $static_maps{ $map->id } = 1
                    if ( ( $build_type ne $map->build_type )
                    && ( MT::PublishOption::DYNAMIC() eq $build_type ) );
                $map->build_type($build_type);
                if ( $build_type == MT::PublishOption::SCHEDULED() ) {
                    my $period
                        = $app->param( 'map_schedule_period_' . $map_id );
                    my $interval
                        = $app->param( 'map_schedule_interval_' . $map_id );
                    my $sec = _get_interval( $period, $interval );
                    $map->build_interval($sec);
                }
                $map->save;
            }
            elsif ( $p =~ /^cat_field_id_(\d+)$/ ) {
                my $map_id = $1;
                $map = MT::TemplateMap->load($map_id)
                    or next;
                my $cat_field_id = $app->param("cat_field_id_$map_id");
                if ( $map->cat_field_id != $cat_field_id ) {
                    $map->cat_field_id($cat_field_id);
                    $map->save;
                }
            }
            elsif ( $p =~ /^dt_field_id_(\d+)$/ ) {
                my $map_id = $1;
                $map = MT::TemplateMap->load($map_id)
                    or next;
                my $dt_field_id = $app->param("dt_field_id_$map_id");
                if ( $map->dt_field_id != $dt_field_id ) {
                    $map->dt_field_id($dt_field_id);
                    $map->save;
                }
            }
            if (  !$dynamic
                && $map
                && $map->build_type == MT::PublishOption::DYNAMIC() )
            {
                $dynamic = 1;
            }
        }
        $app->{static_dynamic_maps}
            = %static_maps ? [ keys %static_maps ] : 0;
    }

    if ( !$original->id ) {
        $app->log(
            {   message => $app->translate(
                    "Template '[_1]' (ID:[_2]) created by '[_3]'",
                    $obj->name, $obj->id, $app->user->name
                ),
                level    => MT::Log::INFO(),
                class    => 'template',
                category => 'new',
            }
        );
    }

    if ($dynamic) {
        if ( $obj->type eq 'index' ) {
            $app->rebuild_indexes(
                BlogID   => $obj->blog_id,
                Template => $obj,
                NoStatic => 1,
            ) or return $app->publish_error();    # XXXX
        }
        if ( my $blog = $app->blog ) {
            require MT::CMS::Blog;
            my ( $path, $url );
            if ( $obj->type eq 'index' ) {
                $path = $blog->site_path;
                $url  = $blog->site_url;
            }
            else {

                # must be archive since other types can't be dynamic
                if ( $path = $blog->archive_path ) {
                    $url = $blog->archive_url;
                }
                else {
                    $path = $blog->site_path;
                    $url  = $blog->site_url;
                }
            }

            # specific arguments so not to overwrite mtview and htaccess
            MT::CMS::Blog::prepare_dynamic_publishing( $eh, $blog, undef,
                undef, $path, $url );
        }
    }
    1;
}

sub post_delete {
    my ( $eh, $app, $obj ) = @_;

    $app->log(
        {   message => $app->translate(
                "Template '[_1]' (ID:[_2]) deleted by '[_3]'",
                $obj->name, $obj->id, $app->user->name
            ),
            level    => MT::Log::INFO(),
            class    => 'template',
            category => 'delete'
        }
    );
}

sub build_template_table {
    my $app = shift;
    my (%args) = @_;

    my $perms     = $app->permissions;
    my $list_pref = $app->list_pref('template');
    my $limit     = $args{limit};
    my $param     = $args{param} || {};
    my $iter;
    if ( $args{load_args} ) {
        my $class = $app->model('template');
        $iter = $class->load_iter( @{ $args{load_args} } );
    }
    elsif ( $args{iter} ) {
        $iter = $args{iter};
    }
    elsif ( $args{items} ) {
        $iter = sub { pop @{ $args{items} } };
        $limit = scalar @{ $args{items} };
    }
    return [] unless $iter;

    my @data;
    my $i;
    my %blogs;
    while ( my $tmpl = $iter->() ) {
        my $blog;
        $blog = $blogs{ $tmpl->blog_id } ||= MT::Blog->load( $tmpl->blog_id )
            if $tmpl->blog_id;

        my $row = $tmpl->get_values;
        $row->{name} = '' if !defined $row->{name};
        $row->{name} =~ s/^\s+|\s+$//g;
        $row->{name} = "(" . $app->translate("No Name") . ")"
            if $row->{name} eq '';
        my $published_url = $tmpl->published_url;
        $row->{published_url} = $published_url if $published_url;
        $row->{use_cache}
            = (    $blog
                && $blog->include_cache
                && ( $tmpl->cache_expire_type || 0 ) != 0 ) ? 1 : 0;
        $row->{use_ssi}
            = ( $blog && $blog->include_system && $tmpl->include_with_ssi )
            ? 1
            : 0;

        # FIXME: enumeration of types
        $row->{can_delete} = 1
            if $tmpl->type
            =~ m/(custom|index|archive|page|individual|category|widget)/;
        if ($blog) {
            $row->{weblog_name} = $blog->name;
        }
        elsif ( $tmpl->blog_id ) {
            $row->{weblog_name} = '* ' . $app->translate('Orphaned') . ' *';
        }
        else {
            $row->{weblog_name}
                = '* ' . $app->translate('Global Templates') . ' *';
        }
        $row->{object} = $tmpl;
        push @data, $row;
        last if defined($limit) && ( @data > $limit );
    }
    return [] unless @data;

    $param->{template_table}[0]              = {%$list_pref};
    $param->{template_table}[0]{object_loop} = \@data;
    $param->{template_table}[0]{object_type} = 'template';
    $app->load_list_actions( 'template', $param );
    $param->{object_loop} = \@data;
    \@data;
}

sub dialog_publishing_profile {
    my $app = shift;
    $app->validate_magic or return;

    my $blog = $app->blog;
    $app->assert($blog) or return;

    # permission check
    my $perms = $app->blog ? $app->permissions : $app->user->permissions;
    return $app->permission_denied()
        unless $app->user->is_superuser
        || $perms->can_administer_site
        || $perms->can_edit_templates;

    my $param = {};
    $param->{dynamicity}  = $blog->custom_dynamic_templates || 'none';
    $param->{screen_id}   = "publishing-profile-dialog";
    $param->{return_args} = $app->param('return_args');

    $app->build_page( 'dialog/publishing_profile.tmpl', $param );
}

sub dialog_refresh_templates {
    my $app = shift;
    $app->validate_magic or return;

    # permission check
    my $perms = $app->blog ? $app->permissions : $app->user->permissions;
    return $app->permission_denied()
        unless $app->user->is_superuser()
        || $app->user->can_edit_templates()
        || (
        $perms
        && (   $perms->can_edit_templates()
            || $perms->can_administer_site()
            || $perms->can_do('refresh_templates') )
        );

    my $param = {};
    if ( my $blog = $app->blog ) {
        if ( my $theme = $blog->theme ) {
            $param->{current_label} = $theme->label;
        }
        else {
            my $set = $blog->template_set;
            my $tmpl_set = MT->registry( 'template_sets', $set );
            if ($tmpl_set) {
                $param->{current_label} = $tmpl_set->{label};
            }
            else {
                $param->{template_set_not_found} = 1;
            }
        }
    }
    $param->{return_args} = $app->param('return_args');
    $param->{screen_id}   = "refresh-templates-dialog";

    # load template sets
    $app->build_page( 'dialog/refresh_templates.tmpl', $param );
}

sub refresh_all_templates {
    my ($app) = @_;
    $app->validate_magic or return;

    require MT::Util::Log;
    MT::Util::Log::init();

    MT::Util::Log->info('--- Start refresh_all_templates.');

    my $backup = 0;
    if ( $app->param('backup') ) {

        # refresh templates dialog uses a 'backup' field
        $backup = 1;
    }
    my $template_set;
    my $refresh_type = $app->param('refresh_type') || 'refresh';
    my $t = time;

    my @id;
    if ( my $blog_id = $app->param('blog_id') ) {
        if ( 'refresh_blog_templates' eq
            ( $app->param('plugin_action_selector') || '' ) )
        {
            ## called from website wide blog listing screen.
            @id = $app->multi_param('id');
        }
        else {
            ## called from template listing screen of each website/blog.
            @id = ($blog_id);
        }
    }
    else {
        ## if no blog_id, called from system-wide listing screen
        @id = $app->multi_param('id');
        if ( !@id ) {

            # refresh global templates
            @id = (0);
        }
    }

    require MT::Template;
    require MT::DefaultTemplates;
    require MT::Blog;
    require MT::Permission;
    require MT::Util;

    my $user = $app->user;
    my @blogs_not_refreshed;
    my $refreshed;
    my $can_refresh_system = (
               $user->is_superuser()
            or $user->permissions(0)->can_do('refresh_templates')
    ) ? 1 : 0;
    my $default_language = MT->config->DefaultLanguage;
BLOG: for my $blog_id (@id) {
        my $blog;
        if ($blog_id) {
            $blog = MT::Blog->load($blog_id);
            next BLOG unless $blog;
        }

        MT::Util::Log->info(
            ' Start refresh all templates. blog_id:' . $blog_id );

        my $tmpl_lang;
        $tmpl_lang = $blog->language if $blog_id;
        $tmpl_lang ||= $default_language;

        if ( !$can_refresh_system )
        {    # system refreshers can refresh all blogs
            my $perms = MT::Permission->load(
                { blog_id => $blog_id, author_id => $user->id } );
            my $can_refresh_blog
                = !$perms                             ? 0
                : $perms->can_edit_templates()        ? 1
                : $perms->can_administer_site()       ? 1
                : $perms->can_do('refresh_templates') ? 1
                :                                       0;
            if ( !$can_refresh_blog ) {
                push @blogs_not_refreshed, $blog->id;
                next BLOG;
            }
        }

        my $tmpl_list;

        if ( $refresh_type eq 'clean' ) {

            # the user wants to back up all templates and
            # install the new ones

            my @ts = MT::Util::offset_time_list( $t, $blog_id );
            my $ts = sprintf "%04d-%02d-%02d %02d:%02d:%02d",
                $ts[5] + 1900, $ts[4] + 1, @ts[ 3, 2, 1, 0 ];

            # Backup/delete all the existing templates.
            my $tmpl_iter = MT::Template->load_iter(
                {   blog_id => $blog_id,
                    type    => { not => 'backup' },
                }
            );
            my @removed_tids;
            while ( my $tmpl = $tmpl_iter->() ) {
                push @removed_tids, $tmpl->id;
                if ($backup) {

                    # zap all template maps
                    require MT::TemplateMap;
                    MT::TemplateMap->remove( { template_id => $tmpl->id, } );
                    $tmpl->name( $tmpl->name
                            . ' (Backup from '
                            . $ts . ') '
                            . $tmpl->type );
                    $tmpl->type('backup');
                    $tmpl->identifier(undef);
                    $tmpl->rebuild_me(0);
                    $tmpl->linked_file(undef);
                    $tmpl->outfile('');
                    $tmpl->save;
                }
                else {
                    $tmpl->remove;
                }
            }
            if (@removed_tids) {
                $app->model('fileinfo')
                    ->remove( { template_id => \@removed_tids } );
            }

            if ($blog_id) {

                # Create the default templates and mappings for the selected
                # set here, instead of below.
                if ( my $theme = $blog->theme ) {
                    $theme->apply( $blog,
                        importer_filter => { template_set => 1, } );
                }
                else {
                    $blog->create_default_templates( $blog->template_set
                            || 'mt_blog' );
                    $app->run_callbacks( 'blog_template_set_change',
                        { blog => $blog } );
                }
                next BLOG;
            }
        }

        # Load default templates for the given template set, if any.
        my $current_lang = MT->current_language;
        MT->set_language($tmpl_lang);
        if ($blog_id) {
            if ( my $theme = $blog->theme ) {
                my @elements = $theme->elements;
                my ($set)
                    = grep { $_->{importer} eq 'template_set' } @elements;
                $set = $set->{data};
                $set->{envelope} = $theme->path if ref $set;
                $theme->__deep_localize_labels($set) if ref $set;
                $tmpl_list = MT::DefaultTemplates->templates($set);
            }
            else {
                $tmpl_list
                    = MT::DefaultTemplates->templates( $blog->template_set );
            }
        }
        $tmpl_list ||= MT::DefaultTemplates->templates();
        MT->set_language($current_lang);

        my $current_component = MT->app->{component};

    TEMPLATE: for my $val (@$tmpl_list) {
            if ($blog_id) {

                # when refreshing blog templates,
                # skip over global templates which
                # specify a blog_id of 0...
                next TEMPLATE if $val->{global};
            }
            else {
                next TEMPLATE unless exists $val->{global};
            }

            if ( !$val->{orig_name} ) {
                $val->{orig_name} = $val->{name};
                my $current_lang = MT->current_language;
                MT->set_language($tmpl_lang);
                MT->app->{component} = $blog->theme->id
                    if $blog && $blog->theme;
                $val->{text} = $app->translate_templatized( $val->{text} );
                MT->set_language($current_lang);
                MT->app->{component} = $current_component;
            }

            my $orig_name = $val->{orig_name};

            my @ts = MT::Util::offset_time_list( $t,
                ( $blog_id ? $blog_id : undef ) );
            my $ts = sprintf "%04d-%02d-%02d %02d:%02d:%02d", $ts[5] + 1900,
                $ts[4] + 1, @ts[ 3, 2, 1, 0 ];

            my $terms = {};
            $terms->{blog_id} = $blog_id;

            # FIXME Enumeration of types
            $terms->{type} = $val->{type};
            if ( $val->{type}
                =~ m/^(archive|individual|page|category|index|custom|widget|widgetset)$/
                )
            {
                $terms->{name} = $val->{name};
            }
            else {
                $terms->{identifier} = $val->{identifier};
            }

            # this should only return 1 template; we're searching
            # within a given blog for a specific type of template (for
            # "system" templates; or for a type + name, which should be
            # unique for that blog.
            my $tmpl = MT::Template->load($terms);
            if ( $tmpl && $backup ) {

                # check for default template text...
                # if it is a default template, then outright replace it
                my $text = $tmpl->text;
                $text =~ s/\s+//g;

                my $def_text = $val->{text};
                $def_text =~ s/\s+//g;

                # if it has been customized, back it up to a new tmpl record
                if ( $def_text ne $text ) {
                    my $backup = $tmpl->clone;
                    delete $backup->{column_values}->{id}
                        ;    # make sure we don't overwrite original
                    delete $backup->{changed_cols}->{id};
                    $backup->name( $backup->name
                            . $app->translate( ' (Backup from [_1])', $ts ) );
                    $backup->type('backup');

       # if ( $backup->type !~
       #         m/^(archive|individual|page|category|index|custom|widget)$/ )
       # {
       #     $backup->type('custom')
       #       ;      # system templates can't be created
       # }
                    $backup->outfile('');
                    $backup->linked_file( $tmpl->linked_file );
                    $backup->identifier(undef);
                    $backup->rebuild_me(0);
                    $backup->build_dynamic(0);
                    $backup->save;
                }
            }
            if ($tmpl) {

                # we found that the previous template had not been
                # altered, so replace it with new default template...
                if (   ( 'widgetset' eq $val->{type} )
                    && ( exists $val->{widgets} ) )
                {
                    my $modulesets = delete $val->{widgets};
                    $tmpl->modulesets(
                        MT::Template->widgets_to_modulesets(
                            $modulesets, $blog_id
                        )
                    );
                }
                $tmpl->text( $val->{text} );
                $tmpl->identifier( $val->{identifier} );
                $tmpl->type( $val->{type} )
                    ; # fixes mismatch of types for cases like "archive" => "individual"
                $tmpl->build_type( $val->{build_type} )
                    if defined $val->{build_type};
                $tmpl->linked_file('');
                $tmpl->save;
            }
            else {

                # create this one...
                my $tmpl = new MT::Template;
                if (   ( 'widgetset' eq $val->{type} )
                    && ( exists $val->{widgets} ) )
                {
                    my $modulesets = delete $val->{widgets};
                    $tmpl->modulesets(
                        MT::Template->widgets_to_modulesets(
                            $modulesets, $blog_id
                        )
                    );
                }
                $tmpl->build_dynamic(0);
                $tmpl->set_values(
                    {   text       => $val->{text},
                        name       => $val->{name},
                        type       => $val->{type},
                        identifier => $val->{identifier},
                        outfile    => $val->{outfile},
                        rebuild_me => $val->{rebuild_me},
                        build_type => (
                            defined( $val->{build_type} )
                            ? $val->{build_type}
                            : 1
                        ),
                    }
                );
                $tmpl->blog_id($blog_id);
                $tmpl->save
                    or return $app->error(
                          $app->translate("Error creating new template: ")
                        . $tmpl->errstr );

                # Create template map
                if (   $tmpl->type eq 'archive'
                    || $tmpl->type eq 'page'
                    || $tmpl->type eq 'individual' )
                {
                    my $mappings = $val->{mappings};
                    foreach my $map_key ( keys %$mappings ) {
                        my $m  = $mappings->{$map_key};
                        my $at = $m->{archive_type};

                        require MT::TemplateMap;
                        my $map = MT::TemplateMap->new;
                        $map->archive_type($at);
                        if ( exists $m->{preferred} ) {
                            $map->is_preferred( $m->{preferred} );
                        }
                        else {
                            $map->is_preferred(1);
                        }
                        $map->template_id( $tmpl->id );
                        $map->blog_id( $tmpl->blog_id );
                        $map->build_type( $m->{build_type} )
                            if defined $m->{build_type};
                        $map->save
                            or return $app->error(
                            $app->translate(
                                "Setting up mappings failed: [_1]",
                                $map->errstr
                            )
                            );
                    }
                }
            }
        }
        $refreshed = 1;

        MT::Util::Log->info(
            ' End   refresh all templates. blog_id:' . $blog_id );
    }
    if (@blogs_not_refreshed) {
        $app->add_return_arg( 'not_refreshed' => 1 );
        $app->add_return_arg(
            'error_id' => join( ',', @blogs_not_refreshed ) );
    }
    $app->add_return_arg( 'refreshed' => 1 ) if $refreshed;

    MT::Util::Log->info('--- End   refresh_all_templates.');

    $app->call_return;
}

sub refresh_individual_templates {
    my ($app) = @_;

    require MT::Util;

    my $user = $app->user;
    my $perms = $app->blog ? $app->permissions : $app->user->permissions;
    return $app->permission_denied()

        #TODO: system level-designer permission
        unless $user->is_superuser()
        || $user->can_edit_templates()
        || (
        $perms
        && (   $perms->can_edit_templates()
            || $perms->can_administer_site )
        );

    require MT::Util::Log;
    MT::Util::Log::init();

    MT::Util::Log->info('--- Start refresh_individual_templates.');

    my $set;
    my $blog_id = $app->param('blog_id');
    my $blog    = $app->blog;

    # force saving the revision when indiv. templates are refreshed.
    $app->param( 'save_revision', 1 );
    $app->param( 'revision-note', $app->translate('Template Referesh') );

    require MT::DefaultTemplates;
    my $tmpl_list;
    my $user_lang = MT->current_language;
    $app->set_language(
        $blog ? $blog->language : MT->config->DefaultLanguage );
    if ($blog_id) {
        if ( my $theme = $blog->theme ) {
            my @elements = $theme->elements;
            my ($set) = grep { $_->{importer} eq 'template_set' } @elements;
            $set = $set->{data};
            $set->{envelope} = $theme->path if ref $set;
            $theme->__deep_localize_labels($set) if ref $set;
            $tmpl_list = MT::DefaultTemplates->templates($set);
        }
        else {
            $tmpl_list = MT::DefaultTemplates->templates( $blog->template_set
                    || 'mt_blog' );
        }
    }
    $tmpl_list ||= MT::DefaultTemplates->templates();

    my $tmpl_types        = {};
    my $tmpl_ids          = {};
    my $tmpls             = {};
    my $current_component = MT->app->{component};

    foreach my $tmpl (@$tmpl_list) {
        MT->app->{component} = $blog->theme->id if $blog && $blog->theme;
        $tmpl->{text} = $app->translate_templatized( $tmpl->{text} )
            if ( $tmpl->{type} !~ m/^widgetset$/ );
        MT->app->{component} = $current_component;
        $tmpl_ids->{ $tmpl->{identifier} } = $tmpl
            if $tmpl->{identifier};
        if ( $tmpl->{type}
            !~ m/^(archive|individual|page|category|index|custom|widget)$/ )
        {
            $tmpl_types->{ $tmpl->{type} } = $tmpl;
        }
        else {
            $tmpls->{ $tmpl->{type} }{ $tmpl->{name} } = $tmpl;
        }
    }
    $app->set_language($user_lang);

    my $t = time;

    my @msg;
    my @id = $app->multi_param('id');
    require MT::Template;
    foreach my $tmpl_id (@id) {
        my $tmpl = MT::Template->load($tmpl_id);
        next unless $tmpl;
        my $blog_id = $tmpl->blog_id;

        # FIXME: permission check -- for this blog_id

        my @ts = MT::Util::offset_time_list( $t, $blog_id );
        my $ts = sprintf "%04d-%02d-%02d %02d:%02d:%02d", $ts[5] + 1900,
            $ts[4] + 1, @ts[ 3, 2, 1, 0 ];

        my $val
            = (
            $tmpl->identifier ? $tmpl_ids->{ $tmpl->identifier() } : undef )
            || $tmpl_types->{ $tmpl->type() }
            || $tmpls->{ $tmpl->type() }{ $tmpl->name };
        if ( !$val ) {
            push @msg,
                $app->translate(
                "Skipping template '[_1]' since it appears to be a custom template.",
                $tmpl->name
                );
            next;
        }

        my $text = $tmpl->text;
        $text =~ s/\s+//g;

        my $def_text = $val->{text};
        $def_text =~ s/\s+//g;

        if ( $text ne $def_text ) {

            # if it has been customized, back it up to a new tmpl record
            my $backup   = $tmpl->clone;
            my $orig_obj = $tmpl->clone;
            delete $backup->{column_values}->{id}
                ;    # make sure we don't overwrite original
            delete $backup->{changed_cols}->{id};
            $backup->name( $backup->name . ' (Backup from ' . $ts . ')' );
            $backup->type('backup');
            $backup->outfile('');
            $backup->linked_file( $tmpl->linked_file );
            $backup->rebuild_me(0);
            $backup->build_dynamic(0);
            $backup->identifier(undef);
            $backup->save;
            push @msg,
                $app->translate(
                'Refreshing template <strong>[_3]</strong> after making <a href="?__mode=view&amp;blog_id=[_1]&amp;_type=template&amp;id=[_2]">backup</a>.',
                $blog_id, $backup->id, $tmpl->name );

            # we found that the previous template had not been
            # altered, so replace it with new default template...
            $tmpl->text( $val->{text} );
            $tmpl->identifier( $val->{identifier} );
            $tmpl->linked_file('');
            $app->run_callbacks( 'cms_pre_save.template',
                $app, $tmpl, $orig_obj )
                || return $app->error(
                $app->translate(
                    "Saving [_1] failed: [_2]", $tmpl->class_label,
                    $app->errstr
                )
                );
            $tmpl->modified_on($ts);
            $tmpl->save;
            $app->run_callbacks( 'cms_post_save.template',
                $app, $tmpl, $orig_obj );
        }
        else {
            push @msg,
                $app->translate(
                "Skipping template '[_1]' since it has not been changed.",
                $tmpl->name );
        }
    }
    my @msg_loop;
    push @msg_loop, { message => $_ } foreach @msg;

    $app->mode('view');    # set mode for blog selector

    MT::Util::Log->info('--- End   refresh_individual_templates.');

    $app->build_page( 'refresh_results.tmpl',
        { message_loop => \@msg_loop, return_url => $app->return_uri } );
}

sub clone_templates {
    my ($app) = @_;

    my $user = $app->user;
    my $perms = $app->blog ? $app->permissions : $app->user->permissions;
    return $app->permission_denied()

        #TODO: system level-designer permission
        unless $user->is_superuser()
        || $user->can_edit_templates()
        || (
        $perms
        && (   $perms->can_edit_templates()
            || $perms->can_administer_site )
        );

    my @id = $app->multi_param('id');
    require MT::Template;
    foreach my $tmpl_id (@id) {
        my $tmpl = MT::Template->load($tmpl_id);
        next unless $tmpl;

        my $new_tmpl = $tmpl->clone(
            {   Except => {
                    id         => 1,
                    name       => 1,
                    identifier => 1,
                },
            }
        );

        my $new_basename = $app->translate( "Copy of [_1]", $tmpl->name );
        my $new_name     = $new_basename;
        my $i            = 0;
        while (
            MT::Template->exist(
                { name => $new_name, blog_id => $tmpl->blog_id }
            )
            )
        {
            $new_name = $new_basename . ' (' . ++$i . ')';
        }

        $new_tmpl->name($new_name);
        $new_tmpl->save;
    }

    $app->add_return_arg( 'saved_copied' => 1 );
    $app->call_return;
}

sub publish_templates_from_search {
    my $app  = shift;
    my $blog = $app->blog;
    require MT::Blog;

    my $templates
        = MT->model('template')->lookup_multi( [ $app->multi_param('id') ] );
    my @at_ids;
    $app->param( 'from_search', 1 );
TEMPLATE: for my $tmpl (@$templates) {
        return $app->errtrans("Cannot publish a global template.")
            if ( $tmpl->blog_id == 0 );
        if ( $tmpl->type eq 'index' ) {
            $app->param( 'id', $tmpl->id );
            publish_index_templates($app);
        }
        elsif ($tmpl->type eq 'archive'
            || $tmpl->type eq 'individual'
            || $tmpl eq 'page' )
        {
            push( @at_ids, $tmpl->id );
        }
    }

    if ( scalar(@at_ids) > 0 ) {
        $app->multi_param( 'id', @at_ids );
        publish_archive_templates($app) if ( scalar(@at_ids) > 0 );
    }
    else {
        $app->call_return();
    }
}

sub publish_index_templates {
    my $app = shift;
    $app->validate_magic or return;

    # permission check
    my $perms = $app->blog ? $app->permissions : $app->user->permissions;
    return $app->permission_denied()
        unless $app->user->is_superuser
        || $perms->can_administer_site
        || $perms->can_rebuild;

    my $blog = $app->blog;

    require MT::Blog;
    my $templates
        = MT->model('template')->lookup_multi( [ $app->multi_param('id') ] );
TEMPLATE: for my $tmpl (@$templates) {
        return $app->errtrans("Cannot publish a global template.")
            if ( $tmpl->blog_id == 0 );
        unless ($blog) {
            $blog = MT::Blog->load( $tmpl->blog_id );
        }
        next TEMPLATE if !defined $tmpl;
        next TEMPLATE if $tmpl->blog_id != $blog->id;
        next TEMPLATE unless $tmpl->build_type;

        $app->rebuild_indexes(
            Blog     => $blog,
            Template => $tmpl,
            Force    => 1,
        );
    }

    $app->call_return( published => 1 ) unless ( $app->param('from_search') );
}

sub publish_archive_templates {
    my $app = shift;
    $app->validate_magic or return;

    # permission check
    my $perms = $app->blog ? $app->permissions : $app->user->permissions;
    return $app->permission_denied()
        unless $app->user->is_superuser
        || $perms->can_administer_site
        || $perms->can_rebuild;

    my @ids = $app->multi_param('id');
    if ( scalar @ids == 1 ) {

        # we also support a list of comma-delimited ids like this
        @ids = split ",", $ids[0];
    }
    return $app->error( $app->translate("Invalid request.") )
        unless @ids;

    my $tmpl_id;
    my %ats;
    require MT::TemplateMap;
    while ( !$tmpl_id && @ids ) {
        $tmpl_id = shift @ids;
        my @tmpl_maps = MT::TemplateMap->load( { template_id => $tmpl_id } );
        foreach my $map (@tmpl_maps) {
            next unless $map->build_type;
            $ats{ $map->archive_type } = 1;
        }
        undef $tmpl_id unless keys %ats;
    }

    # we have a template and archive types to publish!

    require MT::CMS::Blog;
    my $return_args;
    my $reedit      = $app->param('reedit');
    my $blog_id     = $app->param('blog_id');
    my $from_search = $app->param('from_search');
    if (@ids) {

        # we have more to do after this, so save the list
        # of remaining archive templates...
        $return_args = $app->uri_params(
            mode => 'publish_archive_templates',
            args => {
                magic_token => $app->current_magic,
                blog_id     => $blog_id,
                id          => join( ",", @ids ),
                reedit      => $reedit,
                (   $from_search ? ( from_search => $from_search )
                    : ()
                ),
                (   $app->return_args ? ( return_args => $app->return_args )
                    : ()
                ),
            }
        );
    }
    else {
        if ($from_search) {
            $return_args = $app->return_args;
        }
        else {
            my $mode = $reedit ? 'view' : 'list_template';
            $return_args = $app->uri_params(
                mode => $mode,
                args => {
                    ( $reedit ? ( _type => 'template' ) : () ),
                    blog_id   => $blog_id,
                    published => 1,
                    ( $reedit ? ( saved => 1 )       : () ),
                    ( $reedit ? ( id    => $reedit ) : () ),
                }
            );
        }
    }
    $return_args =~ s/^\?//;

    $app->return_args($return_args);
    return $app->call_return unless %ats;

    $app->param( 'template_id',     $tmpl_id );
    $app->param( 'single_template', 1 );          # forces fullscreen mode
    $app->param( 'type', join( ",", keys %ats ) );
    return MT::CMS::Blog::start_rebuild_pages($app);
}

sub save_widget {
    my $app = shift;

    $app->validate_magic() or return;
    my $author = $app->user;

    my $id = $app->param('id');

    if ( !$author->is_superuser ) {
        $app->run_callbacks( 'cms_save_permission_filter.template',
            $app, $id )
            || return $app->error(
            $app->translate( "Permission denied: [_1]", $app->errstr() ) );
    }

    my $filter_result
        = $app->run_callbacks( 'cms_save_filter.widgetset', $app );

    if ( !$filter_result ) {
        return edit_widget( $app,
            { error => $app->translate( "Save failed: [_1]", $app->errstr ) }
        );
    }

    my $class = $app->model('template');
    my $obj;
    if ($id) {
        $obj = $class->load($id)
            or
            return $app->error( $app->translate( "Invalid ID [_1]", $id ) );
    }
    else {
        $obj = $class->new;
    }

    my $original = $obj->clone();
    my $name     = $app->param('name');
    my $blog_id  = $app->param('blog_id') || 0;
    my $modules  = $app->param('modules');
    $obj->name($name);
    $obj->type('widgetset');
    $obj->blog_id($blog_id);
    $obj->modulesets($modules);

    unless (
        $app->run_callbacks( 'cms_pre_save.template', $app, $obj, $original )
        )
    {
        return edit_widget( $app,
            { error => $app->translate( "Save failed: [_1]", $app->errstr ) }
        );
    }

    $obj->save
        or return $app->error(
        $app->translate( "Saving object failed: [_1]", $obj->errstr ) );

    $app->run_callbacks( 'cms_post_save.template', $app, $obj, $original )
        or return $app->error( $app->errstr() );

    $app->redirect(
        $app->uri(
            'mode' => 'edit_widget',
            args   => {
                blog_id => $obj->blog_id,
                'saved' => 1,
                rebuild => 1,
                id      => $obj->id
            }
        )
    );
}

sub edit_widget {
    my $app = shift;
    my (%opt) = @_;

    my $id      = $app->param('id') || $opt{id};
    my $name    = $app->param('name');
    my $blog_id = $app->param('blog_id') || 0;

    my $tmpl_class = $app->model('template');
    require MT::Promise;
    my $obj_promise = MT::Promise::delay(
        sub {
            return $tmpl_class->load($id);
        }
    );

    if ( !$app->user->is_superuser ) {
        $app->run_callbacks( 'cms_view_permission_filter.template',
            $app, $id, $obj_promise )
            || return $app->error(
            $app->translate( "Permission denied: [_1]", $app->errstr() ) );
    }

    my $param = {
        blog_id      => $blog_id,
        search_type  => "template",
        search_label => MT::Template->class_label_plural,
        exists( $opt{rebuild} ) ? ( rebuild => $opt{rebuild} ) : (),
        exists( $opt{error} )   ? ( error   => $opt{error} )   : (),
        exists( $opt{saved} )   ? ( saved   => $opt{saved} )   : (),
        $id                     ? ( id      => $id )
        : $name                 ? ( name    => $name )
        :                         (),
    };
    $param->{saved} = 1
        if $app->param('saved');

    if ($blog_id) {
        my $blog = $app->blog;

        # include_system/include_cache are only applicable
        # to blog-level templates
        $param->{include_system}        = $blog->include_system;
        $param->{include_cache}         = $blog->include_cache;
        $param->{include_with_ssi}      = 0;
        $param->{cache_path}            = '';
        $param->{cache_enabled}         = 0;
        $param->{cache_expire_type}     = 0;
        $param->{cache_expire_period}   = '';
        $param->{cache_expire_interval} = 0;
        $param->{ssi_type}
            = defined $blog->include_system ? uc $blog->include_system : '';
    }

    my $iter
        = $tmpl_class->load_iter(
        { type => 'widget', blog_id => $blog_id ? [ $blog_id, 0 ] : 0 },
        { sort => 'name', direction => 'ascend' } );

    my %all_widgets;
    while ( my $m = $iter->() ) {
        next unless $m;
        my $widget_name = $m->name;
        $widget_name = '' if !defined $widget_name;
        $widget_name =~ s/^\s+|\s+$//g;
        $widget_name = "(" . $app->translate("No Name") . ")"
            if $widget_name eq '';
        $all_widgets{ $m->id }{name}    = $widget_name;
        $all_widgets{ $m->id }{blog_id} = $m->blog_id;
    }

    my @inst_modules;
    my $wtmpl;
    if ($id) {
        $wtmpl = $obj_promise->force()
            or return $app->error(
            $app->translate(
                "Load failed: [_1]",
                $tmpl_class->errstr || $app->translate("(no reason given)")
            )
            );
        return $app->return_to_dashboard( redirect => 1 )
            if $wtmpl->blog_id ne $blog_id;
        $param->{name}             = $wtmpl->name;
        $param->{include_with_ssi} = $wtmpl->include_with_ssi
            if defined $wtmpl->include_with_ssi;
        $param->{cache_path} = $wtmpl->cache_path
            if defined $wtmpl->cache_path;
        $param->{cache_expire_type} = $wtmpl->cache_expire_type
            if defined $wtmpl->cache_expire_type;
        my ( $period, $interval )
            = _get_schedule( $wtmpl->cache_expire_interval );
        $param->{cache_expire_period}   = $period   if defined $period;
        $param->{cache_expire_interval} = $interval if defined $interval;
        my @events = split ',', $wtmpl->cache_expire_event || '';

        foreach my $name (@events) {
            $param->{ 'cache_expire_event_' . $name } = 1;
        }
        my $modulesets = $wtmpl->modulesets;
        if ($modulesets) {
            my @modules = split ',', $modulesets;
            foreach my $mid (@modules) {
                push @inst_modules,
                    {
                    id      => $mid,
                    name    => $all_widgets{$mid}{name},
                    blog_id => $all_widgets{$mid}{blog_id},
                    };
                delete $all_widgets{$mid};
            }
        }
    }
    $param->{installed} = \@inst_modules if @inst_modules;
    my @avail_modules = map {
        {   id      => $_,
            name    => $all_widgets{$_}{name},
            blog_id => $all_widgets{$_}{blog_id}
        }
    } keys %all_widgets;
    @avail_modules = sort { $a->{name} cmp $b->{name} } @avail_modules
        if @avail_modules;
    $param->{available} = \@avail_modules;

    my $res = $app->run_callbacks( 'cms_edit.widgetset', $app, $id, $wtmpl,
        $param );
    if ( !$res ) {
        return $app->error( $app->callback_errstr() );
    }

    $app->load_tmpl( 'edit_widget.tmpl', $param );
}

sub list_widget {
    my $app = shift;
    my (%opt) = @_;

    my $perms = $app->blog ? $app->permissions : $app->user->permissions;
    return $app->return_to_dashboard( redirect => 1 )
        unless $perms || $app->user->is_superuser;
    if ( $perms && !$perms->can_edit_templates ) {
        return $app->permission_denied();
    }
    my $blog_id = $app->param('blog_id') || 0;

    my $widget_loop = &build_template_table(
        $app,
        load_args => [
            { type => 'widget', blog_id => $blog_id ? [ $blog_id, 0 ] : 0 },
            { sort => 'name', direction => 'ascend' }
        ],
    );

    my $iter
        = $app->model('template')
        ->load_iter(
        { type => 'widgetset', blog_id => $blog_id ? $blog_id : 0 },
        { sort => 'name', direction => 'ascend' } );
    my @widgetmanagers;
    while ( my $widgetset = $iter->() ) {
        next unless $widgetset;
        my $ws_name = $widgetset->name;
        $ws_name = '' if !defined $ws_name;
        $ws_name =~ s/^\s+|\s+$//g;
        $ws_name = "(" . $app->translate("No Name") . ")"
            if $ws_name eq '';
        my $ws = {
            id            => $widgetset->id,
            widgetmanager => $ws_name,
        };
        if ( my $modulesets = $widgetset->modulesets ) {
            $ws->{widgets} = $modulesets;
            my @names;
            foreach my $module ( split ',', $modulesets ) {
                my ($widget) = grep { $_->{id} eq $module } @$widget_loop;
                push @names, $widget->{name} if $widget;
            }
            $ws->{names} = join( ', ', @names ) if @names;
        }
        push @widgetmanagers, $ws;
    }

    my @widget_loop;
    if ($blog_id) {

        # Remove system level widgets from the listing
        @widget_loop = grep { $_->{blog_id} == $blog_id } @$widget_loop;
    }
    else {
        @widget_loop = @$widget_loop;
    }

    my $param = {
        @widgetmanagers ? ( object_loop  => \@widgetmanagers ) : (),
        @widget_loop    ? ( widget_table => \@widget_loop )    : (),
        object_type         => "template",
        search_type         => "template",
        search_label        => MT::Template->class_label_plural,
        listing_screen      => 1,
        screen_id           => "list-widget-set",
        object_label        => $app->translate('Widget Template'),
        object_label_plural => $app->translate('Widget Templates'),
        template_type_label => $app->translate('Widget Templates'),
        blog_view           => 1,
        exists( $opt{rebuild} ) ? ( rebuild => $opt{rebuild} ) : (),
        exists( $opt{error} )   ? ( error   => $opt{error} )   : (),
        exists( $opt{deleted} ) ? ( saved   => $opt{deleted} ) : ()
    };
    my $widget_actions = {};
    $app->load_list_actions( 'template', $widget_actions );
    $param->{ 'widget_' . $_ } = $widget_actions->{$_}
        for keys %$widget_actions;
    $param->{page_actions} = $app->page_actions('list_widget');
    $app->load_tmpl( 'list_widget.tmpl', $param );
}

sub delete_widget {
    my $app  = shift;
    my $type = $app->param('_type');

    return $app->errtrans("Invalid request.")
        unless $type;

    return $app->error( $app->translate("Invalid request.") )
        if $app->request_method() ne 'POST';

    $app->validate_magic() or return;

    my $tmpl_class = $app->model('template');

    for my $id ( $app->multi_param('id') ) {
        next unless $id;    # avoid 'empty' ids

        my $obj = $tmpl_class->load($id);
        next unless $obj;
        $app->run_callbacks( 'cms_delete_permission_filter.template',
            $app, $obj )
            || return $app->error(
            $app->translate( "Permission denied: [_1]", $app->errstr() ) );

        $obj->remove
            or return $app->errtrans(
            'Removing [_1] failed: [_2]',
            $app->translate('template'),
            $obj->errstr
            );
        $app->run_callbacks( 'cms_post_delete.template', $app, $obj );
    }
    $app->call_return;
}

{
    my @period_options = (
        {   name => 'minutes',
            expr => 60,
        },
        {   name => 'hours',
            expr => 60 * 60,
        },
        {   name => 'days',
            expr => 24 * 60 * 60,
        },
    );

    sub _get_schedule {
        my ($sec) = @_;
        return unless defined $sec;
        my ( $period, $interval );
        for (@period_options) {
            last if $sec % $_->{expr};
            $period   = $_->{name};
            $interval = $sec / $_->{expr};
        }
        ( $period, $interval );
    }

    sub _get_interval {
        my ( $period, $interval ) = @_;
        return unless defined $period;
        my $sec = 0;
        for (@period_options) {
            if ( $_->{name} eq $period ) {
                $sec = $interval * $_->{expr};
                last;
            }
        }
        $sec;
    }
}

sub save_template_prefs {
    my $app     = shift;
    my $blog_id = $app->param('blog_id');
    my $perms   = $app->user->permissions($blog_id)
        or return $app->error( $app->translate("No permissions") );
    $app->validate_magic() or return;

    my $prefs = $perms->template_prefs || '';
    my $highlight = $app->param('syntax_highlight');
    if ( defined $highlight ) {
        my ($pref_highlight) = $prefs =~ m/\bsyntax:(\w+)\b/;
        $pref_highlight ||= '';
        if ( $highlight ne $pref_highlight ) {
            if ( $prefs =~ m/\bsyntax\b/ ) {
                $prefs =~ s/\bsyntax(:\w+)\b/syntax:$highlight/;
            }
            else {
                $prefs = 'syntax:' . $highlight . ',' . $prefs;
            }
        }
    }
    $perms->template_prefs($prefs);
    $perms->save
        or return $app->error(
        $app->translate( "Saving permissions failed: [_1]", $perms->errstr )
        );
    return $app->json_result( { success => 1 } );
}

sub get_content_type_info {
    my ($app) = @_;
    my $cfg   = $app->config;
    my $blog  = $app->blog;
    my $param = {};

    $app->validate_magic
        or return $app->errtrans("Invalid request.");

    my $ct_id = $app->param('ct_id');
    my $ct    = MT::ContentType->load($ct_id);

    my $ct_data = { unique_id => $ct->unique_id };

    my $fields     = $ct->fields;
    my @cfs        = MT::ContentField->load( { content_type_id => $ct_id } );
    my @cf_selects = ();
    my $cf_datas   = {};
    foreach my $cf (@cfs) {
        my ($field) = grep { $_->{id} == $cf->id } @{$fields};
        my $label = $field->{options}{label};
        push @cf_selects, { id => $cf->id, label => $cf->name };
        $cf_datas->{ $cf->id } = {
            id        => $cf->id,
            label     => $label,
            unique_id => $cf->unique_id,
            type      => $cf->type,
        };
    }

    return $app->json_result(
        {   success      => 1,
            content_type => $ct_data,
            cf_selects   => \@cf_selects,
            cf_datas     => $cf_datas,
        }
    );
}

1;<|MERGE_RESOLUTION|>--- conflicted
+++ resolved
@@ -1857,14 +1857,9 @@
             archive_type => $at
         }
     );
-<<<<<<< HEAD
-    my $cat_field_id = $app->param('cat_field_id');
-    my $dt_field_id  = $app->param('dt_field_id');
-=======
     my $file_template = $app->param('file_template');
     my $cat_field_id  = $app->param('cat_field_id');
     my $dt_field_id   = $app->param('dt_field_id');
->>>>>>> 81fa5568
 
     $app->model('template')
         ->load( { id => $template_id, blog_id => $blog_id } )
