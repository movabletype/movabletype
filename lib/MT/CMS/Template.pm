# Movable Type (r) (C) 2001-2017 Six Apart, Ltd. All Rights Reserved.
# This code cannot be redistributed without permission from www.sixapart.com.
# For more information, consult your Movable Type license.
#
# $Id$

package MT::CMS::Template;

use strict;
use warnings;
use MT::Util qw( format_ts );

sub edit {
    my $cb = shift;
    my ( $app, $id, $obj, $param ) = @_;

    my $blog_id = $app->param('blog_id');

    # FIXME: enumeration of types
    unless ($blog_id) {
        my $type = $app->param('type') || ( $obj ? $obj->type : '' );
        return $app->return_to_dashboard( redirect => 1 )
            if $type eq 'archive'
            || $type eq 'individual'
            || $type eq 'category'
            || $type eq 'page'
            || $type eq 'index';
    }

    my $blog = $app->blog;

    # to trigger autosave logic in main edit routine
    $param->{autosave_support} = 1;

    my $type  = $app->param('_type');
    my $cfg   = $app->config;
    my $perms = $app->blog ? $app->permissions : $app->user->permissions;
    my $can_preview = 0;

    if ( $app->param('reedit') ) {
        $param->{'revision-note'} = $app->param('revision-note');
        if ( $app->param('save_revision') ) {
            $param->{'save_revision'} = 1;
        }
        else {
            $param->{'save_revision'} = 0;
        }
    }
    if ($blog) {

        # include_system/include_cache are only applicable
        # to blog-level templates
        $param->{include_system} = $blog->include_system;
        $param->{include_cache}  = $blog->include_cache;
    }

    if ( $obj && ( $obj->type eq 'widgetset' ) ) {
        return $app->redirect(
            $app->uri(
                'mode' => 'edit_widget',
                args   => { blog_id => $obj->blog_id, id => $obj->id }
            )
        );
    }

    if ($id) {
        if ( $blog && $blog->use_revision ) {
            my $rn = $app->param('r') || 0;
            if ( $obj->current_revision > 0 || $rn != $obj->current_revision )
            {
                my $rev = $obj->load_revision( { rev_number => $rn } );
                if ( $rev && @$rev ) {
                    $obj = $rev->[0];
                    my $values = $obj->get_values;
                    $param->{$_} = $values->{$_} foreach keys %$values;
                    $param->{loaded_revision} = 1;
                }
                $param->{rev_number} = $rn;
                $param->{rev_date}   = format_ts( "%Y-%m-%d %H:%M:%S",
                    $obj->modified_on, $blog,
                    $app->user ? $app->user->preferred_language : undef );
                $param->{no_snapshot} = 1 if $app->param('no_snapshot');
            }
        }
        $param->{nav_templates} = 1;
        my $tab;

        # FIXME: Template types should not be enumerated here
        if ( $obj->type eq 'index' ) {
            $tab = 'index';
            $param->{template_group_trans} = $app->translate('index');
        }
        elsif ($obj->type eq 'archive'
            || $obj->type eq 'individual'
            || $obj->type eq 'category'
            || $obj->type eq 'page' )
        {

            # FIXME: enumeration of types
            $tab = 'archive';
            $param->{template_group_trans} = $app->translate('archive');
        }
        elsif ( $obj->type eq 'custom' ) {
            $tab = 'module';
            $param->{template_group_trans} = $app->translate('module');
        }
        elsif ( $obj->type eq 'widget' ) {
            $tab = 'widget';
            $param->{template_group_trans} = $app->translate('widget');
        }
        elsif ( $obj->type eq 'email' ) {
            $tab = 'email';
            $param->{template_group_trans} = $app->translate('email');
        }
        elsif ( $obj->type eq 'backup' ) {
            $tab = 'backup';
            $param->{template_group_trans} = $app->translate('backup');
        }
        elsif ( $obj->type eq 'ct' || $obj->type eq 'ct_archive' ) {
            $tab = 'ct';
            $param->{template_group_trans} = $app->translate('Content Type');
        }
        else {
            $tab = 'system';
            $param->{template_group_trans} = $app->translate('system');
        }
        $param->{template_group} = $tab;
        $blog_id = $obj->blog_id;

        # FIXME: enumeration of types
        $param->{has_name}
            = $obj->type eq 'index'
            || $obj->type eq 'custom'
            || $obj->type eq 'widget'
            || $obj->type eq 'archive'
            || $obj->type eq 'category'
            || $obj->type eq 'page'
            || $obj->type eq 'individual'
            || $obj->type eq 'ct'
            || $obj->type eq 'ct_archive';
        if ( !$param->{has_name} ) {
            $param->{ 'type_' . $obj->type } = 1;
            $param->{name} = $obj->name;
        }
        $param->{has_outfile} = $obj->type eq 'index';
        $param->{has_rebuild}
            = (    ( $obj->type eq 'index' )
                && ( ( $blog->custom_dynamic_templates || "" ) ne 'all' ) )
            && !$app->param('published');

        # FIXME: enumeration of types
        $param->{is_special}
            = $param->{type} ne 'index'
            && $param->{type} ne 'archive'
            && $param->{type} ne 'category'
            && $param->{type} ne 'page'
            && $param->{type} ne 'individual';
        $param->{has_build_options}
            = $param->{has_build_options}
            && $param->{type} ne 'custom'
            && $param->{type} ne 'widget'
            && !$param->{is_special};
        $param->{search_label} = $app->translate('Templates');
        $param->{object_type}  = 'template';
        my $published_url = $obj->published_url;
        $param->{published_url} = $published_url if $published_url;
        $param->{saved_rebuild} = 1 if $app->param('saved_rebuild');
        require MT::PublishOption;
        $param->{static_maps}
            = (    $obj->build_type != MT::PublishOption::DYNAMIC()
                && $obj->build_type != MT::PublishOption::DISABLED() );

        my $filter = $app->param('filter_key');
        if ( $param->{template_group} eq 'email' ) {
            $app->param( 'filter_key', 'email_templates' );
        }
        elsif ( $param->{template_group} eq 'system' ) {
            $app->param( 'filter_key', 'system_templates' );
        }
        elsif ( $obj->type eq 'backup' ) {
            $app->param( 'filter_key', 'backup_templates' );
        }
        $app->load_list_actions( 'template', $param );
        $app->param( 'filter_key', $filter );

        $obj->compile;
        if ( $obj->{errors} && @{ $obj->{errors} } ) {
            $param->{error} = $app->translate(
                "One or more errors were found in this template.");
            $param->{error} .= "<ul>\n";
            foreach my $err ( @{ $obj->{errors} } ) {
                $param->{error}
                    .= "<li>"
                    . MT::Util::encode_html( $err->{message} )
                    . "</li>\n";
            }
            $param->{error} .= "</ul>\n";
        }

        # Populate list of included templates
        foreach my $tag (qw( Include IncludeBlock )) {
            my $includes = $obj->getElementsByTagName($tag);
            if ($includes) {
                my @includes;
                my @widgets;
                my %seen;
                foreach my $tag (@$includes) {
                    my $include = {};
                    my $attr    = $tag->attributes;
                    my $mod     = $include->{include_module} = $attr->{module}
                        || $attr->{widget};
                    next unless $mod;
                    next if $mod =~ /^\$.*/;
                    my $type = $attr->{widget} ? 'widget' : 'custom';
                    if (   $tag->[1]->{blog_id}
                        && $tag->[1]->{blog_id} =~ m/^\$/ )
                    {
                        $include->{include_from} = 'error';
                        $include->{include_blog_name}
                            = $app->translate('Unknown blog');
                    }
                    else {
                        my $inc_blog_id
                            = $tag->[1]->{global}
                            ? 0
                            : $tag->[1]->{blog_id}
                            ? [ $tag->[1]->{blog_id}, 0 ]
                            : $tag->[1]->{parent} ? $obj->blog
                                ? $obj->blog->website->id
                                : 0
                            : [ $obj->blog_id, 0 ];

                        my $mod_id
                            = $mod . "::"
                            . (
                            ref $inc_blog_id
                            ? $inc_blog_id->[0]
                            : $inc_blog_id
                            );
                        next if exists $seen{$type}{$mod_id};
                        $seen{$type}{$mod_id} = 1;

                        my $other = MT::Template->load(
                            {   blog_id => $inc_blog_id,
                                name    => $mod,
                                type    => $type,
                            },
                            {   limit => 1,
                                ref $inc_blog_id
                                ? ( sort      => 'blog_id',
                                    direction => 'descend',
                                    )
                                : ()
                            }
                        );

                        if ($other) {
                            $include->{include_link} = $app->mt_uri(
                                mode => 'view',
                                args => {
                                    blog_id => $other->blog_id || 0,
                                    '_type' => 'template',
                                    id      => $other->id
                                }
                            );
                            $include->{can_link}
                                = $app->user->is_superuser
                                || $app->user->permissions(0)
                                ->can_do('edit_templates')
                                ? 1
                                : $other->blog_id
                                ? $app->user->permissions( $other->blog_id )
                                ->can_do('edit_templates')
                                    ? 1
                                    : 0
                                : 0;

                            # Try to compile template module
                            # if using MTInclude in this template.
                            $other->compile;
                            if ( $other->{errors} && @{ $other->{errors} } ) {
                                $param->{error} = $app->translate(
                                    "One or more errors were found in the included template module ([_1]).",
                                    $other->name
                                );
                                $param->{error} .= "<ul>\n";
                                foreach my $err ( @{ $other->{errors} } ) {
                                    $param->{error}
                                        .= "<li>"
                                        . MT::Util::encode_html(
                                        $err->{message} )
                                        . "</li>\n";
                                }
                                $param->{error} .= "</ul>\n";
                            }

                            if ( $other->blog_id ) {
                                if ( $other->blog_id eq $blog_id ) {
                                    $include->{include_from}      = 'self';
                                    $include->{include_blog_name} = 'self';
                                }
                                else {
                                    $include->{include_from}
                                        = $other->blog->is_blog
                                        ? 'blog'
                                        : 'website';
                                    $include->{include_blog_name}
                                        = $other->blog->name;
                                }
                            }
                            else {
                                $include->{include_from}
                                    = $blog_id
                                    ? 'global'
                                    : 'self';
                                $include->{include_blog_name}
                                    = $blog_id
                                    ? $app->translate('Global Template')
                                    : 'self';
                            }
                        }
                        else {
                            my $target_blog_id
                                = ref $inc_blog_id
                                ? $inc_blog_id->[0]
                                : $inc_blog_id;
                            $include->{create_link} = $app->mt_uri(
                                mode => 'view',
                                args => {
                                    blog_id => $target_blog_id,
                                    '_type' => 'template',
                                    type    => $type,
                                    name    => $mod,
                                }
                            );

                            my $target_blog;
                            $target_blog
                                = MT->model('blog')->load($target_blog_id)
                                if $target_blog_id;

                            if ($target_blog_id) {
                                if ($target_blog) {
                                    $include->{include_from}
                                        = $target_blog->id eq $blog_id
                                        ? 'self'
                                        : $target_blog->is_blog ? 'blog'
                                        :                         'website';
                                    $include->{include_blog_name}
                                        = $target_blog->name;
                                }
                                else {
                                    $include->{include_from} = 'error';
                                    $include->{include_blog_name}
                                        = $app->translate('Invalid Blog');
                                }
                            }
                            else {
                                $include->{include_from}
                                    = !$blog_id
                                    ? 'self'
                                    : 'global';
                                $include->{include_blog_name}
                                    = !$blog_id
                                    ? 'self'
                                    : $app->translate('Global Template');
                            }
                        }
                    }
                    if ( $type eq 'widget' ) {
                        push @widgets, $include;
                    }
                    else {
                        push @includes, $include;
                    }
                }

                push @{ $param->{include_loop} }, @includes if @includes;
                push @{ $param->{widget_loop} },  @widgets  if @widgets;
            }
        }
        my @sets = (
            @{ $obj->getElementsByTagName('WidgetSet') || [] },
            @{ $obj->getElementsByTagName('WidgetManager') || [] }
        );
        if (@sets) {
            my @widget_sets;
            my %seen;
            foreach my $set (@sets) {
                my $include = {};
                my $name    = $set->attributes->{name};
                next unless $name;
                next if $seen{$name};
                $seen{$name} = 1;
                $include->{include_module} = $name;
                if (   $set->attributes->{blog_id}
                    && $set->attributes->{blog_id} =~ m/^\$/ )
                {
                    $include->{include_from} = 'error';
                    $include->{include_blog_name}
                        = $app->translate('Unknown blog');
                }
                else {
                    my $set_blog_id
                        = $set->attributes->{blog_id}
                        ? $set->attributes->{blog_id}
                        : $set->attributes->{parent} ? $obj->blog
                            ? $obj->blog->website->id
                            : $obj->blog_id
                        : $obj->blog_id;
                    my $wset = MT::Template->load(
                        {   blog_id => [ $set_blog_id, 0 ],
                            name    => $name,
                            type    => 'widgetset',
                        },
                        {   sort      => 'blog_id',
                            direction => 'descend',
                        }
                    );
                    if ($wset) {
                        $include->{include_link} = $app->mt_uri(
                            mode => 'edit_widget',
                            args => {
                                blog_id => $wset->blog_id,
                                id      => $wset->id,
                            }
                        );
                        $include->{include_from}
                            = $wset->blog_id ? 'self'
                            : $blog_id       ? 'global'
                            :                  'self';
                        if ( $wset->blog_id ) {
                            if ( $wset->blog_id eq $blog_id ) {
                                $include->{include_from}      = 'self';
                                $include->{include_blog_name} = 'self';
                            }
                            else {
                                $include->{include_from}
                                    = $wset->blog->is_blog
                                    ? 'blog'
                                    : 'website';
                                $include->{include_blog_name}
                                    = $wset->blog->name;
                            }
                        }
                        else {
                            $include->{include_from}
                                = $blog_id
                                ? 'global'
                                : 'self';
                            $include->{include_blog_name}
                                = $blog_id
                                ? $app->translate('Global')
                                : 'self';
                        }
                    }
                    else {
                        $include->{create_link} = $app->mt_uri(
                            mode => 'edit_widget',
                            args => {
                                blog_id => $blog_id,
                                name    => $name
                            }
                        );
                        $include->{include_from} = 'self';
                        $include->{include_blog_name}
                            = $blog ? $blog->name : '';
                    }
                }
                push @widget_sets, $include;
            }
            $param->{widget_set_loop} = \@widget_sets if @widget_sets;
        }
        $param->{have_includes} = 1
            if $param->{widget_set_loop}
            || $param->{include_loop}
            || $param->{widget_loop};

        # Populate archive types for creating new map
        my $obj_type = $obj->type;
        if (   $obj_type eq 'individual'
            || $obj_type eq 'page'
            || $obj_type eq 'author'
            || $obj_type eq 'category'
            || $obj_type eq 'archive'
            || $obj_type eq 'ct'
            || $obj_type eq 'ct_archive' )
        {
            my @at            = $app->publisher->archive_types;
            my $has_cat_field = MT::ContentField->count(
                {   content_type_id => $obj->content_type_id,
                    type            => 'categories',
                }
            );
            if ( $obj_type eq 'ct' || $obj_type eq 'ct_archive' ) {
                @at = grep { $_ =~ /^ContentType/ } @at;
                @at = grep { $_ !~ /^ContentType-Category/ } @at
                    unless $has_cat_field;
            }
            else {
                @at = grep { $_ !~ /^ContentType/ } @at;
            }
            my @archive_types;
            my %default_archive_templates;
            my %required_fields;
            for my $at (@at) {
                my $archiver      = $app->publisher->archiver($at);
                my $archive_label = $archiver->archive_label;
                $archive_label = $at unless $archive_label;
                $archive_label = $archive_label->()
                    if ( ref $archive_label ) eq 'CODE';
                if (   ( $obj_type eq 'archive' )
                    || ( $obj_type eq 'author' )
                    || ( $obj_type eq 'category' ) )
                {

                    # only include if it is NOT an entry-based archive type
                    next if $archiver->entry_based;
                }
                elsif ( $obj_type eq 'page' ) {

                   # only include if it is a entry-based archive type and page
                    next unless $archiver->entry_based;
                    next if $archiver->entry_class ne 'page';
                }
                elsif ( $obj_type eq 'individual' ) {

                  # only include if it is a entry-based archive type and entry
                    next unless $archiver->entry_based;
                    next if $archiver->entry_class eq 'page';
                }
                elsif ( $obj_type eq 'ct_archive' ) {

                 # only include if it is NOT an contenttype-based archive type
                    next if $archiver->contenttype_based;
                }
                elsif ( $obj_type eq 'ct' ) {

                    # only include if it is a contenttype-based archive type
                    next unless $archiver->contenttype_based;
                }
                push @archive_types,
                    {
                    archive_type_translated => $archive_label,
                    archive_type            => $at,
                    };
                @archive_types
                    = sort { MT::App::CMS::archive_type_sorter( $a, $b ) }
                    @archive_types;

                # Default Archive Templates
                my $index = $app->config('IndexBasename');
                my $ext = $blog->file_extension || '';
                $ext = '.' . $ext if $ext ne '';
                my $tmpls     = $archiver->default_archive_templates;
                my $tmpl_loop = [];
                foreach (@$tmpls) {
                    next
                        if !$has_cat_field && $_->{required_fields}{category};
                    my $name = $_->{label};
                    $name =~ s/\.html$/$ext/;
                    $name =~ s/index$ext$/$index$ext/;
                    push @$tmpl_loop,
                        {
                        name    => $name,
                        value   => $_->{template},
                        default => ( $_->{default} || 0 ),
                        };
                    $required_fields{ $_->{template} }
                        = $_->{required_fields};
                }
                $default_archive_templates{$at} = $tmpl_loop;
            }
            $param->{archive_types} = \@archive_types;
            $param->{default_archive_templates}
                = MT::Util::to_json( \%default_archive_templates );
            $param->{required_fields}
                = MT::Util::to_json( \%required_fields );

            # Populate template maps for this template
            my $maps = _populate_archive_loop( $app, $blog, $obj );
            if (@$maps) {
                $param->{template_map_loop} = $maps
                    if @$maps;
                my %at;
                foreach my $map (@$maps) {
                    $at{ $map->{archive_label} } = 1;
                    $param->{static_maps}
                        ||= (
                        $map->{map_build_type} != MT::PublishOption::DYNAMIC()
                            && $map->{map_build_type}
                            != MT::PublishOption::DISABLED() );
                }
                $param->{enabled_archive_types} = join( ", ", sort keys %at );
            }
            else {
                $param->{can_rebuild} = 0;
            }

            # Content Fields
            my $blog_id   = $app->param('blog_id');
            my $at        = $app->param('archive_type');
            my $ct_id     = $app->param('content_type_id');
            my $cat_field = $app->param('cat_field');
            my $dt_field  = $app->param('dt_field');

            my $ct = MT::ContentType->load( $obj->content_type_id );
            my $fields = $ct ? $ct->fields : [];

            my $content_fields = {
                categories => [
                    map { { id => $_->{id}, label => $_->{options}{label} } }
                    grep { $_->{type} eq 'categories' } @$fields
                ],
                date_and_times => [
                    map { { id => $_->{id}, label => $_->{options}{label} } }
                        grep {
                        (          $_->{type} eq 'date_and_time'
                                || $_->{type} eq 'date_only' )
                            && $_->{options}{required}
                        } @$fields
                ],
            };
            $param->{content_fields} = MT::Util::to_json($content_fields);
        }

        # publish options
        $param->{build_type} = $obj->build_type;
        $param->{ 'build_type_' . ( $obj->build_type || 0 ) } = 1;

        #my ( $period, $interval ) = _get_schedule( $obj->build_interval );
        #$param->{ 'schedule_period_' . $period } = 1;
        #$param->{schedule_interval} = $interval;
        $param->{type} = 'custom' if $param->{type} eq 'module';

        # Content Type
        if ( $obj_type eq 'ct' || $obj_type eq 'ct_archive' ) {
            my $content_type = MT::ContentType->load( $obj->content_type_id );
            $param->{content_type_name} = $content_type->name
                if $content_type;
            $param->{content_type_id} = $content_type->id if $content_type;
        }
    }
    else {
        my $new_tmpl = $app->param('create_new_template');
        my $template_type;
        if ($new_tmpl) {
            if ( $new_tmpl =~ m/^blank:(.+)/ ) {
                $template_type = $1;
                $param->{type} = $1;
            }
            elsif ( $new_tmpl =~ m/^default:([^:]+):(.+)/ ) {
                $template_type = $1;
                $template_type = 'custom' if $template_type eq 'module';
                my $template_id = $2;
                my $set = $blog ? $blog->template_set : undef;
                require MT::DefaultTemplates;
                my $def_tmpl = MT::DefaultTemplates->templates($set) || [];
                my ($tmpl)
                    = grep { $_->{identifier} eq $template_id } @$def_tmpl;

                my $lang
                    = $blog_id
                    ? $blog->language
                    : MT->config->DefaultLanguage;
                my $current_lang = MT->current_language;
                MT->set_language($lang);
                $param->{text} = $app->translate_templatized( $tmpl->{text} )
                    if $tmpl;
                MT->set_language($current_lang);
                $param->{type} = $template_type;
            }
        }
        else {
            $template_type = $app->param('type');
            $template_type = 'custom' if 'module' eq $template_type;
            $param->{type} = $template_type;
        }
        return $app->errtrans(
            "You must specify a template type when creating a template")
            unless $template_type;
        $param->{nav_templates} = 1;
        my $tab;

        # FIXME: enumeration of types
        if ( $template_type eq 'index' ) {
            $tab = 'index';
            $param->{template_group_trans} = $app->translate('index');
        }
        elsif ($template_type eq 'archive'
            || $template_type eq 'individual'
            || $template_type eq 'category'
            || $template_type eq 'page' )
        {
            $tab                           = 'archive';
            $param->{template_group_trans} = $app->translate('archive');
            $param->{type_archive}         = 1;
            my @types = (
                {   key   => 'archive',
                    label => $app->translate('Archive')
                },
                {   key   => 'individual',
                    label => $app->translate('Entry or Page')
                },
            );
            $param->{new_archive_types} = \@types;
        }
        elsif ( $template_type eq 'ct' || $template_type eq 'ct_archive' ) {
            $tab                           = 'ct';
            $param->{template_group_trans} = $app->translate('ct');
            $param->{type_ct_archive}      = 1;
            my @types = (
                {   key   => 'ct_archive',
                    label => $app->translate('Content Type Archive')
                },
                {   key   => 'ct',
                    label => $app->translate('Content Type')
                },
            );
            $param->{new_archive_types} = \@types;
        }
        elsif ( $template_type eq 'custom' ) {
            $tab = 'module';
            $param->{template_group_trans} = $app->translate('module');
        }
        elsif ( $template_type eq 'widget' ) {
            $tab = 'widget';
            $param->{template_group_trans} = $app->translate('widget');
        }
        else {
            $tab = 'system';
            $param->{template_group_trans} = $app->translate('system');
        }
        $param->{template_group} = $tab;
        $app->translate($tab);

        # FIXME: enumeration of types
        $param->{has_name}
            = $template_type eq 'index'
            || $template_type eq 'custom'
            || $template_type eq 'widget'
            || $template_type eq 'archive'
            || $template_type eq 'category'
            || $template_type eq 'page'
            || $template_type eq 'individual'
            || $template_type eq 'ct'
            || $template_type eq 'ct_archive';
        $param->{has_outfile} = $template_type eq 'index';
        $param->{has_rebuild} = ( ( $template_type eq 'index' )
                && ( ( $blog->custom_dynamic_templates || "" ) ne 'all' ) );
        $param->{custom_dynamic}
            = $blog && $blog->custom_dynamic_templates eq 'custom';
        $param->{has_build_options} = $blog
            && ( $blog->custom_dynamic_templates eq 'custom'
            || $param->{has_rebuild} );

        # FIXME: enumeration of types
        $param->{is_special}
            = $param->{type} ne 'index'
            && $param->{type} ne 'archive'
            && $param->{type} ne 'category'
            && $param->{type} ne 'page'
            && $param->{type} ne 'individual';
        $param->{has_build_options}
            = $param->{has_build_options}
            && $param->{type} ne 'custom'
            && $param->{type} ne 'widget'
            && !$param->{is_special};
        $param->{name} = $app->param('name') if $app->param('name');

        # Content Type
        if ( $template_type eq 'ct' || $template_type eq 'ct_archive' ) {
            my $iter = MT::ContentType->load_iter( { blog_id => $blog_id } );
            while ( my $ct = $iter->() ) {
                push @{ $param->{content_types} }, $ct;
            }
        }
    }
    $param->{publish_queue_available}
        = eval 'require List::Util; require Scalar::Util; 1;';

    my $set = $blog ? $blog->template_set : undef;
    require MT::DefaultTemplates;
    my $tmpls = MT::DefaultTemplates->templates($set);
    my @tmpl_ids;
    foreach my $dtmpl (@$tmpls) {
        if ( !$param->{has_name} ) {
            if ( $obj->type eq 'email' ) {
                if ( $dtmpl->{identifier} eq $obj->identifier ) {
                    $param->{template_name_label} = $dtmpl->{label};
                    $param->{template_name}       = $dtmpl->{name};
                }
            }
            else {
                if ( $dtmpl->{type} eq $obj->type ) {
                    $param->{template_name_label} = $dtmpl->{label};
                    $param->{template_name}       = $dtmpl->{name};
                }
            }
        }
        if ( $dtmpl->{type} eq 'index' ) {
            push @tmpl_ids,
                {
                label    => $dtmpl->{label},
                key      => $dtmpl->{key},
                selected => $dtmpl->{key} eq
                    ( ( $obj ? $obj->identifier : undef ) || '' ),
                };
        }
    }
    $param->{index_identifiers} = \@tmpl_ids;

    $param->{"type_$param->{type}"} = 1;
    if ($perms) {
        my $pref_param = $app->load_template_prefs( $perms->template_prefs );
        %$param = ( %$param, %$pref_param );
    }

    # Populate structure for template snippets
    if ( my $snippets = $app->registry('template_snippets') || {} ) {
        my @snippets;
        for my $snip_id ( keys %$snippets ) {
            my $label = $snippets->{$snip_id}{label};
            $label = $label->() if ref($label) eq 'CODE';
            push @snippets,
                {
                id      => $snip_id,
                trigger => $snippets->{$snip_id}{trigger},
                label   => $label,
                content => $snippets->{$snip_id}{content},
                };
        }
        @snippets = sort { $a->{label} cmp $b->{label} } @snippets;
        $param->{template_snippets} = \@snippets;
    }

    # Populate structure for tag documentation
    my $all_tags = MT::Component->registry("tags");
    my $tag_docs = {};
    foreach my $tag_set (@$all_tags) {
        my $url = $tag_set->{help_url};
        $url = $url->() if ref($url) eq 'CODE';

        # hey, at least give them a google search
        $url ||= 'http://www.google.com/search?q=mt%t';
        my $tag_list = '';
        foreach my $type (qw( block function )) {
            my $tags = $tag_set->{$type} or next;
            $tag_list
                .= ( $tag_list eq '' ? '' : ',' ) . join( ",", keys(%$tags) );
        }
        $tag_list =~ s/(^|,)plugin(,|$)/,/;
        if ( exists $tag_docs->{$url} ) {
            $tag_docs->{$url} .= ',' . $tag_list;
        }
        else {
            $tag_docs->{$url} = $tag_list;
        }
    }
    $param->{tag_docs} = $tag_docs;
    $param->{link_doc} = $app->help_url('appendices/tags/');

    $param->{screen_id} = "edit-template-" . $param->{type};

    # template language
    $param->{template_lang} = 'html';
    if ( $obj && $obj->outfile ) {
        if ( $obj->outfile =~ m/\.(css|js|html|php|pl|asp)$/ ) {
            $param->{template_lang} = {
                css  => 'css',
                js   => 'javascript',
                html => 'html',
                php  => 'php',
                pl   => 'perl',
                asp  => 'asp',
            }->{$1};
        }
    }

    if ( ( $param->{type} eq 'custom' ) || ( $param->{type} eq 'widget' ) ) {
        if ($blog) {
            $param->{include_with_ssi}      = 0;
            $param->{cache_path}            = '';
            $param->{cache_expire_type}     = 0;
            $param->{cache_expire_period}   = '';
            $param->{cache_expire_interval} = 0;
            $param->{ssi_type}
                = defined $blog->include_system
                ? uc $blog->include_system
                : '';
        }
        if ($obj) {
            $param->{include_with_ssi} = $obj->include_with_ssi
                if defined $obj->include_with_ssi;
            $param->{cache_path} = $obj->cache_path
                if defined $obj->cache_path;
            $param->{cache_expire_type} = $obj->cache_expire_type
                if defined $obj->cache_expire_type;
            my ( $period, $interval )
                = _get_schedule( $obj->cache_expire_interval );
            $param->{cache_expire_period}   = $period   if defined $period;
            $param->{cache_expire_interval} = $interval if defined $interval;
            my @events = split ',', ( $obj->cache_expire_event || '' );
            foreach my $name (@events) {
                $param->{ 'cache_expire_event_' . $name } = 1;
            }

            if ($blog) {
                my @ct_list;
                my $ct_iter = $app->model('content_type')->load_iter({
                    blog_id => $blog->id,
                });
                while ( my $ct = $ct_iter->() ) {
                    my $key = 'content_data_' . $ct->unique_id;
                    my $item = {
                        label => $ct->name,
                        type => $key,
                    };
                    $item->{enabled} = 1
                        if $param->{'cache_expire_event_' . $key};
                    push @ct_list, $item;
                }
                $param->{cache_expire_event_ct_loop} = \@ct_list;
            }
        }
    }

    # if unset, default to 30 so if they choose to enable caching,
    # it will be preset to something sane.
    $param->{cache_expire_interval} ||= 30;

    $param->{dirty} = 1
        if $app->param('dirty');

    $param->{can_preview} = 1
        if ( !$param->{is_special} )
        && ( !$obj
        || ( $obj && ( $obj->outfile || '' ) !~ m/\.(css|xml|rss|js)$/ ) )
        && ( !exists $param->{can_preview} );

    if ( $blog && $blog->use_revision ) {
        $param->{use_revision} = 1;

 #TODO: the list of revisions won't appear on the edit screen.
 #$param->{revision_table} = $app->build_page(
 #    MT::CMS::Common::build_revision_table(
 #        $app,
 #        object => $obj || MT::Template->new,
 #        param => {
 #            template => 'include/revision_table.tmpl',
 #            args     => {
 #                sort_order => 'rev_number',
 #                direction  => 'descend',
 #                limit      => 5,              # TODO: configurable?
 #            },
 #            revision => $obj ? $obj->revision || $obj->current_revision : 0,
 #        }
 #    ),
 #    { show_actions => 0, hide_pager => 1 }
 #);
    }

    # Content Type Selector
    my @content_types
        = MT->model('content_type')->load( { blog_id => $blog_id } );

    my @ct_selects = ();
    my $ct_data    = {};
    my $cf_selects = {};
    my $cf_data    = {};
    foreach my $ct (@content_types) {

        # Content Type
        push @ct_selects,
            {
            id       => $ct->id,
            label    => $ct->name,
<<<<<<< HEAD
            selected => (
                       $obj
                    && $obj->content_type_id
                    && $obj->content_type_id == $ct->id ? 1 : 0
            )
=======
            selected => ( $obj && $obj->content_type_id && $obj->content_type_id == $ct->id ? 1 : 0 )
>>>>>>> 9f44b230
            };
        $ct_data->{ $ct->id } = {
            id        => $ct->id,
            label     => $ct->name,
            unique_id => $ct->unique_id,
        };

        # Content Field
        my $fields = $ct->fields;
        my @cfs = MT::ContentField->load( { content_type_id => $ct->id } );
        foreach my $cf (@cfs) {
            my ($field) = grep { $_->{id} == $cf->id } @{$fields};
            my $label = $field->{options}{label};
            push @{ $cf_selects->{ $ct->id } },
                { id => $cf->id, label => $cf->name };
            my $content_field_types = $app->registry('content_field_types');
            my $type_label = $content_field_types->{ $cf->type }->{label};
            $type_label = $type_label->()
                if 'CODE' eq ref $type_label;
            $cf_data->{ $cf->id } = {
                id        => $cf->id,
                label     => $label,
                unique_id => $cf->unique_id,
                type      => $type_label,
            };
        }
    }
    $param->{ct_selects}                  = \@ct_selects;
    $param->{ct_data}                     = MT::Util::to_json($ct_data);
    $param->{cf_selects}                  = MT::Util::to_json($cf_selects);
    $param->{cf_data}                     = MT::Util::to_json($cf_data);
    $param->{can_create_new_content_type} = 1
        if $perms->can_do('create_new_content_type');

    if ( $param->{type} && $param->{type} eq 'widget' ) {
        $app->add_breadcrumb(
            $app->translate('Widgets'),
            $app->uri(
                mode => 'list_widget',
                args => { blog_id => $blog_id },
            ),
        );
    }
    else {
        $app->add_breadcrumb(
            $app->translate('Templates'),
            $app->uri(
                mode => 'list_template',
                args => { blog_id => $blog_id },
            ),
        );
    }
    if ( $param->{id} ) {
        $app->add_breadcrumb( $param->{name} );
    }
    else {
        if ( $param->{type} && $param->{type} eq 'widget' ) {
            $app->add_breadcrumb( $app->translate('Create Widget') );
        }
        else {
            $app->add_breadcrumb( $app->translate('Create Template') );
        }
    }

    1;
}

sub list {
    my $app = shift;

    my $perms = $app->blog ? $app->permissions : $app->user->permissions;
    return $app->return_to_dashboard( redirect => 1 )
        unless $perms || $app->user->is_superuser;
    if ( $perms && !$perms->can_edit_templates ) {
        return $app->permission_denied();
    }
    my $blog = $app->blog;

    require MT::Template;
    my $blog_id = $app->param('blog_id') || 0;
    my $terms = { blog_id => $blog_id };
    my $args  = { sort    => 'name' };

    my $hasher = sub {
        my ( $obj, $row ) = @_;
        my $template_type;
        my $type = $row->{type} || '';
        my $tblog;
        $tblog = MT::Blog->load( $obj->blog_id ) if $obj->blog_id;
        if ( $type =~ m/^(individual|page|category|archive)$/ ) {
            $template_type = 'archive';

            # populate context with templatemap loop
            if ($tblog) {
                $row->{archive_types}
                    = _populate_archive_loop( $app, $tblog, $obj );
            }
        }
        elsif ( $type eq 'widget' ) {
            $template_type = 'widget';
        }
        elsif ( $type eq 'index' ) {
            $template_type = 'index';
        }
        elsif ( $type eq 'custom' ) {
            $template_type = 'module';
        }
        elsif ( $type eq 'email' ) {
            $template_type = 'email';
        }
        elsif ( $type eq 'backup' ) {
            $template_type = 'backup';
        }
        elsif ( $type eq 'ct' || $type eq 'ct_archive' ) {
            $template_type = 'ct';

            # populate context with templatemap loop
            if ($tblog) {
                $row->{archive_types}
                    = _populate_archive_loop( $app, $tblog, $obj );
            }
        }
        else {
            $template_type = 'system';
        }
        $row->{use_cache}
            = (    $tblog
                && $tblog->include_cache
                && ( $obj->cache_expire_type || 0 ) != 0 ) ? 1 : 0;
        $row->{use_ssi}
            = ( $tblog && $tblog->include_system && $obj->include_with_ssi )
            ? 1
            : 0;
        $row->{template_type} = $template_type;
        $row->{type} = 'entry' if $type eq 'individual';
        my $published_url = $obj->published_url;
        $row->{published_url} = $published_url if $published_url;
        $row->{name}          = ''             if !defined $row->{name};
        $row->{name} =~ s/^\s+|\s+$//g;
        $row->{name} = "(" . $app->translate("No Name") . ")"
            if $row->{name} eq '';
    };

    my $params        = {};
    my $filter        = $app->param('filter_key');
    my $template_type = $filter || '';
    $template_type =~ s/_templates//;

    $params->{screen_class}   = "list-template";
    $params->{listing_screen} = 1;

    $app->load_list_actions( 'template', $params );
    $params->{page_actions}  = $app->page_actions('list_templates');
    $params->{search_label}  = $app->translate("Templates");
    $params->{object_type}   = 'template';
    $params->{blog_view}     = 1;
    $params->{refreshed}     = $app->param('refreshed');
    $params->{published}     = $app->param('published');
    $params->{saved_copied}  = $app->param('saved_copied');
    $params->{saved_deleted} = $app->param('saved_deleted');
    $params->{saved}         = $app->param('saved');

    # Existence confirmation of content type
    $params->{content_type_exists} = 1
        if MT->model('content_type')->count;

    # determine list of system template types:
    my $scope;
    my $set;
    if ($blog) {
        my $ts = $blog->template_set;
        if ( ref $ts ) {
            $set = $ts->{templates};
        }
        elsif ( $ts ne 'mt_blog' ) {
            $set = MT->registry(
                template_sets => $blog->template_set => 'templates' );
        }
        else {
            $set = MT->registry('default_templates');
        }
        $scope = 'system';
    }
    else {
        $set   = MT->registry('default_templates');
        $scope = 'global:system';
    }

    my $sys_tmpl = $set->{$scope};
    my @tmpl_loop;
    my %types;
    if ( $template_type ne 'backup' ) {
        if ($blog) {

            # blog template listings
            %types = (
                'index' => {
                    label => $app->translate("Index Templates"),
                    type  => 'index',
                    order => 100,
                },
                'archive' => {
                    label => $app->translate("Archive Templates"),
                    type  => [ 'archive', 'individual', 'page', 'category' ],
                    order => 200,
                },
                'ct' => {
                    label => $app->translate("Content Type Templates"),
                    type  => [ 'ct', 'ct_archive' ],
                    order => 300,
                },
                'module' => {
                    label => $app->translate("Template Modules"),
                    type  => 'custom',
                    order => 400,
                },
                'system' => {
                    label => $app->translate("System Templates"),
                    type  => [ keys %$sys_tmpl ],
                    order => 500,
                },
            );
        }
        else {

            # global template listings
            %types = (
                'module' => {
                    label => $app->translate("Template Modules"),
                    type  => 'custom',
                    order => 100,
                },
                'email' => {
                    label => $app->translate("Email Templates"),
                    type  => 'email',
                    order => 200,
                },
                'system' => {
                    label => $app->translate("System Templates"),
                    type  => [ keys %$sys_tmpl ],
                    order => 300,
                },
            );
        }
    }
    else {

        # global template listings
        %types = (
            'backup' => {
                label => $app->translate("Template Backups"),
                type  => 'backup',
                order => 100,
            },
        );
    }
    my @types
        = sort { $types{$a}->{order} <=> $types{$b}->{order} } keys %types;
    if ($template_type) {
        @types = ($template_type);
    }
    $app->delete_param('filter_key') if $filter;
    foreach my $tmpl_type (@types) {
        if ( $tmpl_type eq 'index' ) {
            $app->param( 'filter_key', 'index_templates' );
        }
        elsif ( $tmpl_type eq 'archive' ) {
            $app->param( 'filter_key', 'archive_templates' );
        }
        elsif ( $tmpl_type eq 'system' ) {
            $app->param( 'filter_key', 'system_templates' );
        }
        elsif ( $tmpl_type eq 'email' ) {
            $app->param( 'filter_key', 'email_templates' );
        }
        elsif ( $tmpl_type eq 'module' ) {
            $app->param( 'filter_key', 'module_templates' );
        }
        elsif ( $tmpl_type eq 'backup' ) {
            $app->param( 'filter_key', 'backup_templates' );
        }
        elsif ( $tmpl_type eq 'ct' ) {
            $app->param( 'filter_key', 'contenttype_templates' );
        }
        my $tmpl_param = {};
        unless ( exists( $types{$tmpl_type}->{type} )
            && 'ARRAY' eq ref( $types{$tmpl_type}->{type} )
            && 0 == scalar( @{ $types{$tmpl_type}->{type} } ) )
        {
            $terms->{type} = $types{$tmpl_type}->{type};
            $tmpl_param = $app->listing(
                {   type     => 'template',
                    terms    => $terms,
                    args     => $args,
                    no_limit => 1,
                    no_html  => 1,
                    code     => $hasher,
                }
            );
        }
        my $template_type_label = $types{$tmpl_type}->{label};
        $tmpl_param->{template_type}       = $tmpl_type;
        $tmpl_param->{template_type_label} = $template_type_label;
        push @tmpl_loop, $tmpl_param;
    }
    if ($filter) {
        $params->{filter_key}   = $filter;
        $params->{filter_label} = $types{$template_type}{label}
            if exists $types{$template_type};
        $app->param( 'filter_key', $filter );
    }
    else {

        # restore filter_key param (we modified it for the
        # sake of the individual table listings)
        $app->delete_param('filter_key');
    }

    $params->{template_type_loop} = \@tmpl_loop;
    $params->{screen_id}          = "list-template";

    $app->add_breadcrumb( $app->translate('Templates') );

    return $app->load_tmpl( 'list_template.tmpl', $params );
}

sub preview {
    my $app     = shift;
    my $blog_id = $app->param('blog_id');
    my $blog    = $app->blog;
    my $id      = $app->param('id');
    my $tmpl;
    my $user_id = $app->user->id;

    if ( $app->config('PreviewInNewWindow') ) {
        $app->{hide_goback_button} = 1;
    }

    return unless $app->validate_magic;

    my $perms = $app->blog ? $app->permissions : $app->user->permissions;
    return $app->return_to_dashboard( redirect => 1 )
        unless $perms || $app->user->is_superuser;
    if ( $perms && !$perms->can_edit_templates ) {
        return $app->return_to_dashboard( permission => 1 );
    }

    # We can only do previews on blog templates. Have to publish
    # the preview file somewhere!
    return $app->errtrans("Invalid request.") unless $blog;

    require MT::Template;
    if ($id) {
        $tmpl = MT::Template->load( { id => $id, blog_id => $blog_id } )
            or return $app->errtrans("Invalid request.");
    }
    else {
        $tmpl = MT::Template->new;
        $tmpl->id(-1);
        $tmpl->blog_id($blog_id);
    }

    my $names = $tmpl->column_names;
    my %values = map { $_ => scalar $app->param($_) } @$names;
    delete $values{'id'} unless $id;

    ## Strip linefeed characters.
    for my $col (qw( text )) {
        $values{$col} =~ tr/\r//d if $values{$col};
    }
    $tmpl->set_values( \%values );

    my $preview_basename = $app->preview_object_basename;

    my $type         = $tmpl->type;
    my $preview_tmpl = $tmpl;
    my $archive_file;
    my $archive_url;
    my %param;
    my $blog_path       = $blog->site_path;
    my $blog_url        = $blog->site_url;
    my $use_virtual_cat = 0;

    if ( ( $type eq 'custom' ) || ( $type eq 'widget' ) ) {

        # determine 'host' template
        $preview_tmpl = MT::Template->load(
            { blog_id => $blog_id, identifier => 'main_index' } );
        if ( !$preview_tmpl ) {
            return $app->errtrans(
                "Cannot locate host template to preview module/widget.");
        }
        my $req = $app->request;

        # stash this module so that it is selected through a
        # MTInclude tag instead of the one in the database:
        my $tmpl_name = $tmpl->name;
        $tmpl_name =~ s/^Widget: // if $type eq 'widget';
        my $stash_id
            = 'template_' . $type . '::' . $blog_id . '::' . $tmpl_name;
        $req->stash( $stash_id, [ $tmpl, $tmpl->tokens ] );
    }
    elsif ( ( $type eq 'individual' ) || ( $type eq 'page' ) ) {
        my $ctx = $preview_tmpl->context;
        my $entry_type = $type eq 'individual' ? 'entry' : 'page';
        my ($obj) = create_preview_content( $app, $blog, $entry_type, 1 );
        $obj->basename($preview_basename);
        $ctx->stash( 'entry', $obj );
        $ctx->{current_archive_type}
            = $type eq 'individual' ? 'Individual' : 'Page';
        if ( ( $type eq 'individual' ) && $blog->archive_path ) {
            $blog_path = $blog->archive_path;
            $blog_url  = $blog->archive_url;
        }
        $archive_file = File::Spec->catfile( $blog_path, $obj->archive_file );
        $archive_url = $obj->archive_url;

        my $archiver
            = MT->publisher->archiver( $ctx->{current_archive_type} );
        my $tparams = $archiver->template_params;
        if ($tparams) {
            $ctx->var( $_, $tparams->{$_} ) for keys %$tparams;
        }
    }
    elsif ( $type eq 'archive' ) {

        # some variety of archive template
        my $ctx = $preview_tmpl->context;
        require MT::TemplateMap;
        my $map = MT::TemplateMap->load( { template_id => $id } );
        if ( !$map ) {
            return $app->error(
                $app->translate("Cannot preview without a template map!") );
        }
        $ctx->{current_archive_type} = $map->archive_type;
        my $archiver = MT->publisher->archiver( $map->archive_type );
        my $tparams  = $archiver->template_params;
        if ($tparams) {
            $ctx->var( $_, $tparams->{$_} ) for keys %$tparams;
        }

        my $cat;
        if ( $archiver->category_based ) {
            $cat = MT->model('category')->load(
                { blog_id => $blog_id, },
                {   sort      => 'id',
                    direction => 'ascend',
                }
            );
            unless ($cat) {
                $use_virtual_cat = 1;
                $cat             = new MT::Category;
                $cat->label( $app->translate("Preview") );
                $cat->basename("preview");
                $cat->parent(0);
                $ctx->stash( 'archive_category', $cat );
            }
            $ctx->stash( 'archive_category', $cat );
        }

        my @entries
            = create_preview_content( $app, $blog, $archiver->entry_class, 10,
            $cat );
        $ctx->stash( 'entries', \@entries );

        if ( $archiver->date_based ) {
            $ctx->{current_timestamp}     = $entries[0]->authored_on;
            $ctx->{current_timestamp_end} = $entries[$#entries]->authored_on;
        }
        if ( $archiver->author_based ) {
            $ctx->stash( 'author', $app->user );
        }

        my $file
            = MT->publisher->archive_file_for( $entries[0], $blog,
            $map->archive_type, $cat, $map, $ctx->{current_timestamp},
            $app->user );
        $archive_file = File::Spec->catfile( $blog_path, $file );
        $archive_url = MT::Util::caturl( $blog_url, $file );
    }
    elsif ( $type eq 'index' ) {
    }
    else {

        # for now, only index templates can be previewed
        return $app->errtrans("Invalid request.");
    }

    my $orig_file;
    my $path;

    # Default case; works for index templates (other template types should
    # have defined $archive_file by now).
    my $outfile = defined $preview_tmpl->outfile ? $preview_tmpl : '';
    my ($path_in_outfile) = $outfile =~ m/^(.*\/)/;
    $path_in_outfile ||= '';
    $archive_file = File::Spec->catfile( $blog_path, $outfile )
        unless defined $archive_file;

    ( $orig_file, $path ) = File::Basename::fileparse($archive_file);

    $archive_url = MT::Util::caturl( $blog_url, $orig_file )
        unless defined $archive_url;

    my $file_ext;
    require File::Basename;
    $file_ext = $archive_file;
    if ( $file_ext =~ m/\.[a-z]+$/ ) {
        $file_ext =~ s!.+\.!.!;
    }
    else {
        $file_ext = '';
    }
    $archive_file
        = File::Spec->catfile( $path, $preview_basename . $file_ext );

    my @data;
    $app->run_callbacks( 'cms_pre_preview.template', $app, $preview_tmpl,
        \@data );

    my $has_hires = eval 'require Time::HiRes; 1' ? 1 : 0;
    my $start_time = $has_hires ? Time::HiRes::time() : time;

    my $ctx = $preview_tmpl->context;
    $ctx->var( 'preview_template', 1 );
    my $html = $preview_tmpl->output;

    $param{build_time}
        = $has_hires
        ? sprintf( "%.3f", Time::HiRes::time() - $start_time )
        : "~" . ( time - $start_time );

    unless ( defined($html) ) {
        return $app->error(
            $app->translate(
                "Publish error: [_1]",
                MT::Util::encode_html( $preview_tmpl->errstr )
            )
        );
    }

    # If MT is configured to do 'local' previews, convert all
    # the normal blog URLs into the domain used by MT itself (ie,
    # blog is published to www.example.com, which is a different
    # server from where MT runs, mt.example.com; previews therefore
    # should occur locally, so replace all http://www.example.com/
    # with http://mt.example.com/).
    my ( $old_url, $new_url );
    if ( $app->config('LocalPreviews') ) {
        $old_url = $blog_url;
        $old_url =~ s!^(https?://[^/]+?/)(.*)?!$1!;
        $new_url = $app->base . '/';
        $html =~ s!\Q$old_url\E!$new_url!g;
    }

    my $fmgr = $blog->file_mgr;

    ## Determine if we need to build directory structure,
    ## and build it if we do. DirUmask determines
    ## directory permissions.
    require File::Basename;
    $path =~ s!/$!!
        unless $path eq '/';    ## OS X doesn't like / at the end in mkdir().
    unless ( $fmgr->exists($path) ) {
        $fmgr->mkpath($path);
    }

    if ( $fmgr->exists($path) && $fmgr->can_write($path) ) {
        $param{preview_file} = $preview_basename;
        my $preview_url = $archive_url;
        $preview_url
            =~ s! / \Q$orig_file\E ( /? ) $!/$path_in_outfile$preview_basename$file_ext$1!x;

        # We also have to translate the URL used for the
        # published file to be on the MT app domain.
        if ( defined $new_url ) {
            $preview_url =~ s!^\Q$old_url\E!$new_url!;
        }

        $param{preview_url} = $preview_url;

        $fmgr->put_data( $html, $archive_file );

        # we have to make a record of this preview just in case it
        # isn't cleaned up by re-editing, saving or cancelling on
        # by the user.
        require MT::Session;
        my $sess_obj = MT::Session->get_by_key(
            {   id   => $preview_basename,
                kind => 'TF',                # TF = Temporary File
                name => $archive_file,
            }
        );
        $sess_obj->start(time);
        $sess_obj->save;

        # In the preview screen, in order to use the site URL of the blog,
        # there is likely to be mixed-contents.(http and https)
        # If MT is configured to do 'PreviewInNewWindow', MT will open preview
        # screen on the new window/tab.
        if ( $app->config('PreviewInNewWindow') ) {
            return $app->redirect($preview_url);
        }
    }
    else {
        return $app->error(
            $app->translate(
                "Unable to create preview file in this location: [_1]", $path
            )
        );
    }

    $param{id} = $id if $id;
    $param{new_object} = $param{id} ? 0 : 1;
    $param{name} = $tmpl->name;
    if ( $type ne 'index' ) {
        $app->param( 'build_dynamic', $tmpl->build_dynamic );
        $app->param( 'build_type',    $tmpl->build_type );
    }
    my $cols = $tmpl->column_names;
    for my $col ( ( @$cols, 'save_revision', 'revision-note' ) ) {
        my $value = $app->param($col);
        push @data,
            {
            data_name  => $col,
            data_value => $value
            };
    }

    # Set selected archive mapping
    my @p = $app->multi_param;
    for my $p (@p) {
        if ( $p =~ /^archive_file_tmpl_(\d+)$/ ) {
            my $value = $app->param($p);
            push @data,
                {
                data_name  => 'archive_file_tmpl_' . $1,
                data_value => $value
                };
        }
    }

    $param{template_loop}   = \@data;
    $param{object_type}     = $type;
    $param{use_virtual_cat} = $use_virtual_cat;
    $app->request( 'preview_object', $tmpl );
    return $app->load_tmpl( 'preview_template_strip.tmpl', \%param );
}

sub create_preview_content {
    my ( $app, $blog, $type, $number, $cat ) = @_;

    my $blog_id     = $blog->id;
    my $entry_class = $app->model($type);
    my $cat_args
        = $cat
        ? { join => MT->model('placement')
            ->join_on( 'entry_id', { category_id => $cat->id } ) }
        : {};
    my @obj = $entry_class->load(
        {   blog_id => $blog_id,
            status  => MT::Entry::RELEASE()
        },
        {   limit => $number || 1,
            direction => 'descend',
            'sort'    => 'authored_on',
            %$cat_args,
        }
    );
    unless (@obj) {

        # create a dummy object
        my $obj = $entry_class->new;
        $obj->blog_id($blog_id);
        $obj->id(-1);
        $obj->author_id( $app->user->id );
        $obj->authored_on( $blog->current_timestamp );
        $obj->created_on( $blog->current_timestamp );
        $obj->modified_on( $blog->current_timestamp );
        $obj->status( MT::Entry::RELEASE() );
        $obj->title( $app->translate("Lorem ipsum") );
        my $preview_text = $app->translate('LOREM_IPSUM_TEXT');

        if ( $preview_text eq 'LOREM_IPSUM_TEXT' ) {
            $preview_text
                = q{Lorem ipsum dolor sit amet, consectetuer adipiscing elit. Ut diam quam, accumsan eu, aliquam vel, ultrices a, augue. Cum sociis natoque penatibus et magnis dis parturient montes, nascetur ridiculus mus. Fusce hendrerit, lacus eget bibendum sollicitudin, mi tellus interdum neque, sit amet pretium tortor tellus id erat. Duis placerat justo ac erat. Duis posuere, risus eu elementum viverra, nisl lacus sagittis lorem, ac fermentum neque pede vitae arcu. Phasellus arcu elit, placerat eu, luctus posuere, tristique non, augue. In hac habitasse platea dictumst. Nunc non dolor et ipsum mattis malesuada. Praesent porta orci eu ligula. Ut dui augue, dapibus vitae, sodales in, lobortis non, felis. Aliquam feugiat mollis ipsum.};
        }
        my $preview_more = $app->translate('LORE_IPSUM_TEXT_MORE');
        if ( $preview_text eq 'LOREM_IPSUM_TEXT_MORE' ) {
            $preview_more
                = q{Integer nunc nulla, vulputate sit amet, varius ac, faucibus ac, lectus. Nulla semper bibendum justo. In hac habitasse platea dictumst. Aliquam auctor pretium ante. Etiam porta consectetuer erat. Phasellus consequat, nisi eu suscipit elementum, metus leo malesuada pede, vel scelerisque lorem ligula in augue. Sed aliquet. Donec malesuada metus sit amet sapien. Integer non libero. Morbi egestas, mauris posuere consequat sodales, augue lectus suscipit velit, eu commodo lacus dolor congue justo. Suspendisse justo. Curabitur sagittis, lorem tincidunt elementum rhoncus, odio dolor mattis odio, quis ultrices ligula ipsum ac lacus. Nam et sapien ac lacus ultrices sollicitudin. Vestibulum ut dolor nec dui malesuada imperdiet. Vestibulum ante ipsum primis in faucibus orci luctus et ultrices posuere cubilia Curae;

            Quisque pharetra libero quis nibh. Cras lacus orci, commodo et, fringilla non, lobortis non, mauris. Curabitur dui sapien, tristique imperdiet, ultrices vitae, gravida varius, ante. Maecenas ac arcu nec nibh euismod feugiat. Pellentesque sed orci eget enim egestas faucibus. Aenean laoreet leo ornare velit. Nunc fermentum dolor eget massa. Fusce fringilla, tellus in pellentesque sodales, urna mi hendrerit leo, vel adipiscing ligula odio sit amet risus. Cras rhoncus, mi et posuere gravida, purus sem porttitor nisl, auctor laoreet nisl turpis quis ligula. Aliquam in nisi tristique augue egestas lacinia. Aenean ante magna, facilisis a, faucibus at, aliquam laoreet, dui. Ut tellus leo, tristique a, pellentesque ac, bibendum non, ipsum. Curabitur eu neque pretium arcu accumsan tincidunt. Ut ipsum. Quisque congue accumsan elit. Nulla ligula felis, aliquam ultricies, vestibulum vestibulum, semper vel, sapien. Aenean sodales ligula venenatis tellus. Vestibulum leo. Morbi viverra convallis eros.

            Phasellus rhoncus pulvinar enim. Ut gravida ante nec lectus. Nam luctus gravida odio. Morbi vitae lorem vitae justo fermentum porttitor. Suspendisse vestibulum magna at purus. Cras nec sem. Duis id felis. Mauris hendrerit dapibus est. Donec semper. Praesent vehicula interdum velit. Ut sed tellus et diam venenatis pulvinar.};
        }
        $obj->text($preview_text);
        $obj->text_more($preview_more);
        $obj->keywords( MT->translate("sample, entry, preview") );
        $obj->tags(qw( lorem ipsum sample preview ));
        @obj = ($obj);
    }
    return @obj;
}

## Unused?
sub reset_blog_templates {
    my $app   = shift;
    my $perms = $app->permissions
        or return $app->error( $app->translate("No permissions") );
    return $app->permission_denied()
        unless $perms->can_do('reset_blog_templates');
    $app->validate_magic() or return;
    my $blog = MT::Blog->load( $perms->blog_id )
        or return $app->error(
        $app->translate( 'Cannot load blog #[_1].', $perms->blog_id ) );
    require MT::Template;
    my @tmpl = MT::Template->load( { blog_id => $blog->id } );

    for my $tmpl (@tmpl) {
        $tmpl->remove or return $app->error( $tmpl->errstr );
    }
    my $set = $blog ? $blog->template_set : undef;
    require MT::DefaultTemplates;
    my $tmpl_list = MT::DefaultTemplates->templates($set) || [];
    my @arch_tmpl;
    for my $val (@$tmpl_list) {
        $val->{text} = $app->translate_templatized( $val->{text} );
        my $tmpl = MT::Template->new;
        if (   ( 'widgetset' eq $val->{type} )
            && ( exists $val->{modulesets} ) )
        {
            my $modulesets = delete $val->{modulesets};
            $tmpl->modulesets( join ',', @$modulesets );
        }
        $tmpl->set_values($val);
        $tmpl->build_dynamic(0);
        $tmpl->blog_id( $blog->id );
        $tmpl->save
            or return $app->error(
            $app->translate(
                "Populating blog with default templates failed: [_1]",
                $tmpl->errstr
            )
            );

        # FIXME: enumeration of types
        if (   $val->{type} eq 'archive'
            || $val->{type} eq 'category'
            || $val->{type} eq 'page'
            || $val->{type} eq 'individual' )
        {
            push @arch_tmpl, $tmpl;
        }
    }

    ## Set up mappings from new templates to archive types.
    for my $tmpl (@arch_tmpl) {
        my (@at);

        # FIXME: enumeration of types
        if ( $tmpl->type eq 'archive' ) {
            @at = qw( Daily Weekly Monthly Category );
        }
        elsif ( $tmpl->type eq 'page' ) {
            @at = qw( Page );
        }
        elsif ( $tmpl->type eq 'individual' ) {
            @at = qw( Individual );
        }
        require MT::TemplateMap;
        for my $at (@at) {
            my $map = MT::TemplateMap->new;
            $map->archive_type($at);
            $map->is_preferred(1);
            $map->template_id( $tmpl->id );
            $map->blog_id( $tmpl->blog_id );
            $map->save
                or return $app->error(
                $app->translate(
                    "Setting up mappings failed: [_1]",
                    $map->errstr
                )
                );
        }
    }
    $app->redirect(
        $app->uri(
            'mode' => 'list',
            args =>
                { '_type' => 'template', blog_id => $blog->id, 'reset' => 1 }
        )
    );
}

sub _generate_map_table {
    my $app = shift;
    my ( $blog_id, $template_id, $new_map_id ) = @_;

    require MT::Template;
    require MT::Blog;
    my $blog     = MT::Blog->load($blog_id);
    my $template = MT::Template->load($template_id);
    my $tmpl     = $app->load_tmpl('include/archive_maps.tmpl');
    my $maps = _populate_archive_loop( $app, $blog, $template, $new_map_id );
    $tmpl->param( publish_queue_available => eval
            'require List::Util; require Scalar::Util; 1;' );
    $tmpl->param( template_map_loop => $maps ) if @$maps;
    my $html = $tmpl->output();

    if ( $html =~ m/<__trans / ) {
        $html = $app->translate_templatized($html);
    }
    $html;
}

sub _populate_archive_loop {
    my $app = shift;
    my ( $blog, $obj, $new_map_id ) = @_;

    my $has_cat_field = MT::ContentField->count(
        {   content_type_id => $obj->content_type_id,
            type            => 'categories',
        }
    );

    my $index = $app->config('IndexBasename');
    my $ext = $blog->file_extension || '';
    $ext = '.' . $ext if $ext ne '';

    require MT::TemplateMap;
    my @tmpl_maps = MT::TemplateMap->load( { template_id => $obj->id } );
    my @maps;
    my %types;
    my $new_map;
    foreach my $map_obj (@tmpl_maps) {
        my $map = {};
        $map->{map_id}           = $map_obj->id;
        $map->{map_is_preferred} = $map_obj->is_preferred;

        # publish options
        $map->{map_build_type} = $map_obj->build_type;
        $map->{ 'map_build_type_' . ( $map_obj->build_type || 0 ) } = 1;
        my ( $period, $interval ) = _get_schedule( $map_obj->build_interval );
        $map->{ 'map_schedule_period_' . $period } = 1
            if defined $period;
        $map->{map_schedule_interval} = $interval
            if defined $interval;

        my $at = $map->{archive_type} = $map_obj->archive_type;
        $types{$at}++;
        $map->{ 'archive_type_preferred_' . $blog->archive_type_preferred }
            = 1
            if $blog->archive_type_preferred;
        my $selected_file_template
            = $app->param( 'archive_file_tmpl_' . $map->{map_id} );
        $map->{file_template}
            = $selected_file_template ? $selected_file_template
            : $map_obj->file_template ? $map_obj->file_template
            :                           '';

        my $archiver = $app->publisher->archiver($at);
        next unless $archiver;
        $map->{archive_label}
            = $archiver->archive_short_label || $archiver->archive_label;
        my $tmpls     = $archiver->default_archive_templates;
        my $tmpl_loop = [];
        foreach (@$tmpls) {
            next
                if !$has_cat_field && $_->{required_fields}{category};
            my $name = $_->{label};
            $name =~ s/\.html$/$ext/;
            $name =~ s/index$ext$/$index$ext/;
            push @$tmpl_loop,
                {
                name            => $name,
                value           => $_->{template},
                default         => ( $_->{default} || 0 ),
                required_fields => $_->{required_fields},
                };
        }

        my $custom = 1;
        my $required_fields;

        foreach (@$tmpl_loop) {
            if (   ( !$map->{file_template} && $_->{default} )
                || ( $map->{file_template} eq $_->{value} ) )
            {
                $_->{selected}        = 1;
                $custom               = 0;
                $map->{file_template} = $_->{value}
                    if !$map->{file_template};
                $required_fields = $_->{required_fields};
            }
            else {
            }
        }
        if ($custom) {
            $custom = $map->{file_template};
            unshift @$tmpl_loop,
                {
                name   => $map->{file_template},
                value  => $map->{file_template},
                custom => 1,
                };
        }

        $map->{archive_tmpl_loop} = $tmpl_loop;
        my $args
            = $at =~ /^ContentType/
            ? {
            join => MT::Template->join_on(
                undef,
                {   id              => \'= templatemap_template_id',
                    content_type_id => $obj->content_type_id,
                },
            ),
            }
            : {};
        if (1 < MT::TemplateMap->count(
                { archive_type => $at, blog_id => $obj->blog_id }, $args,
            )
            )
        {
            $map->{has_multiple_archives} = 1;
        }

        # Content Fields
        if ( $at =~ /^ContentType/ ) {
            my $tmpl         = MT::Template->load( $obj->id );
            my $ct_id        = $tmpl->content_type_id;
            my $ct           = MT::ContentType->load( $obj->content_type_id );
            my $fields       = $ct->fields;
            my $cat_field_id = $map_obj->cat_field_id;
            my $dt_field_id  = $map_obj->dt_field_id || 0;
            my $content_fields = {
                categories => [
                    map {
                        {   id       => $_->{id},
                            label    => $_->{options}{label},
                            selected => $_->{id} eq $cat_field_id ? 1 : 0
                        }
                        }
                        grep { $_->{type} eq 'categories' } @$fields
                ],
                date_and_times => [
                    map {
                        {   id       => $_->{id},
                            label    => $_->{options}{label},
                            selected => $_->{id} eq $dt_field_id ? 1 : 0
                        }
                        }
                        grep {
                        (          $_->{type} eq 'date_and_time'
                                || $_->{type} eq 'date_only' )
                            && $_->{options}{required}
                        } @$fields
                ],
            };
            $map->{cat_fields} = $content_fields->{categories};
            $map->{dt_fields}  = $content_fields->{date_and_times};
            unshift @{ $content_fields->{date_and_times} },
                { id => 0, label => $app->translate('Published Date') };
            $map->{show_cat_field} = 1
                if $required_fields->{category} || $custom;
            $map->{show_dt_field} = 1
                if $required_fields->{date_and_time} || $custom;
        }

        $map->{custom_path} = $custom if $custom;
        if ( $new_map_id && $new_map_id == $map_obj->id ) {
            $map->{show} = 1;
            $new_map = $map;
        }
        else {
            push @maps, $map;
        }
    }
    @maps = sort { MT::App::CMS::archive_type_sorter( $a, $b ) } @maps;
    push @maps, $new_map if $new_map;
    return \@maps;
}

sub delete_map {
    my $app = shift;

    $app->validate_magic() or return;
    return $app->error( $app->translate('No permissions') )
        unless $app->can_do('edit_templates');

    my $id          = $app->param('id');
    my $blog_id     = $app->param('blog_id');
    my $template_id = $app->param('template_id');

    $app->model('template')
        ->load( { id => $template_id, blog_id => $blog_id } )
        or return $app->errtrans( 'Cannot load template #[_1].',
        $template_id || '(undef)' );

    require MT::TemplateMap;
    my $map = MT::TemplateMap->load( { id => $id, blog_id => $blog_id } )
        or return $app->errtrans('Cannot load templatemap');
    $map->remove;

    my $blog = MT->model('blog')->load($blog_id);
    $blog->flush_has_archive_type_cache();

    my $html = _generate_map_table( $app, $blog_id, $template_id );
    $app->{no_print_body} = 1;
    $app->send_http_header("text/plain");
    $app->print_encode($html);
}

sub add_map {
    my $app = shift;

    $app->validate_magic() or return;
    return $app->error( $app->translate('No permissions') )
        unless $app->can_do('edit_templates');

    require MT::TemplateMap;
    my $blog_id       = $app->param('blog_id');
    my $template_id   = $app->param('template_id');
    my $at            = $app->param('new_archive_type');
    my $file_template = $app->param('file_template');
    my $cat_field_id  = $app->param('cat_field_id');
    my $dt_field_id   = $app->param('dt_field_id');

    my $template
        = $app->model('template')
        ->load( { id => $template_id, blog_id => $blog_id } )
        or
        return $app->errtrans( 'Cannot load template #[_1].', $template_id );

    my $args
        = $at =~ /^ContentType/
        ? {
        join => MT::Template->join_on(
            undef,
            {   id              => \'= templatemap_template_id',
                content_type_id => $template->content_type_id,
            },
        ),
        }
        : {};
    my $exist = MT::TemplateMap->exist(
        {   blog_id      => $blog_id,
            archive_type => $at
        },
        $args,
    );

    my $map = MT::TemplateMap->new;
    $map->is_preferred( $exist ? 0 : 1 );
    $map->template_id($template_id);
    $map->blog_id($blog_id);
    $map->archive_type($at);
    $map->file_template($file_template);
    $map->cat_field_id($cat_field_id) if $cat_field_id;
    $map->dt_field_id($dt_field_id)   if defined $dt_field_id;
    $map->save
        or return $app->error(
        $app->translate( "Saving map failed: [_1]", $map->errstr ) );

    my $blog = MT->model('blog')->load($blog_id);
    $blog->flush_has_archive_type_cache();

    my $html = _generate_map_table( $app, $blog_id, $template_id, $map->id );
    $app->{no_print_body} = 1;
    $app->send_http_header("text/plain");
    $app->print_encode($html);
}

sub can_view {
    my ( $eh, $app, $id, $objp ) = @_;
    return 1 if $app->user->can_edit_templates;
    return 0 unless $app->blog;
    if ($id) {
        my $obj = $objp->force() or return 0;
        return 0
            unless $app->user->permissions( $obj->blog_id )
            ->can_do('edit_templates');
    }
    else {
        my $perms = $app->permissions;
        return 0
            unless $perms->can_do('edit_templates');
    }
    return 1;
}

sub can_save {
    my ( $eh, $app, $obj ) = @_;
    my $author = $app->user;
    return 1 if $author->is_superuser();

    if ( $obj && !ref $obj ) {
        $obj = MT->model('template')->load($obj);
    }
    my $blog_id = $obj ? $obj->blog_id : ( $app->blog ? $app->blog->id : 0 );

    return $author->permissions($blog_id)->can_edit_templates;
}

sub can_delete {
    my ( $eh, $app, $obj ) = @_;
    my $author = $app->user;
    return 1 if $author->is_superuser();

    my $blog_id = $obj->blog_id;

    return $author->permissions($blog_id)->can_edit_templates;
}

sub pre_save {
    my $eh = shift;
    my ( $app, $obj ) = @_;

    ## Strip linefeed characters.
    if ( my $text = $obj->column('text') ) {
        $text =~ tr/\r//d;

        if ( $text =~ m/<(MT|_)_trans/i ) {
            $text = $app->translate_templatized($text);
        }

        $obj->text($text);
    }

    my $perms = $app->blog ? $app->permissions : $app->user->permissions;

    # update text heights if necessary
    if ($perms) {
        my $prefs = $perms->template_prefs || '';
        my $text_height = $app->param('text_height');
        if ( defined $text_height ) {
            my ($pref_text_height) = $prefs =~ m/\btext:(\d+)\b/;
            $pref_text_height ||= 0;
            if ( $text_height != $pref_text_height ) {
                if ( $prefs =~ m/\btext\b/ ) {
                    $prefs =~ s/\btext(:\d+)\b/text:$text_height/;
                }
                else {
                    $prefs = 'text:' . $text_height . ',' . $prefs;
                }
            }
        }

        if ( $prefs ne ( $perms->template_prefs || '' ) ) {
            $perms->template_prefs($prefs);
            $perms->save;
        }
    }

    # module caching
    my $include_with_ssi  = $app->param('include_with_ssi');
    my $cache_path        = $app->param('cache_path');
    my $cache_expire_type = $app->param('cache_expire_type') || 0;
    my $period            = $app->param('cache_expire_period');
    my $interval          = $app->param('cache_expire_interval') || 0;
    my $sec               = _get_interval( $period, $interval );

    $obj->include_with_ssi( $include_with_ssi ? 1 : 0 );
    $obj->cache_path($cache_path);
    $obj->cache_expire_type($cache_expire_type);
    $obj->cache_expire_interval($sec) if defined $sec;

    my @events = $app->multi_param('cache_expire_event');

    $obj->cache_expire_event( join ',', @events ) if @events;
    if ( $cache_expire_type == 1 ) {
        return $eh->error(
            $app->translate(
                "You should not be able to enter zero (0) as the time.")
        ) if !$interval;
    }
    elsif ( $cache_expire_type == 2 ) {
        return $eh->error(
            $app->translate("You must select at least one event checkbox.") )
            if !@events;
    }

    require MT::PublishOption;
    my $build_type = $app->param('build_type');
    $build_type = $obj->build_type unless defined $build_type;
    if ( $build_type == MT::PublishOption::SCHEDULED() ) {
        my $period   = $app->param('schedule_period');
        my $interval = $app->param('schedule_interval');
        my $sec      = _get_interval( $period, $interval );
        $obj->build_interval($sec);
    }
    my $rebuild_me = 1;
    if (   $build_type == MT::PublishOption::DISABLED()
        || $build_type == MT::PublishOption::MANUALLY() )
    {
        $rebuild_me = 0;
    }
    $obj->rebuild_me($rebuild_me);
    1;
}

sub post_save {
    my $eh = shift;
    my ( $app, $obj, $original ) = @_;

    if ( $app->can('autosave_session_obj') ) {
        my $sess_obj = $app->autosave_session_obj;
        $sess_obj->remove if $sess_obj;
    }

    my $dynamic = 0;
    my $type = $app->param('type') || '';

    # FIXME: enumeration of types
    if (   $type eq 'custom'
        || $type eq 'index'
        || $type eq 'widget'
        || $type eq 'widgetset' )
    {
        $dynamic = $obj->build_dynamic;
    }
    else {

        # archive template specific post_save tasks
        require MT::TemplateMap;
        my @p = $app->multi_param;
        my %static_maps;
        for my $p (@p) {
            my $map;
            if ( $p =~ /^archive_tmpl_preferred_([\w-]+)_(\d+)$/ ) {
                my $at     = $1;
                my $map_id = $2;
                $map = MT::TemplateMap->load($map_id)
                    or next;
                my $preferred = $app->param($p);
                $map->prefer($preferred);    # prefer method saves in itself
            }
            elsif ( $p =~ /^archive_file_tmpl_(\d+)$/ ) {
                my $map_id = $1;
                $map = MT::TemplateMap->load($map_id)
                    or next;
                my $file_template = $app->param($p);
                my $build_type_1  = $app->param("map_build_type_$map_id");

                # Populate maps whose build type is dynamic
                # and file template are changed
                $static_maps{ $map->id } = 1
                    if ( ( $file_template ne $map->file_template )
                    && ( MT::PublishOption::DYNAMIC() eq $build_type_1 ) );
                $map->file_template($file_template);
                $map->save;
            }
            elsif ( $p =~ /^map_build_type_(\d+)$/ ) {
                my $map_id = $1;
                $map = MT::TemplateMap->load($map_id)
                    or next;
                my $build_type = $app->param($p);
                require MT::PublishOption;

                # Populate maps that are changed from static to dynamic
                # This should capture new map as well
                $static_maps{ $map->id } = 1
                    if ( ( $build_type ne $map->build_type )
                    && ( MT::PublishOption::DYNAMIC() eq $build_type ) );
                $map->build_type($build_type);
                if ( $build_type == MT::PublishOption::SCHEDULED() ) {
                    my $period
                        = $app->param( 'map_schedule_period_' . $map_id );
                    my $interval
                        = $app->param( 'map_schedule_interval_' . $map_id );
                    my $sec = _get_interval( $period, $interval );
                    $map->build_interval($sec);
                }
                $map->save;
            }
            elsif ( $p =~ /^cat_field_id_(\d+)$/ ) {
                my $map_id = $1;
                $map = MT::TemplateMap->load($map_id)
                    or next;
                my $cat_field_id = $app->param("cat_field_id_$map_id");
                if ( $map->cat_field_id != $cat_field_id ) {
                    $map->cat_field_id($cat_field_id);
                    $map->save;
                }
            }
            elsif ( $p =~ /^dt_field_id_(\d+)$/ ) {
                my $map_id = $1;
                $map = MT::TemplateMap->load($map_id)
                    or next;
                my $dt_field_id = $app->param("dt_field_id_$map_id");
                if ( $map->dt_field_id != $dt_field_id ) {
                    $map->dt_field_id($dt_field_id);
                    $map->save;
                }
            }
            if (  !$dynamic
                && $map
                && $map->build_type == MT::PublishOption::DYNAMIC() )
            {
                $dynamic = 1;
            }
        }
        $app->{static_dynamic_maps}
            = %static_maps ? [ keys %static_maps ] : 0;
    }

    if ( !$original->id ) {
        $app->log(
            {   message => $app->translate(
                    "Template '[_1]' (ID:[_2]) created by '[_3]'",
                    $obj->name, $obj->id, $app->user->name
                ),
                level    => MT::Log::INFO(),
                class    => 'template',
                category => 'new',
            }
        );
    }

    if ($dynamic) {
        if ( $obj->type eq 'index' ) {
            $app->rebuild_indexes(
                BlogID   => $obj->blog_id,
                Template => $obj,
                NoStatic => 1,
            ) or return $app->publish_error();    # XXXX
        }
        if ( my $blog = $app->blog ) {
            require MT::CMS::Blog;
            my ( $path, $url );
            if ( $obj->type eq 'index' ) {
                $path = $blog->site_path;
                $url  = $blog->site_url;
            }
            else {

                # must be archive since other types can't be dynamic
                if ( $path = $blog->archive_path ) {
                    $url = $blog->archive_url;
                }
                else {
                    $path = $blog->site_path;
                    $url  = $blog->site_url;
                }
            }

            # specific arguments so not to overwrite mtview and htaccess
            MT::CMS::Blog::prepare_dynamic_publishing( $eh, $blog, undef,
                undef, $path, $url );
        }
    }
    1;
}

sub post_delete {
    my ( $eh, $app, $obj ) = @_;

    $app->log(
        {   message => $app->translate(
                "Template '[_1]' (ID:[_2]) deleted by '[_3]'",
                $obj->name, $obj->id, $app->user->name
            ),
            level    => MT::Log::INFO(),
            class    => 'template',
            category => 'delete'
        }
    );
}

sub build_template_table {
    my $app = shift;
    my (%args) = @_;

    my $perms     = $app->permissions;
    my $list_pref = $app->list_pref('template');
    my $limit     = $args{limit};
    my $param     = $args{param} || {};
    my $iter;
    if ( $args{load_args} ) {
        my $class = $app->model('template');
        $iter = $class->load_iter( @{ $args{load_args} } );
    }
    elsif ( $args{iter} ) {
        $iter = $args{iter};
    }
    elsif ( $args{items} ) {
        $iter = sub { pop @{ $args{items} } };
        $limit = scalar @{ $args{items} };
    }
    return [] unless $iter;

    my @data;
    my $i;
    my %blogs;
    while ( my $tmpl = $iter->() ) {
        my $blog;
        $blog = $blogs{ $tmpl->blog_id } ||= MT::Blog->load( $tmpl->blog_id )
            if $tmpl->blog_id;

        my $row = $tmpl->get_values;
        $row->{name} = '' if !defined $row->{name};
        $row->{name} =~ s/^\s+|\s+$//g;
        $row->{name} = "(" . $app->translate("No Name") . ")"
            if $row->{name} eq '';
        my $published_url = $tmpl->published_url;
        $row->{published_url} = $published_url if $published_url;
        $row->{use_cache}
            = (    $blog
                && $blog->include_cache
                && ( $tmpl->cache_expire_type || 0 ) != 0 ) ? 1 : 0;
        $row->{use_ssi}
            = ( $blog && $blog->include_system && $tmpl->include_with_ssi )
            ? 1
            : 0;

        # FIXME: enumeration of types
        $row->{can_delete} = 1
            if $tmpl->type
            =~ m/(custom|index|archive|page|individual|category|widget)/;
        if ($blog) {
            $row->{weblog_name} = $blog->name;
        }
        elsif ( $tmpl->blog_id ) {
            $row->{weblog_name} = '* ' . $app->translate('Orphaned') . ' *';
        }
        else {
            $row->{weblog_name}
                = '* ' . $app->translate('Global Templates') . ' *';
        }
        $row->{object} = $tmpl;
        push @data, $row;
        last if defined($limit) && ( @data > $limit );
    }
    return [] unless @data;

    $param->{template_table}[0]              = {%$list_pref};
    $param->{template_table}[0]{object_loop} = \@data;
    $param->{template_table}[0]{object_type} = 'template';
    $app->load_list_actions( 'template', $param );
    $param->{object_loop} = \@data;
    \@data;
}

sub dialog_publishing_profile {
    my $app = shift;
    $app->validate_magic or return;

    my $blog = $app->blog;
    $app->assert($blog) or return;

    # permission check
    my $perms = $app->blog ? $app->permissions : $app->user->permissions;
    return $app->permission_denied()
        unless $app->user->is_superuser
        || $perms->can_administer_site
        || $perms->can_edit_templates;

    my $param = {};
    $param->{dynamicity}  = $blog->custom_dynamic_templates || 'none';
    $param->{screen_id}   = "publishing-profile-dialog";
    $param->{return_args} = $app->param('return_args');

    $app->build_page( 'dialog/publishing_profile.tmpl', $param );
}

sub dialog_refresh_templates {
    my $app = shift;
    $app->validate_magic or return;

    # permission check
    my $perms = $app->blog ? $app->permissions : $app->user->permissions;
    return $app->permission_denied()
        unless $app->user->is_superuser()
        || $app->user->can_edit_templates()
        || (
        $perms
        && (   $perms->can_edit_templates()
            || $perms->can_administer_site()
            || $perms->can_do('refresh_templates') )
        );

    my $param = {};
    if ( my $blog = $app->blog ) {
        if ( my $theme = $blog->theme ) {
            $param->{current_label} = $theme->label;
        }
        else {
            my $set = $blog->template_set;
            my $tmpl_set = MT->registry( 'template_sets', $set );
            if ($tmpl_set) {
                $param->{current_label} = $tmpl_set->{label};
            }
            else {
                $param->{template_set_not_found} = 1;
            }
        }
    }
    $param->{return_args} = $app->param('return_args');
    $param->{screen_id}   = "refresh-templates-dialog";

    # load template sets
    $app->build_page( 'dialog/refresh_templates.tmpl', $param );
}

sub refresh_all_templates {
    my ($app) = @_;
    $app->validate_magic or return;

    require MT::Util::Log;
    MT::Util::Log::init();

    MT::Util::Log->info('--- Start refresh_all_templates.');

    my $backup = 0;
    if ( $app->param('backup') ) {

        # refresh templates dialog uses a 'backup' field
        $backup = 1;
    }
    my $refresh_type = $app->param('refresh_type') || 'refresh';
    my $t = time;

    my @id;
    if ( my $blog_id = $app->param('blog_id') ) {
        if ( 'refresh_blog_templates' eq
            ( $app->param('plugin_action_selector') || '' ) )
        {
            ## called from website wide blog listing screen.
            @id = $app->multi_param('id');
        }
        else {
            ## called from template listing screen of each website/blog.
            @id = ($blog_id);
        }
    }
    else {
        ## if no blog_id, called from system-wide listing screen
        @id = $app->multi_param('id');
        if ( !@id ) {

            # refresh global templates
            @id = (0);
        }
    }

    require MT::Template;
    require MT::DefaultTemplates;
    require MT::Blog;
    require MT::Permission;
    require MT::Util;

    my $user = $app->user;
    my @blogs_not_refreshed;
    my $refreshed;
    my $can_refresh_system = (
               $user->is_superuser()
            or $user->permissions(0)->can_do('refresh_templates')
    ) ? 1 : 0;
    my $default_language = MT->config->DefaultLanguage;
BLOG: for my $blog_id (@id) {
        my $blog;
        if ($blog_id) {
            $blog = MT::Blog->load($blog_id);
            next BLOG unless $blog;
        }

        MT::Util::Log->info(
            ' Start refresh all templates. blog_id:' . $blog_id );

        my $tmpl_lang;
        $tmpl_lang = $blog->language if $blog_id;
        $tmpl_lang ||= $default_language;

        if ( !$can_refresh_system )
        {    # system refreshers can refresh all blogs
            my $perms = MT::Permission->load(
                { blog_id => $blog_id, author_id => $user->id } );
            my $can_refresh_blog
                = !$perms                             ? 0
                : $perms->can_edit_templates()        ? 1
                : $perms->can_administer_site()       ? 1
                : $perms->can_do('refresh_templates') ? 1
                :                                       0;
            if ( !$can_refresh_blog ) {
                push @blogs_not_refreshed, $blog->id;
                next BLOG;
            }
        }

        my $tmpl_list;

        if ( $refresh_type eq 'clean' ) {

            # the user wants to back up all templates and
            # install the new ones

            my @ts = MT::Util::offset_time_list( $t, $blog_id );
            my $ts = sprintf "%04d-%02d-%02d %02d:%02d:%02d",
                $ts[5] + 1900, $ts[4] + 1, @ts[ 3, 2, 1, 0 ];

            # Backup/delete all the existing templates.
            my $tmpl_iter = MT::Template->load_iter(
                {   blog_id => $blog_id,
                    type    => { not => 'backup' },
                }
            );
            my @removed_tids;
            while ( my $tmpl = $tmpl_iter->() ) {
                push @removed_tids, $tmpl->id;
                if ($backup) {

                    # zap all template maps
                    require MT::TemplateMap;
                    MT::TemplateMap->remove( { template_id => $tmpl->id, } );
                    $tmpl->name( $tmpl->name
                            . ' (Backup from '
                            . $ts . ') '
                            . $tmpl->type );
                    $tmpl->type('backup');
                    $tmpl->identifier(undef);
                    $tmpl->rebuild_me(0);
                    $tmpl->linked_file(undef);
                    $tmpl->outfile('');
                    $tmpl->save;
                }
                else {
                    $tmpl->remove;
                }
            }
            if (@removed_tids) {
                $app->model('fileinfo')
                    ->remove( { template_id => \@removed_tids } );
            }

            if ($blog_id) {

                # Create the default templates and mappings for the selected
                # set here, instead of below.
                if ( my $theme = $blog->theme ) {
                    $theme->apply( $blog,
                        importer_filter => { template_set => 1, } );
                }
                else {
                    $blog->create_default_templates( $blog->template_set
                            || 'mt_blog' );
                    $app->run_callbacks( 'blog_template_set_change',
                        { blog => $blog } );
                }
                next BLOG;
            }
        }

        # Load default templates for the given template set, if any.
        my $current_lang = MT->current_language;
        MT->set_language($tmpl_lang);
        if ($blog_id) {
            if ( my $theme = $blog->theme ) {
                my @elements = $theme->elements;
                my ($set)
                    = grep { $_->{importer} eq 'template_set' } @elements;
                $set = $set->{data};
                $set->{envelope} = $theme->path if ref $set;
                $theme->__deep_localize_labels($set) if ref $set;
                $tmpl_list = MT::DefaultTemplates->templates($set);
            }
            else {
                $tmpl_list
                    = MT::DefaultTemplates->templates( $blog->template_set );
            }
        }
        $tmpl_list ||= MT::DefaultTemplates->templates();
        MT->set_language($current_lang);

        my $current_component = MT->app->{component};

    TEMPLATE: for my $val (@$tmpl_list) {
            if ($blog_id) {

                # when refreshing blog templates,
                # skip over global templates which
                # specify a blog_id of 0...
                next TEMPLATE if $val->{global};
            }
            else {
                next TEMPLATE unless exists $val->{global};
            }

            if ( !$val->{orig_name} ) {
                $val->{orig_name} = $val->{name};
                my $current_lang = MT->current_language;
                MT->set_language($tmpl_lang);
                MT->app->{component} = $blog->theme->id
                    if $blog && $blog->theme;
                $val->{text} = $app->translate_templatized( $val->{text} );
                MT->set_language($current_lang);
                MT->app->{component} = $current_component;
            }

            my $orig_name = $val->{orig_name};

            my @ts = MT::Util::offset_time_list( $t,
                ( $blog_id ? $blog_id : undef ) );
            my $ts = sprintf "%04d-%02d-%02d %02d:%02d:%02d", $ts[5] + 1900,
                $ts[4] + 1, @ts[ 3, 2, 1, 0 ];

            my $terms = {};
            $terms->{blog_id} = $blog_id;

            # FIXME Enumeration of types
            $terms->{type} = $val->{type};
            if ( $val->{type}
                =~ m/^(archive|individual|page|category|index|custom|widget|widgetset)$/
                )
            {
                $terms->{name} = $val->{name};
            }
            else {
                $terms->{identifier} = $val->{identifier};
            }

            # this should only return 1 template; we're searching
            # within a given blog for a specific type of template (for
            # "system" templates; or for a type + name, which should be
            # unique for that blog.
            my $tmpl = MT::Template->load($terms);
            if ( $tmpl && $backup ) {

                # check for default template text...
                # if it is a default template, then outright replace it
                my $text = $tmpl->text;
                $text =~ s/\s+//g;

                my $def_text = $val->{text};
                $def_text =~ s/\s+//g;

                # if it has been customized, back it up to a new tmpl record
                if ( $def_text ne $text ) {
                    my $backup = $tmpl->clone;
                    delete $backup->{column_values}->{id}
                        ;    # make sure we don't overwrite original
                    delete $backup->{changed_cols}->{id};
                    $backup->name( $backup->name
                            . $app->translate( ' (Backup from [_1])', $ts ) );
                    $backup->type('backup');

       # if ( $backup->type !~
       #         m/^(archive|individual|page|category|index|custom|widget)$/ )
       # {
       #     $backup->type('custom')
       #       ;      # system templates can't be created
       # }
                    $backup->outfile('');
                    $backup->linked_file( $tmpl->linked_file );
                    $backup->identifier(undef);
                    $backup->rebuild_me(0);
                    $backup->build_dynamic(0);
                    $backup->save;
                }
            }
            if ($tmpl) {

                # we found that the previous template had not been
                # altered, so replace it with new default template...
                if (   ( 'widgetset' eq $val->{type} )
                    && ( exists $val->{widgets} ) )
                {
                    my $modulesets = delete $val->{widgets};
                    $tmpl->modulesets(
                        MT::Template->widgets_to_modulesets(
                            $modulesets, $blog_id
                        )
                    );
                }
                $tmpl->text( $val->{text} );
                $tmpl->identifier( $val->{identifier} );
                $tmpl->type( $val->{type} )
                    ; # fixes mismatch of types for cases like "archive" => "individual"
                $tmpl->build_type( $val->{build_type} )
                    if defined $val->{build_type};
                $tmpl->linked_file('');
                $tmpl->save;
            }
            else {

                # create this one...
                my $tmpl = new MT::Template;
                if (   ( 'widgetset' eq $val->{type} )
                    && ( exists $val->{widgets} ) )
                {
                    my $modulesets = delete $val->{widgets};
                    $tmpl->modulesets(
                        MT::Template->widgets_to_modulesets(
                            $modulesets, $blog_id
                        )
                    );
                }
                $tmpl->build_dynamic(0);
                $tmpl->set_values(
                    {   text       => $val->{text},
                        name       => $val->{name},
                        type       => $val->{type},
                        identifier => $val->{identifier},
                        outfile    => $val->{outfile},
                        rebuild_me => $val->{rebuild_me},
                        build_type => (
                            defined( $val->{build_type} )
                            ? $val->{build_type}
                            : 1
                        ),
                    }
                );
                $tmpl->blog_id($blog_id);
                $tmpl->save
                    or return $app->error(
                          $app->translate("Error creating new template: ")
                        . $tmpl->errstr );

                # Create template map
                if (   $tmpl->type eq 'archive'
                    || $tmpl->type eq 'page'
                    || $tmpl->type eq 'individual' )
                {
                    my $mappings = $val->{mappings};
                    foreach my $map_key ( sort keys %$mappings ) {
                        my $m  = $mappings->{$map_key};
                        my $at = $m->{archive_type};

                        require MT::TemplateMap;
                        my $map = MT::TemplateMap->new;
                        $map->archive_type($at);
                        if ( exists $m->{preferred} ) {
                            $map->is_preferred( $m->{preferred} );
                        }
                        else {
                            $map->is_preferred(1);
                        }
                        $map->template_id( $tmpl->id );
                        $map->blog_id( $tmpl->blog_id );
                        $map->build_type( $m->{build_type} )
                            if defined $m->{build_type};
                        $map->save
                            or return $app->error(
                            $app->translate(
                                "Setting up mappings failed: [_1]",
                                $map->errstr
                            )
                            );
                    }
                }
            }
        }
        $refreshed = 1;

        MT::Util::Log->info(
            ' End   refresh all templates. blog_id:' . $blog_id );
    }
    if (@blogs_not_refreshed) {
        $app->add_return_arg( 'not_refreshed' => 1 );
        $app->add_return_arg(
            'error_id' => join( ',', @blogs_not_refreshed ) );
    }
    $app->add_return_arg( 'refreshed' => 1 ) if $refreshed;

    MT::Util::Log->info('--- End   refresh_all_templates.');

    $app->call_return;
}

sub refresh_individual_templates {
    my ($app) = @_;

    require MT::Util;

    my $user = $app->user;
    my $perms = $app->blog ? $app->permissions : $app->user->permissions;
    return $app->permission_denied()

        #TODO: system level-designer permission
        unless $user->is_superuser()
        || $user->can_edit_templates()
        || (
        $perms
        && (   $perms->can_edit_templates()
            || $perms->can_administer_site )
        );

    require MT::Util::Log;
    MT::Util::Log::init();

    MT::Util::Log->info('--- Start refresh_individual_templates.');

    my $set;
    my $blog_id = $app->param('blog_id');
    my $blog    = $app->blog;

    # force saving the revision when indiv. templates are refreshed.
    $app->param( 'save_revision', 1 );
    $app->param( 'revision-note', $app->translate('Template Referesh') );

    require MT::DefaultTemplates;
    my $tmpl_list;
    my $user_lang = MT->current_language;
    $app->set_language(
        $blog ? $blog->language : MT->config->DefaultLanguage );
    if ($blog_id) {
        if ( my $theme = $blog->theme ) {
            my @elements = $theme->elements;
            my ($set) = grep { $_->{importer} eq 'template_set' } @elements;
            $set = $set->{data};
            $set->{envelope} = $theme->path if ref $set;
            $theme->__deep_localize_labels($set) if ref $set;
            $tmpl_list = MT::DefaultTemplates->templates($set);
        }
        else {
            $tmpl_list = MT::DefaultTemplates->templates( $blog->template_set
                    || 'mt_blog' );
        }
    }
    $tmpl_list ||= MT::DefaultTemplates->templates();

    my $tmpl_types        = {};
    my $tmpl_ids          = {};
    my $tmpls             = {};
    my $current_component = MT->app->{component};

    foreach my $tmpl (@$tmpl_list) {
        MT->app->{component} = $blog->theme->id if $blog && $blog->theme;
        $tmpl->{text} = $app->translate_templatized( $tmpl->{text} )
            if ( $tmpl->{type} !~ m/^widgetset$/ );
        MT->app->{component} = $current_component;
        $tmpl_ids->{ $tmpl->{identifier} } = $tmpl
            if $tmpl->{identifier};
        if ( $tmpl->{type}
            !~ m/^(archive|individual|page|category|index|custom|widget)$/ )
        {
            $tmpl_types->{ $tmpl->{type} } = $tmpl;
        }
        else {
            $tmpls->{ $tmpl->{type} }{ $tmpl->{name} } = $tmpl;
        }
    }
    $app->set_language($user_lang);

    my $t = time;

    my @msg;
    my @id = $app->multi_param('id');
    require MT::Template;
    foreach my $tmpl_id (@id) {
        my $tmpl = MT::Template->load($tmpl_id);
        next unless $tmpl;
        my $blog_id = $tmpl->blog_id;

        # FIXME: permission check -- for this blog_id

        my @ts = MT::Util::offset_time_list( $t, $blog_id );
        my $ts = sprintf "%04d-%02d-%02d %02d:%02d:%02d", $ts[5] + 1900,
            $ts[4] + 1, @ts[ 3, 2, 1, 0 ];

        my $val
            = (
            $tmpl->identifier ? $tmpl_ids->{ $tmpl->identifier() } : undef )
            || $tmpl_types->{ $tmpl->type() }
            || $tmpls->{ $tmpl->type() }{ $tmpl->name };
        if ( !$val ) {
            push @msg,
                $app->translate(
                "Skipping template '[_1]' since it appears to be a custom template.",
                $tmpl->name
                );
            next;
        }

        my $text = $tmpl->text;
        $text =~ s/\s+//g;

        my $def_text = $val->{text};
        $def_text =~ s/\s+//g;

        if ( $text ne $def_text ) {

            # if it has been customized, back it up to a new tmpl record
            my $backup   = $tmpl->clone;
            my $orig_obj = $tmpl->clone;
            delete $backup->{column_values}->{id}
                ;    # make sure we don't overwrite original
            delete $backup->{changed_cols}->{id};
            $backup->name( $backup->name . ' (Backup from ' . $ts . ')' );
            $backup->type('backup');
            $backup->outfile('');
            $backup->linked_file( $tmpl->linked_file );
            $backup->rebuild_me(0);
            $backup->build_dynamic(0);
            $backup->identifier(undef);
            $backup->save;
            push @msg,
                $app->translate(
                'Refreshing template <strong>[_3]</strong> after making <a href="?__mode=view&amp;blog_id=[_1]&amp;_type=template&amp;id=[_2]">backup</a>.',
                $blog_id, $backup->id, $tmpl->name );

            # we found that the previous template had not been
            # altered, so replace it with new default template...
            $tmpl->text( $val->{text} );
            $tmpl->identifier( $val->{identifier} );
            $tmpl->linked_file('');
            $app->run_callbacks( 'cms_pre_save.template',
                $app, $tmpl, $orig_obj )
                || return $app->error(
                $app->translate(
                    "Saving [_1] failed: [_2]", $tmpl->class_label,
                    $app->errstr
                )
                );
            $tmpl->modified_on($ts);
            $tmpl->save;
            $app->run_callbacks( 'cms_post_save.template',
                $app, $tmpl, $orig_obj );
        }
        else {
            push @msg,
                $app->translate(
                "Skipping template '[_1]' since it has not been changed.",
                $tmpl->name );
        }
    }
    my @msg_loop;
    push @msg_loop, { message => $_ } foreach @msg;

    $app->mode('view');    # set mode for blog selector

    MT::Util::Log->info('--- End   refresh_individual_templates.');

    $app->build_page( 'refresh_results.tmpl',
        { message_loop => \@msg_loop, return_url => $app->return_uri } );
}

sub clone_templates {
    my ($app) = @_;

    my $user = $app->user;
    my $perms = $app->blog ? $app->permissions : $app->user->permissions;
    return $app->permission_denied()

        #TODO: system level-designer permission
        unless $user->is_superuser()
        || $user->can_edit_templates()
        || (
        $perms
        && (   $perms->can_edit_templates()
            || $perms->can_administer_site )
        );

    my @id = $app->multi_param('id');
    require MT::Template;
    foreach my $tmpl_id (@id) {
        my $tmpl = MT::Template->load($tmpl_id);
        next unless $tmpl;

        my $new_tmpl = $tmpl->clone(
            {   Except => {
                    id         => 1,
                    name       => 1,
                    identifier => 1,
                },
            }
        );

        my $new_basename = $app->translate( "Copy of [_1]", $tmpl->name );
        my $new_name     = $new_basename;
        my $i            = 0;
        while (
            MT::Template->exist(
                { name => $new_name, blog_id => $tmpl->blog_id }
            )
            )
        {
            $new_name = $new_basename . ' (' . ++$i . ')';
        }

        $new_tmpl->name($new_name);
        $new_tmpl->save;
    }

    $app->add_return_arg( 'saved_copied' => 1 );
    $app->call_return;
}

sub publish_templates_from_search {
    my $app  = shift;
    my $blog = $app->blog;
    require MT::Blog;

    my $templates
        = MT->model('template')->lookup_multi( [ $app->multi_param('id') ] );
    my @at_ids;
    $app->param( 'from_search', 1 );
TEMPLATE: for my $tmpl (@$templates) {
        return $app->errtrans("Cannot publish a global template.")
            if ( $tmpl->blog_id == 0 );
        if ( $tmpl->type eq 'index' ) {
            $app->param( 'id', $tmpl->id );
            publish_index_templates($app);
        }
        elsif ($tmpl->type eq 'archive'
            || $tmpl->type eq 'individual'
            || $tmpl eq 'page' )
        {
            push( @at_ids, $tmpl->id );
        }
    }

    if ( scalar(@at_ids) > 0 ) {
        $app->multi_param( 'id', @at_ids );
        publish_archive_templates($app) if ( scalar(@at_ids) > 0 );
    }
    else {
        $app->call_return();
    }
}

sub publish_index_templates {
    my $app = shift;
    $app->validate_magic or return;

    # permission check
    my $perms = $app->blog ? $app->permissions : $app->user->permissions;
    return $app->permission_denied()
        unless $app->user->is_superuser
        || $perms->can_administer_site
        || $perms->can_rebuild;

    my $blog = $app->blog;

    require MT::Blog;
    my $templates
        = MT->model('template')->lookup_multi( [ $app->multi_param('id') ] );
TEMPLATE: for my $tmpl (@$templates) {
        return $app->errtrans("Cannot publish a global template.")
            if ( $tmpl->blog_id == 0 );
        unless ($blog) {
            $blog = MT::Blog->load( $tmpl->blog_id );
        }
        next TEMPLATE if !defined $tmpl;
        next TEMPLATE if $tmpl->blog_id != $blog->id;
        next TEMPLATE unless $tmpl->build_type;

        $app->rebuild_indexes(
            Blog     => $blog,
            Template => $tmpl,
            Force    => 1,
        );
    }

    $app->call_return( published => 1 ) unless ( $app->param('from_search') );
}

sub publish_archive_templates {
    my $app = shift;
    $app->validate_magic or return;

    # permission check
    my $perms = $app->blog ? $app->permissions : $app->user->permissions;
    return $app->permission_denied()
        unless $app->user->is_superuser
        || $perms->can_administer_site
        || $perms->can_rebuild;

    my @ids = $app->multi_param('id');
    if ( scalar @ids == 1 ) {

        # we also support a list of comma-delimited ids like this
        @ids = split ",", $ids[0];
    }
    return $app->error( $app->translate("Invalid request.") )
        unless @ids;

    my $tmpl_id;
    my %ats;
    require MT::TemplateMap;
    while ( !$tmpl_id && @ids ) {
        $tmpl_id = shift @ids;
        my @tmpl_maps = MT::TemplateMap->load( { template_id => $tmpl_id } );
        foreach my $map (@tmpl_maps) {
            next unless $map->build_type;
            $ats{ $map->archive_type } = 1;
        }
        undef $tmpl_id unless keys %ats;
    }

    # we have a template and archive types to publish!

    require MT::CMS::Blog;
    my $return_args;
    my $reedit      = $app->param('reedit');
    my $blog_id     = $app->param('blog_id');
    my $from_search = $app->param('from_search');
    if (@ids) {

        # we have more to do after this, so save the list
        # of remaining archive templates...
        $return_args = $app->uri_params(
            mode => 'publish_archive_templates',
            args => {
                magic_token => $app->current_magic,
                blog_id     => $blog_id,
                id          => join( ",", @ids ),
                reedit      => $reedit,
                (   $from_search ? ( from_search => $from_search )
                    : ()
                ),
                (   $app->return_args ? ( return_args => $app->return_args )
                    : ()
                ),
            }
        );
    }
    else {
        if ($from_search) {
            $return_args = $app->return_args;
        }
        else {
            my $mode = $reedit ? 'view' : 'list_template';
            $return_args = $app->uri_params(
                mode => $mode,
                args => {
                    ( $reedit ? ( _type => 'template' ) : () ),
                    blog_id   => $blog_id,
                    published => 1,
                    ( $reedit ? ( saved => 1 )       : () ),
                    ( $reedit ? ( id    => $reedit ) : () ),
                }
            );
        }
    }
    $return_args =~ s/^\?//;

    $app->return_args($return_args);
    return $app->call_return unless %ats;

    $app->param( 'template_id',     $tmpl_id );
    $app->param( 'single_template', 1 );          # forces fullscreen mode
    $app->param( 'type', join( ",", keys %ats ) );
    return MT::CMS::Blog::start_rebuild_pages($app);
}

sub save_widget {
    my $app = shift;

    $app->validate_magic() or return;
    my $author = $app->user;

    my $id = $app->param('id');

    if ( !$author->is_superuser ) {
        $app->run_callbacks( 'cms_save_permission_filter.template',
            $app, $id )
            || return $app->error(
            $app->translate(
                "Permission denied: [_1]",
                defined $app->errstr ? $app->errstr : ''
            )
            );
    }

    my $filter_result
        = $app->run_callbacks( 'cms_save_filter.widgetset', $app );

    if ( !$filter_result ) {
        return edit_widget( $app,
            { error => $app->translate( "Save failed: [_1]", $app->errstr ) }
        );
    }

    my $class = $app->model('template');
    my $obj;
    if ($id) {
        $obj = $class->load($id)
            or
            return $app->error( $app->translate( "Invalid ID [_1]", $id ) );
    }
    else {
        $obj = $class->new;
    }

    my $original = $obj->clone();
    my $name     = $app->param('name');
    my $blog_id  = $app->param('blog_id') || 0;
    my $modules  = $app->param('modules');
    $obj->name($name);
    $obj->type('widgetset');
    $obj->blog_id($blog_id);
    $obj->modulesets($modules);

    unless (
        $app->run_callbacks( 'cms_pre_save.template', $app, $obj, $original )
        )
    {
        return edit_widget( $app,
            { error => $app->translate( "Save failed: [_1]", $app->errstr ) }
        );
    }

    $obj->save
        or return $app->error(
        $app->translate( "Saving object failed: [_1]", $obj->errstr ) );

    $app->run_callbacks( 'cms_post_save.template', $app, $obj, $original )
        or return $app->error( $app->errstr() );

    $app->redirect(
        $app->uri(
            'mode' => 'edit_widget',
            args   => {
                blog_id => $obj->blog_id,
                'saved' => 1,
                rebuild => 1,
                id      => $obj->id
            }
        )
    );
}

sub edit_widget {
    my $app = shift;
    my (%opt) = @_;

    my $id      = $app->param('id') || $opt{id};
    my $name    = $app->param('name');
    my $blog_id = $app->param('blog_id') || 0;

    my $tmpl_class = $app->model('template');
    require MT::Promise;
    my $obj_promise = MT::Promise::delay(
        sub {
            return $tmpl_class->load($id);
        }
    );

    if ( !$app->user->is_superuser ) {
        $app->run_callbacks( 'cms_view_permission_filter.template',
            $app, $id, $obj_promise )
            || return $app->error(
            $app->translate(
                "Permission denied: [_1]",
                defined $app->errstr ? $app->errstr : ''
            )
            );
    }

    my $param = {
        blog_id      => $blog_id,
        search_type  => "template",
        search_label => MT::Template->class_label_plural,
        exists( $opt{rebuild} ) ? ( rebuild => $opt{rebuild} ) : (),
        exists( $opt{error} )   ? ( error   => $opt{error} )   : (),
        exists( $opt{saved} )   ? ( saved   => $opt{saved} )   : (),
        $id                     ? ( id      => $id )
        : $name                 ? ( name    => $name )
        :                         (),
    };
    $param->{saved} = 1
        if $app->param('saved');

    if ($blog_id) {
        my $blog = $app->blog;

        # include_system/include_cache are only applicable
        # to blog-level templates
        $param->{include_system}        = $blog->include_system;
        $param->{include_cache}         = $blog->include_cache;
        $param->{include_with_ssi}      = 0;
        $param->{cache_path}            = '';
        $param->{cache_enabled}         = 0;
        $param->{cache_expire_type}     = 0;
        $param->{cache_expire_period}   = '';
        $param->{cache_expire_interval} = 0;
        $param->{ssi_type}
            = defined $blog->include_system ? uc $blog->include_system : '';
    }

    my $iter
        = $tmpl_class->load_iter(
        { type => 'widget', blog_id => $blog_id ? [ $blog_id, 0 ] : 0 },
        { sort => 'name', direction => 'ascend' } );

    my %all_widgets;
    while ( my $m = $iter->() ) {
        next unless $m;
        my $widget_name = $m->name;
        $widget_name = '' if !defined $widget_name;
        $widget_name =~ s/^\s+|\s+$//g;
        $widget_name = "(" . $app->translate("No Name") . ")"
            if $widget_name eq '';
        $all_widgets{ $m->id }{name}    = $widget_name;
        $all_widgets{ $m->id }{blog_id} = $m->blog_id;
    }

    my @inst_modules;
    my $wtmpl;
    if ($id) {
        $wtmpl = $obj_promise->force()
            or return $app->error(
            $app->translate(
                "Load failed: [_1]",
                $tmpl_class->errstr || $app->translate("(no reason given)")
            )
            );
        return $app->return_to_dashboard( redirect => 1 )
            if $wtmpl->blog_id ne $blog_id;
        $param->{name}             = $wtmpl->name;
        $param->{include_with_ssi} = $wtmpl->include_with_ssi
            if defined $wtmpl->include_with_ssi;
        $param->{cache_path} = $wtmpl->cache_path
            if defined $wtmpl->cache_path;
        $param->{cache_expire_type} = $wtmpl->cache_expire_type
            if defined $wtmpl->cache_expire_type;
        my ( $period, $interval )
            = _get_schedule( $wtmpl->cache_expire_interval );
        $param->{cache_expire_period}   = $period   if defined $period;
        $param->{cache_expire_interval} = $interval if defined $interval;
        my @events = split ',', $wtmpl->cache_expire_event || '';

        foreach my $name (@events) {
            $param->{ 'cache_expire_event_' . $name } = 1;
        }
        my $modulesets = $wtmpl->modulesets;
        if ($modulesets) {
            my @modules = split ',', $modulesets;
            foreach my $mid (@modules) {
                push @inst_modules,
                    {
                    id      => $mid,
                    name    => $all_widgets{$mid}{name},
                    blog_id => $all_widgets{$mid}{blog_id},
                    };
                delete $all_widgets{$mid};
            }
        }
    }
    $param->{installed} = \@inst_modules if @inst_modules;
    my @avail_modules = map {
        {   id      => $_,
            name    => $all_widgets{$_}{name},
            blog_id => $all_widgets{$_}{blog_id}
        }
    } keys %all_widgets;
    @avail_modules = sort { $a->{name} cmp $b->{name} } @avail_modules
        if @avail_modules;
    $param->{available} = \@avail_modules;

    my $res = $app->run_callbacks( 'cms_edit.widgetset', $app, $id, $wtmpl,
        $param );
    if ( !$res ) {
        return $app->error( $app->callback_errstr() );
    }

    $app->add_breadcrumb(
        $app->translate('Widgets'),
        $app->uri(
            mode => 'list_widget',
            args => { blog_id => $blog_id },
        ),
    );
    if ($id) {
        $app->add_breadcrumb( $param->{name} );
    }
    else {
        $app->add_breadcrumb( $app->translate('Create Widget Set') );
    }

    $app->load_tmpl( 'edit_widget.tmpl', $param );
}

sub list_widget {
    my $app = shift;
    my (%opt) = @_;

    my $perms = $app->blog ? $app->permissions : $app->user->permissions;
    return $app->return_to_dashboard( redirect => 1 )
        unless $perms || $app->user->is_superuser;
    if ( $perms && !$perms->can_edit_templates ) {
        return $app->permission_denied();
    }
    my $blog_id = $app->param('blog_id') || 0;

    my $widget_loop = &build_template_table(
        $app,
        load_args => [
            { type => 'widget', blog_id => $blog_id ? [ $blog_id, 0 ] : 0 },
            { sort => 'name', direction => 'ascend' }
        ],
    );

    my $iter
        = $app->model('template')
        ->load_iter(
        { type => 'widgetset', blog_id => $blog_id ? $blog_id : 0 },
        { sort => 'name', direction => 'ascend' } );
    my @widgetmanagers;
    while ( my $widgetset = $iter->() ) {
        next unless $widgetset;
        my $ws_name = $widgetset->name;
        $ws_name = '' if !defined $ws_name;
        $ws_name =~ s/^\s+|\s+$//g;
        $ws_name = "(" . $app->translate("No Name") . ")"
            if $ws_name eq '';
        my $ws = {
            id            => $widgetset->id,
            widgetmanager => $ws_name,
        };
        if ( my $modulesets = $widgetset->modulesets ) {
            $ws->{widgets} = $modulesets;
            my @names;
            foreach my $module ( split ',', $modulesets ) {
                my ($widget) = grep { $_->{id} eq $module } @$widget_loop;
                push @names, $widget->{name} if $widget;
            }
            $ws->{names} = join( ', ', @names ) if @names;
        }
        push @widgetmanagers, $ws;
    }

    my @widget_loop;
    if ($blog_id) {

        # Remove system level widgets from the listing
        @widget_loop = grep { $_->{blog_id} == $blog_id } @$widget_loop;
    }
    else {
        @widget_loop = @$widget_loop;
    }

    my $param = {
        @widgetmanagers ? ( object_loop  => \@widgetmanagers ) : (),
        @widget_loop    ? ( widget_table => \@widget_loop )    : (),
        object_type         => "template",
        search_type         => "template",
        search_label        => MT::Template->class_label_plural,
        listing_screen      => 1,
        screen_id           => "list-widget-set",
        object_label        => $app->translate('Widget Template'),
        object_label_plural => $app->translate('Widget Templates'),
        template_type_label => $app->translate('Widget Templates'),
        blog_view           => 1,
        exists( $opt{rebuild} ) ? ( rebuild => $opt{rebuild} ) : (),
        exists( $opt{error} )   ? ( error   => $opt{error} )   : (),
        exists( $opt{deleted} ) ? ( saved   => $opt{deleted} ) : ()
    };
    my $widget_actions = {};
    $app->load_list_actions( 'template', $widget_actions );
    $param->{ 'widget_' . $_ } = $widget_actions->{$_}
        for keys %$widget_actions;
    $param->{page_actions} = $app->page_actions('list_widget');

    $app->add_breadcrumb( $app->translate('Widgets') );

    $app->load_tmpl( 'list_widget.tmpl', $param );
}

sub delete_widget {
    my $app  = shift;
    my $type = $app->param('_type');

    return $app->errtrans("Invalid request.")
        unless $type;

    return $app->error( $app->translate("Invalid request.") )
        if $app->request_method() ne 'POST';

    $app->validate_magic() or return;

    my $tmpl_class = $app->model('template');

    for my $id ( $app->multi_param('id') ) {
        next unless $id;    # avoid 'empty' ids

        my $obj = $tmpl_class->load($id);
        next unless $obj;
        $app->run_callbacks( 'cms_delete_permission_filter.template',
            $app, $obj )
            || return $app->error(
            $app->translate(
                "Permission denied: [_1]",
                defined $app->errstr ? $app->errstr : ''
            )
            );

        $obj->remove
            or return $app->errtrans(
            'Removing [_1] failed: [_2]',
            $app->translate('template'),
            $obj->errstr
            );
        $app->run_callbacks( 'cms_post_delete.template', $app, $obj );
    }
    $app->call_return;
}

{
    my @period_options = (
        {   name => 'minutes',
            expr => 60,
        },
        {   name => 'hours',
            expr => 60 * 60,
        },
        {   name => 'days',
            expr => 24 * 60 * 60,
        },
    );

    sub _get_schedule {
        my ($sec) = @_;
        return unless defined $sec;
        my ( $period, $interval );
        for (@period_options) {
            last if $sec % $_->{expr};
            $period   = $_->{name};
            $interval = $sec / $_->{expr};
        }
        ( $period, $interval );
    }

    sub _get_interval {
        my ( $period, $interval ) = @_;
        return unless defined $period;
        my $sec = 0;
        for (@period_options) {
            if ( $_->{name} eq $period ) {
                $sec = $interval * $_->{expr};
                last;
            }
        }
        $sec;
    }
}

sub save_template_prefs {
    my $app     = shift;
    my $blog_id = $app->param('blog_id');
    my $perms   = $app->user->permissions($blog_id)
        or return $app->error( $app->translate("No permissions") );
    $app->validate_magic() or return;

    my $prefs = $perms->template_prefs || '';
    my $highlight = $app->param('syntax_highlight');
    if ( defined $highlight ) {
        my ($pref_highlight) = $prefs =~ m/\bsyntax:(\w+)\b/;
        $pref_highlight ||= '';
        if ( $highlight ne $pref_highlight ) {
            if ( $prefs =~ m/\bsyntax\b/ ) {
                $prefs =~ s/\bsyntax(:\w+)\b/syntax:$highlight/;
            }
            else {
                $prefs = 'syntax:' . $highlight . ',' . $prefs;
            }
        }
    }
    $perms->template_prefs($prefs);
    $perms->save
        or return $app->error(
        $app->translate( "Saving permissions failed: [_1]", $perms->errstr )
        );
    return $app->json_result( { success => 1 } );
}

1;<|MERGE_RESOLUTION|>--- conflicted
+++ resolved
@@ -907,17 +907,16 @@
 
             if ($blog) {
                 my @ct_list;
-                my $ct_iter = $app->model('content_type')->load_iter({
-                    blog_id => $blog->id,
-                });
+                my $ct_iter = $app->model('content_type')
+                    ->load_iter( { blog_id => $blog->id, } );
                 while ( my $ct = $ct_iter->() ) {
-                    my $key = 'content_data_' . $ct->unique_id;
+                    my $key  = 'content_data_' . $ct->unique_id;
                     my $item = {
                         label => $ct->name,
-                        type => $key,
+                        type  => $key,
                     };
                     $item->{enabled} = 1
-                        if $param->{'cache_expire_event_' . $key};
+                        if $param->{ 'cache_expire_event_' . $key };
                     push @ct_list, $item;
                 }
                 $param->{cache_expire_event_ct_loop} = \@ct_list;
@@ -975,15 +974,11 @@
             {
             id       => $ct->id,
             label    => $ct->name,
-<<<<<<< HEAD
             selected => (
                        $obj
                     && $obj->content_type_id
                     && $obj->content_type_id == $ct->id ? 1 : 0
             )
-=======
-            selected => ( $obj && $obj->content_type_id && $obj->content_type_id == $ct->id ? 1 : 0 )
->>>>>>> 9f44b230
             };
         $ct_data->{ $ct->id } = {
             id        => $ct->id,
