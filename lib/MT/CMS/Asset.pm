--- conflicted
+++ resolved
@@ -169,14 +169,8 @@
         if !$blog_id && $mode_userpic ne 'upload_userpic';
 
     my $blog_class = $app->model('blog');
-<<<<<<< HEAD
-    my $blog = $blog_class->load($blog_id) if $blog_id;
-
-=======
     my $blog;
-    $blog     = $blog_class->load($blog_id) if $blog_id;
-    my $perms = $app->permissions;
->>>>>>> 4342d9d7
+    $blog = $blog_class->load($blog_id) if $blog_id;
     return $app->permission_denied()
         if $blog_id && !$app->can_do('access_to_insert_asset_list');
 
