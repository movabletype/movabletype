# Movable Type (r) (C) 2001-2018 Six Apart, Ltd. All Rights Reserved.
# This code cannot be redistributed without permission from www.sixapart.com.
# For more information, consult your Movable Type license.
#
# $Id$
package MT::CMS::Asset;

use strict;
use warnings;
use Symbol;
use MT::Util
    qw( epoch2ts encode_url format_ts relative_date perl_sha1_digest_hex);

my $default_thumbnail_size = 60;

sub edit {
    my $cb = shift;
    my ( $app, $id, $obj, $param ) = @_;
    my $user  = $app->user;
    my $perms = $app->permissions
        or return $app->permission_denied();
    if ($id) {
        my $asset_class = $app->model('asset');
        $param->{asset}        = $obj;
        $param->{search_label} = $app->translate('Assets');

        my $hasher = build_asset_hasher($app);
        $hasher->( $obj, $param, ThumbWidth => 240, ThumbHeight => 240 );

        my $tag_delim = chr( $app->user->entry_prefs->{tag_delim} );
        require MT::Tag;
        my $tags = MT::Tag->join( $tag_delim, $obj->tags );
        $param->{tags} = $tags;

        if ($tag_delim) {
            if ( $tag_delim eq ',' ) {
                $param->{'auth_pref_tag_delim_comma'} = 1;
            }
            elsif ( $tag_delim eq ' ' ) {
                $param->{'auth_pref_tag_delim_space'} = 1;
            }
            else {
                $param->{'auth_pref_tag_delim_other'} = 1;
            }
            $param->{'auth_pref_tag_delim'} = $tag_delim;
        }
<<<<<<< HEAD
        $param->{tags_js} = MT::Tag->get_tags_js( $obj->blog_id );
=======
        require MT::ObjectTag;
        my $tags_js = MT::Util::to_json(
            [   map { $_->name } MT->model('tag')->load(
                    undef,
                    {   join => [
                            'MT::ObjectTag', 'tag_id',
                            { blog_id => $obj->blog_id }, { unique => 1 }
                        ]
                    }
                )
            ]
        );
        $tags_js =~ s!/!\\/!g;
        $param->{tags_js} = $tags_js;
>>>>>>> e69068e1

        my @related;
        if ( $obj->parent ) {
            my $parent = $asset_class->load( $obj->parent );
            push @related,
                $hasher->( $parent, { asset => $parent, is_parent => 1 } );

            push @related,
                map { $hasher->( $_, { asset => $_, is_sibling => 1 } ) }
                $asset_class->search(
                {   id     => { op => '!=', value => $obj->id },
                    class  => '*',
                    parent => $obj->parent
                }
                );
        }
        push @related,
            map { $hasher->( $_, { asset => $_, is_child => 1 } ) }
            $asset_class->search(
            {   class  => '*',
                parent => $obj->id,
            }
            );
        $param->{related} = \@related if @related;

        my @appears_in;
        my $appears_in_uneditables = 0;
        my $place_class            = $app->model('objectasset');
        my $place_iter             = $place_class->load_iter(
            {   blog_id  => $obj->blog_id || 0,
                asset_id => $obj->parent ? $obj->parent : $obj->id
            }
        );
        while ( my $place = $place_iter->() ) {
            my $entry_class = $app->model( $place->object_ds ) or next;
            next unless $entry_class->isa('MT::Entry');
            my $entry = $entry_class->load( $place->object_id )
                or next;
            if ( !$perms->can_edit_entry( $entry, $user ) ) {
                $appears_in_uneditables++;
                next;
            }
            my %entry_data = (
                id    => $place->object_id,
                class => $entry->class_type,
                entry => $entry,
                title => $entry->title,
            );
            if ( my $ts = $entry->authored_on ) {
                $entry_data{authored_on_ts} = $ts;
                $entry_data{authored_on_formatted}
                    = format_ts( MT::App::CMS::LISTING_DATETIME_FORMAT(),
                    $ts, undef,
                    $app->user ? $app->user->preferred_language : undef );
            }
            if ( my $ts = $entry->created_on ) {
                $entry_data{created_on_ts} = $ts;
                $entry_data{created_on_formatted}
                    = format_ts( MT::App::CMS::LISTING_DATETIME_FORMAT(),
                    $ts, undef,
                    $app->user ? $app->user->preferred_language : undef );
            }
            push @appears_in, \%entry_data;
        }
        $param->{appears_in}             = \@appears_in if @appears_in;
        $param->{appears_in_uneditables} = $appears_in_uneditables;
        $param->{show_appears_in_widget} = scalar @appears_in
            || $appears_in_uneditables;
        my $prev_asset = $obj->nextprev(
            direction => 'previous',
            terms     => { class => '*', blog_id => $obj->blog_id },
        );
        my $next_asset = $obj->nextprev(
            direction => 'next',
            terms     => { class => '*', blog_id => $obj->blog_id },
        );
        $param->{previous_entry_id} = $prev_asset->id if $prev_asset;
        $param->{next_entry_id}     = $next_asset->id if $next_asset;

        my $user = MT->model('author')->load(
            {   id   => $obj->created_by(),
                type => MT::Author::AUTHOR()
            }
        );
        if ($user) {
            $param->{created_by} = $user->nickname;
        }
        else {
            $param->{created_by} = $app->translate('(user deleted)');
        }
        if ( $obj->modified_by() ) {
            $user = MT->model('author')->load(
                {   id   => $obj->modified_by(),
                    type => MT::Author::AUTHOR()
                }
            );
            if ($user) {
                $param->{modified_by} = $user->nickname;
            }
            else {
                $param->{modified_by} = $app->translate('(user deleted)');
            }
        }

        $param->{broken_metadata} = $obj->is_metadata_broken;
    }

    $app->add_breadcrumb(
        $app->translate('Assets'),
        $app->uri(
            'mode' => 'list',
            args   => {
                _type   => 'asset',
                blog_id => $app->blog ? $app->blog->id : 0,
            },
        ),
    );
    $app->add_breadcrumb( $obj->label ) if $id;

    1;
}

sub dialog_list_asset {
    my $app = shift;

    return dialog_asset_modal( $app, @_ ) unless $app->param('json');

    my $blog_id = $app->param('blog_id');
    my $mode_userpic = $app->param('upload_mode') || '';
    return $app->return_to_dashboard( redirect => 1 )
        if !$blog_id && $mode_userpic ne 'upload_userpic';

    my $blog_class = $app->model('blog');
    my $blog;
    $blog = $blog_class->load($blog_id) if $blog_id;

    my $edit_field = $app->param('edit_field') || '';
    if ( $edit_field =~ m/^customfield_.*$/ ) {
        return $app->permission_denied()
            unless $app->permissions;
    }
    else {
        return $app->permission_denied()
            if $blog_id && !$app->can_do('access_to_insert_asset_list');
    }

    my $asset_class = $app->model('asset') or return;
    my %terms;
    my %args = ( sort => 'created_on', direction => 'descend' );

    my $class_filter;
    my $filter = $app->param('filter') || '';
    if ( $filter eq 'class' ) {
        $class_filter = $app->param('filter_val');
    }
    elsif ( $filter eq 'userpic' ) {
        $class_filter      = 'image';
        $terms{created_by} = $app->param('filter_val');
        $terms{blog_id}    = 0;

        my $tag = MT->model('tag')
            ->load( { name => '@userpic' }, { binary => { name => 1 } } );
        if ($tag) {
            require MT::ObjectTag;
            $args{'join'} = MT::ObjectTag->join_on(
                'object_id',
                {   tag_id            => $tag->id,
                    object_datasource => MT::Asset->datasource
                },
                { unique => 1 }
            );
        }
    }

    $app->add_breadcrumb( $app->translate("Files") );

    if ($blog_id) {
        my $blog_ids = $app->_load_child_blog_ids($blog_id);
        push @$blog_ids, $blog_id;
        $terms{blog_id} = $blog_ids;
    }

    my $hasher = build_asset_hasher(
        $app,
        PreviewWidth  => 120,
        PreviewHeight => 120
    );

    if ($class_filter) {
        my $asset_pkg = MT::Asset->class_handler($class_filter);
        $terms{class} = $asset_pkg->type_list;
    }
    else {
        $terms{class} = '*';    # all classes
    }

    # identifier => name
    my $classes = MT::Asset->class_labels;
    my @class_loop;
    foreach my $class ( keys %$classes ) {
        next if $class eq 'asset';
        push @class_loop,
            {
            class_id    => $class,
            class_label => $classes->{$class},
            };
    }

    # Now, sort it
    @class_loop
        = sort { $a->{class_label} cmp $b->{class_label} } @class_loop;

    my $dialog    = $app->param('dialog')    ? 1 : 0;
    my $no_insert = $app->param('no_insert') ? 1 : 0;
    my %carry_params
        = map { $_ => $app->param($_) || '' }
        (
        qw( edit_field upload_mode require_type next_mode asset_select can_multi )
        );
    $carry_params{'user_id'} = $app->param('filter_val')
        if $filter eq 'userpic';
    _set_start_upload_params( $app, \%carry_params )
        if $app->can_do('upload');
    my $ext_from = $app->param('ext_from');
    my $ext_to   = $app->param('ext_to');

    # Check directory for thumbnail image
    _check_thumbnail_dir( $app, \%carry_params );

    $app->listing(
        {   terms    => \%terms,
            args     => \%args,
            type     => 'asset',
            code     => $hasher,
            template => 'include/async_asset_list.tmpl',
            params   => {
                (   $blog
                    ? ( blog_id      => $blog_id,
                        blog_name    => $blog->name || '',
                        edit_blog_id => $blog_id,
                        ( $blog->is_blog ? ( blog_view => 1 ) : () ),
                        )
                    : (),
                ),
                is_image => defined $class_filter
                    && $class_filter eq 'image' ? 1 : 0,
                dialog_view      => 1,
                dialog           => $dialog,
                no_insert        => $no_insert,
                search_label     => MT::Asset->class_label_plural,
                search_type      => 'asset',
                class_loop       => \@class_loop,
                can_delete_files => $app->can_do('delete_asset_file') ? 1 : 0,
                nav_assets       => 1,
                panel_searchable => 1,
                saved_deleted    => $app->param('saved_deleted') ? 1 : 0,
                object_type      => 'asset',
                (     ( $ext_from && $ext_to )
                    ? ( ext_from => $ext_from, ext_to => $ext_to )
                    : ()
                ),
                dir_separator => MT::Util::dir_separator,
                %carry_params,
            },
        }
    );
}

sub insert {
    my $app = shift;

    $app->validate_magic() or return;

    my $edit_field = $app->param('edit_field') || '';
    if ( $edit_field =~ m/^customfield_.*$/ ) {
        return $app->permission_denied()
            unless $app->permissions;
    }
    else {
        return $app->permission_denied()
            unless $app->can_do('insert_asset');
    }

    my $text = $app->param('no_insert') ? "" : _process_post_upload($app);
    return unless defined $text;
    my $extension_message;
    if ( my $file_ext_changes = $app->param('changed_file_ext') ) {
        my ( $ext_from, $ext_to ) = split( ",", $file_ext_changes );
        $extension_message
            = $app->translate( "Extension changed from [_1] to [_2]",
            $ext_from, $ext_to )
            if ( $ext_from && $ext_to );
    }
    my $tmpl;

    my $id = $app->param('id') or return $app->errtrans("Invalid request.");
    my $asset = MT->model('asset')->load($id);
    if ($extension_message) {
        $tmpl = $app->load_tmpl(
            'dialog/asset_insert.tmpl',
            {   upload_html       => $text || '',
                edit_field        => $edit_field,
                extension_message => $extension_message,
                asset_type        => $asset->class,
            },
        );
    }
    else {
        $tmpl = $app->load_tmpl(
            'dialog/asset_insert.tmpl',
            {   upload_html => $text || '',
                edit_field  => $edit_field,
                asset_type  => $asset->class,
            },
        );
    }
    my $ctx    = $tmpl->context;
    my $assets = [$asset];
    $ctx->stash( 'assets', $assets );
    return $tmpl;
}

sub asset_userpic {
    my $app = shift;
    my ($param) = @_;

    $app->validate_magic() or return;

    my ( $id, $asset );
    if ( $asset = $param->{asset} ) {
        $id = $asset->id;
    }
    else {
        $id = $param->{asset_id} || $app->param('id');
        $asset = $app->model('asset')->lookup($id);
    }

    my $user_id = $param->{user_id} || $app->param('user_id');
    my $user;
    if ($user_id) {
        $user = $app->model('author')->load( { id => $user_id } );
        if ($user) {

            my $appuser = $app->user;
            if (   ( !$appuser->is_superuser )
                && ( $user->id != $appuser->id ) )
            {
                return $app->permission_denied();
            }

           # Delete the author's userpic thumb (if any); it'll be regenerated.

            if ( !defined $user->userpic_asset_id
                or $user->userpic_asset_id != $asset->id )
            {
                my $old_file = $user->userpic_file();
                my $fmgr     = MT::FileMgr->new('Local');
                if ( $fmgr->exists($old_file) ) {
                    $fmgr->delete($old_file);
                }
                $user->userpic_asset_id( $asset->id );
                return $app->error(
                    $app->translate(
                        "Failed to create thumbnail file because [_1] could not handle this image type.",
                        MT->config('ImageDriver')
                    )
                    )
                    unless $asset->has_thumbnail
                    && $asset->can_create_thumbnail;
                $user->save;
            }
        }
    }

    my $thumb_html
        = $user
        ? $user->userpic_html( Asset => $asset, Ts => 1 )
        : $app->model('author')->userpic_html( Asset => $asset, Ts => 1 );

    $app->load_tmpl(
        'dialog/asset_userpic.tmpl',
        {   asset_id       => $id,
            edit_field     => $app->param('edit_field') || '',
            author_userpic => $thumb_html,
        },
    );
}

sub start_upload {
    my $app = shift;
    my $dialog
        = defined( $app->param('dialog') ) ? $app->param('dialog') : '';
    $dialog =~ s/\D//g;
    return $app->return_to_dashboard( redirect => 1 )
        if !$app->blog && !$dialog;

    return $app->permission_denied unless $app->can_do('upload');

    $app->add_breadcrumb(
        $app->translate('Assets'),
        $app->uri(
            mode => 'list',
            args => {
                _type   => 'asset',
                blog_id => $app->blog->id,
            },
        ),
    );
    $app->add_breadcrumb( $app->translate('Upload Asset') );
    my %param;
    %param = @_ if @_;

    _set_start_upload_params( $app, \%param );

    for my $field (
        qw( entry_insert edit_field upload_mode require_type
        asset_select )
        )
    {
        $param{$field} ||= $app->param($field);
    }

    if ( $app->param('uploaded') ) {
        $param{uploaded}          = 1;
        $param{uploaded_filename} = $app->param('uploaded_filename');
    }

    $param{search_label} = $app->translate('Assets');
    $param{search_type}  = 'asset';

    $param{can_multi} = 1;

    # Check directory for thumbnail image
    _check_thumbnail_dir( $app, \%param );

    $param{dialog} = $dialog;
    my $tmpl_file
        = $dialog ? 'dialog/asset_upload.tmpl' : 'asset_upload.tmpl';

    # Set directory separator
    $param{dir_separator} = MT::Util::dir_separator;

    $app->load_tmpl( $tmpl_file, \%param );
}

sub js_upload_file {
    my $app = shift;

    my $is_userpic = ( $app->param('type') || '' ) eq 'userpic' ? 1 : 0;
    my $user_id = $app->param('user_id');
    if ($is_userpic) {
        return $app->error(
            $app->json_error( $app->translate("Invalid Request.") ) )
            unless $user_id;

        my $user = $app->model('author')->load( { id => $user_id } )
            or return $app->error(
            $app->json_error( $app->translate("Invalid Request.") ) );

        my $appuser = $app->user;
        if ( ( !$appuser->is_superuser ) && ( $user->id != $appuser->id ) ) {
            return $app->error(
                $app->json_error( $app->translate("Permission denied.") ) );
        }
    }
    else {
        if ( my $perms = $app->permissions ) {
            return $app->error(
                $app->json_error( $app->translate("Permission denied.") ) )
                unless $perms->can_do('upload');
        }
        else {
            return $app->error(
                $app->json_error( $app->translate("Permission denied.") ) );
        }
    }
    $app->validate_magic()
        or return $app->error(
        $app->json_error( $app->translate("Invalid Request.") ) );

    # Save as asset
    my ( $asset, $bytes ) = _upload_file(
        $app,
        require_type => ( $app->param('require_type') || '' ),
        error_handler => sub {
            my ( $_app, %params ) = @_;
            return $app->error( $app->json_error( $params{error} ) );
        },
        cancel_handler => sub {
            my ( $_app, %params ) = @_;
            return $app->json_result(
                {   cancel => $app->translate(
                        "File with name '[_1]' already exists. Upload has been cancelled.",
                        $params{fname}
                    )
                }
            );
        },
    );
    return unless $asset;

    # Set tag for userpic
    if ($is_userpic) {
        $asset->tags('@userpic');
        $asset->created_by($user_id);
        $asset->save;
    }

    # Make thumbnail
    my $thumb_url;
    my $thumb_type;
    my $thumb_size = $app->param('thumbnail_size') || $default_thumbnail_size;
    if ( $asset->has_thumbnail && $asset->can_create_thumbnail ) {
        my ( $orig_height, $orig_width )
            = ( $asset->image_width, $asset->image_height );
        if ( $orig_width > $thumb_size && $orig_height > $thumb_size ) {
            ($thumb_url) = $asset->thumbnail_url(
                Height => $thumb_size,
                Width  => $thumb_size,
                Square => 1,
                Ts     => 1
            );
        }
        elsif ( $orig_width > $thumb_size ) {
            ($thumb_url)
                = $asset->thumbnail_url( Width => $thumb_size, Ts => 1 );
        }
        elsif ( $orig_height > $thumb_size ) {
            ($thumb_url)
                = $asset->thumbnail_url( Height => $thumb_size, Ts => 1 );
        }
        else {
            $thumb_url = $asset->url;
        }
        $thumb_type = 'image';
    }
    else {
        $thumb_type
            = $asset->class_type eq 'file'  ? 'default'
            : $asset->class_type eq 'video' ? 'movie'
            :                                 $asset->class_type;
    }

    # Check extension auto-change
    my $extension_message;
    if ( my $file_ext_changes = $app->param('changed_file_ext') ) {
        my ( $ext_from, $ext_to ) = split( ",", $file_ext_changes );
        $extension_message
            = $app->translate( "Extension changed from [_1] to [_2]",
            $ext_from, $ext_to )
            if ( $ext_from && $ext_to );
    }

    my $metadata = {
        id             => $asset->id,
        filename       => $asset->file_name,
        blog_id        => $asset->blog_id,
        thumbnail_type => $thumb_type,
        $thumb_url ? ( thumbnail => $thumb_url ) : (),
        ( $extension_message ? ( message => $extension_message ) : () ),
    };
    return $app->json_result( { asset => $metadata } );
}

### DEPRECATED: v6.2
sub upload_file {
    my $app = shift;

    if ( my $perms = $app->permissions ) {
        return $app->error( $app->translate("Permission denied.") )
            unless $perms->can_do('upload');
    }
    else {
        return $app->error( $app->translate("Permission denied.") );
    }

    $app->validate_magic() or return;

    my ( $asset, $bytes ) = _upload_file_compat(
        $app,
        require_type => ( $app->param('require_type') || '' ),
        @_,
    );
    return if !defined $asset;
    return $asset if !defined $bytes;    # whatever it is
    complete_insert(
        $app,
        asset => $asset,
        bytes => $bytes,
    );
}

sub complete_insert {
    my $app    = shift;
    my (%args) = @_;
    my $asset  = $args{asset};

    $app->validate_magic() or return;

    my $id      = $app->param('id');
    my $blog_id = $app->param('blog_id');

    if ( !$asset && $id ) {
        require MT::Asset;
<<<<<<< HEAD
        $asset = MT::Asset->load($id)
            || return $app->errtrans( "Cannot load file #[_1].", $id );
=======
        $asset = MT->model('asset')->load( $app->param('id') )
            || return $app->errtrans( "Cannot load file #[_1].",
            $app->param('id') );
>>>>>>> e69068e1
    }
    return $app->errtrans('Invalid request.') unless $asset;

    $args{is_image} = $asset->isa('MT::Asset::Image') ? 1 : 0
        unless defined $args{is_image};

    require MT::Blog;
    my $blog = $asset->blog
        or return $app->errtrans( "Cannot load blog #[_1].", $blog_id );
    my $perms = $app->permissions
        or return $app->errtrans('No permissions');

    # caller wants asset without any option step, so insert immediately
    if ( $app->param('asset_select') || $app->param('no_insert') ) {
        $app->param( 'id', $asset->id );
        return insert($app);
    }

    my $middle_path = $app->param('middle_path') || '';
    my $extra_path  = $app->param('extra_path')  || '';
    my $param       = {
        asset_id    => $asset->id,
        bytes       => $args{bytes},
        fname       => $asset->file_name,
        is_image    => $args{is_image} || 0,
        url         => $asset->url,
        middle_path => $middle_path,
        extra_path  => $extra_path,
    };
    for my $field (
        qw( direct_asset_insert edit_field entry_insert site_path
        asset_select )
        )
    {
        $param->{$field} = $app->param($field) || '';
    }
    if ( $args{is_image} ) {
        $param->{width}  = $asset->image_width;
        $param->{height} = $asset->image_height;
    }
    my ( $extension_message, $ext_from, $ext_to );
    if ( my $file_ext_changes = $app->param('changed_file_ext') ) {
        ( $ext_from, $ext_to ) = split( ",", $file_ext_changes );
        $extension_message
            = $app->translate( "Extension changed from [_1] to [_2]",
            $ext_from, $ext_to )
            if ( $ext_from && $ext_to );
        $param->{extension_message} = $extension_message;
        $param->{ext_from}          = $ext_from;
        $param->{ext_to}            = $ext_to;
    }

    # no need to check asset_select here (returns earlier if it's set)
    if ( $perms->can_do('insert_asset') ) {
        my $html = $asset->insert_options($param);
        if ( $app->param('force_insert')
            || ( $param->{direct_asset_insert} && !$html ) )
        {
            $app->param( 'id', $asset->id );
            return insert($app);
        }
        $param->{options_snippet} = $html;
    }
    if ($perms) {
        my $pref_param = $app->load_entry_prefs(
            { type => 'entry', prefs => $perms->entry_prefs } );
        %$param = ( %$param, %$pref_param );

        # Completion for tags
        my $author     = $app->user;
        my $auth_prefs = $author->entry_prefs;
        if ( my $delim = chr( $auth_prefs->{tag_delim} ) ) {
            if ( $delim eq ',' ) {
                $param->{'auth_pref_tag_delim_comma'} = 1;
            }
            elsif ( $delim eq ' ' ) {
                $param->{'auth_pref_tag_delim_space'} = 1;
            }
            else {
                $param->{'auth_pref_tag_delim_other'} = 1;
            }
            $param->{'auth_pref_tag_delim'} = $delim;
        }

        require MT::ObjectTag;
        my $tags_js = MT::Util::to_json(
            [   map { $_->name } MT->model('tag')->load(
                    undef,
                    {   join => [
                            'MT::ObjectTag', 'tag_id',
                            { blog_id => $blog_id }, { unique => 1 }
                        ]
                    }
                )
            ]
        );
        $tags_js =~ s!/!\\/!g;
        $param->{tags_js} = $tags_js;
    }

    # XXX: useless? should always be false
    $param->{'no_insert'} = $app->param('no_insert');

    if ( $app->param('dialog') ) {
        $app->load_tmpl( 'dialog/asset_options.tmpl', $param );
    }
    else {
        if ( $app->can_do('access_to_asset_list') ) {
            my $redirect_args = {
                blog_id => $blog_id,
                (     ( $ext_from && $ext_to )
                    ? ( ext_from => $ext_from, ext_to => $ext_to )
                    : ()
                ),
                _type => 'asset',
            };
            $app->redirect(
                $app->uri(
                    'mode' => 'list',
                    args   => $redirect_args,
                )
            );
        }
        else {
            $app->redirect(
                $app->uri(
                    'mode' => 'start_upload',
                    args   => {
                        blog_id           => $blog_id,
                        uploaded          => 1,
                        uploaded_filename => $asset->file_name,
                    },
                )
            );
        }
    }
}

sub cancel_upload {

    # Delete uploaded asset after upload if user cancels on asset options page
    my $app   = shift;
    my %param = $app->param_hash;

    $app->validate_magic() or return;

    my $asset;
    $param{id} && ( $asset = MT->model('asset')->load( $param{id} ) )
        or return $app->errtrans("Invalid request.");

   # User has permission to delete asset and asset file, or user created asset
    if ( ( $app->can_do('delete_asset') && $app->can_do('delete_asset_file') )
        || $asset->created_by == $app->user->id )
    {
        # Do not delete asset if asset has been modified since initial upload
        if ( $asset->modified_on == $asset->created_on ) {

            # Label, description, & tags params exist on asset options
            #   page if we were editing newly upload asset
            if (   exists( $param{label} )
                && exists( $param{description} )
                && exists( $param{tags} ) )
            {
                # Count MT::ObjectAsset records for asset
                # Do not delete asset if asset has any associations
                my $oa_class = MT->model('objectasset');
                my $oa_count = $oa_class->count( { asset_id => $asset->id } );
                $asset->remove unless $oa_count;
            }
        }
    }
}

sub complete_upload {
    my $app     = shift;
    my $blog_id = $app->param('blog_id');
    my %param   = $app->param_hash;
    my $asset;
    $param{id} && ( $asset = MT->model('asset')->load( $param{id} ) )
        or return $app->errtrans("Invalid request.");

    if ( $app->can('edit_assets') || $asset->created_by == $app->user->id ) {
        $asset->label( $param{label} )             if $param{label};
        $asset->description( $param{description} ) if $param{description};
        if ( $param{tags} ) {
            require MT::Tag;
            my $tag_delim = chr( $app->user->entry_prefs->{tag_delim} );
            my @tags = MT::Tag->split( $tag_delim, $param{tags} );
            $asset->set_tags(@tags);
        }
        $asset->save();
    }

    $asset->on_upload( \%param );

    return $app->permission_denied()
        unless $app->can_do('access_to_asset_list');

    return $app->redirect(
        $app->uri(
            'mode' => 'list',
            args   => { '_type' => 'asset', 'blog_id' => $blog_id }
        )
    );
}

sub start_upload_entry {
    my $app = shift;

    $app->validate_magic() or return;

    my $id   = $app->param('id');
    my $blog = $app->blog;
    my $type = 'entry';
    $type = 'page'
        if ( $blog && !$blog->is_blog() );
    $app->param( '_type', $type );
    defined( my $text = _process_post_upload($app) ) or return;
    $app->param( 'text',     $text );
    $app->param( 'asset_id', $id );
    $app->param( 'id',       0 );
    $app->param( 'tags',     '' );
    $app->forward("view");
}

sub can_view {
    my ( $eh, $app, $id ) = @_;
    return $app->can_do('open_asset_edit_screen');
}

sub can_delete {
    my ( $eh, $app, $obj ) = @_;
    if ( $obj->blog_id ) {
        return $app->user->permissions( $obj->blog_id )
            ->can_do('delete_asset');
    }
    else {
        return $app->can_do('delete_asset');
    }
}

sub can_save {
    my ( $eh, $app, $obj ) = @_;
    my $author = $app->user;
    return 1 if $author->is_superuser();

    if ( $obj && !ref $obj ) {
        $obj = MT->model('asset')->load($obj);
    }
    my $blog_id = $obj ? $obj->blog_id : ( $app->blog ? $app->blog->id : 0 );

    return $author->permissions($blog_id)->can_do('save_asset');
}

sub pre_save {
    my $eh = shift;
    my ( $app, $obj ) = @_;

    # save tags
    my $tags = $app->param('tags');
    if ( defined $tags ) {
        my $blog = $app->blog;
        my $fields
            = $blog
            ? $blog->smart_replace_fields
            : MT->config->NwcReplaceField;
        if ( $fields && $fields =~ m/tags/ig ) {
            $tags = MT::App::CMS::_convert_word_chars( $app, $tags );
        }

        require MT::Tag;
        my $tag_delim = chr( $app->user->entry_prefs->{tag_delim} );
        my @tags = MT::Tag->split( $tag_delim, $tags );
        if (@tags) {
            $obj->set_tags(@tags);
        }
        else {
            $obj->remove_tags();
        }
    }
    1;
}

sub post_save {
    my $eh = shift;
    my ( $app, $obj, $original ) = @_;

    if ( !$original->id ) {
        $app->log(
            {   message => $app->translate(
                    "File '[_1]' uploaded by '[_2]'", $obj->file_name,
                    $app->user->name
                ),
                level    => MT::Log::INFO(),
                class    => 'asset',
                category => 'new',
            }
        );
    }
    1;
}

sub post_delete {
    my ( $eh, $app, $obj ) = @_;

    $app->log(
        {   message => $app->translate(
                "File '[_1]' (ID:[_2]) deleted by '[_3]'",
                $obj->file_name, $obj->id, $app->user->name
            ),
            level    => MT::Log::INFO(),
            class    => 'asset',
            category => 'delete'
        }
    );
}

sub template_param_edit {
    my ( $cb, $app, $param, $tmpl ) = @_;
    my $asset = $param->{asset} or return;
    $asset->edit_template_param(@_);
}

sub build_asset_hasher {
    my $app = shift;
    my (%param) = @_;
    my ($default_thumb_width,   $default_thumb_height,
        $default_preview_width, $default_preview_height
    ) = @param{qw( ThumbWidth ThumbHeight PreviewWidth PreviewHeight )};

    require File::Basename;
    require JSON;
    my %blogs;
    return sub {
        my ( $obj, $row, %param ) = @_;
        my ( $thumb_width, $thumb_height )
            = @param{qw( ThumbWidth ThumbHeight )};
        $row->{id} = $obj->id;
        my $blog = $blogs{ $obj->blog_id } ||= $obj->blog;
        $row->{blog_name} = $blog ? $blog->name : '-';
        $row->{url} = $obj->url;    # this has to be called to calculate
        $row->{asset_type}        = $obj->class_type;
        $row->{asset_class_label} = $obj->class_label;
        my $file_path = $obj->file_path;    # has to be called to calculate
        my $meta      = $obj->metadata;

        $row->{file_is_missing} = 0;

        require MT::FileMgr;
        my $fmgr = MT::FileMgr->new('Local');
        ## TBD: Make sure $file_path is file, not directory.
        if ( $file_path && $fmgr->file_size($file_path) ) {
            $row->{file_path} = $file_path;
            $row->{file_name} = File::Basename::basename($file_path);
            my $size = $fmgr->file_size($file_path);
            $row->{file_size} = $size;
            if ( $size < 1024 ) {
                $row->{file_size_formatted} = sprintf( "%d Bytes", $size );
            }
            elsif ( $size < 1024000 ) {
                $row->{file_size_formatted}
                    = sprintf( "%.1f KB", $size / 1024 );
            }
            else {
                $row->{file_size_formatted}
                    = sprintf( "%.1f MB", $size / 1024000 );
            }
            $meta->{'file_size'} = $row->{file_size_formatted};
        }
        else {
            $row->{file_is_missing} = 1 if $file_path;
        }
        $meta->{file_name} = MT::Util::encode_html( $row->{file_name} );
        $row->{file_label}
            = $row->{label}
            = $obj->label
            || $row->{file_name}
            || $app->translate('Untitled');

        if ( $obj->has_thumbnail && $obj->can_create_thumbnail ) {
            $row->{has_thumbnail}  = 1;
            $row->{can_edit_image} = 1;
            my $height
                = $thumb_height
                || $default_thumb_height
                || $default_thumbnail_size;
            my $width
                = $thumb_width
                || $default_thumb_width
                || $default_thumbnail_size;
            my $square = $height == $default_thumbnail_size
                && $width == $default_thumbnail_size;
            @$meta{qw( thumbnail_url thumbnail_width thumbnail_height )}
                = $obj->thumbnail_url(
                Height => $height,
                Width  => $width,
                Square => $square
                );

            $meta->{thumbnail_width_offset}
                = int( ( $width - $meta->{thumbnail_width} ) / 2 );
            $meta->{thumbnail_height_offset}
                = int( ( $height - $meta->{thumbnail_height} ) / 2 );

            if ( $default_preview_width && $default_preview_height ) {
                @$meta{qw( preview_url preview_width preview_height )}
                    = $obj->thumbnail_url(
                    Height => $default_preview_height,
                    Width  => $default_preview_width,
                    );
                $meta->{preview_width_offset} = int(
                    ( $default_preview_width - $meta->{preview_width} ) / 2 );
                $meta->{preview_height_offset}
                    = int(
                    ( $default_preview_height - $meta->{preview_height} )
                    / 2 );
            }
        }
        else {
            $row->{has_thumbnail} = 0;
        }

        my $ts = $obj->created_on;
        if ( my $by = $obj->created_by ) {
            my $user = MT->model('author')->load($by);
            $row->{created_by}
                = $user ? $user->name : $app->translate('(user deleted)');
        }
        if ($ts) {
            $row->{created_on_formatted}
                = format_ts( MT::App::CMS::LISTING_DATE_FORMAT(),
                $ts, $blog,
                $app->user ? $app->user->preferred_language : undef );
            $row->{created_on_time_formatted}
                = format_ts( MT::App::CMS::LISTING_TIMESTAMP_FORMAT(),
                $ts, $blog,
                $app->user ? $app->user->preferred_language : undef );
            $row->{created_on_relative} = relative_date( $ts, time, $blog );
        }

        @$row{ keys %$meta } = values %$meta;
        $row->{metadata_json} = MT::Util::to_json($meta);
        $row;
    };
}

sub build_asset_table {
    my $app = shift;
    my (%args) = @_;

    my $asset_class = $app->model('asset') or return;
    my $list_pref   = $app->list_pref('asset');
    my $limit       = $args{limit};
    my $param       = $args{param} || {};
    my $iter;
    if ( $args{load_args} ) {
        my $class = $app->model('asset');
        $iter = $class->load_iter( @{ $args{load_args} } );
    }
    elsif ( $args{iter} ) {
        $iter = $args{iter};
    }
    elsif ( $args{items} ) {
        $iter = sub { pop @{ $args{items} } };
        $limit = scalar @{ $args{items} };
    }
    return [] unless $iter;

    my @data;
    my $hasher = build_asset_hasher($app);
    while ( my $obj = $iter->() ) {
        my $row = $obj->get_values;
        $hasher->( $obj, $row );
        $row->{object} = $obj;
        push @data, $row;
        last if $limit and @data > $limit;
    }
    return [] unless @data;

    $param->{template_table}[0]              = {%$list_pref};
    $param->{template_table}[0]{object_loop} = \@data;
    $param->{template_table}[0]{object_type} = 'asset';
    $app->load_list_actions( 'asset', $param );
    $param->{object_loop}      = \@data;
    $param->{can_delete_files} = 1
        if $app->can_do('delete_asset_file');
    \@data;
}

sub asset_insert_text {
    my $app     = shift;
    my ($param) = @_;
    my $id      = $app->param('id')
        or return $app->errtrans("Invalid request.");
    my $asset = MT->model('asset')->load($id)
        or return $app->errtrans( "Cannot load file #[_1].", $id );
    $param->{enclose}
        = ( $app->param('edit_field') || '' ) =~ /^customfield/ ? 1 : 0;
    return $asset->as_html($param);
}

sub _process_post_upload {
    my $app   = shift;
    my %param = $app->param_hash;
    my $asset;
    $param{id} && ( $asset = MT->model('asset')->load( $param{id} ) )
        or return $app->errtrans("Invalid request.");

    if ( $app->can('edit_assets') || $asset->created_by == $app->user->id ) {
        $asset->label( $param{label} )             if $param{label};
        $asset->description( $param{description} ) if $param{description};
        if ( $param{tags} ) {
            require MT::Tag;
            my $tag_delim = chr( $app->user->entry_prefs->{tag_delim} );
            my @tags = MT::Tag->split( $tag_delim, $param{tags} );
            $asset->set_tags(@tags);
        }
        $asset->save();
    }

    $asset->on_upload( \%param );
    return asset_insert_text( $app, \%param );
}

sub cms_save_filter {
    my ( $cb, $app ) = @_;
    if ( $app->param('file_name') || $app->param('file_path') ) {
        return $app->errtrans("Invalid request.");
    }
    1;
}

<<<<<<< HEAD
=======
### DEPRECATED: v6.2
sub _set_start_upload_params_compat {
    my $app = shift;
    my ($param) = @_;

    if ( my $perms = $app->permissions ) {
        return $app->permission_denied()
            unless $perms->can_do('upload');

        my $blog_id = $app->param('blog_id');
        my $blog    = MT->model('blog')->load($blog_id)
            or return $app->error(
            $app->translate( 'Cannot load blog #[_1].', $blog_id ) );

        $param->{enable_archive_paths} = $blog->column('archive_path');
        $param->{local_site_path}      = $blog->site_path;
        $param->{local_archive_path}   = $blog->archive_path;
        my $label_path;
        if ( $param->{enable_archive_paths} ) {
            $label_path = $app->translate('Archive Root');
        }
        else {
            $label_path = $app->translate('Site Root');
        }
        my @extra_paths;
        my $date_stamp = epoch2ts( $blog, time );
        $date_stamp =~ s!^(\d\d\d\d)(\d\d)(\d\d).*!$1/$2/$3!;
        my $path_hash = {
            path  => $date_stamp,
            label => '<' . $label_path . '>' . '/' . $date_stamp,
        };

        if ( exists( $param->{middle_path} )
            && ( $date_stamp eq $param->{middle_path} ) )
        {
            $path_hash->{selected} = 1;
            delete $param->{archive_path};
        }
        push @extra_paths, $path_hash;
        $param->{extra_paths} = \@extra_paths;
        $param->{refocus}     = 1;
        $param->{missing_paths}
            = (    ( defined $blog->site_path || defined $blog->archive_path )
                && ( -d $blog->site_path || -d $blog->archive_path ) )
            ? 0
            : 1;

        if ( $param->{missing_paths} ) {
            if ($app->user->is_superuser
                || $app->run_callbacks(
                    'cms_view_permission_filter.blog',
                    $app, $blog_id, $blog
                )
                )
            {
                $param->{have_permissions} = 1;
            }
        }

        $param->{enable_destination} = 1;

        my $data = $app->_build_category_list(
            blog_id => $blog_id,
            markers => 1,
            type    => 'folder',
        );
        my $top_cat  = -1;
        my $cat_tree = [
            {   id       => -1,
                label    => '/',
                basename => '/',
                path     => [],
            }
        ];
        foreach (@$data) {
            next unless exists $_->{category_id};
            $_->{category_path_ids} ||= [];
            unshift @{ $_->{category_path_ids} }, -1;
            push @$cat_tree,
                {
                id       => $_->{category_id},
                label    => $_->{category_label} . '/',
                basename => $_->{category_basename} . '/',
                path     => $_->{category_path_ids} || [],
                };
        }
        $param->{category_tree} = $cat_tree;
    }
    else {
        $param->{local_site_path}    = '';
        $param->{local_archive_path} = '';
    }
    my $require_type
        = defined( $param->{require_type} ) ? $param->{require_type} : '';
    $require_type =~ s/\W//g;
    $param->{require_type} = $require_type;

    $param->{auto_rename_if_exists} = 0;
    $param->{normalize_orientation}
        = 1;    # TODO: Default value will be 1 in future version.

    $param->{compat_upload_template} = 1;

    $param;
}

>>>>>>> e69068e1
sub _make_upload_destinations {
    my $app = shift;
    my ( $blog, $real_path ) = @_;

    my @dest_root;
    my $class_label = $app->translate('Site');

    require POSIX;
    my $user_basename;
    my $y;
    my $ym;
    my $ymd;
    my $now = MT::Util::offset_time(time);

    if ($real_path) {
        $user_basename = $app->user->basename;
        $y             = POSIX::strftime( "%Y", gmtime($now) );
        $ym            = POSIX::strftime( "%Y/%m", gmtime($now) );
        $ymd           = POSIX::strftime( "%Y/%m/%d", gmtime($now) );
    }
    else {
        $user_basename = $app->translate('basename of user');
        $y             = 'yyyy';
        $ym            = 'yyyy/mm';
        $ymd           = 'yyyy/mm/dd';
    }

    push @dest_root,
        {
        label => $app->translate( '<[_1] Root>', $class_label ),
        path  => '%s',
        };
    push @dest_root,
        {
        label => $app->translate(
            '<[_1] Root>/[_2]',
            $class_label, $user_basename
        ),
        path => '%s/%u',
        };
    push @dest_root,
        {
        label => $app->translate( '<[_1] Root>/[_2]', $class_label, $y ),
        path  => '%s/%y',
        };
    push @dest_root,
        {
        label => $app->translate( '<[_1] Root>/[_2]', $class_label, $ym ),
        path  => '%s/%y/%m',
        };
    push @dest_root,
        {
        label => $app->translate( '<[_1] Root>/[_2]', $class_label, $ymd ),
        path  => '%s/%y/%m/%d',
        };

    if ( $blog->column('archive_path') ) {
        $class_label = MT->translate('Archive');
        push @dest_root,
            {
            label => $app->translate( '<[_1] Root>', $class_label ),
            path  => '%a',
            };
        push @dest_root,
            {
            label => $app->translate(
                '<[_1] Root>/[_2]',
                $class_label, $user_basename
            ),
            path => '%a/%u',
            };
        push @dest_root,
            {
            label => $app->translate( '<[_1] Root>/[_2]', $class_label, $y ),
            path  => '%a/%y',
            };
        push @dest_root,
            {
            label => $app->translate( '<[_1] Root>/[_2]', $class_label, $ym ),
            path  => '%a/%y/%m',
            };
        push @dest_root,
            {
            label =>
                $app->translate( '<[_1] Root>/[_2]', $class_label, $ymd ),
            path => '%a/%y/%m/%d',
            };
    }

    if ( $blog->upload_destination ) {
        if ( my @selected
            = grep { $blog->upload_destination eq $_->{path} } @dest_root )
        {
            $_->{selected} = 1 for @selected;
        }
        else {
            my $label = $blog->upload_destination;
            if ($real_path) {

                # Replace %s and %a.
                if ( $label =~ /^%s/ ) {
                    my $site_root
                        = $app->translate( '<[_1] Root>',
                        $blog->class_label );
                    $label =~ s/^%s/$site_root/;
                }
                elsif ( $label =~ /^%a/ ) {
                    my $archive_root = $app->translate( '<[_1] Root>',
                        MT->translate('Archive') );
                    $label =~ s/^%a/$archive_root/;
                }

                # Replace %u, %y, %m and %d.
                my $u = $app->user->basename;
                my $y = POSIX::strftime( "%Y", gmtime($now) );
                my $m = POSIX::strftime( "%m", gmtime($now) );
                my $d = POSIX::strftime( "%d", gmtime($now) );
                $label =~ s/%u/$u/g;
                $label =~ s/%y/$y/g;
                $label =~ s/%m/$m/g;
                $label =~ s/%d/$d/g;
            }

            unshift @dest_root,
                {
                label    => $label,
                path     => $blog->upload_destination,
                selected => 1,
                };
        }
    }

    push @dest_root, { label => $app->translate('Custom...') };

    return @dest_root;
}

sub _set_start_upload_params {

    my $app = shift;
    my ($param) = @_;

    if ( my $perms = $app->permissions ) {
        my $blog_id = $app->param('blog_id');
        if ( $blog_id ) {
            my $blog    = MT->model('blog')->load($blog_id)
                or return $app->error(
                $app->translate( 'Cannot load blog #[_1].', $blog_id ) );

            # Make a list of upload destination
            my @dest_root = _make_upload_destinations( $app, $blog, 1 );
            $param->{destination_loop} = \@dest_root;

            # Set default upload options
            $param->{allow_to_change_at_upload}
                = defined $blog->allow_to_change_at_upload
                ? $blog->allow_to_change_at_upload
                : 1;
            if ( !$param->{allow_to_change_at_upload} ) {
                foreach my $opt ( grep { $_->{selected} } @dest_root ) {
                    $param->{upload_destination_label} = $opt->{label};
                    $param->{upload_destination_value} = $opt->{path};
                }
            }
            $param->{destination}         = $blog->upload_destination;
            $param->{extra_path}          = $blog->extra_path;
            $param->{operation_if_exists} = $blog->operation_if_exists;
            $param->{normalize_orientation}
                = defined $blog->normalize_orientation
                ? $blog->normalize_orientation
                : 1;
            $param->{auto_rename_non_ascii}
                = defined $blog->auto_rename_non_ascii
                ? $blog->auto_rename_non_ascii
                : 1;
        }
    }
    else {
        $param->{normalize_orientation} = 1;
        $param->{auto_rename_non_ascii} = 1;
    }

    $param->{max_upload_size} = $app->config->CGIMaxUpload;

    $param;
}

### DEPRECATED: v6.2
sub _upload_file_compat {
    my $app = shift;
    my (%upload_param) = @_;
    require MT::Image;

    my $app_id = $app->id;
    my $eh = $upload_param{error_handler} || sub {
        start_upload(@_);
    };
    my $exists_handler = $upload_param{exists_handler} || sub {
        my ( $app, %param ) = @_;
        return $app->load_tmpl(
            $app->param('dialog')
            ? 'dialog/asset_replace.tmpl'
            : 'asset_replace.tmpl',
            \%param
        );
    };
    my ( $fh, $info ) = $app->upload_info('file');
    my $mimetype;
    if ($info) {
        $mimetype = $info->{'Content-Type'};
    }
    my $has_overwrite = $app->param('overwrite_yes')
        || $app->param('overwrite_no');
    my %param = (
        entry_insert => scalar( $app->param('entry_insert') ),
        middle_path  => scalar( $app->param('middle_path') ),
        edit_field   => scalar( $app->param('edit_field') ),
        site_path    => scalar( $app->param('site_path') ),
        extra_path   => scalar( $app->param('extra_path') ),
        upload_mode  => $app->mode,
    );
    return $eh->(
        $app, %param,
        error => $app->translate("Please select a file to upload.")
    ) if !$fh && !$has_overwrite;
    my $basename = $app->param('file') || $app->param('fname');
    $basename =~ s!\\!/!g;    ## Change backslashes to forward slashes
    $basename =~ s!^.*/!!;    ## Get rid of full directory paths
    if ( $basename =~ m!\.\.|\0|\|! ) {
        return $eh->(
            $app, %param,
            error => $app->translate( "Invalid filename '[_1]'", $basename )
        );
    }

    if (   $app->param('auto_rename_non_ascii')
        && $basename =~ m/[^\x20-\x7E]/ )
    {
        # Auto-rename
        my $path_info = { basename => $basename };
        _rename_filename( $app, $path_info );
        $basename = $path_info->{basename};
    }

    $basename
        = Encode::is_utf8($basename)
        ? $basename
        : Encode::decode( $app->charset,
        File::Basename::basename($basename) );

    if ( my $asset_type = $upload_param{require_type} ) {
        require MT::Asset;
        my $asset_pkg = MT::Asset->handler_for_file($basename);

        my %settings_for = (
            audio => {
                class => 'MT::Asset::Audio',
                error =>
                    $app->translate("Please select an audio file to upload."),
            },
            image => {
                class => 'MT::Asset::Image',
                error => $app->translate("Please select an image to upload."),
            },
            video => {
                class => 'MT::Asset::Video',
                error => $app->translate("Please select a video to upload."),
            },
        );

        if ( my $settings = $settings_for{$asset_type} ) {
            return $eh->( $app, %param, error => $settings->{error} )
                if !$asset_pkg->isa( $settings->{class} );
        }
    }

    my ($blog_id,        $blog,         $fmgr,
        $local_file,     $asset_file,   $base_url,
        $asset_base_url, $relative_url, $relative_path
    );
    if ( $blog_id = $app->param('blog_id') ) {
        unless ($has_overwrite) {
            if ( my $ext_new = MT::Image->get_image_type($fh) ) {
                my $ext_old
                    = (
                    File::Basename::fileparse( $basename, qr/[A-Za-z0-9]+$/ )
                    )[2];
                if (   $ext_new ne lc($ext_old)
                    && !( lc($ext_old) eq 'jpeg' && $ext_new eq 'jpg' )
                    && !( lc($ext_old) eq 'swf'  && $ext_new eq 'cws' ) )
                {
                    if( $basename eq $ext_old ) {
                        $basename .= '.'  . $ext_new;
                    } else {
                        $basename =~ s/$ext_old$/$ext_new/;
                    }
                    $app->param( "changed_file_ext", "$ext_old,$ext_new" );
                }
            }
        }

        $param{blog_id} = $blog_id;
        $blog = MT->model('blog')->load($blog_id)
            or return $app->error(
            $app->translate( 'Cannot load blog #[_1].', $blog_id ) );
        $fmgr = $blog->file_mgr;

        ## Set up the full path to the local file; this path could start
        ## at either the Local Site Path or Local Archive Path, and could
        ## include an extra directory or two in the middle.
        my ( $root_path, $middle_path );
        if ( $app->param('site_path') ) {
            $root_path = $blog->site_path;
        }
        else {
            $root_path = $blog->archive_path;
        }
        return $app->error(
            $app->translate(
                'Movable Type was unable to write to the "Upload Destination". Please make sure that the webserver can write to this folder.'
            )
        ) unless -d $root_path;
        $relative_path = $app->param('extra_path')  || '';
        $middle_path   = $app->param('middle_path') || '';
        my $relative_path_save = $relative_path;
        if ( $middle_path ne '' ) {
            $relative_path = $middle_path
                . ( $relative_path ? '/' . $relative_path : '' );
        }

        {
            my $path_info = {};
            @$path_info{qw(rootPath relativePath basename)}
                = ( $root_path, $relative_path, $basename );

            if ( $app->param('auto_rename_if_exists') ) {
                _rename_if_exists( $app, $fmgr, $path_info );
            }

            $app->run_callbacks( $app_id . '_asset_upload_path',
                $app, $fmgr, $path_info );

            ( $root_path, $relative_path, $basename )
                = @$path_info{qw(rootPath relativePath basename)};
        }

        my $path = $root_path;
        if ($relative_path) {
            if ( $relative_path =~ m!\.\.|\0|\|! ) {
                return $eh->(
                    $app, %param,
                    error => $app->translate(
                        "Invalid extra path '[_1]'",
                        $relative_path
                    )
                );
            }
            $path = File::Spec->catdir( $path, $relative_path );
            ## Untaint. We already checked for security holes in $relative_path.
            ($path) = $path =~ /(.+)/s;
            ## Build out the directory structure if it doesn't exist. DirUmask
            ## determines the permissions of the new directories.
            unless ( $fmgr->exists($path) ) {
                $fmgr->mkpath($path)
                    or return $eh->(
                    $app, %param,
                    error => $app->translate(
                        "Cannot make path '[_1]': [_2]", $path,
                        $fmgr->errstr
                    )
                    );
            }
        }
        $relative_url
            = File::Spec->catfile( $relative_path, encode_url($basename) );
        $relative_path
            = $relative_path
            ? File::Spec->catfile( $relative_path, $basename )
            : $basename;
        $asset_file = $app->param('site_path') ? '%r' : '%a';
        $relative_path =~ s/^[\/\\]//;
        $asset_file = File::Spec->catfile( $asset_file, $relative_path );
        $local_file = File::Spec->catfile( $path,       $basename );
        $base_url
            = $app->param('site_path')
            ? $blog->site_url
            : $blog->archive_url;
        $asset_base_url = $app->param('site_path') ? '%r' : '%a';

        ## Untaint. We have already tested $basename and $relative_path for security
        ## issues above, and we have to assume that we can trust the user's
        ## Local Archive Path setting. So we should be safe.
        ($local_file) = $local_file =~ /(.+)/s;

        ## If $local_file already exists, we try to write the upload to a
        ## tempfile, then ask for confirmation of the upload.
        if ( $fmgr->exists($local_file) ) {
            if ($has_overwrite) {
                my $tmp = $app->param('temp');

                return $app->error(
                    $app->translate( "Invalid temp file name '[_1]'", $tmp ) )
                    unless _is_valid_tempfile_basename($tmp);

                my $tmp_dir = $app->config('TempDir');
                my $tmp_file = File::Spec->catfile( $tmp_dir, $tmp );
                if ( $app->param('overwrite_yes') ) {
                    $fh = gensym();
                    open $fh, '<',
                        $tmp_file
                        or return $app->error(
                        $app->translate(
                            "Error opening '[_1]': [_2]",
                            $tmp_file, "$!"
                        )
                        );
                }
                else {
                    if ( -e $tmp_file ) {
                        $fmgr->delete($tmp_file)
                            or return $app->error(
                            $app->translate(
                                "Error deleting '[_1]': [_2]", $tmp_file,
                                "$!"
                            )
                            );
                    }
                    return $eh->($app);
                }
            }
            else {
                eval { require File::Temp };
                if ($@) {
                    return $app->error(
                        $app->translate(
                            "File with name '[_1]' already exists. (Install "
                                . "the File::Temp Perl module if you would like "
                                . "to be able to overwrite existing uploaded files.)",
                            $basename
                        )
                    );
                }
                my $tmp_dir = $app->config('TempDir');
                my ( $tmp_fh, $tmp_file );
                eval {
                    ( $tmp_fh, $tmp_file )
                        = File::Temp::tempfile( DIR => $tmp_dir );
                };
                if ($@) {    #!$tmp_fh
                    return $app->errtrans(
                        "Error creating a temporary file; The webserver should be able "
                            . "to write to this folder.  Please check the TempDir "
                            . "setting in your configuration file, it is currently '[_1]'. ",
                        (     $tmp_dir
                            ? $tmp_dir
                            : '[' . $app->translate('unassigned') . ']'
                        )
                    );
                }
                defined( _write_upload( $fh, $tmp_fh ) )
                    or return $app->error(
                    $app->translate(
                        "File with name '[_1]' already exists; Tried to write "
                            . "to a tempfile, but the webserver could not open it: [_2]",
                        $basename,
                        "$!"
                    )
                    );
                close $tmp_fh;
                my ( $vol, $path, $tmp ) = File::Spec->splitpath($tmp_file);
                my $extension_message;
                if ( my $file_ext_changes = $app->param('changed_file_ext') )
                {
                    my ( $ext_from, $ext_to )
                        = split( ",", $file_ext_changes );
                    $extension_message
                        = $app->translate(
                        "Extension changed from [_1] to [_2]",
                        $ext_from, $ext_to )
                        if ( $ext_from && $ext_to );
                }
                return $exists_handler->(
                    $app,
                    temp         => $tmp,
                    extra_path   => $relative_path_save,
                    site_path    => scalar $app->param('site_path'),
                    asset_select => scalar $app->param('asset_select'),
                    entry_insert => scalar $app->param('entry_insert'),
                    edit_field   => scalar $app->param('edit_field'),
                    middle_path  => $middle_path,
                    fname        => $basename,
                    no_insert    => $app->param('no_insert') || "",
                    (   $extension_message
                        ? ( extension_message => $extension_message )
                        : ()
                    ),
                );
            }
        }
    }
    else {
        $blog_id        = 0;
        $asset_base_url = '%s/uploads';
        $base_url       = $app->support_directory_url . 'uploads';
        $param{support_path}
            = File::Spec->catdir( $app->support_directory_path, 'uploads' );

        require MT::FileMgr;
        $fmgr = MT::FileMgr->new('Local');
        unless ( $fmgr->exists( $param{support_path} ) ) {
            $fmgr->mkpath( $param{support_path} );
            unless ( $fmgr->exists( $param{support_path} ) ) {
                return $app->error(
                    $app->translate(
                        "Could not create upload path '[_1]': [_2]",
                        $param{support_path},
                        $fmgr->errstr
                    )
                );
            }
        }

        require File::Basename;
        my ( $stem, undef, $type )
            = File::Basename::fileparse( $basename, qr/\.[A-Za-z0-9]+$/ );
        my $unique_stem = $stem;
        $local_file = File::Spec->catfile( $param{support_path},
            $unique_stem . $type );
        my $i = 1;
        while ( $fmgr->exists($local_file) ) {
            $unique_stem = join q{-}, $stem, $i++;
            $local_file = File::Spec->catfile( $param{support_path},
                $unique_stem . $type );
        }

        my $unique_basename = $unique_stem . $type;
        $relative_path = $unique_basename;
        $relative_url  = encode_url($unique_basename);
        $asset_file
            = File::Spec->catfile( '%s', 'uploads', $unique_basename );
    }

    my ( $base, $uploaded_path, $ext )
        = File::Basename::fileparse( $basename, '\.[^\.]*' );

    if ( my $deny_exts = $app->config->DeniedAssetFileExtensions ) {
        my @deny_exts = map {
            if   ( $_ =~ m/^\./ ) {qr/$_/i}
            else                  {qr/\.$_/i}
        } split '\s?,\s?', $deny_exts;
        my @ret = File::Basename::fileparse( $basename, @deny_exts );
        if ( $ret[2] ) {
            return $app->error(
                $app->translate(
                    '\'[_1]\' is not allowed to upload by system settings.: [_2]',
                    $ext,
                    $basename
                )
            );
        }

    }

    if ( my $allow_exts = $app->config('AssetFileExtensions') ) {
        my @allow_exts = map {
            if   ( $_ =~ m/^\./ ) {qr/$_/i}
            else                  {qr/\.$_/i}
        } split '\s?,\s?', $allow_exts;
        my @ret = File::Basename::fileparse( $local_file, @allow_exts );
        unless ( $ret[2] ) {
            return $app->error(
                $app->translate(
                    '\'[_1]\' is not allowed to upload by system settings.: [_2]',
                    $ext,
                    $basename
                )
            );
        }
    }

    my ( $w, $h, $id, $write_file ) = MT::Image->check_upload(
        Fh     => $fh,
        Fmgr   => $fmgr,
        Local  => $local_file,
        Max    => $upload_param{max_size},
        MaxDim => $upload_param{max_image_dimension}
    );

    return $app->error( MT::Image->errstr )
        unless $write_file;

    ## File does not exist, or else we have confirmed that we can overwrite.
    my $umask = oct $app->config('UploadUmask');
    my $old   = umask($umask);
    defined( my $bytes = $write_file->() )
        or return $app->error(
        $app->translate(
            "Error writing upload to '[_1]': [_2]", $local_file,
            $fmgr->errstr
        )
        );
    umask($old);

    ## Close up the filehandle.
    close $fh;

    ## If we are overwriting the file, that means we still have a temp file
    ## lying around. Delete it.
    if ( $app->param('overwrite_yes') ) {
        my $tmp = $app->param('temp');

        return $app->error(
            $app->translate( "Invalid temp file name '[_1]'", $tmp ) )
            unless _is_valid_tempfile_basename($tmp);

        my $tmp_file = File::Spec->catfile( $app->config('TempDir'), $tmp );
        $fmgr->delete($tmp_file)
            or return $app->error(
            $app->translate( "Error deleting '[_1]': [_2]", $tmp_file, "$!" )
            );
    }

    ## We are going to use $relative_path as the filename and as the url passed
    ## in to the templates. So, we want to replace all of the '\' characters
    ## with '/' characters so that it won't look like backslashed characters.
    ## Also, get rid of a slash at the front, if present.
    $relative_path =~ s!\\!/!g;
    $relative_path =~ s!^/!!;
    $relative_url =~ s!\\!/!g;
    $relative_url =~ s!^/!!;
    my $url = $base_url;
    $url .= '/' unless $url =~ m!/$!;
    $url .= $relative_url;
    my $asset_url = $asset_base_url . '/' . $relative_url;

    require File::Basename;
    my $local_basename = File::Basename::basename($local_file);
    my $local_ext
        = ( File::Basename::fileparse( $local_file, qr/\.[A-Za-z0-9]+$/ ) )
        [2];
    $local_ext =~ s/^\.//;

    require MT::Asset;
    my $asset_pkg = MT::Asset->handler_for_file($local_basename);
    my $is_image  = 0;
    if ( defined($w) && defined($h) ) {
        $is_image = 1
            if $asset_pkg->isa('MT::Asset::Image');
    }
    else {

        # rebless to file type
        $asset_pkg = 'MT::Asset'
            if $asset_pkg->isa('MT::Asset::Image');
    }
    return $app->errtrans('Uploaded file is not an image.')
        if !$is_image
        && exists( $upload_param{require_type} )
        && $upload_param{require_type} eq 'image';
    my ( $asset, $original );
    if (!(  $asset = $asset_pkg->load(
                {   class     => '*',
                    file_path => $asset_file,
                    blog_id   => $blog_id
                },
                { binary => { file_path => 1 } }
            )
        )
        )
    {
        $asset    = $asset_pkg->new();
        $original = $asset->clone;
        $asset->file_path($asset_file);
        $asset->file_name($local_basename);
        $asset->file_ext($local_ext);
        $asset->blog_id($blog_id);
        $asset->label($local_basename);
        $asset->created_by( $app->user->id );
    }
    else {
        if ( $asset->class ne $asset_pkg->class_type ) {
            return $app->error(
                $app->translate(
                    "Cannot overwrite an existing file with a file of a different type. Original: [_1] Uploaded: [_2]",
                    $asset->class_label,
                    $asset_pkg->class_label
                )
            );
        }
        $original = $asset->clone;
        $asset->modified_by( $app->user->id );
    }
    $asset->url($asset_url);

    if ($is_image) {
        $asset->image_width($w);
        $asset->image_height($h);

        if ( $app->param('normalize_orientation') ) {
            $asset->normalize_orientation;
        }

        # Adjust image quality according to ImageQualityJpeg
        # and ImageQualityPng.
        $asset->change_quality
            if $app->config('AutoChangeImageQuality');
    }

    $asset->mime_type($mimetype) if $mimetype;
    $app->run_callbacks( $app_id . '_pre_save.asset',
        $app, $asset, $original )
        || return $app->errtrans( "Saving [_1] failed: [_2]", 'asset',
        $app->errstr );

    $asset->save;
    $app->run_callbacks( $app_id . '_post_save.asset',
        $app, $asset, $original );

    if ($is_image) {
        $app->run_callbacks(
            $app_id . '_upload_file.' . $asset->class,
            File  => $local_file,
            file  => $local_file,
            Url   => $url,
            url   => $url,
            Size  => $bytes,
            size  => $bytes,
            Asset => $asset,
            asset => $asset,
            Type  => 'image',
            type  => 'image',
            Blog  => $blog,
            blog  => $blog
        );
        $app->run_callbacks(
            $app_id . '_upload_image',
            File       => $local_file,
            file       => $local_file,
            Url        => $url,
            url        => $url,
            Size       => $bytes,
            size       => $bytes,
            Asset      => $asset,
            asset      => $asset,
            Height     => $h,
            height     => $h,
            Width      => $w,
            width      => $w,
            Type       => 'image',
            type       => 'image',
            ImageType  => $id,
            image_type => $id,
            Blog       => $blog,
            blog       => $blog
        );
    }
    else {
        $app->run_callbacks(
            $app_id . '_upload_file.' . $asset->class,
            File  => $local_file,
            file  => $local_file,
            Url   => $url,
            url   => $url,
            Size  => $bytes,
            size  => $bytes,
            Asset => $asset,
            asset => $asset,
            Type  => 'file',
            type  => 'file',
            Blog  => $blog,
            blog  => $blog
        );
    }

    return ( $asset, $bytes );
}

sub _upload_file {
    my $app = shift;
    my (%upload_param) = @_;

    require MT::Image;
    my $app_id = $app->id;

    # Setup handlers
    my $eh = $upload_param{error_handler} || sub {
        start_upload(@_);
    };

    my ( $fh, $info ) = $app->upload_info('file');
    my $mimetype;
    if ($info) {
        $mimetype = $info->{'Content-Type'};
    }
    my %param = (
        entry_insert => scalar( $app->param('entry_insert') ),
        edit_field   => scalar( $app->param('edit_field') ),
        destination  => scalar( $app->param('destination') ),
        extra_path   => scalar( $app->param('extra_path') ),
        upload_mode  => $app->mode,
    );
    return $eh->(
        $app, %param,
        error => $app->translate("Please select a file to upload.")
    ) if !$fh;

    my $basename = $app->param('file') || $app->param('fname');
    $basename =~ s!\\!/!g;    ## Change backslashes to forward slashes
    $basename =~ s!^.*/!!;    ## Get rid of full directory paths
    if ( $basename =~ m!\.\.|\0|\|! ) {
        return $eh->(
            $app, %param,
            error => $app->translate( "Invalid filename '[_1]'", $basename )
        );
    }
    $basename
        = Encode::is_utf8($basename)
        ? $basename
        : Encode::decode( $app->charset,
        File::Basename::basename($basename) );

    # Change to real file extension
    if ( my $ext_new = MT::Image->get_image_type($fh) ) {
        my $ext_old
            = ( File::Basename::fileparse( $basename, qr/[A-Za-z0-9]+$/ ) )
            [2];

        if (   $ext_new ne lc($ext_old)
            && !( lc($ext_old) eq 'jpeg' && $ext_new eq 'jpg' )
            && !( lc($ext_old) eq 'swf'  && $ext_new eq 'cws' ) )
        {
            if( $basename eq $ext_old ){
                $basename .= '.' . $ext_new;
            } else {
                $basename =~ s/$ext_old$/$ext_new/;
            }
            $app->param( "changed_file_ext", "$ext_old,$ext_new" );
        }
    }

    # Setup exists/cancel handler
    my $exists_handler = $upload_param{exists_handler} || sub {
        return $eh->(
            $app, %param,
            error => $app->translate(
                "File with name '[_1]' already exists.", $basename
            )
        );
    };
    my $cancel_handler = $upload_param{cancel_handler} || sub {
        start_upload(@_);
    };

    if ( my $asset_type = $upload_param{require_type} ) {
        require MT::Asset;
        my $asset_pkg = MT::Asset->handler_for_file($basename);

        my %settings_for = (
            audio => {
                class => 'MT::Asset::Audio',
                error =>
                    $app->translate("Please select an audio file to upload."),
            },
            image => {
                class => 'MT::Asset::Image',
                error => $app->translate("Please select an image to upload."),
            },
            video => {
                class => 'MT::Asset::Video',
                error => $app->translate("Please select a video to upload."),
            },
        );

        if ( my $settings = $settings_for{$asset_type} ) {
            return $eh->( $app, %param, error => $settings->{error} )
                if !$asset_pkg->isa( $settings->{class} );
        }
    }

    my ($blog_id,        $blog,         $fmgr,
        $local_file,     $asset_file,   $base_url,
        $asset_base_url, $relative_url, $extra_path
    );
    my $label = $basename;
    if ( $blog_id = $app->param('blog_id') ) {

        $param{blog_id} = $blog_id;
        $blog = MT->model('blog')->load($blog_id)
            or return $app->error(
            $app->translate( 'Cannot load blog #[_1].', $blog_id ) );
        $fmgr = $blog->file_mgr;

        ## Build upload destination path
        my $dest = $app->param('destination');
        my $root_path;
        my $is_sitepath;
        if ( $dest =~ m/^%s/i ) {

            # sitepath
            $root_path   = $blog->site_path;
            $is_sitepath = 1;
        }
        else {
            $root_path   = $blog->archive_path;
            $is_sitepath = 0;
        }
        $dest = MT::Util::build_upload_destination($dest);

        # Make directory if not exists
        $extra_path = $app->param('extra_path') || '';
        if ($extra_path) {
            if ( $extra_path =~ m!\.\.|\0|\|! ) {
                return $eh->(
                    $app, %param,
                    error => $app->translate(
                        "Invalid extra path '[_1]'", $extra_path
                    )
                );
            }
        }
        if ( $dest ne '' ) {
            $extra_path = File::Spec->catdir( $dest, $extra_path );
        }

        my $path = File::Spec->catdir( $root_path, $extra_path );
        ## Untaint. We already checked for security holes in $relative_path.
        ($path) = $path =~ /(.+)/s;
        ## Build out the directory structure if it doesn't exist. DirUmask
        ## determines the permissions of the new directories.
        unless ( $fmgr->exists($path) ) {
            $fmgr->mkpath($path)
                or return $eh->(
                $app, %param,
                error => $app->translate(
                    "Cannot make path '[_1]': [_2]",
                    $path, $fmgr->errstr
                )
                );
        }

        # Rename filename automatically, or overwrite, or cancel upload
        {
            my $path_info = {};
            @$path_info{qw(rootPath relativePath basename)}
                = ( $root_path, $extra_path, $basename );
            my $local_file = File::Spec->catfile(
                ( $root_path, $extra_path, $basename ) );

            if ( $fmgr->exists($local_file) ) {
                my $operation_if_exists
                    = $app->param('operation_if_exists') || 0;
                if ( $operation_if_exists == 1 ) {

                    # Auto-rename
                    _rename_filename( $app, $path_info );
                }
                elsif ( $operation_if_exists == 2 ) {

                    # Overwrite, do nothing
                }
                elsif ( $operation_if_exists == 3 ) {

                    # Call cancel handler
                    return $cancel_handler->(
                        $app,
                        site_path  => $root_path,
                        extra_path => $extra_path,
                        fname      => $basename,
                    );
                }
                else {
                    # Call exists handler
                    return $exists_handler->(
                        $app,
                        site_path  => $root_path,
                        extra_path => $extra_path,
                        fname      => $basename,
                    );
                }
            }

            # Rename non-ascii filename automatically if option provided.
            if (   $app->param('auto_rename_non_ascii')
                && $path_info->{basename} =~ m/[^\x20-\x7E]/ )
            {
                # Auto-rename
                _rename_filename( $app, $path_info );
            }

            $app->run_callbacks( $app_id . '_asset_upload_path',
                $app, $fmgr, $path_info );

            ( $root_path, $extra_path, $basename )
                = @$path_info{qw(rootPath relativePath basename)};
        }

        $relative_url
            = File::Spec->catfile( $extra_path, encode_url($basename) );
        $extra_path
            = $extra_path
            ? File::Spec->catfile( $extra_path, $basename )
            : $basename;
        $asset_file = $is_sitepath ? '%r' : '%a';
        $extra_path =~ s/^[\/\\]//;
        $asset_file = File::Spec->catfile( $asset_file, $extra_path );
        $local_file = File::Spec->catfile( $path,       $basename );
        $base_url
            = $is_sitepath
            ? $blog->site_url
            : $blog->archive_url;
        $asset_base_url = $is_sitepath ? '%r' : '%a';

        ## Untaint. We have already tested $basename and $extra_path for security
        ## issues above, and we have to assume that we can trust the user's
        ## Local Archive Path setting. So we should be safe.
        ($local_file) = $local_file =~ /(.+)/s;
    }
    else {
        $blog_id        = 0;
        $asset_base_url = '%s/uploads';
        $base_url       = $app->support_directory_url . 'uploads';
        $param{support_path}
            = File::Spec->catdir( $app->support_directory_path, 'uploads' );

        require MT::FileMgr;
        $fmgr = MT::FileMgr->new('Local');
        unless ( $fmgr->exists( $param{support_path} ) ) {
            $fmgr->mkpath( $param{support_path} );
            unless ( $fmgr->exists( $param{support_path} ) ) {
                return $app->error(
                    $app->translate(
                        "Could not create upload path '[_1]': [_2]",
                        $param{support_path},
                        $fmgr->errstr
                    )
                );
            }
        }

        require File::Basename;
        my ( $stem, undef, $type )
            = File::Basename::fileparse( $basename, qr/\.[A-Za-z0-9]+$/ );

        # Rename non-ascii filename automatically if option provided.
        my $path_info = { basename => $stem };
        if (   $app->param('auto_rename_non_ascii')
            && $path_info->{basename} =~ m/[^\x20-\x7E]/ )
        {
            # Auto-rename
            _rename_filename( $app, $path_info );
        }
        my $unique_stem = $path_info->{basename};
        $local_file = File::Spec->catfile( $param{support_path},
            $unique_stem . $type );
        if ( $fmgr->exists($local_file) ) {
            my $operation_if_exists = $app->param('operation_if_exists') || 0;
            if ( $operation_if_exists == 1 ) {

                # Auto-rename
                _rename_filename( $app, $path_info );
            }
            elsif ( $operation_if_exists == 2 ) {

                # Overwrite, do nothing
            }
            elsif ( $operation_if_exists == 3 ) {

                # Call cancel handler
                return $cancel_handler->(
                    $app,
                    site_path  => $param{support_path},
                    extra_path => '',
                    fname      => $unique_stem,
                );
            }
            else {
                # Call exists handler
                return $exists_handler->(
                    $app,
                    site_path  => $param{support_path},
                    extra_path => '',
                    fname      => $unique_stem,
                );
            }
        }
        $unique_stem = $path_info->{basename};
        $local_file  = File::Spec->catfile( $param{support_path},
            $unique_stem . $type );

        my $unique_basename = $unique_stem . $type;
        $extra_path   = $unique_basename;
        $relative_url = encode_url($unique_basename);
        $asset_file
            = File::Spec->catfile( '%s', 'uploads', $unique_basename );
    }

    my ( $base, $uploaded_path, $ext )
        = File::Basename::fileparse( $basename, '\.[^\.]*' );

    if ( my $deny_exts = $app->config->DeniedAssetFileExtensions ) {
        my @deny_exts = map {
            if   ( $_ =~ m/^\./ ) {qr/$_/i}
            else                  {qr/\.$_/i}
        } split '\s?,\s?', $deny_exts;
        my @ret = File::Basename::fileparse( $basename, @deny_exts );
        if ( $ret[2] ) {
            return $app->error(
                $app->translate(
                    '\'[_1]\' is not allowed to upload by system settings.: [_2]',
                    $ext,
                    $basename
                )
            );
        }

    }

    if ( my $allow_exts = $app->config('AssetFileExtensions') ) {
        my @allow_exts = map {
            if   ( $_ =~ m/^\./ ) {qr/$_/i}
            else                  {qr/\.$_/i}
        } split '\s?,\s?', $allow_exts;
        my @ret = File::Basename::fileparse( $local_file, @allow_exts );
        unless ( $ret[2] ) {
            return $app->error(
                $app->translate(
                    '\'[_1]\' is not allowed to upload by system settings.: [_2]',
                    $ext,
                    $basename
                )
            );
        }
    }

    my ( $w, $h, $id, $write_file ) = MT::Image->check_upload(
        Fh     => $fh,
        Fmgr   => $fmgr,
        Local  => $local_file,
        Max    => $upload_param{max_size},
        MaxDim => $upload_param{max_image_dimension}
    );

    return $app->error( MT::Image->errstr )
        unless $write_file;

    ## File does not exist, or else we have confirmed that we can overwrite.
    my $umask = oct $app->config('UploadUmask');
    my $old   = umask($umask);
    defined( my $bytes = $write_file->() )
        or return $app->error(
        $app->translate(
            "Error writing upload to '[_1]': [_2]", $local_file,
            $fmgr->errstr
        )
        );
    umask($old);

    ## Close up the filehandle.
    close $fh;

    ## We are going to use $extra_path as the filename and as the url passed
    ## in to the templates. So, we want to replace all of the '\' characters
    ## with '/' characters so that it won't look like backslashed characters.
    ## Also, get rid of a slash at the front, if present.
    $extra_path =~ s!\\!/!g;
    $extra_path =~ s!^/!!;
    $relative_url =~ s!\\!/!g;
    $relative_url =~ s!^/!!;
    my $url = $base_url;
    $url .= '/' unless $url =~ m!/$!;
    $url .= $relative_url;
    my $asset_url = $asset_base_url . '/' . $relative_url;

    require File::Basename;
    my $local_basename = File::Basename::basename($local_file);
    my $local_ext
        = ( File::Basename::fileparse( $local_file, qr/\.[A-Za-z0-9]+$/ ) )
        [2];
    $local_ext =~ s/^\.//;

    require MT::Asset;
    my $asset_pkg = MT::Asset->handler_for_file($local_basename);
    my $is_image  = 0;
    if ( defined($w) && defined($h) ) {
        $is_image = 1
            if $asset_pkg->isa('MT::Asset::Image');
    }
    else {

        # rebless to file type
        $asset_pkg = 'MT::Asset'
            if $asset_pkg->isa('MT::Asset::Image');
    }
    return $app->errtrans('Uploaded file is not an image.')
        if !$is_image
        && exists( $upload_param{require_type} )
        && $upload_param{require_type} eq 'image';
    my ( $asset, $original );
    if (!(  $asset = $asset_pkg->load(
                {   class     => '*',
                    file_path => $asset_file,
                    blog_id   => $blog_id
                },
                { binary => { file_path => 1 } }
            )
        )
        )
    {
        $asset    = $asset_pkg->new();
        $original = $asset->clone;
        $asset->file_path($asset_file);
        $asset->file_name($local_basename);
        $asset->file_ext($local_ext);
        $asset->blog_id($blog_id);
        $asset->label($label);
        $asset->created_by( $app->user->id );
    }
    else {
        if ( $asset->class ne $asset_pkg->class_type ) {
            return $app->error(
                $app->translate(
                    "Cannot overwrite an existing file with a file of a different type. Original: [_1] Uploaded: [_2]",
                    $asset->class_label,
                    $asset_pkg->class_label
                )
            );
        }
        $original = $asset->clone;
        $asset->modified_by( $app->user->id );
    }
    $asset->url($asset_url);

    if ($is_image) {
        $asset->image_width($w);
        $asset->image_height($h);

        if ( $app->param('normalize_orientation') ) {
            $asset->normalize_orientation;
        }

        # Adjust image quality according to ImageQualityJpeg
        # and ImageQualityPng.
        $asset->change_quality
            if $app->config('AutoChangeImageQuality');
    }

    $asset->mime_type($mimetype) if $mimetype;
    $app->run_callbacks( $app_id . '_pre_save.asset',
        $app, $asset, $original )
        || return $app->errtrans( "Saving [_1] failed: [_2]", 'asset',
        $app->errstr );

    $asset->save;
    $app->run_callbacks( $app_id . '_post_save.asset',
        $app, $asset, $original );

    if ($is_image) {
        $app->run_callbacks(
            $app_id . '_upload_file.' . $asset->class,
            File  => $local_file,
            file  => $local_file,
            Url   => $url,
            url   => $url,
            Size  => $bytes,
            size  => $bytes,
            Asset => $asset,
            asset => $asset,
            Type  => 'image',
            type  => 'image',
            Blog  => $blog,
            blog  => $blog
        );
        $app->run_callbacks(
            $app_id . '_upload_image',
            File       => $local_file,
            file       => $local_file,
            Url        => $url,
            url        => $url,
            Size       => $bytes,
            size       => $bytes,
            Asset      => $asset,
            asset      => $asset,
            Height     => $h,
            height     => $h,
            Width      => $w,
            width      => $w,
            Type       => 'image',
            type       => 'image',
            ImageType  => $id,
            image_type => $id,
            Blog       => $blog,
            blog       => $blog
        );
    }
    else {
        $app->run_callbacks(
            $app_id . '_upload_file.' . $asset->class,
            File  => $local_file,
            file  => $local_file,
            Url   => $url,
            url   => $url,
            Size  => $bytes,
            size  => $bytes,
            Asset => $asset,
            asset => $asset,
            Type  => 'file',
            type  => 'file',
            Blog  => $blog,
            blog  => $blog
        );
    }

    return ( $asset, $bytes );
}

sub _is_valid_tempfile_basename {
    my ($filename) = @_;
    $filename
        && File::Basename::basename($filename) eq $filename
        && $filename !~ m!^\.\.|\0|\|!;
}

sub _rename_filename {
    my ( $app, $path_info ) = @_;

    my $ext = (
        File::Basename::fileparse(
            $path_info->{basename},
            qr/\.[A-Za-z0-9]+$/
        )
    )[2];

    $path_info->{basename} = perl_sha1_digest_hex(
        join( '-',
            epoch2ts( $app->blog, time ), $app->remote_ip,
            $path_info->{basename} )
    ) . $ext;
}

sub _rename_if_exists {
    my ( $app, $fmgr, $path_info ) = @_;

    my $local_file = File::Spec->catfile(
        @$path_info{qw(rootPath relativePath basename)} );
    if ( $fmgr->exists($local_file) ) {
        my $ext = (
            File::Basename::fileparse(
                $path_info->{basename},
                qr/\.[A-Za-z0-9]+$/
            )
        )[2];

        $path_info->{basename} = perl_sha1_digest_hex(
            join( '-',
                epoch2ts( $app->blog, time ), $app->remote_ip,
                $path_info->{basename} )
        ) . $ext;
    }
}

sub _write_upload {
    my ( $upload_fh, $dest_fh ) = @_;
    my $fh = gensym();
    if ( ref($dest_fh) eq 'GLOB' ) {
        $fh = $dest_fh;
    }
    else {
        open $fh, '>', $dest_fh or return;
    }
    binmode $fh;
    binmode $upload_fh;
    my ( $bytes, $data ) = (0);
    while ( my $len = read $upload_fh, $data, 8192 ) {
        print $fh $data;
        $bytes += $len;
    }
    close $fh;
    $bytes;
}

sub cms_pre_load_filtered_list {
    my ( $cb, $app, $filter, $load_options, $cols ) = @_;

    $load_options->{args}->{no_class} = 1;

    my $user = $app->user;
    return
        if ( $user->is_superuser
        || $user->permissions(0)->can_do('edit_assets') );
    my $load_blog_ids = $load_options->{blog_ids};

    my $iter = MT->model('permission')->load_iter(
        {   author_id => $user->id,
            (   $load_blog_ids
                ? ( blog_id => $load_blog_ids )
                : ( blog_id => { 'not' => 0 } )
            ),
        }
    );

    my $blog_ids;
    while ( my $perm = $iter->() ) {
        if ( $perm->can_do('edit_assets') ) {
            push @$blog_ids, $perm->blog_id;
        }
    }

    my $terms = $load_options->{terms} || {};
    $terms->{blog_id} = $blog_ids
        if $blog_ids;
    $load_options->{terms} = $terms;
}

sub template_param_list {
    my $cb = shift;
    my ( $app, $param, $tmpl ) = @_;

    # Check directory for thumbnail image
    _check_thumbnail_dir( $app, $param );
}

sub _check_thumbnail_dir {
    my $app = shift;
    my ($param) = @_;

    return unless $app->blog;

    require MT::FileMgr;
    require File::Spec;
    my $fmgr            = MT::FileMgr->new('Local');
    my $path            = MT->config('AssetCacheDir');
    my $site_path       = $app->blog->site_path;
    my $site_thumb_path = File::Spec->catdir( $site_path, $path );
    my @warnings;
    if ( $fmgr->exists($site_thumb_path)
        && !$fmgr->can_write($site_thumb_path) )
    {
        my %hash = (
            key  => 'site',
            path => $site_thumb_path,
        );
        push @warnings, \%hash;
    }
    if ( $app->blog->column('archive_path') ) {
        my $archive_path = $app->blog->archive_path;
        my $archive_thumb_path = File::Spec->catdir( $archive_path, $path );
        if ( $fmgr->exists($archive_thumb_path)
            && !$fmgr->can_write($archive_thumb_path) )
        {
            my %hash = (
                key  => 'archive',
                path => $archive_thumb_path,
            );
            push @warnings, \%hash;
        }
    }
    $param->{thumb_dir_warnings} = \@warnings if @warnings;
}

sub dialog_edit_asset {
    my $app = shift;

    $app->validate_magic() or return;

    my $blog_id = $app->param('blog_id');
    return $app->return_to_dashboard( redirect => 1 )
        if !$blog_id;

    my $id = $app->param('id');
    return $app->return_to_dashboard( redirect => 1 )
        if !$id;

    return $app->permission_denied()
        if $blog_id && !$app->can_do('upload');

    my $asset = MT->model('asset')->load($id)
        or return $app->errtrans( "Cannot load asset #[_1].", $id );

    my $param = {
        blog_id           => $blog_id,
        id                => $id,
        file_name         => $asset->file_name,
        label             => $asset->label,
        description       => $asset->description,
        asset_class_label => $asset->class_label,
        asset_type        => $asset->class,
        class             => $asset->class,
    };

    if ( $asset->isa('MT::Asset::Image') ) {
        $param->{image_width}  = $asset->image_width;
        $param->{image_height} = $asset->image_height;
    }

    if ( $asset->has_thumbnail && $asset->can_create_thumbnail ) {
        my ( $thumb_url, $thumb_w, $thumb_h );
        my $thumb_size = 240;
        my ( $orig_height, $orig_width )
            = ( $asset->image_width, $asset->image_height );
        if ( $orig_width > $thumb_size && $orig_height > $thumb_size ) {
            ( $thumb_url, $thumb_w, $thumb_h ) = $asset->thumbnail_url(
                Height => $thumb_size,
                Width  => $thumb_size,
                Square => 1
            );
        }
        elsif ( $orig_width > $thumb_size ) {
            ( $thumb_url, $thumb_w, $thumb_h )
                = $asset->thumbnail_url( Width => $thumb_size, );
        }
        elsif ( $orig_height > $thumb_size ) {
            ( $thumb_url, $thumb_w, $thumb_h )
                = $asset->thumbnail_url( Height => $thumb_size, );
        }
        else {
            $thumb_url = $asset->url;
            $thumb_w   = $orig_width;
            $thumb_h   = $orig_height;
        }
        $param->{has_thumbnail}    = 1;
        $param->{can_edit_image}   = 1;
        $param->{thumbnail_url}    = $thumb_url;
        $param->{thumbnail_width}  = $thumb_w;
        $param->{thumbnail_height} = $thumb_h;
    }
    else {
        $param->{has_thumbnail} = 0;
    }

    require MT::FileMgr;
    my $fmgr      = MT::FileMgr->new('Local');
    my $file_path = $asset->file_path;
    if ( $file_path && $fmgr->file_size($file_path) ) {
        my $size = $fmgr->file_size($file_path);
        $param->{file_size} = $size;
        if ( $size < 1024 ) {
            $param->{file_size_formatted} = sprintf( "%d Bytes", $size );
        }
        elsif ( $size < 1024000 ) {
            $param->{file_size_formatted}
                = sprintf( "%.1f KB", $size / 1024 );
        }
        else {
            $param->{file_size_formatted}
                = sprintf( "%.1f MB", $size / 1024000 );
        }
    }

    require MT::Tag;
    my $tag_delim = chr( $app->user->entry_prefs->{tag_delim} );
    my $tags = MT::Tag->join( $tag_delim, $asset->tags );
    $param->{tags} = $tags;
    $param->{'auth_pref_tag_delim'} = $tag_delim
        if $tag_delim;

    require MT::ObjectTag;
    my $tags_js = MT::Util::to_json(
        [   map { $_->name } MT->model('tag')->load(
                undef,
                {   join => [
                        'MT::ObjectTag', 'tag_id',
                        { blog_id => $asset->blog_id }, { unique => 1 }
                    ]
                }
            )
        ]
    );
    $tags_js =~ s!/!\\/!g;
    $param->{tags_js} = $tags_js;

    $param->{return_args} = $app->make_return_args;
    $param->{saved_image} = 1
        if $app->param('saved_image');

    $param->{broken_metadata} = $asset->is_metadata_broken;

    $app->load_tmpl( 'dialog/asset_edit.tmpl', $param );
}

sub js_save_asset {
    my $app = shift;

    $app->validate_magic()
        or return $app->error(
        $app->json_error( $app->translate("Invalid Request.") ) );

    my $blog_id = $app->param('blog_id');
    return $app->error(
        $app->json_error( $app->translate("Invalid Request.") ) )
        if !$blog_id;

    my $id = $app->param('id');
    return $app->error(
        $app->json_error( $app->translate("Invalid Request.") ) )
        if !$id;
    return $app->error(
        $app->json_error( $app->translate("Permission denied.") ) )
        if $blog_id && !$app->can_do('upload');

    my $asset = MT->model('asset')->load($id)
        or return $app->error(
        $app->json_error(
            $app->translate( "Cannot load asset #[_1].", $id )
        )
        );

    return $app->error( $app->json_error( $app->errstr ) )
        unless $app->run_callbacks( 'cms_save_filter.asset', $app );

    my $original = $asset->clone();

    my $label       = $app->param('label');
    my $description = $app->param('description');

    $asset->label($label);
    $asset->description($description);
    $asset->modified_by( $app->user->id ) if $asset->id;

    return $app->error(
        $app->json_error(
            $app->translate( "Save failed: [_1]", $app->errstr )
        )
        )
        unless $app->run_callbacks( 'cms_pre_save.asset', $app, $asset,
        $original );

    $asset->save
        or return $app->error(
        $app->json_error(
            $app->translate( "Saving object failed: [_1]", $asset->errstr )
        )
        );

    return $app->error( $app->json_error( $app->errstr() ) )
        unless $app->run_callbacks( 'cms_post_save.asset', $app, $asset,
        $original );

    return $app->json_result( { success => 1 } );
}

sub dialog_edit_image {
    my ($app) = @_;

    my $asset;

    my $id = $app->param('id');
    my $blog_id = $app->param('blog_id') || 0;
    if ($id) {
        $asset
            = $app->model('asset')
            ->load( { id => $id, blog_id => $blog_id, class => 'image' } );
    }
    if ( !$asset ) {
        return $app->errtrans('Invalid request.');
    }

    # Check.
    if ( !can_save( undef, $app, $asset ) ) {
        return $app->permission_denied;
    }

    # Retrive data of thumbnail.
    my $param  = {};
    my $hasher = build_asset_hasher($app);
    $hasher->( $asset, $param, ThumbWidth => 400, ThumbHeight => 400 );

    # Disable browser cache for image.
    $param->{modified_on} = $asset->modified_on;

    # Check Exif.
    # Cannot remove metadata when it is broken.
    if ( !$asset->is_metadata_broken ) {
        my $has_metadata = $asset->has_metadata;
        if ( defined $has_metadata ) {
            $param->{has_metadata} = $has_metadata;
        }
        else {
            return $app->error( $asset->errstr );
        }
        if ($has_metadata) {
            my $has_gps_metadata = $asset->has_gps_metadata;
            if ( defined $has_gps_metadata ) {
                $param->{has_gps_metadata} = $has_gps_metadata;
            }
            else {
                return $app->error( $asset->errstr );
            }
        }
    }

    $param->{return_args} = $app->param('return_args') || '';

    $app->load_tmpl( 'dialog/edit_image.tmpl', $param );
}

sub thumbnail_image {
    my ($app) = @_;

    my $id = $app->param('id');
    my $blog_id = $app->param('blog_id') || 0;

    # Thumbnail size on "Edit Image" screen is 240.
    my $width  = $app->param('width')  || 400;
    my $height = $app->param('height') || 400;

    my $asset;

    if ($id) {
        $asset
            = $app->model('asset')
            ->load( { id => $id, blog_id => $blog_id, class => 'image' } );
    }
    if ( !$asset ) {
        return $app->errtrans('Invalid request.');
    }

    # Check permission.
    if ( !can_view( undef, $app, $id ) ) {
        return $app->permission_denied;
    }

    my ($thumbnail)
        = $asset->thumbnail_file( Width => $width, Height => $height )
        or return $app->error( $asset->errstr );

    require MT::FileMgr;
    my $fmgr = MT::FileMgr->new('Local');
    my $data = $fmgr->get_data( $thumbnail, 'upload' );

    $app->{no_print_body} = 1;
    $app->send_http_header( $asset->mime_type );
    $app->print($data);
}

sub transform_image {
    my ($app) = @_;

    if ( !$app->validate_magic ) {
        return;
    }

    # Load image.
    my $id = $app->param('id');
    my $asset = $app->model('asset')->load( { id => $id, class => 'image' } )
        or return $app->errtrans('Invalid request.');

    if ( !can_save( undef, $app, $asset ) ) {
        return $app->permission_denied;
    }

    # Parse JSON.
    my $actions = $app->param('actions');
    $actions =~ s/^"|"$//g;
    $actions =~ s/\\//g;
    $actions = eval { MT::Util::from_json($actions) };
    if ( !$actions || ref $actions ne 'ARRAY' ) {
        return $app->errtrans('Invalid request.');
    }

    $asset->transform(@$actions)
        or return $app->errtrans( 'Transforming image failed: [_1]',
        $asset->errstr );

    if ( $app->param('remove_all_metadata') ) {
        $asset->remove_all_metadata
            or return $app->error( $asset->errstr );
    }
    elsif ( $app->param('remove_gps_metadata') ) {
        $asset->remove_gps_metadata
            or return $app->error( $asset->errstr );
    }

    if ( $app->param('return_args') ) {
        $app->add_return_arg( 'saved_image' => 1 );
        $app->call_return;
    }
    else {
        $app->redirect(
            $app->uri(
                mode => 'view',
                args => {
                    _type       => 'asset',
                    blog_id     => $app->blog ? $app->blog->id : 0,
                    id          => $id,
                    saved_image => 1,
                },
            )
        );
    }
}

sub dialog_asset_modal {
    my $app = shift;

    my $blog_id = $app->param('blog_id');
    my $mode_userpic = $app->param('upload_mode') || '';
    return $app->return_to_dashboard( redirect => 1 )
        if !$blog_id && $mode_userpic ne 'upload_userpic';

    my $blog_class = $app->model('blog');
    my $blog;
    $blog = $blog_class->load($blog_id) if $blog_id;

    my %param;
    _set_start_upload_params( $app, \%param );

    if (   $app->param('edit_field')
        && $app->param('edit_field') =~ m/^customfield_.*$/ )
    {
        return $app->permission_denied()
            unless $app->permissions;
    }
    else {
        return $app->permission_denied()
            if $blog_id && !$app->can_do('access_to_insert_asset_list');
    }

    $param{can_multi} = 1
        if ( $app->param('upload_mode') || '' ) ne 'upload_userpic'
        && $app->param('can_multi');

    $param{filter} = $app->param('filter')
        if defined $app->param('filter');
    $param{filter_val} = $app->param('filter_val')
        if defined $app->param('filter_val');
    $param{search} = $app->param('search') if defined $app->param('search');
    $param{edit_field} = $app->param('edit_field')
        if defined $app->param('edit_field');
    $param{next_mode}    = $app->param('next_mode');
    $param{no_insert}    = $app->param('no_insert') ? 1 : 0;
    $param{asset_select} = $app->param('asset_select');
    $param{require_type} = $app->param('require_type');

    if ($blog_id) {
        $param{blog_id}      = $blog_id;
        $param{edit_blog_id} = $blog_id,;
    }

    $param{upload_mode} = $mode_userpic;
    if ($mode_userpic) {
        $param{user_id}      = $param{filter_val} || $app->user->id;
        $param{require_type} = 'image';
        $param{'is_image'}   = 1;
        $param{can_upload}   = 1;
    }

    if ( $param{require_type} ) {
        my $req_class = $app->model( $param{require_type} );
        $param{require_type_label} = $req_class->class_label;
    }

    require MT::Asset;
    my $subclasses = MT::Asset->list_subclasses;

    my @class_filters;
    foreach my $k (@$subclasses) {
        my $c = $k->{class};
        push @class_filters,
            {
            key   => $k->{type},
            label => $c->class_label_plural,
            };
    }
    $param{class_filter_loop} = \@class_filters if @class_filters;

    # Set directory separator
    $param{dir_separator} = MT::Util::dir_separator;

    if ( my $content_field_id = $app->param('content_field_id') ) {
        require MT::ContentField;
        if ( my $content_field = MT::ContentField->load($content_field_id) ) {
            $param{content_field_id} = $content_field_id;
            my $options = $content_field->options;
            $param{can_multi}  = $options->{multiple}     ? 1 : 0;
            $param{can_upload} = $options->{allow_upload} ? 1 : 0;
        }
    }

    $app->load_tmpl( 'dialog/asset_modal.tmpl', \%param );
}

sub dialog_insert_options {
    my $app    = shift;
    my (%args) = @_;
    my $assets = $args{assets};

    # Validate magic token
    $app->validate_magic() or return;

    # Load assets
    if ( !$assets ) {
        my $ids = $app->param('id');
        return $app->errtrans('Invalid request.') unless $ids;

        my @ids = split ',', $ids;
        return $app->errtrans('Invalid request.') unless @ids;
        my @assets = $app->model('asset')->load( { id => \@ids } );

        # Sort by @ids order.
        my %assets = map { $_->id => $_ } @assets;
        @assets = map { $assets{$_} } @ids;

        $assets = \@assets;
    }
    $assets = [$assets] if 'ARRAY' ne ref $assets;

    # Should not allow to insert asset from other site.
    my $blog_id = $app->param('blog_id');
    my $blog    = MT->model('blog')->load($blog_id)
        or return $app->errtrans( "Cannot load blog #[_1].", $blog_id );
    my %blog_ids;
    if ( !$blog->is_blog ) {
        %blog_ids = map { $_->id => 1 } @{ $blog->blogs };
    }
    $blog_ids{$blog_id} = 1;
    foreach my $a (@$assets) {
        return $app->errtrans('Invalid request.')
            unless defined $blog_ids{ $a->blog_id };
    }

    # If no_insert option provided, should not displaying insert option
    if ( $app->param('no_insert') || $app->param('direct_asset_insert') ) {
        return insert_asset( $app, { assets => $assets } );
    }

    # Permission check
    my $perms = $app->permissions
        or return $app->errtrans('No permissions');
    return $app->errtrans('No permissions')
        unless $perms->can_do('insert_asset');

    # Make a insert option loop
    my $options_loop;
    foreach my $a (@$assets) {
        my $param = {
            id        => $a->id,
            filename  => $a->file_name,
            url       => $a->url,
            label     => $a->label,
            thumbnail => _make_thumbnail_url(
                $a, { size => $default_thumbnail_size }
            ),
            thumbnail_type => $a->class eq 'video' ? 'movie' : $a->class,
            class_label => $a->class_label,
        };
        my $html = $a->insert_options($param) || '';
        $param->{options} = $html;
        push @$options_loop, $param;
    }

    my %param;
    $param{options_loop} = $options_loop;
    $param{edit_field}   = $app->param('edit_field');
    $param{new_entry}    = $app->param('asset_select') ? 0 : 1;

    $app->load_tmpl( 'dialog/multi_asset_options.tmpl', \%param );
}

sub insert_asset {
    my $app = shift;
    my ($param) = @_;

    $app->validate_magic() or return;

    my $edit_field = $app->param('edit_field') || '';
    if ( $edit_field =~ m/^customfield_.*$/ ) {
        return $app->permission_denied()
            unless $app->permissions;
    }
    else {
        return $app->permission_denied()
            unless $app->can_do('insert_asset');
    }

    require MT::Asset;
    my $text;
    my $assets;
    if ( $app->param('no_insert') ) {
        $text   = '';
        $assets = $param->{assets};
    }
    elsif ( $app->param('direct_asset_insert') ) {
        $assets = $param->{assets};
        foreach my $a (@$assets) {
            my %param;
            $param{wrap_text} = 1;
            $param{new_entry} = $app->param('new_entry') ? 1 : 0;

            $a->on_upload( \%param );
            $param{enclose} = $edit_field =~ /^customfield/ ? 1 : 0;
            my $html = $a->as_html( \%param );
            return $app->error( $a->error ) unless defined $html;

            $text .= $html;
        }
    }
    else {
        # Parse JSON.
        my $prefs = $app->param('prefs_json');
        $prefs =~ s/^"|"$//g;
        $prefs =~ s/\\"/"/g;
        $prefs =~ s/\\\\/\\/g;
        $prefs = eval { MT::Util::from_json($prefs) };
        if ( !$prefs ) {
            return $app->errtrans('Invalid request.');
        }

        foreach my $item (@$prefs) {
            my $id = $item->{id};
            return $app->errtrans('Invalid request.')
                unless $id;
            my $asset = MT->model('asset')->load($id)
                or return $app->errtrans( 'Cannot load asset #[_1]', $id );
            my %param;
            foreach my $k ( keys %$item ) {
                my $name = $k;
                if ( $k =~ m/(.*)[-|_]$id/ig ) {
                    $name = $1;
                }
                $param{$name} = $item->{$k};
            }
            $param{wrap_text} = 1;
            $param{new_entry} = $app->param('new_entry') ? 1 : 0;

            $asset->on_upload( \%param );
            $param{enclose} = $edit_field =~ /^customfield/ ? 1 : 0;
            my $html = $asset->as_html( \%param );
            return $app->error( $asset->error ) unless defined $html;

            $text .= $html;
            push @$assets, $asset;
        }
    }

    my $can_multi;
    my $content_field_id = $app->param('content_field_id');
    if ($content_field_id) {
        require MT::ContentField;
        if ( my $content_field = MT::ContentField->load($content_field_id) ) {
            my $options = $content_field->options;
            $can_multi = $options->{multiple} ? 1 : 0;
        }
        else {
            $content_field_id = undef;
        }
    }

    if ($content_field_id) {
        my @assets_data;
        my $hasher = build_asset_hasher(
            $app,
            PreviewWidth  => 80,
            PreviewHeight => 80,
        );
        for my $obj (@$assets) {
            my $row = $obj->get_values;
            $hasher->( $obj, $row );
            push @assets_data,
                {
                asset_dimensions     => $row->{'Actual Dimensions'},
                asset_file_name      => $row->{file_name},
                asset_id             => $row->{id},
                asset_label          => $row->{label},
                asset_preview_url    => $row->{preview_url},
                asset_preview_height => $row->{preview_height},
                asset_preview_width  => $row->{preview_width},
                asset_type           => $row->{class},
                };
        }
        return $app->load_tmpl(
            'dialog/asset_field_insert.tmpl',
            {   assets           => \@assets_data,
                can_multi        => $can_multi,
                content_field_id => $content_field_id,
            }
        );
    }
    else {
        my $tmpl = $app->load_tmpl(
            'dialog/asset_insert.tmpl',
            {   upload_html => $text || '',
                edit_field => $edit_field,
            },
        );
        my $ctx = $tmpl->context;
        $ctx->stash( 'assets', $assets );
        return $tmpl;
    }
}

sub _make_thumbnail_url {
    my $asset = shift;
    my ($param) = @_;
    my $thumb_url;
    my $thumb_size
        = $param && $param->{size} ? $param->{size} : $default_thumbnail_size;

    if ( $asset->has_thumbnail && $asset->can_create_thumbnail ) {
        my ( $orig_height, $orig_width )
            = ( $asset->image_width, $asset->image_height );
        if ( $orig_width > $thumb_size && $orig_height > $thumb_size ) {
            ($thumb_url) = $asset->thumbnail_url(
                Height => $thumb_size,
                Width  => $thumb_size,
                Square => 1
            );
        }
        elsif ( $orig_width > $thumb_size ) {
            ($thumb_url) = $asset->thumbnail_url( Width => $thumb_size, );
        }
        elsif ( $orig_height > $thumb_size ) {
            ($thumb_url) = $asset->thumbnail_url( Height => $thumb_size, );
        }
        else {
            $thumb_url = $asset->url;
        }
    }

    return $thumb_url;
}
1;<|MERGE_RESOLUTION|>--- conflicted
+++ resolved
@@ -44,24 +44,7 @@
             }
             $param->{'auth_pref_tag_delim'} = $tag_delim;
         }
-<<<<<<< HEAD
         $param->{tags_js} = MT::Tag->get_tags_js( $obj->blog_id );
-=======
-        require MT::ObjectTag;
-        my $tags_js = MT::Util::to_json(
-            [   map { $_->name } MT->model('tag')->load(
-                    undef,
-                    {   join => [
-                            'MT::ObjectTag', 'tag_id',
-                            { blog_id => $obj->blog_id }, { unique => 1 }
-                        ]
-                    }
-                )
-            ]
-        );
-        $tags_js =~ s!/!\\/!g;
-        $param->{tags_js} = $tags_js;
->>>>>>> e69068e1
 
         my @related;
         if ( $obj->parent ) {
@@ -91,7 +74,7 @@
         my $appears_in_uneditables = 0;
         my $place_class            = $app->model('objectasset');
         my $place_iter             = $place_class->load_iter(
-            {   blog_id  => $obj->blog_id || 0,
+            {   blog_id => $obj->blog_id || 0,
                 asset_id => $obj->parent ? $obj->parent : $obj->id
             }
         );
@@ -362,8 +345,8 @@
     if ($extension_message) {
         $tmpl = $app->load_tmpl(
             'dialog/asset_insert.tmpl',
-            {   upload_html       => $text || '',
-                edit_field        => $edit_field,
+            {   upload_html => $text || '',
+                edit_field => $edit_field,
                 extension_message => $extension_message,
                 asset_type        => $asset->class,
             },
@@ -666,14 +649,8 @@
 
     if ( !$asset && $id ) {
         require MT::Asset;
-<<<<<<< HEAD
-        $asset = MT::Asset->load($id)
+        $asset = MT->model('asset')->load($id)
             || return $app->errtrans( "Cannot load file #[_1].", $id );
-=======
-        $asset = MT->model('asset')->load( $app->param('id') )
-            || return $app->errtrans( "Cannot load file #[_1].",
-            $app->param('id') );
->>>>>>> e69068e1
     }
     return $app->errtrans('Invalid request.') unless $asset;
 
@@ -1206,115 +1183,6 @@
     1;
 }
 
-<<<<<<< HEAD
-=======
-### DEPRECATED: v6.2
-sub _set_start_upload_params_compat {
-    my $app = shift;
-    my ($param) = @_;
-
-    if ( my $perms = $app->permissions ) {
-        return $app->permission_denied()
-            unless $perms->can_do('upload');
-
-        my $blog_id = $app->param('blog_id');
-        my $blog    = MT->model('blog')->load($blog_id)
-            or return $app->error(
-            $app->translate( 'Cannot load blog #[_1].', $blog_id ) );
-
-        $param->{enable_archive_paths} = $blog->column('archive_path');
-        $param->{local_site_path}      = $blog->site_path;
-        $param->{local_archive_path}   = $blog->archive_path;
-        my $label_path;
-        if ( $param->{enable_archive_paths} ) {
-            $label_path = $app->translate('Archive Root');
-        }
-        else {
-            $label_path = $app->translate('Site Root');
-        }
-        my @extra_paths;
-        my $date_stamp = epoch2ts( $blog, time );
-        $date_stamp =~ s!^(\d\d\d\d)(\d\d)(\d\d).*!$1/$2/$3!;
-        my $path_hash = {
-            path  => $date_stamp,
-            label => '<' . $label_path . '>' . '/' . $date_stamp,
-        };
-
-        if ( exists( $param->{middle_path} )
-            && ( $date_stamp eq $param->{middle_path} ) )
-        {
-            $path_hash->{selected} = 1;
-            delete $param->{archive_path};
-        }
-        push @extra_paths, $path_hash;
-        $param->{extra_paths} = \@extra_paths;
-        $param->{refocus}     = 1;
-        $param->{missing_paths}
-            = (    ( defined $blog->site_path || defined $blog->archive_path )
-                && ( -d $blog->site_path || -d $blog->archive_path ) )
-            ? 0
-            : 1;
-
-        if ( $param->{missing_paths} ) {
-            if ($app->user->is_superuser
-                || $app->run_callbacks(
-                    'cms_view_permission_filter.blog',
-                    $app, $blog_id, $blog
-                )
-                )
-            {
-                $param->{have_permissions} = 1;
-            }
-        }
-
-        $param->{enable_destination} = 1;
-
-        my $data = $app->_build_category_list(
-            blog_id => $blog_id,
-            markers => 1,
-            type    => 'folder',
-        );
-        my $top_cat  = -1;
-        my $cat_tree = [
-            {   id       => -1,
-                label    => '/',
-                basename => '/',
-                path     => [],
-            }
-        ];
-        foreach (@$data) {
-            next unless exists $_->{category_id};
-            $_->{category_path_ids} ||= [];
-            unshift @{ $_->{category_path_ids} }, -1;
-            push @$cat_tree,
-                {
-                id       => $_->{category_id},
-                label    => $_->{category_label} . '/',
-                basename => $_->{category_basename} . '/',
-                path     => $_->{category_path_ids} || [],
-                };
-        }
-        $param->{category_tree} = $cat_tree;
-    }
-    else {
-        $param->{local_site_path}    = '';
-        $param->{local_archive_path} = '';
-    }
-    my $require_type
-        = defined( $param->{require_type} ) ? $param->{require_type} : '';
-    $require_type =~ s/\W//g;
-    $param->{require_type} = $require_type;
-
-    $param->{auto_rename_if_exists} = 0;
-    $param->{normalize_orientation}
-        = 1;    # TODO: Default value will be 1 in future version.
-
-    $param->{compat_upload_template} = 1;
-
-    $param;
-}
-
->>>>>>> e69068e1
 sub _make_upload_destinations {
     my $app = shift;
     my ( $blog, $real_path ) = @_;
@@ -1459,8 +1327,8 @@
 
     if ( my $perms = $app->permissions ) {
         my $blog_id = $app->param('blog_id');
-        if ( $blog_id ) {
-            my $blog    = MT->model('blog')->load($blog_id)
+        if ($blog_id) {
+            my $blog = MT->model('blog')->load($blog_id)
                 or return $app->error(
                 $app->translate( 'Cannot load blog #[_1].', $blog_id ) );
 
@@ -1606,9 +1474,10 @@
                     && !( lc($ext_old) eq 'jpeg' && $ext_new eq 'jpg' )
                     && !( lc($ext_old) eq 'swf'  && $ext_new eq 'cws' ) )
                 {
-                    if( $basename eq $ext_old ) {
-                        $basename .= '.'  . $ext_new;
-                    } else {
+                    if ( $basename eq $ext_old ) {
+                        $basename .= '.' . $ext_new;
+                    }
+                    else {
                         $basename =~ s/$ext_old$/$ext_new/;
                     }
                     $app->param( "changed_file_ext", "$ext_old,$ext_new" );
@@ -2146,9 +2015,10 @@
             && !( lc($ext_old) eq 'jpeg' && $ext_new eq 'jpg' )
             && !( lc($ext_old) eq 'swf'  && $ext_new eq 'cws' ) )
         {
-            if( $basename eq $ext_old ){
+            if ( $basename eq $ext_old ) {
                 $basename .= '.' . $ext_new;
-            } else {
+            }
+            else {
                 $basename =~ s/$ext_old$/$ext_new/;
             }
             $app->param( "changed_file_ext", "$ext_old,$ext_new" );
