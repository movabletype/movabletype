# Movable Type (r) (C) Six Apart Ltd. All Rights Reserved.
# This code cannot be redistributed without permission from www.sixapart.com.
# For more information, consult your Movable Type license.
#
# $Id$
package MT::CMS::Asset;

use strict;
use warnings;
use Symbol;
use MT::Util
    qw( epoch2ts encode_url format_ts relative_date perl_sha1_digest_hex);

use JSON  ();
my $default_thumbnail_size = 60;

sub edit {
    my $cb = shift;
    my ( $app, $id, $obj, $param ) = @_;

    $app->validate_param({
        id => [qw/ID/],
    }) or return;

    my $user  = $app->user;
    my $perms = $app->permissions
        or return $app->permission_denied();
    if ($id) {
        my $asset_class = $app->model('asset');
        $param->{asset}        = $obj;
        $param->{search_label} = $app->translate('Assets');

        my $hasher = build_asset_hasher($app);
        $hasher->( $obj, $param, ThumbWidth => 240, ThumbHeight => 240 );

        my $tag_delim = chr( $app->user->entry_prefs->{tag_delim} );
        require MT::Tag;
        my $tags = MT::Tag->join( $tag_delim, $obj->tags );
        $param->{tags} = $tags;

        if ($tag_delim) {
            if ( $tag_delim eq ',' ) {
                $param->{'auth_pref_tag_delim_comma'} = 1;
            }
            elsif ( $tag_delim eq ' ' ) {
                $param->{'auth_pref_tag_delim_space'} = 1;
            }
            else {
                $param->{'auth_pref_tag_delim_other'} = 1;
            }
            $param->{'auth_pref_tag_delim'} = $tag_delim;
        }
        $param->{tags_js} = MT::Tag->get_tags_js( $obj->blog_id );

        my @related;
        if ( $obj->parent ) {
            my $parent = $asset_class->load( $obj->parent );
            push @related,
                $hasher->( $parent, { asset => $parent, is_parent => 1 } );

            push @related,
                map { $hasher->( $_, { asset => $_, is_sibling => 1 } ) }
                $asset_class->search(
                {   id     => { op => '!=', value => $obj->id },
                    class  => '*',
                    parent => $obj->parent
                }
                );
        }
        push @related,
            map { $hasher->( $_, { asset => $_, is_child => 1 } ) }
            $asset_class->search(
            {   class  => '*',
                parent => $obj->id,
            }
            );
        $param->{related} = \@related if @related;

        my @appears_in;
        my $appears_in_uneditables = 0;
        my $place_class            = $app->model('objectasset');
        my $place_iter             = $place_class->load_iter(
            {   blog_id => $obj->blog_id || 0,
                asset_id => $obj->parent ? $obj->parent : $obj->id
            }
        );
        while ( my $place = $place_iter->() ) {
            my $entry_class = $app->model( $place->object_ds ) or next;
            next unless $entry_class->isa('MT::Entry');
            my $entry = $entry_class->load( $place->object_id )
                or next;
            if ( !$perms->can_edit_entry( $entry, $user ) ) {
                $appears_in_uneditables++;
                next;
            }
            my %entry_data = (
                id    => $place->object_id,
                class => $entry->class_type,
                entry => $entry,
                title => $entry->title,
            );
            if ( my $ts = $entry->authored_on ) {
                $entry_data{authored_on_ts} = $ts;
                $entry_data{authored_on_formatted}
                    = format_ts( MT::App::CMS::LISTING_DATETIME_FORMAT(),
                    $ts, undef,
                    $app->user ? $app->user->preferred_language : undef );
            }
            if ( my $ts = $entry->created_on ) {
                $entry_data{created_on_ts} = $ts;
                $entry_data{created_on_formatted}
                    = format_ts( MT::App::CMS::LISTING_DATETIME_FORMAT(),
                    $ts, undef,
                    $app->user ? $app->user->preferred_language : undef );
            }
            push @appears_in, \%entry_data;
        }
        $param->{appears_in}             = \@appears_in if @appears_in;
        $param->{appears_in_uneditables} = $appears_in_uneditables;
        $param->{show_appears_in_widget} = scalar @appears_in
            || $appears_in_uneditables;
        my $prev_asset = $obj->nextprev(
            direction => 'previous',
            terms     => { class => '*', blog_id => $obj->blog_id },
        );
        my $next_asset = $obj->nextprev(
            direction => 'next',
            terms     => { class => '*', blog_id => $obj->blog_id },
        );
        $param->{previous_entry_id} = $prev_asset->id if $prev_asset;
        $param->{next_entry_id}     = $next_asset->id if $next_asset;

        my $user = MT->model('author')->load(
            {   id   => $obj->created_by(),
                type => MT::Author::AUTHOR()
            }
        );
        if ($user) {
            $param->{created_by} = $user->nickname;
        }
        else {
            $param->{created_by} = $app->translate('(user deleted)');
        }
        if ( $obj->modified_by() ) {
            $user = MT->model('author')->load(
                {   id   => $obj->modified_by(),
                    type => MT::Author::AUTHOR()
                }
            );
            if ($user) {
                $param->{modified_by} = $user->nickname;
            }
            else {
                $param->{modified_by} = $app->translate('(user deleted)');
            }
        }

        $param->{broken_metadata} = $obj->is_metadata_broken;
    }

    $app->add_breadcrumb(
        $app->translate('Assets'),
        $app->uri(
            'mode' => 'list',
            args   => {
                _type   => 'asset',
                blog_id => $app->blog ? $app->blog->id : 0,
            },
        ),
    );
    $app->add_breadcrumb( $obj->label ) if $id;

    1;
}

sub dialog_asset_modal_v2 {
    my $app = shift;

    my $blog_id = $app->param('blog_id');
    my $blog_class = $app->model('blog');

    my $mode_userpic = $app->param('upload_mode') || '';
    return $app->return_to_dashboard( redirect => 1 )
        if !$blog_id && $mode_userpic ne 'upload_userpic';

    my %param;
    _set_start_upload_params( $app, \%param );

    if (   $app->param('edit_field')
        && $app->param('edit_field') =~ m/^customfield_.*$/ )
    {
        return $app->permission_denied()
            unless $app->permissions;
    }
    else {
        return $app->permission_denied()
            if $blog_id && !$app->can_do('access_to_insert_asset_list');
    }

    $param{can_multi} = 1
        if ( $app->param('upload_mode') || '' ) ne 'upload_userpic'
        && $app->param('can_multi');

    $param{filter} = $app->param('filter')
        if defined $app->param('filter');
    $param{filter_val} = $app->param('filter_val')
        if defined $app->param('filter_val');
    $param{search} = $app->param('search') if defined $app->param('search');
    $param{edit_field} = $app->param('edit_field')
        if defined $app->param('edit_field');
    $param{next_mode}    = $app->param('next_mode');
    $param{no_insert}    = $app->param('no_insert') ? 1 : 0;
    $param{asset_select} = $app->param('asset_select');
    $param{require_type} = $app->param('require_type');

    if ($blog_id) {
        $param{blog_id}      = $blog_id;
        $param{edit_blog_id} = $blog_id,;
    }

    $param{upload_mode} = $mode_userpic;
    if ($mode_userpic) {
        $param{user_id}      = $param{filter_val} || $app->user->id;
        $param{require_type} = 'image';
        $param{'is_image'}   = 1;
        $param{can_upload}   = 1;
    }

    if ( $param{require_type} ) {
        my $req_class = $app->model( $param{require_type} );
        $param{require_type_label} = $req_class->class_label;
    }

    require MT::Asset;
    my $subclasses = MT::Asset->list_subclasses;

    my @class_filters;
    foreach my $k (@$subclasses) {
        my $c = $k->{class};
        push @class_filters,
            {
            key   => $k->{type},
            label => $c->class_label_plural,
            };
    }
    $param{class_filter_loop} = \@class_filters if @class_filters;

    # Set directory separator
    $param{dir_separator} = MT::Util::dir_separator;

    if ( my $content_field_id = $app->param('content_field_id') ) {
        require MT::ContentField;
        if ( my $content_field = MT::ContentField->load($content_field_id) ) {
            $param{content_field_id} = $content_field_id;
            my $options = $content_field->options;
            $param{can_multi}  = $options->{multiple}     ? 1 : 0;
            $param{can_upload} = $options->{allow_upload} ? 1 : 0;
        }
    }

    my %args = ( sort => 'created_on', direction => 'descend' );
    my $class = $app->model('asset');
    my $class_filter;
    my $iter  = $class->load_iter(
        {
            class   => '*',
            blog_id => $blog_id
        },
        \%args
    );

    my @assets;
    while ( my $obj = $iter->() ) {
        my $row = $obj->get_values;
        push(
            @assets,
            {
                id             => $obj->id,
                blog_id        => $obj->blog_id,
                label          => $obj->label,
                url            => $obj->url,
                description    => $obj->description,
                file_name      => $obj->file_name,
                type           => $row->{class},
                width          => $row->{class} eq 'image' ? $obj->image_width : '',
                height         => $row->{class} eq 'image' ? $obj->image_height : '',
                insert_options => {
                    alt => $obj->label,
                    width => $row->{class} eq 'image' ? $obj->image_width : '',
                    caption => '',
                    align => 'none',
                }
            }
        );
    }
    $param{assets} = JSON::to_json( @assets ? \@assets : [] );

    return $app->load_tmpl( 'include/asset_list_modal_v2.tmpl', \%param );
}

sub dialog_list_asset {
    my $app = shift;

    return dialog_asset_modal( $app, @_ ) unless $app->param('json');

    my $blog_id = $app->param('blog_id');
    my $mode_userpic = $app->param('upload_mode') || '';
    return $app->return_to_dashboard( redirect => 1 )
        if !$blog_id && $mode_userpic ne 'upload_userpic';

    my $blog_class = $app->model('blog');
    my $blog;
    $blog = $blog_class->load($blog_id) if $blog_id;

    my $edit_field = $app->param('edit_field') || '';
    if ( $edit_field =~ m/^customfield_.*$/ ) {
        return $app->permission_denied()
            unless $app->permissions;
    }
    else {
        return $app->permission_denied()
            if $blog_id && !$app->can_do('access_to_insert_asset_list');
    }

    my $asset_class = $app->model('asset') or return;
    my %terms;
    my %args = ( sort => 'created_on', direction => 'descend' );

    my $class_filter;
    my $filter = $app->param('filter') || '';
    if ( $filter eq 'class' ) {
        $class_filter = $app->param('filter_val');
    }
    elsif ( $filter eq 'userpic' ) {
        $class_filter      = 'image';
        $terms{created_by} = $app->param('filter_val');
        $terms{blog_id}    = 0;

        my $tag = MT->model('tag')
            ->load( { name => '@userpic' }, { binary => { name => 1 } } );
        if ($tag) {
            require MT::ObjectTag;
            $args{'join'} = MT::ObjectTag->join_on(
                'object_id',
                {   tag_id            => $tag->id,
                    object_datasource => MT::Asset->datasource
                },
                { unique => 1 }
            );
        }
    }

    $app->add_breadcrumb( $app->translate("Files") );

    if ($blog_id) {
        my $blog_ids = $app->_load_child_blog_ids($blog_id);
        push @$blog_ids, $blog_id;
        $terms{blog_id} = $blog_ids;
    }

    my $hasher = build_asset_hasher(
        $app,
        PreviewWidth     => 120,
        PreviewHeight    => 120,
        NoTags           => 1,
    );

    if ($class_filter) {
        my $asset_pkg = MT::Asset->class_handler($class_filter);
        $terms{class} = $asset_pkg->type_list;
    }
    else {
        $terms{class} = '*';    # all classes
    }

    # identifier => name
    my $classes = MT::Asset->class_labels;
    my @class_loop;
    foreach my $class ( keys %$classes ) {
        next if $class eq 'asset';
        push @class_loop,
            {
            class_id    => $class,
            class_label => $classes->{$class},
            };
    }

    # Now, sort it
    @class_loop
        = sort { $a->{class_label} cmp $b->{class_label} } @class_loop;

    my $dialog    = $app->param('dialog')    ? 1 : 0;
    my $no_insert = $app->param('no_insert') ? 1 : 0;
    my %carry_params
        = map { $_ => $app->param($_) || '' }
        (
        qw( edit_field upload_mode require_type next_mode asset_select can_multi )
        );
    $carry_params{'user_id'} = $app->param('filter_val')
        if $filter eq 'userpic';
    _set_start_upload_params( $app, \%carry_params )
        if $app->can_do('upload');
    my $ext_from = $app->param('ext_from');
    my $ext_to   = $app->param('ext_to');

    # Check directory for thumbnail image
    _check_thumbnail_dir( $app, \%carry_params );

    $app->listing(
        {   terms    => \%terms,
            args     => \%args,
            type     => 'asset',
            code     => $hasher,
            template => 'include/async_asset_list.tmpl',
            params   => {
                (   $blog
                    ? ( blog_id      => $blog_id,
                        blog_name    => $blog->name || '',
                        edit_blog_id => $blog_id,
                        ( $blog->is_blog ? ( blog_view => 1 ) : () ),
                        )
                    : (),
                ),
                is_image => defined $class_filter
                    && $class_filter eq 'image' ? 1 : 0,
                dialog_view      => 1,
                dialog           => $dialog,
                no_insert        => $no_insert,
                search_label     => MT::Asset->class_label_plural,
                search_type      => 'asset',
                class_loop       => \@class_loop,
                can_delete_files => $app->can_do('delete_asset_file') ? 1 : 0,
                nav_assets       => 1,
                panel_searchable => 1,
                saved_deleted    => $app->param('saved_deleted') ? 1 : 0,
                object_type      => 'asset',
                (     ( $ext_from && $ext_to )
                    ? ( ext_from => $ext_from, ext_to => $ext_to )
                    : ()
                ),
                dir_separator => MT::Util::dir_separator,
                %carry_params,
            },
        }
    );
}

sub insert {
    my $app = shift;

    $app->validate_magic() or return;

    my $edit_field = $app->param('edit_field') || '';
    if ( $edit_field =~ m/^customfield_.*$/ ) {
        return $app->permission_denied()
            unless $app->permissions;
    }
    else {
        return $app->permission_denied()
            unless $app->can_do('insert_asset');
    }

    my $text = $app->param('no_insert') ? "" : _process_post_upload($app);
    return unless defined $text;
    my $extension_message;
    if ( my $file_ext_changes = $app->param('changed_file_ext') ) {
        my ( $ext_from, $ext_to ) = split( ",", $file_ext_changes );
        $extension_message
            = $app->translate( "Extension changed from [_1] to [_2]",
            $ext_from, $ext_to )
            if ( $ext_from && $ext_to );
    }
    my $tmpl;

    my $id = $app->param('id') or return $app->errtrans("Invalid request.");
    my $asset = MT->model('asset')->load($id);
    if ($extension_message) {
        $tmpl = $app->load_tmpl(
            'dialog/asset_insert.tmpl',
            {   upload_html => $text || '',
                edit_field => $edit_field,
                extension_message => $extension_message,
                asset_type        => $asset->class,
            },
        );
    }
    else {
        $tmpl = $app->load_tmpl(
            'dialog/asset_insert.tmpl',
            {   upload_html => $text || '',
                edit_field  => $edit_field,
                asset_type  => $asset->class,
            },
        );
    }
    my $ctx    = $tmpl->context;
    my $assets = [$asset];
    $ctx->stash( 'assets', $assets );
    return $tmpl;
}

sub asset_userpic {
    my $app = shift;
    my ($param) = @_;

    $app->validate_magic() or return;

    $app->validate_param({
        edit_field => [qw/MAYBE_STRING/],
        id         => [qw/ID/],
        user_id    => [qw/ID/],
    }) or return;

    my ( $id, $asset );
    if ( $asset = $param->{asset} ) {
        $id = $asset->id;
    }
    else {
        $id = $param->{asset_id} || $app->param('id');
        $asset = $app->model('asset')->lookup($id);
    }

    my $user_id = $param->{user_id} || $app->param('user_id');
    my $user;
    if ($user_id) {
        $user = $app->model('author')->load( { id => $user_id } );
        if ($user) {

            my $appuser = $app->user;
            if (   ( !$appuser->is_superuser )
                && ( $user->id != $appuser->id ) )
            {
                return $app->permission_denied();
            }

           # Delete the author's userpic thumb (if any); it'll be regenerated.

            if ( !defined $user->userpic_asset_id
                or $user->userpic_asset_id != $asset->id )
            {
                my $old_file = $user->userpic_file();
                my $fmgr     = MT::FileMgr->new('Local');
                if ( $fmgr->exists($old_file) ) {
                    $fmgr->delete($old_file);
                }
                $user->userpic_asset_id( $asset->id );
                return $app->error(
                    $app->translate(
                        "Failed to create thumbnail file because [_1] could not handle this image type.",
                        MT->config('ImageDriver')
                    )
                    )
                    unless $asset->has_thumbnail
                    && $asset->can_create_thumbnail;
                $user->save;
            }
        }
    }

    my $thumb_html
        = $user
        ? $user->userpic_html( Asset => $asset, Ts => 1 )
        : $app->model('author')->userpic_html( Asset => $asset, Ts => 1 );

    $app->load_tmpl(
        'dialog/asset_userpic.tmpl',
        {   asset_id       => $id,
            edit_field     => $app->param('edit_field') || '',
            author_userpic => $thumb_html,
        },
    );
}

sub start_upload {
    my $app = shift;
    my $dialog
        = defined( $app->param('dialog') ) ? $app->param('dialog') : '';
    $dialog =~ s/\D//g;
    return $app->return_to_dashboard( redirect => 1 )
        if !$app->blog && !$dialog;

    return $app->permission_denied unless $app->can_do('upload');

    $app->add_breadcrumb(
        $app->translate('Assets'),
        $app->uri(
            mode => 'list',
            args => {
                _type   => 'asset',
                blog_id => $app->blog->id,
            },
        ),
    );
    $app->add_breadcrumb( $app->translate('Upload Asset') );
    my %param;
    %param = @_ if @_;

    _set_start_upload_params( $app, \%param );

    for my $field (
        qw( entry_insert edit_field upload_mode require_type
        asset_select )
        )
    {
        $param{$field} ||= $app->param($field);
    }

    if ( $app->param('uploaded') ) {
        $param{uploaded}          = 1;
        $param{uploaded_filename} = $app->param('uploaded_filename');
    }

    $param{search_label} = $app->translate('Assets');
    $param{search_type}  = 'asset';

    $param{can_multi} = 1;

    # Check directory for thumbnail image
    _check_thumbnail_dir( $app, \%param );

    $param{dialog} = $dialog;
    my $tmpl_file
        = $dialog ? 'dialog/asset_upload.tmpl' : 'asset_upload.tmpl';

    # Set directory separator
    $param{dir_separator} = MT::Util::dir_separator;

    $app->load_tmpl( $tmpl_file, \%param );
}

sub js_upload_file {
    my $app = shift;

    my $is_userpic = ( $app->param('type') || '' ) eq 'userpic' ? 1 : 0;
    my $user_id = $app->param('user_id');
    if ($is_userpic) {
        return $app->error(
            $app->json_error( $app->translate("Invalid Request.") ) )
            unless $user_id;

        my $user = $app->model('author')->load( { id => $user_id } )
            or return $app->error(
            $app->json_error( $app->translate("Invalid Request.") ) );

        my $appuser = $app->user;
        if ( ( !$appuser->is_superuser ) && ( $user->id != $appuser->id ) ) {
            return $app->error(
                $app->json_error( $app->translate("Permission denied.") ) );
        }
    }
    else {
        if ( my $perms = $app->permissions ) {
            return $app->error(
                $app->json_error( $app->translate("Permission denied.") ) )
                unless $perms->can_do('upload');
        }
        else {
            return $app->error(
                $app->json_error( $app->translate("Permission denied.") ) );
        }
    }
    $app->validate_magic()
        or return $app->error(
        $app->json_error( $app->translate("Invalid Request.") ) );

    # Save as asset
    my ( $asset, $bytes ) = _upload_file(
        $app,
        require_type => ( $app->param('require_type') || '' ),
        error_handler => sub {
            my ( $_app, %params ) = @_;
            return $app->error( $app->json_error( $params{error} ) );
        },
        cancel_handler => sub {
            my ( $_app, %params ) = @_;
            return $app->json_result(
                {   cancel => $app->translate(
                        "File with name '[_1]' already exists. Upload has been cancelled.",
                        $params{fname}
                    )
                }
            );
        },
        js => 1,
    );
    return unless $asset;

    # Set tag for userpic
    if ($is_userpic) {
        $asset->tags('@userpic');
        $asset->created_by($user_id);
        $asset->save;
    }

    # Make thumbnail
    my $thumb_url;
    my $thumb_type;
    my $thumb_size = $app->param('thumbnail_size') || $default_thumbnail_size;
    if ( $asset->has_thumbnail && $asset->can_create_thumbnail ) {
        my ( $orig_height, $orig_width )
            = ( $asset->image_width, $asset->image_height );
        if ( $orig_width > $thumb_size && $orig_height > $thumb_size ) {
            ($thumb_url) = $asset->thumbnail_url(
                Height => $thumb_size,
                Width  => $thumb_size,
                Square => 1,
                Ts     => 1
            );
        }
        elsif ( $orig_width > $thumb_size ) {
            ($thumb_url)
                = $asset->thumbnail_url( Width => $thumb_size, Ts => 1 );
        }
        elsif ( $orig_height > $thumb_size ) {
            ($thumb_url)
                = $asset->thumbnail_url( Height => $thumb_size, Ts => 1 );
        }
        else {
            $thumb_url = $asset->url;
        }
        $thumb_type = 'image';
    }
    else {
        $thumb_type
            = $asset->class_type eq 'file'  ? 'default'
            : $asset->class_type eq 'video' ? 'movie'
            :                                 $asset->class_type;
    }

    # Check extension auto-change
    my $extension_message;
    if ( my $file_ext_changes = $app->param('changed_file_ext') ) {
        my ( $ext_from, $ext_to ) = split( ",", $file_ext_changes );
        $extension_message
            = $app->translate( "Extension changed from [_1] to [_2]",
            $ext_from, $ext_to )
            if ( $ext_from && $ext_to );
    }

    my $metadata = {
        id             => $asset->id,
        filename       => $asset->file_name,
        blog_id        => $asset->blog_id,
        thumbnail_type => $thumb_type,
        $thumb_url ? ( thumbnail => $thumb_url ) : (),
        ( $extension_message ? ( message => $extension_message ) : () ),
    };
    return $app->json_result( { asset => $metadata } );
}

### DEPRECATED: v6.2
sub upload_file {
    my $app = shift;

    require MT::Util::Deprecated;
    MT::Util::Deprecated::warning(since => '7.8');

    if ( my $perms = $app->permissions ) {
        return $app->error( $app->translate("Permission denied.") )
            unless $perms->can_do('upload');
    }
    else {
        return $app->error( $app->translate("Permission denied.") );
    }

    $app->validate_magic() or return;

    my ( $asset, $bytes ) = _upload_file_compat(
        $app,
        require_type => ( $app->param('require_type') || '' ),
        @_,
    );
    return if !defined $asset;
    return $asset if !defined $bytes;    # whatever it is
    complete_insert(
        $app,
        asset => $asset,
        bytes => $bytes,
    );
}

sub complete_insert {
    my $app    = shift;
    my (%args) = @_;
    my $asset  = $args{asset};

    $app->validate_magic() or return;

    my $id      = $app->param('id');
    my $blog_id = $app->param('blog_id');

    if ( !$asset && $id ) {
        require MT::Asset;
        $asset = MT->model('asset')->load($id)
            || return $app->errtrans( "Cannot load file #[_1].", $id );
    }
    return $app->errtrans('Invalid request.') unless $asset;

    $args{is_image} = $asset->isa('MT::Asset::Image') ? 1 : 0
        unless defined $args{is_image};

    require MT::Blog;
    my $blog = $asset->blog
        or return $app->errtrans( "Cannot load blog #[_1].", $blog_id );
    my $perms = $app->permissions
        or return $app->errtrans('No permissions');

    # caller wants asset without any option step, so insert immediately
    if ( $app->param('asset_select') || $app->param('no_insert') ) {
        $app->param( 'id', $asset->id );
        return insert($app);
    }

    my $middle_path = $app->param('middle_path') || '';
    my $extra_path  = $app->param('extra_path')  || '';
    my $param       = {
        asset_id    => $asset->id,
        bytes       => $args{bytes},
        fname       => $asset->file_name,
        is_image    => $args{is_image} || 0,
        url         => $asset->url,
        middle_path => $middle_path,
        extra_path  => $extra_path,
    };
    for my $field (
        qw( direct_asset_insert edit_field entry_insert site_path
        asset_select )
        )
    {
        $param->{$field} = $app->param($field) || '';
    }
    if ( $args{is_image} ) {
        $param->{width}  = $asset->image_width;
        $param->{height} = $asset->image_height;
    }
    my ( $extension_message, $ext_from, $ext_to );
    if ( my $file_ext_changes = $app->param('changed_file_ext') ) {
        ( $ext_from, $ext_to ) = split( ",", $file_ext_changes );
        $extension_message
            = $app->translate( "Extension changed from [_1] to [_2]",
            $ext_from, $ext_to )
            if ( $ext_from && $ext_to );
        $param->{extension_message} = $extension_message;
        $param->{ext_from}          = $ext_from;
        $param->{ext_to}            = $ext_to;
    }

    # no need to check asset_select here (returns earlier if it's set)
    if ( $perms->can_do('insert_asset') ) {
        my $html = $asset->insert_options($param);
        if ( $app->param('force_insert')
            || ( $param->{direct_asset_insert} && !$html ) )
        {
            $app->param( 'id', $asset->id );
            return insert($app);
        }
        $param->{options_snippet} = $html;
    }
    if ($perms) {
        my $pref_param = $app->load_entry_prefs(
            { type => 'entry', prefs => $perms->entry_prefs } );
        %$param = ( %$param, %$pref_param );

        # Completion for tags
        my $author     = $app->user;
        my $auth_prefs = $author->entry_prefs;
        if ( my $delim = chr( $auth_prefs->{tag_delim} ) ) {
            if ( $delim eq ',' ) {
                $param->{'auth_pref_tag_delim_comma'} = 1;
            }
            elsif ( $delim eq ' ' ) {
                $param->{'auth_pref_tag_delim_space'} = 1;
            }
            else {
                $param->{'auth_pref_tag_delim_other'} = 1;
            }
            $param->{'auth_pref_tag_delim'} = $delim;
        }

        require MT::ObjectTag;
        my $tags_js = MT::Util::to_json(
            [   map { $_->name } MT->model('tag')->load(
                    undef,
                    {   join => [
                            'MT::ObjectTag', 'tag_id',
                            { blog_id => $blog_id }, { unique => 1 }
                        ]
                    }
                )
            ]
        );
        $tags_js =~ s!/!\\/!g;
        $param->{tags_js} = $tags_js;
    }

    # XXX: useless? should always be false
    $param->{'no_insert'} = $app->param('no_insert');

    if ( $app->param('dialog') ) {
        $app->load_tmpl( 'dialog/asset_options.tmpl', $param );
    }
    else {
        if ( $app->can_do('access_to_asset_list') ) {
            my $redirect_args = {
                blog_id => $blog_id,
                (     ( $ext_from && $ext_to )
                    ? ( ext_from => $ext_from, ext_to => $ext_to )
                    : ()
                ),
                _type => 'asset',
            };
            $app->redirect(
                $app->uri(
                    'mode' => 'list',
                    args   => $redirect_args,
                )
            );
        }
        else {
            $app->redirect(
                $app->uri(
                    'mode' => 'start_upload',
                    args   => {
                        blog_id           => $blog_id,
                        uploaded          => 1,
                        uploaded_filename => $asset->file_name,
                    },
                )
            );
        }
    }
}

sub cancel_upload {

    # Delete uploaded asset after upload if user cancels on asset options page
    my $app   = shift;
    my %param = $app->param_hash;

    $app->validate_magic() or return;

    my $asset;
    $param{id} && ( $asset = MT->model('asset')->load( $param{id} ) )
        or return $app->errtrans("Invalid request.");

   # User has permission to delete asset and asset file, or user created asset
    if ( ( $app->can_do('delete_asset') && $app->can_do('delete_asset_file') )
        || $asset->created_by == $app->user->id )
    {
        # Do not delete asset if asset has been modified since initial upload
        if ( $asset->modified_on == $asset->created_on ) {

            # Label, description, & tags params exist on asset options
            #   page if we were editing newly upload asset
            if (   exists( $param{label} )
                && exists( $param{description} )
                && exists( $param{tags} ) )
            {
                # Count MT::ObjectAsset records for asset
                # Do not delete asset if asset has any associations
                my $oa_class = MT->model('objectasset');
                my $oa_count = $oa_class->count( { asset_id => $asset->id } );
                $asset->remove unless $oa_count;
            }
        }
    }
}

sub complete_upload {
    my $app     = shift;
    my $blog_id = $app->param('blog_id');
    my %param   = $app->param_hash;
    my $asset;
    $param{id} && ( $asset = MT->model('asset')->load( $param{id} ) )
        or return $app->errtrans("Invalid request.");

    if ( $app->can('edit_assets') || $asset->created_by == $app->user->id ) {
        $asset->label( $param{label} )             if $param{label};
        $asset->description( $param{description} ) if $param{description};
        if ( $param{tags} ) {
            require MT::Tag;
            my $tag_delim = chr( $app->user->entry_prefs->{tag_delim} );
            my @tags = MT::Tag->split( $tag_delim, $param{tags} );
            $asset->set_tags(@tags);
        }
        $asset->save();
    }

    $asset->on_upload( \%param );

    return $app->permission_denied()
        unless $app->can_do('access_to_asset_list');

    return $app->redirect(
        $app->uri(
            'mode' => 'list',
            args   => { '_type' => 'asset', 'blog_id' => $blog_id }
        )
    );
}

sub start_upload_entry {
    my $app = shift;

    $app->validate_magic() or return;

    my $id   = $app->param('id');
    my $blog = $app->blog;
    my $type = 'entry';
    $type = 'page'
        if ( $blog && !$blog->is_blog() );
    $app->param( '_type', $type );
    defined( my $text = _process_post_upload($app) ) or return;
    $app->param( 'text',     $text );
    $app->param( 'asset_id', $id );
    $app->param( 'id',       0 );
    $app->param( 'tags',     '' );
    $app->forward("view");
}

sub can_view {
    my ( $eh, $app, $id ) = @_;
    return $app->can_do('open_asset_edit_screen');
}

sub can_delete {
    my ( $eh, $app, $obj ) = @_;
    if ( $obj->blog_id ) {
        return $app->user->permissions( $obj->blog_id )
            ->can_do('delete_asset');
    }
    else {
        return $app->can_do('delete_asset');
    }
}

sub can_save {
    my ( $eh, $app, $obj ) = @_;
    my $author = $app->user;
    return 1 if $author->is_superuser();

    if ( $obj && !ref $obj ) {
        $obj = MT->model('asset')->load($obj);
    }
    my $blog_id = $obj ? $obj->blog_id : ( $app->blog ? $app->blog->id : 0 );

    return $author->permissions($blog_id)->can_do('save_asset');
}

sub pre_save {
    my $eh = shift;
    my ( $app, $obj ) = @_;

    # save tags
    my $tags = $app->param('tags');
    if ( defined $tags ) {
        my $blog = $app->blog;
        my $fields
            = $blog
            ? $blog->smart_replace_fields
            : MT->config->NwcReplaceField;
        if ( $fields && $fields =~ m/tags/ig ) {
            $tags = MT::App::CMS::_convert_word_chars( $app, $tags );
        }

        require MT::Tag;
        my $tag_delim = chr( $app->user->entry_prefs->{tag_delim} );
        my @tags = MT::Tag->split( $tag_delim, $tags );
        if (@tags) {
            $obj->set_tags(@tags);
        }
        else {
            $obj->remove_tags();
        }
    }
    1;
}

sub post_save {
    my $eh = shift;
    my ( $app, $obj, $original ) = @_;

    if ( !$original->id ) {
        $app->log(
            {   message => $app->translate(
                    "File '[_1]' uploaded by '[_2]'", $obj->file_name,
                    $app->user->name
                ),
                level    => MT::Log::INFO(),
                class    => 'asset',
                category => 'new',
            }
        );
    }
    1;
}

sub post_delete {
    my ( $eh, $app, $obj ) = @_;

    $app->log(
        {   message => $app->translate(
                "File '[_1]' (ID:[_2]) deleted by '[_3]'",
                $obj->file_name, $obj->id, $app->user->name
            ),
            level    => MT::Log::NOTICE(),
            class    => 'asset',
            category => 'delete'
        }
    );
}

sub template_param_edit {
    my ( $cb, $app, $param, $tmpl ) = @_;
    my $asset = $param->{asset} or return;
    $asset->edit_template_param(@_);
}

sub build_asset_hasher {
    my $app = shift;
    my (%param) = @_;
    my ($default_thumb_width,   $default_thumb_height,
        $default_preview_width, $default_preview_height,
        $no_tags,
    ) = @param{qw( ThumbWidth ThumbHeight PreviewWidth PreviewHeight NoTags )};

    require File::Basename;
    require JSON;
    my %blogs;
    return sub {
        my ( $obj, $row, %param ) = @_;
        my ( $thumb_width, $thumb_height )
            = @param{qw( ThumbWidth ThumbHeight )};
        $row->{id} = $obj->id;
        my $blog = $blogs{ $obj->blog_id } ||= $obj->blog;
        $row->{blog_name} = $blog ? $blog->name : '-';
        $row->{url} = $obj->url;    # this has to be called to calculate
        $row->{asset_type}        = $obj->class_type;
        $row->{asset_class_label} = $obj->class_label;
        my $file_path = $obj->file_path;    # has to be called to calculate
        my $meta      = $obj->metadata(no_tags => $no_tags);

        $row->{file_is_missing} = 0;

        require MT::FileMgr;
        my $fmgr = MT::FileMgr->new('Local');
        ## TBD: Make sure $file_path is file, not directory.
        if ( $file_path && $fmgr->file_size($file_path) ) {
            $row->{file_path} = $file_path;
            $row->{file_name} = File::Basename::basename($file_path);
            my $size = $fmgr->file_size($file_path);
            $row->{file_size} = $size;
            if ( $size < 1024 ) {
                $row->{file_size_formatted} = sprintf( "%d Bytes", $size );
            }
            elsif ( $size < 1024000 ) {
                $row->{file_size_formatted}
                    = sprintf( "%.1f KB", $size / 1024 );
            }
            else {
                $row->{file_size_formatted}
                    = sprintf( "%.1f MB", $size / 1024000 );
            }
            $meta->{'file_size'} = $row->{file_size_formatted};
        }
        else {
            $row->{file_is_missing} = 1 if $file_path;
        }
        $meta->{file_name} = MT::Util::encode_html( $row->{file_name} );
        $row->{file_label}
            = $row->{label}
            = $obj->label
            || $row->{file_name}
            || $app->translate('Untitled');

        if ( $obj->has_thumbnail && $obj->can_create_thumbnail ) {
            $row->{has_thumbnail}  = 1;
            $row->{can_edit_image} = 1;
            my $height = $thumb_height || $default_thumb_height || $default_thumbnail_size;
            my $width  = $thumb_width  || $default_thumb_width  || $default_thumbnail_size;
            my $square = $height == $default_thumbnail_size && $width == $default_thumbnail_size;
            my $thumbnail_method = $obj->can('maybe_dynamic_thumbnail_url') || 'thumbnail_url';
            @$meta{qw( thumbnail_url thumbnail_width thumbnail_height )}
                = $obj->$thumbnail_method(
                Height => $height,
                Width  => $width,
                Square => $square
                );

            $meta->{thumbnail_width_offset}
                = int( ( $width - $meta->{thumbnail_width} ) / 2 );
            $meta->{thumbnail_height_offset}
                = int( ( $height - $meta->{thumbnail_height} ) / 2 );

            if ( $default_preview_width && $default_preview_height ) {
                @$meta{qw( preview_url preview_width preview_height )}
                    = $obj->$thumbnail_method(
                    Height => $default_preview_height,
                    Width  => $default_preview_width,
                    );
                $meta->{preview_width_offset} = int(
                    ( $default_preview_width - $meta->{preview_width} ) / 2 );
                $meta->{preview_height_offset}
                    = int(
                    ( $default_preview_height - $meta->{preview_height} )
                    / 2 );
            }
        }
        else {
            $row->{has_thumbnail} = 0;
        }

        my $ts = $obj->created_on;
        if ( my $by = $obj->created_by ) {
            my $user = MT->model('author')->load($by);
            $row->{created_by}
                = $user ? $user->name : $app->translate('(user deleted)');
        }
        if ($ts) {
            $row->{created_on_formatted}
                = format_ts( MT::App::CMS::LISTING_DATE_FORMAT(),
                $ts, $blog,
                $app->user ? $app->user->preferred_language : undef );
            $row->{created_on_time_formatted}
                = format_ts( MT::App::CMS::LISTING_TIMESTAMP_FORMAT(),
                $ts, $blog,
                $app->user ? $app->user->preferred_language : undef );
            $row->{created_on_relative} = relative_date( $ts, time, $blog );
        }

        @$row{ keys %$meta } = values %$meta;
        $row->{metadata_json} = MT::Util::to_json($meta);
        $row;
    };
}

sub build_asset_table {
    my $app = shift;
    my (%args) = @_;

    my $asset_class = $app->model('asset') or return;
    my $list_pref   = $app->list_pref('asset');
    my $limit       = $args{limit};
    my $param       = $args{param} || {};
    my $iter;
    if ( $args{load_args} ) {
        my $class = $app->model('asset');
        $iter = $class->load_iter( @{ $args{load_args} } );
    }
    elsif ( $args{iter} ) {
        $iter = $args{iter};
    }
    elsif ( $args{items} ) {
        $iter = sub { pop @{ $args{items} } };
        $limit = scalar @{ $args{items} };
    }
    return [] unless $iter;

    my @objs;
    while ( my $obj = $iter->() ) {
        push @objs, $obj;
        last if $limit and @objs > $limit;
    }
    return [] unless @objs;

    require MT::Meta::Proxy;
    MT::Meta::Proxy->bulk_load_meta_objects(\@objs);

    my @data;
    my $hasher = build_asset_hasher($app, NoTags => 1);
    for my $obj (@objs) {
        my $row = $obj->get_values;
        $hasher->( $obj, $row );
        $row->{object} = $obj;
        push @data, $row;
    }

    $param->{template_table}[0]              = {%$list_pref};
    $param->{template_table}[0]{object_loop} = \@data;
    $param->{template_table}[0]{object_type} = 'asset';
    $app->load_list_actions( 'asset', $param );
    $param->{object_loop}      = \@data;
    $param->{can_delete_files} = 1
        if $app->can_do('delete_asset_file');
    \@data;
}

sub asset_insert_text {
    my $app     = shift;
    my ($param) = @_;
    my $id      = $app->param('id')
        or return $app->errtrans("Invalid request.");
    my $asset = MT->model('asset')->load($id)
        or return $app->errtrans( "Cannot load file #[_1].", $id );
    $param->{enclose}
        = ( $app->param('edit_field') || '' ) =~ /^customfield/ ? 1 : 0;
    return $asset->as_html($param);
}

sub _process_post_upload {
    my $app   = shift;
    my %param = $app->param_hash;
    my $asset;
    $param{id} && ( $asset = MT->model('asset')->load( $param{id} ) )
        or return $app->errtrans("Invalid request.");

    if ( $app->can('edit_assets') || $asset->created_by == $app->user->id ) {
        $asset->label( $param{label} )             if $param{label};
        $asset->description( $param{description} ) if $param{description};
        if ( $param{tags} ) {
            require MT::Tag;
            my $tag_delim = chr( $app->user->entry_prefs->{tag_delim} );
            my @tags = MT::Tag->split( $tag_delim, $param{tags} );
            $asset->set_tags(@tags);
        }
        $asset->save();
    }

    $asset->on_upload( \%param );
    return asset_insert_text( $app, \%param );
}

sub cms_save_filter {
    my ( $cb, $app ) = @_;
    if ( $app->param('file_name') || $app->param('file_path') ) {
        return $app->errtrans("Invalid request.");
    }
    1;
}

sub _make_upload_destinations {
    my $app = shift;
    my ( $blog, $real_path ) = @_;

    my @dest_root;
    my $class_label = $app->translate('Site');

    require POSIX;
    my $user_basename;
    my $y;
    my $ym;
    my $ymd;
    my $now = MT::Util::offset_time(time);

    if ($real_path) {
        $user_basename = $app->user->basename;
        $y             = POSIX::strftime( "%Y", gmtime($now) );
        $ym            = POSIX::strftime( "%Y/%m", gmtime($now) );
        $ymd           = POSIX::strftime( "%Y/%m/%d", gmtime($now) );
    }
    else {
        $user_basename = $app->translate('basename of user');
        $y             = 'yyyy';
        $ym            = 'yyyy/mm';
        $ymd           = 'yyyy/mm/dd';
    }

    push @dest_root,
        {
        label => $app->translate( '<[_1] Root>', $class_label ),
        path  => '%s',
        };
    push @dest_root,
        {
        label => $app->translate(
            '<[_1] Root>/[_2]',
            $class_label, $user_basename
        ),
        path => '%s/%u',
        };
    push @dest_root,
        {
        label => $app->translate( '<[_1] Root>/[_2]', $class_label, $y ),
        path  => '%s/%y',
        };
    push @dest_root,
        {
        label => $app->translate( '<[_1] Root>/[_2]', $class_label, $ym ),
        path  => '%s/%y/%m',
        };
    push @dest_root,
        {
        label => $app->translate( '<[_1] Root>/[_2]', $class_label, $ymd ),
        path  => '%s/%y/%m/%d',
        };

    my $archive_flg = { 'archive' => 1, 'disabled' => 0};
    unless ( $blog->column('archive_path') ) {
        $archive_flg->{disabled} = 1;
    }
    $class_label = MT->translate('Archive');
    push @dest_root,
        {
        label => $app->translate( '<[_1] Root>', $class_label ),
        path  => '%a',
        %$archive_flg
        };
    push @dest_root,
        {
        label => $app->translate(
            '<[_1] Root>/[_2]',
            $class_label, $user_basename
        ),
        path => '%a/%u',
        %$archive_flg
        };
    push @dest_root,
        {
        label => $app->translate( '<[_1] Root>/[_2]', $class_label, $y ),
        path  => '%a/%y',
        %$archive_flg
        };
    push @dest_root,
        {
        label => $app->translate( '<[_1] Root>/[_2]', $class_label, $ym ),
        path  => '%a/%y/%m',
        %$archive_flg
        };
    push @dest_root,
        {
        label =>
            $app->translate( '<[_1] Root>/[_2]', $class_label, $ymd ),
        path => '%a/%y/%m/%d',
        %$archive_flg
        };

    if ( $blog->upload_destination ) {
        if ( my @selected
            = grep { $blog->upload_destination eq $_->{path} } @dest_root )
        {
            $_->{selected} = 1 for @selected;
        }
        else {
            my $label = $blog->upload_destination;
            if ($real_path) {

                # Replace %s and %a.
                if ( $label =~ /^%s/ ) {
                    my $site_root
                        = $app->translate( '<[_1] Root>',
                        $blog->class_label );
                    $label =~ s/^%s/$site_root/;
                }
                elsif ( $label =~ /^%a/ ) {
                    my $archive_root = $app->translate( '<[_1] Root>',
                        MT->translate('Archive') );
                    $label =~ s/^%a/$archive_root/;
                }

                # Replace %u, %y, %m and %d.
                my $u = $app->user->basename;
                my $y = POSIX::strftime( "%Y", gmtime($now) );
                my $m = POSIX::strftime( "%m", gmtime($now) );
                my $d = POSIX::strftime( "%d", gmtime($now) );
                $label =~ s/%u/$u/g;
                $label =~ s/%y/$y/g;
                $label =~ s/%m/$m/g;
                $label =~ s/%d/$d/g;
            }

            unshift @dest_root,
                {
                label    => $label,
                path     => $blog->upload_destination,
                selected => 1,
                };
        }
    }

    push @dest_root, { label => $app->translate('Custom...') };

    return @dest_root;
}

sub _set_start_upload_params {

    my $app = shift;
    my ($param) = @_;

    if ( my $perms = $app->permissions ) {
        my $blog_id = $app->param('blog_id');
        if ($blog_id) {
            my $blog = MT->model('blog')->load($blog_id)
                or return $app->error(
                $app->translate( 'Cannot load blog #[_1].', $blog_id ) );

            # Make a list of upload destination
            my @dest_root = _make_upload_destinations( $app, $blog, 1 );
            $param->{destination_loop} = \@dest_root;

            # Set default upload options
            $param->{allow_to_change_at_upload}
                = defined $blog->allow_to_change_at_upload
                ? $blog->allow_to_change_at_upload
                : 1;
            if ( !$param->{allow_to_change_at_upload} ) {
                foreach my $opt ( grep { $_->{selected} } @dest_root ) {
                    $param->{upload_destination_label} = $opt->{label};
                    $param->{upload_destination_value} = $opt->{path};
                }
            }
            $param->{destination}         = $blog->upload_destination;
            $param->{extra_path}          = $blog->extra_path;
            $param->{operation_if_exists} = $blog->operation_if_exists;
            $param->{normalize_orientation}
                = defined $blog->normalize_orientation
                ? $blog->normalize_orientation
                : 1;
            $param->{auto_rename_non_ascii}
                = defined $blog->auto_rename_non_ascii
                ? $blog->auto_rename_non_ascii
                : 1;
        }
    }
    else {
        $param->{normalize_orientation} = 1;
        $param->{auto_rename_non_ascii} = 1;
    }

    $param->{max_upload_size} = $app->config->CGIMaxUpload;

    $param;
}

### Not used from Web UI since v6.2, but still used by DataAPI endpoints
sub _upload_file_compat {
    my $app = shift;

    my (%upload_param) = @_;
    require MT::Image;

    my $app_id = $app->id;
    my $eh = $upload_param{error_handler} || sub {
        start_upload(@_);
    };
    my $exists_handler = $upload_param{exists_handler} || sub {
        my ( $app, %param ) = @_;
        return $app->load_tmpl(
            $app->param('dialog')
            ? 'dialog/asset_replace.tmpl'
            : 'asset_replace.tmpl',
            \%param
        );
    };
    my ( $fh, $info ) = $app->upload_info('file');
    my $mimetype;
    if ($info) {
        $mimetype = $info->{'Content-Type'};
    }
    my $has_overwrite = $app->param('overwrite_yes')
        || $app->param('overwrite_no');
    my %param = (
        entry_insert => scalar( $app->param('entry_insert') ),
        middle_path  => scalar( $app->param('middle_path') ),
        edit_field   => scalar( $app->param('edit_field') ),
        site_path    => scalar( $app->param('site_path') ),
        extra_path   => scalar( $app->param('extra_path') ),
        upload_mode  => $app->mode,
    );
    return $eh->(
        $app, %param,
        error => $app->translate("Please select a file to upload.")
    ) if !$fh && !$has_overwrite;
    my $basename = $app->param('file') || $app->param('fname');
    $basename =~ s!\\!/!g;    ## Change backslashes to forward slashes
    $basename =~ s!^.*/!!;    ## Get rid of full directory paths
    if ( $basename =~ m!\.\.|\0|\|! ) {
        return $eh->(
            $app, %param,
            error => $app->translate( "Invalid filename '[_1]'", $basename )
        );
    }

    if (   $app->param('auto_rename_non_ascii')
        && $basename =~ m/[^\x20-\x7E]/ )
    {
        # Auto-rename
        my $path_info = { basename => $basename };
        _rename_filename( $app, $path_info );
        $basename = $path_info->{basename};
    }

    $basename
        = Encode::is_utf8($basename)
        ? $basename
        : Encode::decode( $app->charset,
        File::Basename::basename($basename) );

    if ( my $asset_type = $upload_param{require_type} ) {
        require MT::Asset;
        my $asset_pkg = MT::Asset->handler_for_file($basename);

        my %settings_for = (
            audio => {
                class => 'MT::Asset::Audio',
                error =>
                    $app->translate("Please select an audio file to upload."),
            },
            image => {
                class => 'MT::Asset::Image',
                error => $app->translate("Please select an image to upload."),
            },
            video => {
                class => 'MT::Asset::Video',
                error => $app->translate("Please select a video to upload."),
            },
        );

        if ( my $settings = $settings_for{$asset_type} ) {
            return $eh->( $app, %param, error => $settings->{error} )
                if !$asset_pkg->isa( $settings->{class} );
        }
    }

    my ($blog_id,        $blog,         $fmgr,
        $local_file,     $asset_file,   $base_url,
        $asset_base_url, $relative_url, $relative_path
    );
    if ( $blog_id = $app->param('blog_id') ) {
        unless ($has_overwrite) {
            if ( my $ext_new = MT::Image->get_image_type($fh) ) {
                my $ext_old
                    = (
                    File::Basename::fileparse( $basename, qr/[A-Za-z0-9]+$/ )
                    )[2];
                if (   $ext_new ne lc($ext_old)
                    && !( lc($ext_old) eq 'jpeg' && $ext_new eq 'jpg' )
                    && !( lc($ext_old) eq 'swf'  && $ext_new eq 'cws' ) )
                {
                    if ( $basename eq $ext_old ) {
                        $basename .= '.' . $ext_new;
                        $ext_old = $app->translate('none');
                    }
                    else {
                        $basename =~ s/$ext_old$/$ext_new/;
                    }
                    $app->param( "changed_file_ext", "$ext_old,$ext_new" );
                }
            }
        }

        $param{blog_id} = $blog_id;
        $blog = MT->model('blog')->load($blog_id)
            or return $app->error(
            $app->translate( 'Cannot load blog #[_1].', $blog_id ) );
        $fmgr = $blog->file_mgr;

        ## Set up the full path to the local file; this path could start
        ## at either the Local Site Path or Local Archive Path, and could
        ## include an extra directory or two in the middle.
        my ( $root_path, $middle_path );
        if ( $app->param('site_path') ) {
            $root_path = $blog->site_path;
        }
        else {
            $root_path = $blog->archive_path;
        }
        return $app->error(
            $app->translate(
                'Movable Type was unable to write to the "Upload Destination". Please make sure that the webserver can write to this folder.'
            )
        ) unless -d $root_path;
        $relative_path = $app->param('extra_path')  || '';
        $middle_path   = $app->param('middle_path') || '';
        my $relative_path_save = $relative_path;
        if ( $middle_path ne '' ) {
            $relative_path = $middle_path
                . ( $relative_path ? '/' . $relative_path : '' );
        }

        {
            my $path_info = {};
            @$path_info{qw(rootPath relativePath basename)}
                = ( $root_path, $relative_path, $basename );

            if ( $app->param('auto_rename_if_exists') ) {
                _rename_if_exists( $app, $fmgr, $path_info );
            }

            $app->run_callbacks( $app_id . '_asset_upload_path',
                $app, $fmgr, $path_info );

            ( $root_path, $relative_path, $basename )
                = @$path_info{qw(rootPath relativePath basename)};
        }

        my $path = $root_path;
        if ($relative_path) {
            if ( $relative_path =~ m!\.\.|\0|\|! ) {
                return $eh->(
                    $app, %param,
                    error => $app->translate(
                        "Invalid extra path '[_1]'",
                        $relative_path
                    )
                );
            }
            $path = File::Spec->catdir( $path, $relative_path );
            ## Untaint. We already checked for security holes in $relative_path.
            ($path) = $path =~ /(.+)/s;
            ## Build out the directory structure if it doesn't exist. DirUmask
            ## determines the permissions of the new directories.
            unless ( $fmgr->exists($path) ) {
                $fmgr->mkpath($path)
                    or return $eh->(
                    $app, %param,
                    error => $app->translate(
                        "Cannot make path '[_1]': [_2]", $path,
                        $fmgr->errstr
                    )
                    );
            }
        }
        $relative_url
            = File::Spec->catfile( $relative_path, encode_url($basename) );
        $relative_path
            = $relative_path
            ? File::Spec->catfile( $relative_path, $basename )
            : $basename;
        $asset_file = $app->param('site_path') ? '%r' : '%a';
        $relative_path =~ s/^[\/\\]//;
        $asset_file = File::Spec->catfile( $asset_file, $relative_path );
        $local_file = File::Spec->catfile( $path,       $basename );
        $base_url
            = $app->param('site_path')
            ? $blog->site_url
            : $blog->archive_url;
        $asset_base_url = $app->param('site_path') ? '%r' : '%a';

        ## Untaint. We have already tested $basename and $relative_path for security
        ## issues above, and we have to assume that we can trust the user's
        ## Local Archive Path setting. So we should be safe.
        ($local_file) = $local_file =~ /(.+)/s;

        ## If $local_file already exists, we try to write the upload to a
        ## tempfile, then ask for confirmation of the upload.
        if ( $fmgr->exists($local_file) ) {
            if ($has_overwrite) {
                my $tmp = $app->param('temp');

                return $app->error(
                    $app->translate( "Invalid temp file name '[_1]'", $tmp ) )
                    unless _is_valid_tempfile_basename($tmp);

                my $tmp_dir = $app->config('TempDir');
                my $tmp_file = File::Spec->catfile( $tmp_dir, $tmp );
                if ( $app->param('overwrite_yes') ) {
                    $fh = gensym();
                    open $fh, '<',
                        $tmp_file
                        or return $app->error(
                        $app->translate(
                            "Error opening '[_1]': [_2]",
                            $tmp_file, "$!"
                        )
                        );
                }
                else {
                    if ( -e $tmp_file ) {
                        $fmgr->delete($tmp_file)
                            or return $app->error(
                            $app->translate(
                                "Error deleting '[_1]': [_2]", $tmp_file,
                                "$!"
                            )
                            );
                    }
                    return $eh->($app);
                }
            }
            else {
                eval { require File::Temp };
                if ($@) {
                    return $app->error(
                        $app->translate(
                            "File with name '[_1]' already exists. (Install "
                                . "the File::Temp Perl module if you would like "
                                . "to be able to overwrite existing uploaded files.)",
                            $basename
                        )
                    );
                }
                my $tmp_dir = $app->config('TempDir');
                my ( $tmp_fh, $tmp_file );
                eval {
                    ( $tmp_fh, $tmp_file )
                        = File::Temp::tempfile( DIR => $tmp_dir );
                };
                if ($@) {    #!$tmp_fh
                    return $app->errtrans(
                        "Error creating a temporary file; The webserver should be able "
                            . "to write to this folder.  Please check the TempDir "
                            . "setting in your configuration file, it is currently '[_1]'. ",
                        (     $tmp_dir
                            ? $tmp_dir
                            : '[' . $app->translate('unassigned') . ']'
                        )
                    );
                }
                defined( _write_upload( $fh, $tmp_fh ) )
                    or return $app->error(
                    $app->translate(
                        "File with name '[_1]' already exists; Tried to write "
                            . "to a tempfile, but the webserver could not open it: [_2]",
                        $basename,
                        "$!"
                    )
                    );
                close $tmp_fh;
                my ( $vol, $path, $tmp ) = File::Spec->splitpath($tmp_file);
                my $extension_message;
                if ( my $file_ext_changes = $app->param('changed_file_ext') )
                {
                    my ( $ext_from, $ext_to )
                        = split( ",", $file_ext_changes );
                    $extension_message
                        = $app->translate(
                        "Extension changed from [_1] to [_2]",
                        $ext_from, $ext_to )
                        if ( $ext_from && $ext_to );
                }
                return $exists_handler->(
                    $app,
                    temp         => $tmp,
                    extra_path   => $relative_path_save,
                    site_path    => scalar $app->param('site_path'),
                    asset_select => scalar $app->param('asset_select'),
                    entry_insert => scalar $app->param('entry_insert'),
                    edit_field   => scalar $app->param('edit_field'),
                    middle_path  => $middle_path,
                    fname        => $basename,
                    no_insert    => $app->param('no_insert') || "",
                    (   $extension_message
                        ? ( extension_message => $extension_message )
                        : ()
                    ),
                );
            }
        }
    }
    else {
        $blog_id        = 0;
        $asset_base_url = '%s/uploads';
        $base_url       = $app->support_directory_url . 'uploads';
        $param{support_path}
            = File::Spec->catdir( $app->support_directory_path, 'uploads' );

        require MT::FileMgr;
        $fmgr = MT::FileMgr->new('Local');
        unless ( $fmgr->exists( $param{support_path} ) ) {
            $fmgr->mkpath( $param{support_path} );
            unless ( $fmgr->exists( $param{support_path} ) ) {
                return $app->error(
                    $app->translate(
                        "Could not create upload path '[_1]': [_2]",
                        $param{support_path},
                        $fmgr->errstr
                    )
                );
            }
        }

        require File::Basename;
        my ( $stem, undef, $type )
            = File::Basename::fileparse( $basename, qr/\.[A-Za-z0-9]+$/ );
        my $unique_stem = $stem;
        $local_file = File::Spec->catfile( $param{support_path},
            $unique_stem . $type );
        my $i = 1;
        while ( $fmgr->exists($local_file) ) {
            $unique_stem = join q{-}, $stem, $i++;
            $local_file = File::Spec->catfile( $param{support_path},
                $unique_stem . $type );
        }

        my $unique_basename = $unique_stem . $type;
        $relative_path = $unique_basename;
        $relative_url  = encode_url($unique_basename);
        $asset_file
            = File::Spec->catfile( '%s', 'uploads', $unique_basename );
    }

    my ( $base, $uploaded_path, $ext )
        = File::Basename::fileparse( $basename, '\.[^\.]*' );

    if ( my $deny_exts = $app->config->DeniedAssetFileExtensions ) {
        my @deny_exts = map {
            if   ( $_ =~ m/^\./ ) {qr/$_(?:\..*)?/i}
            else                  {qr/\.$_(?:\..*)?/i}
        } grep {defined $_ && $_ ne ''} split '\s?,\s?', $deny_exts;
        my @ret = File::Basename::fileparse( $basename, @deny_exts );
        if ( $ret[2] ) {
            return $app->error(
                $app->translate(
                    '\'[_1]\' is not allowed to upload by system settings.: [_2]',
                    $ret[2],
                    $basename
                )
            );
        }

    }

    if ( my $allow_exts = $app->config('AssetFileExtensions') ) {
        my @allow_exts = map {
            if   ( $_ =~ m/^\./ ) {qr/$_/i}
            else                  {qr/\.$_/i}
        } split '\s?,\s?', $allow_exts;
        my @ret = File::Basename::fileparse( $local_file, @allow_exts );
        unless ( $ret[2] ) {
            return $app->error(
                $app->translate(
                    '\'[_1]\' is not allowed to upload by system settings.: [_2]',
                    $ext,
                    $basename
                )
            );
        }
    }

    my ( $w, $h, $id, $write_file ) = MT::Image->check_upload(
        Fh     => $fh,
        Fmgr   => $fmgr,
        Local  => $local_file,
        Max    => $upload_param{max_size},
        MaxDim => $upload_param{max_image_dimension}
    );

    return $app->error( MT::Image->errstr )
        unless $write_file;

    ## File does not exist, or else we have confirmed that we can overwrite.
    my $umask = oct $app->config('UploadUmask');
    my $old   = umask($umask);
    defined( my $bytes = $write_file->() )
        or return $app->error(
        $app->translate(
            "Error writing upload to '[_1]': [_2]", $local_file,
            $fmgr->errstr
        )
        );
    umask($old);

    ## Close up the filehandle.
    close $fh;

    ## If we are overwriting the file, that means we still have a temp file
    ## lying around. Delete it.
    if ( $app->param('overwrite_yes') ) {
        my $tmp = $app->param('temp');

        return $app->error(
            $app->translate( "Invalid temp file name '[_1]'", $tmp ) )
            unless _is_valid_tempfile_basename($tmp);

        my $tmp_file = File::Spec->catfile( $app->config('TempDir'), $tmp );
        $fmgr->delete($tmp_file)
            or return $app->error(
            $app->translate( "Error deleting '[_1]': [_2]", $tmp_file, "$!" )
            );
    }

    ## We are going to use $relative_path as the filename and as the url passed
    ## in to the templates. So, we want to replace all of the '\' characters
    ## with '/' characters so that it won't look like backslashed characters.
    ## Also, get rid of a slash at the front, if present.
    $relative_path =~ s!\\!/!g;
    $relative_path =~ s!^/!!;
    $relative_url =~ s!\\!/!g;
    $relative_url =~ s!^/!!;
    my $url = $base_url;
    $url .= '/' unless $url =~ m!/$!;
    $url .= $relative_url;
    my $asset_url = $asset_base_url . '/' . $relative_url;

    require File::Basename;
    my $local_basename = File::Basename::basename($local_file);
    my $local_ext
        = ( File::Basename::fileparse( $local_file, qr/\.[A-Za-z0-9]+$/ ) )
        [2];
    $local_ext =~ s/^\.//;

    require MT::Asset;
    my $asset_pkg = MT::Asset->handler_for_file($local_basename);
    my $is_image  = 0;
    if ( defined($w) && defined($h) ) {
        $is_image = 1
            if $asset_pkg->isa('MT::Asset::Image');
    }
    else {

        # rebless to file type
        $asset_pkg = 'MT::Asset'
            if $asset_pkg->isa('MT::Asset::Image');
    }
    return $app->errtrans('Uploaded file is not an image.')
        if !$is_image
        && exists( $upload_param{require_type} )
        && $upload_param{require_type} eq 'image';
    my ( $asset, $original );
    if (!(  $asset = $asset_pkg->load(
                {   class     => '*',
                    file_path => $asset_file,
                    blog_id   => $blog_id
                },
                { binary => { file_path => 1 } }
            )
        )
        )
    {
        $asset    = $asset_pkg->new();
        $original = $asset->clone;
        $asset->file_path($asset_file);
        $asset->file_name($local_basename);
        $asset->file_ext($local_ext);
        $asset->blog_id($blog_id);
        $asset->label($local_basename);
        $asset->created_by( $app->user->id );
    }
    else {
        if ( $asset->class ne $asset_pkg->class_type ) {
            return $app->error(
                $app->translate(
                    "Cannot overwrite an existing file with a file of a different type. Original: [_1] Uploaded: [_2]",
                    $asset->class_label,
                    $asset_pkg->class_label
                )
            );
        }
        $original = $asset->clone;
        $asset->modified_by( $app->user->id );
    }
    $asset->url($asset_url);

    if ($is_image) {
        $asset->image_width($w);
        $asset->image_height($h);

        if ( $app->param('normalize_orientation') ) {
            $asset->normalize_orientation;
        }

        # Adjust image quality according to ImageQualityJpeg
        # and ImageQualityPng.
        $asset->change_quality
            if $app->config('AutoChangeImageQuality');
    }

    $asset->mime_type($mimetype) if $mimetype;
    $app->run_callbacks( $app_id . '_pre_save.asset',
        $app, $asset, $original )
        || return $app->errtrans( "Saving [_1] failed: [_2]", 'asset',
        $app->errstr );

    $asset->save;
    $app->run_callbacks( $app_id . '_post_save.asset',
        $app, $asset, $original );

    if ($is_image) {
        $app->run_callbacks(
            $app_id . '_upload_file.' . $asset->class,
            File  => $local_file,
            file  => $local_file,
            Url   => $url,
            url   => $url,
            Size  => $bytes,
            size  => $bytes,
            Asset => $asset,
            asset => $asset,
            Type  => 'image',
            type  => 'image',
            Blog  => $blog,
            blog  => $blog
        );
        $app->run_callbacks(
            $app_id . '_upload_image',
            File       => $local_file,
            file       => $local_file,
            Url        => $url,
            url        => $url,
            Size       => $bytes,
            size       => $bytes,
            Asset      => $asset,
            asset      => $asset,
            Height     => $h,
            height     => $h,
            Width      => $w,
            width      => $w,
            Type       => 'image',
            type       => 'image',
            ImageType  => $id,
            image_type => $id,
            Blog       => $blog,
            blog       => $blog
        );
    }
    else {
        $app->run_callbacks(
            $app_id . '_upload_file.' . $asset->class,
            File  => $local_file,
            file  => $local_file,
            Url   => $url,
            url   => $url,
            Size  => $bytes,
            size  => $bytes,
            Asset => $asset,
            asset => $asset,
            Type  => 'file',
            type  => 'file',
            Blog  => $blog,
            blog  => $blog
        );
    }

    return ( $asset, $bytes );
}

sub _upload_file {
    my $app = shift;
    my (%upload_param) = @_;

    require MT::Image;
    my $app_id = $app->id;

    # Setup handlers
    my $eh = $upload_param{error_handler} || sub {
        start_upload(@_);
    };

    my ( $fh, $info ) = $app->upload_info('file');
    my $mimetype;
    if ($info) {
        $mimetype = $info->{'Content-Type'};
    }
    my %param = (
        entry_insert => scalar( $app->param('entry_insert') ),
        edit_field   => scalar( $app->param('edit_field') ),
        destination  => scalar( $app->param('destination') ),
        extra_path   => scalar( $app->param('extra_path') ),
        upload_mode  => $app->mode,
    );
    return $eh->(
        $app, %param,
        error => $app->translate("Please select a file to upload.")
    ) if !$fh;

    my $basename = $app->param('file') || $app->param('fname');
    $basename =~ s!\\!/!g;    ## Change backslashes to forward slashes
    $basename =~ s!^.*/!!;    ## Get rid of full directory paths
    if ( $basename =~ m!\.\.|\0|\|! ) {
        return $eh->(
            $app, %param,
            error => $app->translate( "Invalid filename '[_1]'", $basename )
        );
    }
    $basename
        = Encode::is_utf8($basename)
        ? $basename
        : Encode::decode( $upload_param{js} ? 'utf-8' : $app->charset,
        File::Basename::basename($basename) );

    # Change to real file extension
    if ( my $ext_new = MT::Image->get_image_type($fh) ) {
        my $ext_old
            = ( File::Basename::fileparse( $basename, qr/[A-Za-z0-9]+$/ ) )
            [2];

        if (   $ext_new ne lc($ext_old)
            && !( lc($ext_old) eq 'jpeg' && $ext_new eq 'jpg' )
            && !( lc($ext_old) eq 'swf'  && $ext_new eq 'cws' ) )
        {
            if ( $basename eq $ext_old ) {
                $basename .= '.' . $ext_new;
                $ext_old = $app->translate('none');
            }
            else {
                $basename =~ s/$ext_old$/$ext_new/;
            }
            $app->param( "changed_file_ext", "$ext_old,$ext_new" );
        }
    }

    # Setup exists/cancel handler
    my $exists_handler = $upload_param{exists_handler} || sub {
        return $eh->(
            $app, %param,
            error => $app->translate(
                "File with name '[_1]' already exists.", $basename
            )
        );
    };
    my $cancel_handler = $upload_param{cancel_handler} || sub {
        start_upload(@_);
    };

    if ( my $asset_type = $upload_param{require_type} ) {
        require MT::Asset;
        my $asset_pkg = MT::Asset->handler_for_file($basename);

        my %settings_for = (
            audio => {
                class => 'MT::Asset::Audio',
                error =>
                    $app->translate("Please select an audio file to upload."),
            },
            image => {
                class => 'MT::Asset::Image',
                error => $app->translate("Please select an image to upload."),
            },
            video => {
                class => 'MT::Asset::Video',
                error => $app->translate("Please select a video to upload."),
            },
        );

        if ( my $settings = $settings_for{$asset_type} ) {
            return $eh->( $app, %param, error => $settings->{error} )
                if !$asset_pkg->isa( $settings->{class} );
        }
    }

    my ($blog_id,        $blog,         $fmgr,
        $local_file,     $asset_file,   $base_url,
        $asset_base_url, $relative_url, $extra_path
    );
    my $label = $basename;
    if ( $blog_id = $app->param('blog_id') ) {

        $param{blog_id} = $blog_id;
        $blog = MT->model('blog')->load($blog_id)
            or return $app->error(
            $app->translate( 'Cannot load blog #[_1].', $blog_id ) );
        $fmgr = $blog->file_mgr;

        ## Build upload destination path
        my $dest = $app->param('destination');
        my $root_path;
        my $is_sitepath;
        if ( $dest =~ m/^%s/i ) {

            # sitepath
            $root_path   = $blog->site_path;
            $is_sitepath = 1;
        }
        else {
            $root_path   = $blog->archive_path;
            $is_sitepath = 0;
        }
        $dest = MT::Util::build_upload_destination($dest);

        # Make directory if not exists
        $extra_path = $app->param('extra_path') || '';
        if ($extra_path) {
            if ( $extra_path =~ m!\.\.|\0|\|! ) {
                return $eh->(
                    $app, %param,
                    error => $app->translate(
                        "Invalid extra path '[_1]'", $extra_path
                    )
                );
            }
        }
        if ( $dest ne '' ) {
            $extra_path = File::Spec->catdir( $dest, $extra_path );
        }

        my $path = File::Spec->catdir( $root_path, $extra_path );
        ## Untaint. We already checked for security holes in $relative_path.
        ($path) = $path =~ /(.+)/s;
        ## Build out the directory structure if it doesn't exist. DirUmask
        ## determines the permissions of the new directories.
        unless ( $fmgr->exists($path) ) {
            $fmgr->mkpath($path)
                or return $eh->(
                $app, %param,
                error => $app->translate(
                    "Cannot make path '[_1]': [_2]",
                    $path, $fmgr->errstr
                )
                );
        }

        # Rename filename automatically, or overwrite, or cancel upload
        {
            my $path_info = {};
            @$path_info{qw(rootPath relativePath basename)}
                = ( $root_path, $extra_path, $basename );
            my $local_file = File::Spec->catfile(
                ( $root_path, $extra_path, $basename ) );

            if ( $fmgr->exists($local_file) ) {
                my $operation_if_exists
                    = $app->param('operation_if_exists') || 0;
                if ( $operation_if_exists == 1 ) {

                    # Auto-rename
                    _rename_filename( $app, $path_info );
                }
                elsif ( $operation_if_exists == 2 ) {

                    # Overwrite, do nothing
                }
                elsif ( $operation_if_exists == 3 ) {

                    # Call cancel handler
                    return $cancel_handler->(
                        $app,
                        site_path  => $root_path,
                        extra_path => $extra_path,
                        fname      => $basename,
                    );
                }
                else {
                    # Call exists handler
                    return $exists_handler->(
                        $app,
                        site_path  => $root_path,
                        extra_path => $extra_path,
                        fname      => $basename,
                    );
                }
            }

            # Rename non-ascii filename automatically if option provided.
            if (   $app->param('auto_rename_non_ascii')
                && $path_info->{basename} =~ m/[^\x20-\x7E]/ )
            {
                # Auto-rename
                _rename_filename( $app, $path_info );
            }

            $app->run_callbacks( $app_id . '_asset_upload_path',
                $app, $fmgr, $path_info );

            ( $root_path, $extra_path, $basename )
                = @$path_info{qw(rootPath relativePath basename)};
        }

        $relative_url
            = File::Spec->catfile( $extra_path, encode_url($basename) );
        $extra_path
            = $extra_path
            ? File::Spec->catfile( $extra_path, $basename )
            : $basename;
        $asset_file = $is_sitepath ? '%r' : '%a';
        $extra_path =~ s/^[\/\\]//;
        $asset_file = File::Spec->catfile( $asset_file, $extra_path );
        $local_file = File::Spec->catfile( $path,       $basename );
        $base_url
            = $is_sitepath
            ? $blog->site_url
            : $blog->archive_url;
        $asset_base_url = $is_sitepath ? '%r' : '%a';

        ## Untaint. We have already tested $basename and $extra_path for security
        ## issues above, and we have to assume that we can trust the user's
        ## Local Archive Path setting. So we should be safe.
        ($local_file) = $local_file =~ /(.+)/s;
    }
    else {
        $blog_id        = 0;
        $asset_base_url = '%s/uploads';
        $base_url       = $app->support_directory_url . 'uploads';
        $param{support_path}
            = File::Spec->catdir( $app->support_directory_path, 'uploads' );

        require MT::FileMgr;
        $fmgr = MT::FileMgr->new('Local');
        unless ( $fmgr->exists( $param{support_path} ) ) {
            $fmgr->mkpath( $param{support_path} );
            unless ( $fmgr->exists( $param{support_path} ) ) {
                return $app->error(
                    $app->translate(
                        "Could not create upload path '[_1]': [_2]",
                        $param{support_path},
                        $fmgr->errstr
                    )
                );
            }
        }

        require File::Basename;
        my ( $stem, undef, $type )
            = File::Basename::fileparse( $basename, qr/\.[A-Za-z0-9]+$/ );

        # Rename non-ascii filename automatically if option provided.
        my $path_info = { basename => $stem };
        if (   $app->param('auto_rename_non_ascii')
            && $path_info->{basename} =~ m/[^\x20-\x7E]/ )
        {
            # Auto-rename
            _rename_filename( $app, $path_info );
        }
        my $unique_stem = $path_info->{basename};
        $local_file = File::Spec->catfile( $param{support_path},
            $unique_stem . $type );
        if ( $fmgr->exists($local_file) ) {
            my $operation_if_exists = $app->param('operation_if_exists') || 0;
            if ( $operation_if_exists == 1 ) {

                # Auto-rename
                _rename_filename( $app, $path_info );
            }
            elsif ( $operation_if_exists == 2 ) {

                # Overwrite, do nothing
            }
            elsif ( $operation_if_exists == 3 ) {

                # Call cancel handler
                return $cancel_handler->(
                    $app,
                    site_path  => $param{support_path},
                    extra_path => '',
                    fname      => $unique_stem,
                );
            }
            else {
                # Call exists handler
                return $exists_handler->(
                    $app,
                    site_path  => $param{support_path},
                    extra_path => '',
                    fname      => $unique_stem,
                );
            }
        }
        $unique_stem = $path_info->{basename};
        $local_file  = File::Spec->catfile( $param{support_path},
            $unique_stem . $type );

        my $unique_basename = $unique_stem . $type;
        $extra_path   = $unique_basename;
        $relative_url = encode_url($unique_basename);
        $asset_file
            = File::Spec->catfile( '%s', 'uploads', $unique_basename );
    }

    my ( $base, $uploaded_path, $ext )
        = File::Basename::fileparse( $basename, '\.[^\.]*' );

    if ( my $deny_exts = $app->config->DeniedAssetFileExtensions ) {
        my @deny_exts = map {
            if   ( $_ =~ m/^\./ ) {qr/$_(?:\..*)?/i}
            else                  {qr/\.$_(?:\..*)?/i}
        } grep { defined $_ && $_ ne '' } split '\s?,\s?', $deny_exts;
        my @ret = File::Basename::fileparse( $basename, @deny_exts );
        if ( $ret[2] ) {
            return $app->error(
                $app->translate(
                    '\'[_1]\' is not allowed to upload by system settings.: [_2]',
                    $ret[2],
                    $basename
                )
            );
        }

    }

    if ( my $allow_exts = $app->config('AssetFileExtensions') ) {
        my @allow_exts = map {
            if   ( $_ =~ m/^\./ ) {qr/$_/i}
            else                  {qr/\.$_/i}
        } split '\s?,\s?', $allow_exts;
        my @ret = File::Basename::fileparse( $local_file, @allow_exts );
        unless ( $ret[2] ) {
            return $app->error(
                $app->translate(
                    '\'[_1]\' is not allowed to upload by system settings.: [_2]',
                    $ext,
                    $basename
                )
            );
        }
    }

    my ( $w, $h, $id, $write_file ) = MT::Image->check_upload(
        Fh     => $fh,
        Fmgr   => $fmgr,
        Local  => $local_file,
        Max    => $upload_param{max_size},
        MaxDim => $upload_param{max_image_dimension}
    );

    return $app->error( MT::Image->errstr )
        unless $write_file;

    ## File does not exist, or else we have confirmed that we can overwrite.
    my $umask = oct $app->config('UploadUmask');
    my $old   = umask($umask);
    defined( my $bytes = $write_file->() )
        or return $app->error(
        $app->translate(
            "Error writing upload to '[_1]': [_2]", $local_file,
            $fmgr->errstr
        )
        );
    umask($old);

    ## Close up the filehandle.
    close $fh;

    ## We are going to use $extra_path as the filename and as the url passed
    ## in to the templates. So, we want to replace all of the '\' characters
    ## with '/' characters so that it won't look like backslashed characters.
    ## Also, get rid of a slash at the front, if present.
    $extra_path =~ s!\\!/!g;
    $extra_path =~ s!^/!!;
    $relative_url =~ s!\\!/!g;
    $relative_url =~ s!^/!!;
    my $url = $base_url;
    $url .= '/' unless $url =~ m!/$!;
    $url .= $relative_url;
    my $asset_url = $asset_base_url . '/' . $relative_url;

    require File::Basename;
    my $local_basename = File::Basename::basename($local_file);
    my $local_ext
        = ( File::Basename::fileparse( $local_file, qr/\.[A-Za-z0-9]+$/ ) )
        [2];
    $local_ext =~ s/^\.//;

    require MT::Asset;
    my $asset_pkg = MT::Asset->handler_for_file($local_basename);
    my $is_image  = 0;
    if ( defined($w) && defined($h) ) {
        $is_image = 1
            if $asset_pkg->isa('MT::Asset::Image');
    }
    else {

        # rebless to file type
        $asset_pkg = 'MT::Asset'
            if $asset_pkg->isa('MT::Asset::Image');
    }
    return $app->errtrans('Uploaded file is not an image.')
        if !$is_image
        && exists( $upload_param{require_type} )
        && $upload_param{require_type} eq 'image';
    my ( $asset, $original );
    if (!(  $asset = $asset_pkg->load(
                {   class     => '*',
                    file_path => $asset_file,
                    blog_id   => $blog_id
                },
                { binary => { file_path => 1 } }
            )
        )
        )
    {
        $asset    = $asset_pkg->new();
        $original = $asset->clone;
        $asset->file_path($asset_file);
        $asset->file_name($local_basename);
        $asset->file_ext($local_ext);
        $asset->blog_id($blog_id);
        $asset->label($label);
        $asset->created_by( $app->user->id );
    }
    else {
        if ( $asset->class ne $asset_pkg->class_type ) {
            return $app->error(
                $app->translate(
                    "Cannot overwrite an existing file with a file of a different type. Original: [_1] Uploaded: [_2]",
                    $asset->class_label,
                    $asset_pkg->class_label
                )
            );
        }
        $original = $asset->clone;
        $asset->modified_by( $app->user->id );
    }
    $asset->url($asset_url);

    if ($is_image) {
        $asset->image_width($w);
        $asset->image_height($h);

        if ( $app->param('normalize_orientation') ) {
            $asset->normalize_orientation;
        }

        # Adjust image quality according to ImageQualityJpeg
        # and ImageQualityPng.
        $asset->change_quality
            if $app->config('AutoChangeImageQuality');
    }

    $asset->mime_type($mimetype) if $mimetype;
    $app->run_callbacks( $app_id . '_pre_save.asset',
        $app, $asset, $original )
        || return $app->errtrans( "Saving [_1] failed: [_2]", 'asset',
        $app->errstr );

    $asset->save;
    $app->run_callbacks( $app_id . '_post_save.asset',
        $app, $asset, $original );

    if ($is_image) {
        $app->run_callbacks(
            $app_id . '_upload_file.' . $asset->class,
            File  => $local_file,
            file  => $local_file,
            Url   => $url,
            url   => $url,
            Size  => $bytes,
            size  => $bytes,
            Asset => $asset,
            asset => $asset,
            Type  => 'image',
            type  => 'image',
            Blog  => $blog,
            blog  => $blog
        );
        $app->run_callbacks(
            $app_id . '_upload_image',
            File       => $local_file,
            file       => $local_file,
            Url        => $url,
            url        => $url,
            Size       => $bytes,
            size       => $bytes,
            Asset      => $asset,
            asset      => $asset,
            Height     => $h,
            height     => $h,
            Width      => $w,
            width      => $w,
            Type       => 'image',
            type       => 'image',
            ImageType  => $id,
            image_type => $id,
            Blog       => $blog,
            blog       => $blog
        );
    }
    else {
        $app->run_callbacks(
            $app_id . '_upload_file.' . $asset->class,
            File  => $local_file,
            file  => $local_file,
            Url   => $url,
            url   => $url,
            Size  => $bytes,
            size  => $bytes,
            Asset => $asset,
            asset => $asset,
            Type  => 'file',
            type  => 'file',
            Blog  => $blog,
            blog  => $blog
        );
    }

    return ( $asset, $bytes );
}

sub _is_valid_tempfile_basename {
    my ($filename) = @_;
    $filename
        && File::Basename::basename($filename) eq $filename
        && $filename !~ m!^\.\.|\0|\|!;
}

sub _rename_filename {
    my ( $app, $path_info ) = @_;

    my $ext = (
        File::Basename::fileparse(
            $path_info->{basename},
            qr/\.[A-Za-z0-9]+$/
        )
    )[2];

    $path_info->{basename} = perl_sha1_digest_hex(
        join( '-',
            epoch2ts( $app->blog, time ), $app->remote_ip,
            $path_info->{basename} )
    ) . $ext;
}

sub _rename_if_exists {
    my ( $app, $fmgr, $path_info ) = @_;

    my $local_file = File::Spec->catfile(
        @$path_info{qw(rootPath relativePath basename)} );
    if ( $fmgr->exists($local_file) ) {
        my $ext = (
            File::Basename::fileparse(
                $path_info->{basename},
                qr/\.[A-Za-z0-9]+$/
            )
        )[2];

        $path_info->{basename} = perl_sha1_digest_hex(
            join( '-',
                epoch2ts( $app->blog, time ), $app->remote_ip,
                $path_info->{basename} )
        ) . $ext;
    }
}

sub _write_upload {
    my ( $upload_fh, $dest_fh ) = @_;
    my $fh = gensym();
    if ( ref($dest_fh) eq 'GLOB' ) {
        $fh = $dest_fh;
    }
    else {
        open $fh, '>', $dest_fh or return;
    }
    binmode $fh;
    binmode $upload_fh;
    my ( $bytes, $data ) = (0);
    while ( my $len = read $upload_fh, $data, 8192 ) {
        print $fh $data;
        $bytes += $len;
    }
    close $fh;
    $bytes;
}

sub cms_pre_load_filtered_list {
    my ( $cb, $app, $filter, $load_options, $cols ) = @_;

    $load_options->{args}->{no_class} = 1;

    my $user = $app->user;
    return
        if ( $user->is_superuser
        || $user->permissions(0)->can_do('edit_assets') );
    my $load_blog_ids = $load_options->{blog_ids};

    my $iter = MT->model('permission')->load_iter(
        {   author_id => $user->id,
            (   $load_blog_ids
                ? ( blog_id => $load_blog_ids )
                : ( blog_id => { 'not' => 0 } )
            ),
        }
    );

    my $blog_ids;
    while ( my $perm = $iter->() ) {
        if ( $perm->can_do('edit_assets') ) {
            push @$blog_ids, $perm->blog_id;
        }
    }

    my $terms = $load_options->{terms} || {};
    $terms->{blog_id} = $blog_ids
        if $blog_ids;
    $load_options->{terms} = $terms;
}

sub template_param_list {
    my $cb = shift;
    my ( $app, $param, $tmpl ) = @_;

    # Check directory for thumbnail image
    _check_thumbnail_dir( $app, $param );
}

sub _check_thumbnail_dir {
    my $app = shift;
    my ($param) = @_;

    return unless $app->blog;

    require MT::FileMgr;
    require File::Spec;
    my $fmgr            = MT::FileMgr->new('Local');
    my $path            = MT->config('AssetCacheDir');
    my $site_path       = $app->blog->site_path;
    my $site_thumb_path = File::Spec->catdir( $site_path, $path );
    my @warnings;
    if ( $fmgr->exists($site_thumb_path)
        && !$fmgr->can_write($site_thumb_path) )
    {
        my %hash = (
            key  => 'site',
            path => $site_thumb_path,
        );
        push @warnings, \%hash;
    }
    if ( $app->blog->column('archive_path') ) {
        my $archive_path = $app->blog->archive_path;
        my $archive_thumb_path = File::Spec->catdir( $archive_path, $path );
        if ( $fmgr->exists($archive_thumb_path)
            && !$fmgr->can_write($archive_thumb_path) )
        {
            my %hash = (
                key  => 'archive',
                path => $archive_thumb_path,
            );
            push @warnings, \%hash;
        }
    }
    $param->{thumb_dir_warnings} = \@warnings if @warnings;
}

sub dialog_edit_asset {
    my $app = shift;

    $app->validate_param({
        blog_id     => [qw/ID/],
        id          => [qw/ID/],
        saved_image => [qw/MAYBE_STRING/],
    }) or return;

    $app->validate_magic() or return;

    my $blog_id = $app->param('blog_id');
    return $app->return_to_dashboard( redirect => 1 )
        if !$blog_id;

    my $id = $app->param('id');
    return $app->return_to_dashboard( redirect => 1 )
        if !$id;

    return $app->permission_denied()
        if $blog_id && !$app->can_do('upload');

    my $asset = MT->model('asset')->load($id)
        or return $app->errtrans( "Cannot load asset #[_1].", $id );

    my $param = {
        blog_id           => $blog_id,
        id                => $id,
        file_name         => $asset->file_name,
        label             => $asset->label,
        description       => $asset->description,
        asset_class_label => $asset->class_label,
        asset_type        => $asset->class,
        class             => $asset->class,
    };

    if ( $asset->isa('MT::Asset::Image') ) {
        $param->{image_width}  = $asset->image_width;
        $param->{image_height} = $asset->image_height;
    }

    if ( $asset->has_thumbnail && $asset->can_create_thumbnail ) {
        my ( $thumb_url, $thumb_w, $thumb_h );
        my $thumb_size = 240;
        my ( $orig_height, $orig_width )
            = ( $asset->image_width, $asset->image_height );
        if ( $orig_width > $thumb_size && $orig_height > $thumb_size ) {
            ( $thumb_url, $thumb_w, $thumb_h ) = $asset->thumbnail_url(
                Height => $thumb_size,
                Width  => $thumb_size,
                Square => 1
            );
        }
        elsif ( $orig_width > $thumb_size ) {
            ( $thumb_url, $thumb_w, $thumb_h )
                = $asset->thumbnail_url( Width => $thumb_size, );
        }
        elsif ( $orig_height > $thumb_size ) {
            ( $thumb_url, $thumb_w, $thumb_h )
                = $asset->thumbnail_url( Height => $thumb_size, );
        }
        else {
            $thumb_url = $asset->url;
            $thumb_w   = $orig_width;
            $thumb_h   = $orig_height;
        }
        $param->{has_thumbnail}    = 1;
        $param->{can_edit_image}   = 1;
        $param->{thumbnail_url}    = $thumb_url;
        $param->{thumbnail_width}  = $thumb_w;
        $param->{thumbnail_height} = $thumb_h;
    }
    else {
        $param->{has_thumbnail} = 0;
    }

    require MT::FileMgr;
    my $fmgr      = MT::FileMgr->new('Local');
    my $file_path = $asset->file_path;
    if ( $file_path && $fmgr->file_size($file_path) ) {
        my $size = $fmgr->file_size($file_path);
        $param->{file_size} = $size;
        if ( $size < 1024 ) {
            $param->{file_size_formatted} = sprintf( "%d Bytes", $size );
        }
        elsif ( $size < 1024000 ) {
            $param->{file_size_formatted}
                = sprintf( "%.1f KB", $size / 1024 );
        }
        else {
            $param->{file_size_formatted}
                = sprintf( "%.1f MB", $size / 1024000 );
        }
    }

    require MT::Tag;
    my $tag_delim = chr( $app->user->entry_prefs->{tag_delim} );
    my $tags = MT::Tag->join( $tag_delim, $asset->tags );
    $param->{tags} = $tags;
    $param->{'auth_pref_tag_delim'} = $tag_delim
        if $tag_delim;

    require MT::ObjectTag;
    my $tags_js = MT::Util::to_json(
        [   map { $_->name } MT->model('tag')->load(
                undef,
                {   join => [
                        'MT::ObjectTag', 'tag_id',
                        { blog_id => $asset->blog_id }, { unique => 1 }
                    ]
                }
            )
        ]
    );
    $tags_js =~ s!/!\\/!g;
    $param->{tags_js} = $tags_js;

    $param->{return_args} = $app->make_return_args;
    $param->{saved_image} = 1
        if $app->param('saved_image');

    $param->{broken_metadata} = $asset->is_metadata_broken;

    $app->load_tmpl( 'dialog/asset_edit.tmpl', $param );
}

sub js_save_asset {
    my $app = shift;

    $app->validate_param({
        blog_id     => [qw/ID/],
        description => [qw/MAYBE_STRING/],
        id          => [qw/ID/],
        label       => [qw/MAYBE_STRING/],
    }) or return $app->json_error($app->errstr);

    $app->validate_magic()
        or return $app->error(
        $app->json_error( $app->translate("Invalid Request.") ) );

    my $blog_id = $app->param('blog_id');
    return $app->error(
        $app->json_error( $app->translate("Invalid Request.") ) )
        if !$blog_id;

    my $id = $app->param('id');
    return $app->error(
        $app->json_error( $app->translate("Invalid Request.") ) )
        if !$id;
    return $app->error(
        $app->json_error( $app->translate("Permission denied.") ) )
        if $blog_id && !$app->can_do('upload');

    my $asset = MT->model('asset')->load($id)
        or return $app->error(
        $app->json_error(
            $app->translate( "Cannot load asset #[_1].", $id )
        )
        );

    return $app->error( $app->json_error( $app->errstr ) )
        unless $app->run_callbacks( 'cms_save_filter.asset', $app );

    my $original = $asset->clone();

    my $label       = $app->param('label');
    my $description = $app->param('description');

    $asset->label($label);
    $asset->description($description);
    $asset->modified_by( $app->user->id ) if $asset->id;

    return $app->error(
        $app->json_error(
            $app->translate( "Save failed: [_1]", $app->errstr )
        )
        )
        unless $app->run_callbacks( 'cms_pre_save.asset', $app, $asset,
        $original );

    $asset->save
        or return $app->error(
        $app->json_error(
            $app->translate( "Saving object failed: [_1]", $asset->errstr )
        )
        );

    return $app->error( $app->json_error( $app->errstr() ) )
        unless $app->run_callbacks( 'cms_post_save.asset', $app, $asset,
        $original );

    return $app->json_result( { success => 1 } );
}

sub dialog_edit_image {
    my ($app) = @_;

    $app->validate_param({
        blog_id     => [qw/ID/],
        id          => [qw/ID/],
        return_args => [qw/MAYBE_STRING/],
    }) or return;

    my $asset;

    my $id = $app->param('id');
    my $blog_id = $app->param('blog_id') || 0;
    if ($id) {
        $asset
            = $app->model('asset')
            ->load( { id => $id, blog_id => $blog_id, class => 'image' } );
    }
    if ( !$asset ) {
        return $app->errtrans('Invalid request.');
    }

    # Check.
    if ( !can_save( undef, $app, $asset ) ) {
        return $app->permission_denied;
    }

    # Retrive data of thumbnail.
    my $param  = {};
    my $hasher = build_asset_hasher($app);
    $hasher->( $asset, $param, ThumbWidth => 400, ThumbHeight => 400 );

    # Disable browser cache for image.
    $param->{modified_on} = $asset->modified_on;

    # Check Exif.
    # Cannot remove metadata when it is broken.
    if ( !$asset->is_metadata_broken ) {
        my $has_metadata = $asset->has_metadata;
        if ( defined $has_metadata ) {
            $param->{has_metadata} = $has_metadata;
        }
        else {
            return $app->error( $asset->errstr );
        }
        if ($has_metadata) {
            my $has_gps_metadata = $asset->has_gps_metadata;
            if ( defined $has_gps_metadata ) {
                $param->{has_gps_metadata} = $has_gps_metadata;
            }
            else {
                return $app->error( $asset->errstr );
            }
        }
    }

    $param->{return_args} = $app->param('return_args') || '';

    $app->load_tmpl( 'dialog/edit_image.tmpl', $param );
}

sub thumbnail_image {
    my ($app) = @_;

    my $id = $app->param('id');
    my $blog_id = $app->param('blog_id') || 0;

    # Thumbnail size on "Edit Image" screen is 240.
    my $width  = $app->param('width')  || 400;
    my $height = $app->param('height') || 400;
    my $square = $app->param('square');

    my $asset;

    if ($id) {
        $asset
            = $app->model('asset')
            ->load( { id => $id, blog_id => $blog_id, class => 'image' } );
    }
    if ( !$asset ) {
        return $app->errtrans('Invalid request.');
    }

    # Check permission.
    if ( !$app->can_do('view_thumbnail_image') ) {
        return $app->permission_denied;
    }

    my ($thumbnail)
        = $asset->thumbnail_file( Width => $width, Height => $height, Square => $square )
        or return $app->error( $asset->errstr );

    require MT::FileMgr;
    my $fmgr = MT::FileMgr->new('Local');
    my $data = $fmgr->get_data( $thumbnail, 'upload' );

    $app->{no_print_body} = 1;
    $app->send_http_header( $asset->mime_type );
    $app->print($data);
}

sub transform_image {
    my ($app) = @_;

    $app->validate_param({
        actions             => [qw/MAYBE_STRING/],
        id                  => [qw/ID/],
        remove_all_metadata => [qw/MAYBE_STRING/],
        remove_gps_metadata => [qw/MAYBE_STRING/],
        return_args         => [qw/MAYBE_STRING/],
    }) or return;

    if ( !$app->validate_magic ) {
        return;
    }

    # Load image.
    my $id = $app->param('id');
    my $asset = $app->model('asset')->load( { id => $id, class => 'image' } )
        or return $app->errtrans('Invalid request.');

    if ( !can_save( undef, $app, $asset ) ) {
        return $app->permission_denied;
    }

    # Parse JSON.
    my $actions = $app->param('actions');
    $actions =~ s/^"|"$//g;
    $actions =~ s/\\//g;
    $actions = eval { MT::Util::from_json($actions) };
    if ( !$actions || ref $actions ne 'ARRAY' ) {
        return $app->errtrans('Invalid request.');
    }

    $asset->transform(@$actions)
        or return $app->errtrans( 'Transforming image failed: [_1]',
        $asset->errstr );

    if ( $app->param('remove_all_metadata') ) {
        $asset->remove_all_metadata
            or return $app->error( $asset->errstr );
    }
    elsif ( $app->param('remove_gps_metadata') ) {
        $asset->remove_gps_metadata
            or return $app->error( $asset->errstr );
    }

    if ( $app->param('return_args') ) {
        $app->add_return_arg( 'saved_image' => 1 );
        $app->call_return;
    }
    else {
        $app->redirect(
            $app->uri(
                mode => 'view',
                args => {
                    _type       => 'asset',
                    blog_id     => $app->blog ? $app->blog->id : 0,
                    id          => $id,
                    saved_image => 1,
                },
            )
        );
    }
}

sub dialog_asset_modal {
    my $app = shift;

<<<<<<< HEAD
    return dialog_asset_modal_v2($app)
      if ( $app->config->AssetModalVersion > 1 );
=======
    $app->validate_param({
        asset_select     => [qw/MAYBE_STRING/],
        blog_id          => [qw/ID/],
        can_multi        => [qw/MAYBE_STRING/],
        content_field_id => [qw/ID/],
        edit_field       => [qw/MAYBE_STRING/],
        filter           => [qw/MAYBE_STRING/],
        filter_val       => [qw/MAYBE_STRING/],
        next_mode        => [qw/MAYBE_STRING/],
        no_insert        => [qw/MAYBE_STRING/],
        require_type     => [qw/MAYBE_STRING/],
        search           => [qw/MAYBE_STRING/],
        upload_mode      => [qw/MAYBE_STRING/],
    }) or return;
>>>>>>> 3d92290f

    my $blog_id = $app->param('blog_id');
    my $mode_userpic = $app->param('upload_mode') || '';
    return $app->return_to_dashboard( redirect => 1 )
        if !$blog_id && $mode_userpic ne 'upload_userpic';

    my $blog_class = $app->model('blog');
    my $blog;
    $blog = $blog_class->load($blog_id) if $blog_id;

    my %param;
    _set_start_upload_params( $app, \%param );

    if (   $app->param('edit_field')
        && $app->param('edit_field') =~ m/^customfield_.*$/ )
    {
        return $app->permission_denied()
            unless $app->permissions;
    }
    else {
        return $app->permission_denied()
            if $blog_id && !$app->can_do('access_to_insert_asset_list');
    }

    $param{can_multi} = 1
        if ( $app->param('upload_mode') || '' ) ne 'upload_userpic'
        && $app->param('can_multi');

    $param{filter} = $app->param('filter')
        if defined $app->param('filter');
    $param{filter_val} = $app->param('filter_val')
        if defined $app->param('filter_val');
    $param{search} = $app->param('search') if defined $app->param('search');
    $param{edit_field} = $app->param('edit_field')
        if defined $app->param('edit_field');
    $param{next_mode}    = $app->param('next_mode');
    $param{no_insert}    = $app->param('no_insert') ? 1 : 0;
    $param{asset_select} = $app->param('asset_select');
    $param{require_type} = $app->param('require_type');

    if ($blog_id) {
        $param{blog_id}      = $blog_id;
        $param{edit_blog_id} = $blog_id,;
    }

    $param{upload_mode} = $mode_userpic;
    if ($mode_userpic) {
        $param{user_id}      = $param{filter_val} || $app->user->id;
        $param{require_type} = 'image';
        $param{'is_image'}   = 1;
        $param{can_upload}   = 1;
    }

    if ( $param{require_type} ) {
        my $req_class = $app->model( $param{require_type} );
        $param{require_type_label} = $req_class->class_label;
    }

    require MT::Asset;
    my $subclasses = MT::Asset->list_subclasses;

    my @class_filters;
    foreach my $k (@$subclasses) {
        my $c = $k->{class};
        push @class_filters,
            {
            key   => $k->{type},
            label => $c->class_label_plural,
            };
    }
    $param{class_filter_loop} = \@class_filters if @class_filters;

    # Set directory separator
    $param{dir_separator} = MT::Util::dir_separator;

    if ( my $content_field_id = $app->param('content_field_id') ) {
        require MT::ContentField;
        if ( my $content_field = MT::ContentField->load($content_field_id) ) {
            $param{content_field_id} = $content_field_id;
            my $options = $content_field->options;
            $param{can_multi}  = $options->{multiple}     ? 1 : 0;
            $param{can_upload} = $options->{allow_upload} ? 1 : 0;
        }
    }

    $app->load_tmpl( 'dialog/asset_modal.tmpl', \%param );
}

sub dialog_insert_options {
    my $app    = shift;
    my (%args) = @_;
    my $assets = $args{assets};

    $app->validate_param({
        asset_select        => [qw/MAYBE_STRING/],
        blog_id             => [qw/ID/],
        content_field_id    => [qw/ID/],
        direct_asset_insert => [qw/MAYBE_STRING/],
        edit_field          => [qw/MAYBE_STRING/],
        id                  => [qw/IDS/],
        no_insert           => [qw/MAYBE_STRING/],
    }) or return;

    # Validate magic token
    $app->validate_magic() or return;

    # Load assets
    if ( !$assets ) {
        my $ids = $app->param('id');
        return $app->errtrans('Invalid request.') unless $ids;

        my @ids = split ',', $ids;
        return $app->errtrans('Invalid request.') unless @ids;
        my @assets = $app->model('asset')->load( { id => \@ids } );

        # Sort by @ids order.
        my %assets = map { $_->id => $_ } @assets;
        @assets = map { $assets{$_} } @ids;

        $assets = \@assets;
    }
    $assets = [$assets] if 'ARRAY' ne ref $assets;

    # Should not allow to insert asset from other site.
    my $blog_id = $app->param('blog_id');
    my $blog    = MT->model('blog')->load($blog_id)
        or return $app->errtrans( "Cannot load blog #[_1].", $blog_id );
    my %blog_ids;
    if ( !$blog->is_blog ) {
        %blog_ids = map { $_->id => 1 } @{ $blog->blogs };
    }
    $blog_ids{$blog_id} = 1;
    foreach my $a (@$assets) {
        return $app->errtrans('Invalid request.')
            unless defined $blog_ids{ $a->blog_id };
    }

    # If no_insert option provided, should not displaying insert option
    if ( $app->param('no_insert') || $app->param('direct_asset_insert') ) {
        return insert_asset( $app, { assets => $assets } );
    }

    # Permission check
    my $perms = $app->permissions
        or return $app->errtrans('No permissions');
    return $app->errtrans('No permissions')
        unless $perms->can_do('insert_asset');

    # Make a insert option loop
    my $options_loop;
    foreach my $a (@$assets) {
        my $thumb_type
            = $a->class_type eq 'file'  ? 'default'
            : $a->class_type eq 'video' ? 'movie'
            :                             $a->class_type;
        my $param = {
            id        => $a->id,
            filename  => $a->file_name,
            url       => $a->url,
            label     => $a->label,
            thumbnail => _make_thumbnail_url(
                $a, { size => $default_thumbnail_size }
            ),
            thumbnail_type => $thumb_type,
            class_label    => $a->class_label,
        };
        my $html = $a->insert_options($param) || '';
        $param->{options} = $html;
        push @$options_loop, $param;
    }

    my %param;
    $param{options_loop} = $options_loop;
    $param{edit_field}   = $app->param('edit_field');
    $param{new_entry}    = $app->param('asset_select') ? 0 : 1;

    $app->load_tmpl( 'dialog/multi_asset_options.tmpl', \%param );
}

sub insert_asset {
    my $app = shift;
    my ($param) = @_;

    $app->validate_magic() or return;

    $app->validate_param({
        content_field_id    => [qw/ID/],
        direct_asset_insert => [qw/MAYBE_STRING/],
        edit_field          => [qw/MAYBE_STRING/],
        new_entry           => [qw/MAYBE_STRING/],
        no_insert           => [qw/MAYBE_STRING/],
        prefs_json          => [qw/MAYBE_STRING/],
    }) or return;

    my $edit_field = $app->param('edit_field') || '';
    if ( $edit_field =~ m/^customfield_.*$/ ) {
        return $app->permission_denied()
            unless $app->permissions;
    }
    else {
        return $app->permission_denied()
            unless $app->can_do('insert_asset');
    }

    require MT::Asset;
    my $text;
    my $assets;
    if ( $app->param('no_insert') ) {
        $text   = '';
        $assets = $param->{assets};
    }
    elsif ( $app->param('direct_asset_insert') ) {
        $assets = $param->{assets};
        foreach my $a (@$assets) {
            my %param;
            $param{wrap_text} = 1;
            $param{new_entry} = $app->param('new_entry') ? 1 : 0;

            $a->on_upload( \%param );
            $param{enclose} = $edit_field =~ /^customfield/ ? 1 : 0;
            my $html = $a->as_html( \%param );
            return $app->error( $a->error ) unless defined $html;

            $text .= $html;
        }
    }
    else {
        # Parse JSON.
        my $prefs = $app->param('prefs_json');
        $prefs =~ s/^"|"$//g;
        $prefs =~ s/\\"/"/g;
        $prefs =~ s/\\\\/\\/g;
        $prefs = eval { MT::Util::from_json($prefs) };
        if ( !$prefs ) {
            return $app->errtrans('Invalid request.');
        }

        foreach my $item (@$prefs) {
            my $id = $item->{id};
            return $app->errtrans('Invalid request.')
                unless $id;
            my $asset = MT->model('asset')->load($id)
                or return $app->errtrans( 'Cannot load asset #[_1]', $id );
            my %param;
            foreach my $k ( keys %$item ) {
                my $name = $k;
                if ( $k =~ m/(.*)[-|_]$id/ig ) {
                    $name = $1;
                }
                $param{$name} = $item->{$k};
            }
            $param{wrap_text} = 1;
            $param{new_entry} = $app->param('new_entry') ? 1 : 0;

            $asset->on_upload( \%param );
            $param{enclose} = $edit_field =~ /^customfield/ ? 1 : 0;
            my $html = $asset->as_html( \%param );
            return $app->error( $asset->error ) unless defined $html;

            $text .= $html;
            push @$assets, $asset;
        }
    }

    my $can_multi;
    my $content_field_id = $app->param('content_field_id');
    if ($content_field_id) {
        require MT::ContentField;
        if ( my $content_field = MT::ContentField->load($content_field_id) ) {
            my $options = $content_field->options;
            $can_multi = $options->{multiple} ? 1 : 0;
        }
        else {
            $content_field_id = undef;
        }
    }

    if ($content_field_id) {
        my @assets_data;
        my $hasher = build_asset_hasher(
            $app,
            PreviewWidth  => 80,
            PreviewHeight => 80,
        );
        for my $obj (@$assets) {
            my $row = $obj->get_values;
            $hasher->( $obj, $row );
            push @assets_data,
                {
                asset_dimensions     => $row->{'Actual Dimensions'},
                asset_file_name      => $row->{file_name},
                asset_id             => $row->{id},
                asset_label          => $row->{label},
                asset_preview_url    => $row->{preview_url},
                asset_preview_height => $row->{preview_height},
                asset_preview_width  => $row->{preview_width},
                asset_type           => $row->{class},
                };
        }
        return $app->load_tmpl(
            'dialog/asset_field_insert.tmpl',
            {   assets           => \@assets_data,
                can_multi        => $can_multi,
                content_field_id => $content_field_id,
            }
        );
    }
    else {
        my $tmpl = $app->load_tmpl(
            'dialog/asset_insert.tmpl',
            {   upload_html => $text || '',
                edit_field => $edit_field,
            },
        );
        my $ctx = $tmpl->context;
        $ctx->stash( 'assets', $assets );
        return $tmpl;
    }
}

sub _make_thumbnail_url {
    my $asset = shift;
    my ($param) = @_;
    my $thumb_url;
    my $thumb_size
        = $param && $param->{size} ? $param->{size} : $default_thumbnail_size;

    if ( $asset->has_thumbnail && $asset->can_create_thumbnail ) {
        my ( $orig_height, $orig_width )
            = ( $asset->image_width, $asset->image_height );
        if ( $orig_width > $thumb_size && $orig_height > $thumb_size ) {
            ($thumb_url) = $asset->thumbnail_url(
                Height => $thumb_size,
                Width  => $thumb_size,
                Square => 1
            );
        }
        elsif ( $orig_width > $thumb_size ) {
            ($thumb_url) = $asset->thumbnail_url( Width => $thumb_size, );
        }
        elsif ( $orig_height > $thumb_size ) {
            ($thumb_url) = $asset->thumbnail_url( Height => $thumb_size, );
        }
        else {
            $thumb_url = $asset->url;
        }
    }

    return $thumb_url;
}
1;<|MERGE_RESOLUTION|>--- conflicted
+++ resolved
@@ -3162,10 +3162,9 @@
 sub dialog_asset_modal {
     my $app = shift;
 
-<<<<<<< HEAD
     return dialog_asset_modal_v2($app)
       if ( $app->config->AssetModalVersion > 1 );
-=======
+
     $app->validate_param({
         asset_select     => [qw/MAYBE_STRING/],
         blog_id          => [qw/ID/],
@@ -3180,7 +3179,6 @@
         search           => [qw/MAYBE_STRING/],
         upload_mode      => [qw/MAYBE_STRING/],
     }) or return;
->>>>>>> 3d92290f
 
     my $blog_id = $app->param('blog_id');
     my $mode_userpic = $app->param('upload_mode') || '';
