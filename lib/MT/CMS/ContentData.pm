--- conflicted
+++ resolved
@@ -518,10 +518,7 @@
 
     my $org_data = $content_data->data;
     my $org_convert_breaks = MT::Serialize->unserialize( $content_data->convert_breaks );
-<<<<<<< HEAD
-=======
     my $data_is_updated;
->>>>>>> 0e86134c
     foreach my $f (@$field_data) {
         my $e_unique_id = $f->{unique_id};
         my $can_edit_field =
@@ -548,10 +545,7 @@
             }
         }
         else {
-<<<<<<< HEAD
-=======
             $data_is_updated->{ $f->{id} } = 1;
->>>>>>> 0e86134c
             if ( !$app->param('from_preview') ) {
                 my $content_field_type = $content_field_types->{ $f->{type} };
                 $data->{ $f->{id} } =
