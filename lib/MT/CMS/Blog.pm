# Movable Type (r) Open Source (C) 2001-2012 Six Apart, Ltd.
# This program is distributed under the terms of the
# GNU General Public License, version 2.
#
# $Id$
package MT::CMS::Blog;

use strict;
use MT::Util qw( dirify dir_separator );

sub edit {
    my $cb = shift;
    my ( $app, $id, $obj, $param ) = @_;

    my $q       = $app->param;
    my $cfg     = $app->config;
    my $blog    = $app->blog;
    my $blog_id = $id;

    if ($id) {
        my $output = $param->{output} ||= 'cfg_prefs.tmpl';
        $param->{need_full_rebuild} = 1 if $q->param('need_full_rebuild');
        $param->{show_ip_info}      = $cfg->ShowIPInformation;
        $param->{use_plugins}       = $cfg->UsePlugins;

        my $entries_on_index = ( $obj->entries_on_index || 0 );
        if ($entries_on_index) {
            $param->{'list_on_index'} = $entries_on_index;
            $param->{'posts'}         = 1;
        }
        else {
            $param->{'list_on_index'} = ( $obj->days_on_index || 0 );
            $param->{'days'} = 1;
        }
        my $lang = $obj->language || 'en';
        $lang = 'en' if lc($lang) eq 'en-us' || lc($lang) eq 'en_us';
        $lang = 'ja' if lc($lang) eq 'jp';
        $param->{ 'language_' . $lang } = 1;

        $param->{system_allow_comments} = $cfg->AllowComments;
        $param->{system_allow_pings}    = $cfg->AllowPings;
        $param->{tk_available}          = eval { require MIME::Base64; 1; }
            && eval { require LWP::UserAgent; 1 };
        $param->{'auto_approve_commenters'}
            = !$obj->manual_approve_commenters;
        $param->{identity_system}     = $app->config('IdentitySystem');
        $param->{handshake_return}    = $app->base . $app->mt_uri;
        $param->{"moderate_comments"} = $obj->moderate_unreg_comments;
        $param->{ "moderate_comments_"
                . ( $obj->moderate_unreg_comments || 0 ) } = 1;
        $param->{ "moderate_pings_" . ( $obj->moderate_pings || 0 ) } = 1;

        my $cmtauth_reg = $app->registry('commenter_authenticators');
        my %cmtauth;
        foreach my $auth ( keys %$cmtauth_reg ) {
            my %auth = %{ $cmtauth_reg->{$auth} };
            $cmtauth{$auth} = \%auth;
            if ( my $c = $cmtauth_reg->{$auth}->{condition} ) {
                $c = $app->handler_to_coderef($c);
                if ($c) {
                    my $reason;
                    $cmtauth{$auth}->{disabled} = 1
                        unless $c->( $blog, \$reason );
                    $cmtauth{$auth}->{disabled_reason} = $reason if $reason;
                    delete $cmtauth{TypeKey}
                        if $auth eq 'TypeKey' && $cmtauth{TypeKey}{disabled};
                }
            }
        }
        if ( my $auths = $blog->commenter_authenticators ) {
            foreach ( split ',', $auths ) {
                if ( 'MovableType' eq $_ ) {
                    $param->{enabled_MovableType} = 1;
                }
                else {
                    $cmtauth{$_}->{enabled} = 1;
                }
            }
        }
        my @cmtauth_loop;
        foreach ( keys %cmtauth ) {
            $cmtauth{$_}->{key} = $_;
            if ( UNIVERSAL::isa( $cmtauth{$_}->{plugin}, 'MT::Plugin' ) ) {

                # force plugin auth schemes to show after native auth schemes
                $cmtauth{$_}{order} = ( $cmtauth{$_}{order} || 0 ) + 100;
            }
            push @cmtauth_loop, $cmtauth{$_};
        }
        @cmtauth_loop = sort { $a->{order} <=> $b->{order} } @cmtauth_loop;

        $param->{cmtauth_loop} = \@cmtauth_loop;

        if ( $output eq 'cfg_prefs.tmpl' ) {
            $app->add_breadcrumb( $app->translate('General Settings') );

            my $lang = $obj->language || 'en';
            $lang = 'en' if lc($lang) eq 'en-us' || lc($lang) eq 'en_us';
            $lang = 'ja' if lc($lang) eq 'jp';
            $param->{ 'language_' . $lang } = 1;

            if ( $obj->cc_license ) {
                $param->{cc_license_name}
                    = MT::Util::cc_name( $obj->cc_license );
                $param->{cc_license_image_url}
                    = MT::Util::cc_image( $obj->cc_license );
                $param->{cc_license_url}
                    = MT::Util::cc_url( $obj->cc_license );
            }
            if (   $obj->column('archive_path')
                || $obj->column('archive_url') )
            {
                $param->{enable_archive_paths} = 1;
                $param->{archive_url}          = $obj->archive_url;
                my @raw_archive_url = $obj->raw_archive_url;
                if ( 2 == @raw_archive_url ) {
                    my $subdomain = $raw_archive_url[0];
                    $subdomain =~ s/\.$//;
                    $param->{archive_url_subdomain} = $subdomain;
                    $param->{archive_url_path}      = $raw_archive_url[1];
                }
                $param->{archive_path} = $obj->column('archive_path');
                $param->{archive_path_absolute}
                    = $obj->is_archive_path_absolute;
            }
            else {
                $param->{archive_path} = '';
                $param->{archive_url}  = '';
            }
            $param->{ 'archive_type_preferred_'
                    . $blog->archive_type_preferred } = 1
                if $blog->archive_type_preferred;
            my $at = $blog->archive_type;
            if ( $at && $at ne 'None' ) {
                my @at = split /,/, $at;
                for my $at (@at) {
                    $param->{ 'archive_type_' . $at } = 1;
                }
            }
            require MT::PublishOption;
            if ($app->model('template')->exist(
                    {   blog_id    => $blog->id,
                        build_type => MT::PublishOption::DYNAMIC()
                    }
                )
                || $app->model('templatemap')->exist(
                    {   blog_id    => $blog->id,
                        build_type => MT::PublishOption::DYNAMIC()
                    }
                )
                )
            {
                $param->{dynamic_enabled} = 1;
                $param->{warning_include} = 1
                    unless $blog->include_system eq 'php'
                        || $blog->include_system eq '';
            }
            eval "require List::Util; require Scalar::Util;";
            unless ($@) {
                $param->{can_use_publish_queue} = 1;
            }
            if ( $blog->publish_queue ) {
                $param->{publish_queue} = 1;
            }
            if ( $blog->include_cache ) {
                $param->{include_cache} = 1;
            }
            $param->{'master_revision_switch'} = $app->config->TrackRevisions;
            $param->{'use_revision'}           = ( $obj->use_revision || 0 );
            $param->{'max_revisions_entry'}    = ( $obj->max_revisions_entry
                    || $MT::Revisable::MAX_REVISIONS );
            $param->{'max_revisions_template'}
                = (    $obj->max_revisions_template
                    || $MT::Revisable::MAX_REVISIONS );
        }
        elsif ( $output eq 'cfg_entry.tmpl' ) {
            ## load entry preferences for new/edit entry page of the blog
            my $pref_param = $app->load_entry_prefs( { type => 'entry' } );
            %$param = ( %$param, %$pref_param );
            $pref_param = $app->load_entry_prefs( { type => 'page' } );
            %$param = ( %$param, %$pref_param );
            $param->{ 'sort_order_posts_' . ( $obj->sort_order_posts || 0 ) }
                = 1;
            $param->{ 'status_default_' . $obj->status_default } = 1
                if $obj->status_default;
            $param->{ 'allow_comments_default_'
                    . ( $obj->allow_comments_default || 0 ) } = 1;
            $param->{system_allow_pings}
                = $cfg->AllowPings && $blog->allow_pings;
            $param->{system_allow_comments} = $cfg->AllowComments
                && ( $blog->allow_reg_comments
                || $blog->allow_unreg_comments );
            my $replace_fields = $blog->smart_replace_fields || '';
            my @replace_fields = split( /,/, $replace_fields );

            foreach my $fld (@replace_fields) {
                $param->{ 'nwc_' . $fld } = 1;
            }
            $param->{ 'nwc_smart_replace_' . ( $blog->smart_replace || 0 ) }
                = 1;
            $param->{'nwc_replace_none'} = ( $blog->smart_replace || 0 ) == 2;
        }
        elsif ( $output eq 'cfg_web_services.tmpl' ) {
            $param->{system_disabled_notify_pings}
                = $cfg->DisableNotificationPings;
            $param->{system_allow_outbound_pings}
                = $cfg->OutboundTrackbackLimit eq 'any';
            my %selected_pings = map { $_ => 1 }
                split ',', ( $obj->update_pings || '' );
            my $pings = $app->registry('ping_servers');
            my @pings;
            push @pings,
                {
                key   => $_,
                label => $pings->{$_}->{label},
                exists( $selected_pings{$_} ) ? ( selected => 1 ) : (),
                } foreach keys %$pings;
            $param->{pings_loop} = \@pings;
        }
        elsif ( $output eq 'cfg_feedback.tmpl' ) {
            $param->{email_new_comments_1}
                = ( $obj->email_new_comments || 0 ) == 1;
            $param->{email_new_comments_2}
                = ( $obj->email_new_comments || 0 ) == 2;
            $param->{nofollow_urls}     = $obj->nofollow_urls;
            $param->{follow_auth_links} = $obj->follow_auth_links;
            $param->{ 'sort_order_comments_'
                    . ( $obj->sort_order_comments || 0 ) } = 1;
            $param->{global_sanitize_spec} = $cfg->GlobalSanitizeSpec;
            $param->{ 'sanitize_spec_' . ( $obj->sanitize_spec ? 1 : 0 ) }
                = 1;
            $param->{sanitize_spec_manual} = $obj->sanitize_spec
                if $obj->sanitize_spec;
            $param->{allow_comments} = $blog->allow_reg_comments
                || $blog->allow_unreg_comments;
            $param->{use_comment_confirmation}
                = defined $blog->use_comment_confirmation
                ? $blog->use_comment_confirmation
                : 0;
            $param->{system_allow_comments} = $cfg->AllowComments
                && ( $blog->allow_reg_comments
                || $blog->allow_unreg_comments );
            my @cps = MT->captcha_providers;

            foreach my $cp (@cps) {
                if ( ( $blog->captcha_provider || '' ) eq $cp->{key} ) {
                    $cp->{selected} = 1;
                }
            }
            $param->{captcha_loop} = \@cps;

            $param->{email_new_pings_1} = ( $obj->email_new_pings || 0 ) == 1;
            $param->{email_new_pings_2} = ( $obj->email_new_pings || 0 ) == 2;
            $param->{nofollow_urls}     = $obj->nofollow_urls;
            $param->{system_allow_selected_pings}
                = $cfg->OutboundTrackbackLimit eq 'selected';
            $param->{system_allow_outbound_pings}
                = $cfg->OutboundTrackbackLimit eq 'any';
            $param->{system_allow_local_pings}
                = ( $cfg->OutboundTrackbackLimit eq 'local' )
                || ( $cfg->OutboundTrackbackLimit eq 'any' );
            my $threshold = $obj->junk_score_threshold || 0;
            $threshold = '+' . $threshold if $threshold > 0;
            $param->{junk_score_threshold} = $threshold;
            $param->{junk_folder_expiry}   = $obj->junk_folder_expiry || 60;
            $param->{auto_delete_junk}     = $obj->junk_folder_expiry;
        }
        elsif ( $output eq 'cfg_plugin.tmpl' ) {
            $app->add_breadcrumb( $app->translate('Plugin Settings') );
            $param->{blog_view} = 1;
            require MT::CMS::Plugin;
            MT::CMS::Plugin::build_plugin_table(
                $app,
                param => $param,
                scope => 'blog:' . $blog_id
            );
            $param->{can_config} = 1;
        }
        else {
            $app->add_breadcrumb( $app->translate('Settings') );
        }
        ( my $offset = $obj->server_offset ) =~ s![-\.]!_!g;
        $offset =~ s!_0+$!!;    # fix syntax highlight ->!
        $param->{ 'server_offset_' . $offset } = 1;
        if ( $output eq 'cfg_feedback.tmpl' ) {
            ## Load text filters.
            $param->{text_filters_comments}
                = $app->load_text_filters( $obj->convert_paras_comments,
                'comment' );
        }
        elsif ( $output eq 'cfg_entry.tmpl' ) {
            ## Load text filters.
            $param->{text_filters}
                = $app->load_text_filters( $obj->convert_paras, 'entry' );
        }
        $param->{nav_config} = 1;
        $param->{error} = $app->errstr if $app->errstr;
    }
    else {
        return $app->return_to_dashboard( redirect => 1 )
            if !$blog || ( $blog && $blog->is_blog() );

        $app->add_breadcrumb( $app->translate('New Blog') );
        ( my $tz = $cfg->DefaultTimezone ) =~ s![-\.]!_!g;
        $tz =~ s!_00$!!;    # fix syntax highlight ->!
        $param->{ 'server_offset_' . $tz } = 1;
        $param->{'can_edit_config'} = $app->can_do('edit_new_blog_config');
        $param->{'can_set_publish_paths'}
            = $app->can_do('set_new_blog_publish_paths');

        $param->{languages}
            = MT::I18N::languages_list( $app, MT->config->DefaultLanguage );
    }

    if ( !$param->{site_path} ) {
        $param->{suggested_site_path} = 'BLOG-NAME';
    }

    if ( !$param->{site_url} ) {
        $param->{suggested_site_url} = 'BLOG-NAME';
    }
    if ( !$param->{id} ) {
        if ( $param->{site_url} ) {
            $param->{site_url} .= '/'
                unless $param->{site_url} =~ /\/$/;
        }
        else {
            $param->{suggested_site_url} .= '/'
                unless $param->{suggested_site_url} =~ /\/$/;
        }
        $param->{screen_class} = "settings-screen";
    }
    else {
        my @raw_site_url = $obj->raw_site_url;
        if ( 2 == @raw_site_url ) {
            my $subdomain = $raw_site_url[0];
            $subdomain =~ s/\.$//;
            $param->{site_url}           = $obj->site_url;
            $param->{site_url_subdomain} = $subdomain;
            $param->{site_url_path}      = $raw_site_url[1];
        }
        else {
            $param->{site_url} = $raw_site_url[0];
        }
        $param->{site_path}          = $obj->column('site_path');
        $param->{site_path_absolute} = $obj->is_site_path_absolute;
    }

    if ( !$blog->is_blog() ) {
        $param->{website_path}
            = File::Spec->catfile( $blog->column('site_path'), '' )
            if $blog->column('site_path');
        $param->{website_url} = $blog->column('site_url');
    }
    elsif ( my $website = $blog->website() ) {
        $param->{website_path}
            = File::Spec->catfile( $website->column('site_path'), '' )
            if $website->column('site_path');
        $param->{website_url} = $website->site_url;
    }
    if ( exists $param->{website_path} ) {
        my $sep = MT::Util::dir_separator;
        $param->{website_path} = $param->{website_path} . $sep
            if $param->{website_path} !~ m/$sep$/;
    }
    if ( exists $param->{website_url} ) {
        my $website_url = $param->{website_url};
        my ( $scheme, $domain ) = $website_url =~ m!^(\w+)://(.+)$!;
        $domain .= '/' if $domain !~ m!/$!;
        $param->{website_scheme} = $scheme;
        $param->{website_domain} = $domain;
    }

    1;
}

sub cfg_prefs {
    my $app = shift;
    my %param;
    %param = %{ $_[0] } if $_[0];
    my $q       = $app->param;
    my $blog_id = $q->param('blog_id');
    return $app->return_to_dashboard( redirect => 1 ) unless $blog_id;

    my $blog_prefs = $app->user_blog_prefs;
    my $perms      = $app->permissions;
    return $app->permission_denied()
        unless $app->can_do('access_to_blog_config_screen');

    my $blog = $app->model('blog')->load($blog_id)
        or return $app->error(
        $app->translate( 'Can\'t load blog #[_1].', $blog_id ) );

    if ( $blog->is_blog() ) {
        my @data;
        for my $at ( split /\s*,\s*/, $blog->archive_type ) {
            my $archiver = $app->publisher->archiver($at);
            next unless $archiver;
            next if 'entry' ne $archiver->entry_class;
            my $archive_label = $archiver->archive_label;
            $archive_label = $at unless $archive_label;
            $archive_label = $archive_label->()
                if ( ref $archive_label ) eq 'CODE';
            push @data,
                {
                archive_type_translated => $archive_label,
                archive_type            => $at,
                archive_type_is_preferred =>
                    ( $blog->archive_type_preferred eq $at ? 1 : 0 ),
                };
        }
        @data = sort { MT::App::CMS::archive_type_sorter( $a, $b ) } @data;
        $param{entry_archive_types} = \@data;
    }

    $param{saved_deleted}    = 1 if $q->param('saved_deleted');
    $param{saved_added}      = 1 if $q->param('saved_added');
    $param{archives_changed} = 1 if $q->param('archives_changed');
    $param{no_writedir}    = $q->param('no_writedir');
    $param{no_cachedir}    = $q->param('no_cachedir');
    $param{no_writecache}  = $q->param('no_writecache');
    $param{include_system} = $blog->include_system || '';

    my $mtview_path = File::Spec->catfile( $blog->site_path(), "mtview.php" );

    if ( -f $mtview_path ) {
        open my ($fh), $mtview_path;
        while ( my $line = <$fh> ) {
            $param{dynamic_caching} = 1
                if $line =~ m/^\s*\$mt->caching\(true\);/i;
            $param{dynamic_conditional} = 1
                if $line =~ /^\s*\$mt->conditional\(true\);/i;
        }
        close $fh;
    }
    $param{output} = 'cfg_prefs.tmpl';
    $q->param( '_type', $blog->class );
    $q->param( 'id',    $blog_id );
    $param{screen_class} = 'settings-screen general-screen';
    $param{object_type}  = 'author';
    $param{search_label} = $app->translate('Users');

    my @raw_site_url = $blog->raw_site_url;
    if ( 2 == @raw_site_url ) {
        $param{site_url}           = $blog->site_url;
        $param{site_url_subdomain} = $raw_site_url[0];
        $param{site_url_path}      = $raw_site_url[1];
    }
    else {
        $param{site_url} = $raw_site_url[0];
    }
    $param{site_path}          = $blog->column('site_path');
    $param{site_path_absolute} = $blog->is_site_path_absolute;

    $app->forward( "view", \%param );
}

sub cfg_feedback {
    my $app     = shift;
    my $q       = $app->param;
    my $blog_id = scalar $q->param('blog_id');
    return $app->return_to_dashboard( redirect => 1 )
        unless $blog_id;
    return $app->permission_denied()
        unless $app->can_do('edit_config');
    $q->param( '_type', 'blog' );
    $q->param( 'id',    scalar $q->param('blog_id') );
    $app->forward(
        "view",
        {   output       => 'cfg_feedback.tmpl',
            screen_class => 'settings-screen'
        }
    );
}

sub cfg_registration {
    my $app  = shift;
    my $blog = $app->blog;
    return $app->return_to_dashboard( redirect => 1 )
        unless $blog;
    return $app->permission_denied()
        unless $app->can_do('edit_config');

    eval { require Digest::SHA1; };
    my $openid_available = $@ ? 0 : 1;

    my %param = ();
    $param{id}                       = $blog->id;
    $param{openid_enabled}           = $openid_available;
    $param{screen_class}             = 'settings-screen registration-screen';
    $param{commenter_authenticators} = $blog->commenter_authenticators;
    my $registration = $app->config->CommenterRegistration;
    if ( $registration->{Allow} ) {
        $param{registration} = $blog->allow_commenter_regist ? 1 : 0;
    }
    else {
        $param{system_disallow_registration} = 1;
    }
    $param{allow_reg_comments}     = $blog->allow_reg_comments;
    $param{allow_unreg_comments}   = $blog->allow_unreg_comments;
    $param{require_typekey_emails} = $blog->require_typekey_emails;
    $param{require_comment_emails} = $blog->require_comment_emails;
    $param{allow_commenter_regist} = $blog->allow_commenter_regist;

    my $cmtauth_reg = $app->registry('commenter_authenticators');
    my %cmtauth;
    foreach my $auth ( keys %$cmtauth_reg ) {
        my %auth = %{ $cmtauth_reg->{$auth} };
        $cmtauth{$auth} = \%auth;
        if ( my $c = $cmtauth_reg->{$auth}->{condition} ) {
            delete $cmtauth{$auth}, next
                if $cmtauth_reg->{$auth}->{disable};

            $c = $app->handler_to_coderef($c);
            if ($c) {
                my $reason;
                $cmtauth{$auth}->{disabled} = 1
                    unless $c->( $blog, \$reason );
                $cmtauth{$auth}->{disabled_reason} = $reason if $reason;
                delete $cmtauth{TypeKey}
                    if $auth eq 'TypeKey' && $cmtauth{TypeKey}{disabled};
            }
        }
    }
    if ( my $auths = $blog->commenter_authenticators ) {
        foreach ( split ',', $auths ) {
            if ( 'MovableType' eq $_ ) {
                $param{enabled_MovableType} = 1;
            }
            elsif ( exists $cmtauth{$_} ) {
                $cmtauth{$_}->{enabled} = 1;
            }
        }
    }
    my @cmtauth_loop;
    foreach ( keys %cmtauth ) {
        $cmtauth{$_}->{key} = $_;
        if ( UNIVERSAL::isa( $cmtauth{$_}->{plugin}, 'MT::Plugin' ) ) {

            # force plugin auth schemes to show after native auth schemes
            $cmtauth{$_}{order} = ( $cmtauth{$_}{order} || 0 ) + 100;
        }
        push @cmtauth_loop, $cmtauth{$_};
    }
    @cmtauth_loop = sort { $a->{order} <=> $b->{order} } @cmtauth_loop;

    $param{cmtauth_loop} = \@cmtauth_loop;
    $param{saved}        = $app->param('saved');

    my @def = split ',', $app->config('DefaultAssignments');
    my @roles;
    my @role_ids;
    while ( my $r_id = shift @def ) {
        my $b_id = shift @def;
        next unless $b_id eq $blog->id;
        my $role = $app->model('role')->load($r_id)
            or next;
        push @roles, { role_id => $r_id, role_name => $role->name };
        push @role_ids, $r_id;
    }
    $param{new_roles} = \@roles;
    $param{new_created_user_role} = join( ',', @role_ids );

    $app->load_tmpl( 'cfg_registration.tmpl', \%param );
}

sub cfg_web_services {
    my $app     = shift;
    my $q       = $app->param;
    my $blog_id = scalar $q->param('blog_id');
    return $app->return_to_dashboard( redirect => 1 )
        unless $blog_id;
    return $app->permission_denied()
        unless $app->can_do('edit_config');
    $q->param( '_type', 'blog' );
    $q->param( 'id',    scalar $q->param('blog_id') );
    $app->forward(
        "view",
        {   output       => 'cfg_web_services.tmpl',
            screen_class => 'settings-screen web-services-settings'
        }
    );
}

sub rebuild_phase {
    my $app  = shift;
    my $type = $app->param('_type') || 'entry';
    my @ids  = $app->param('id');
    $app->{goback} = $app->return_uri;
    $app->{value} ||= $app->translate('Back');
    if ( $type eq 'entry' ) {
        my %ids = map { $_ => 1 } @ids;
        return $app->rebuild_these( \%ids );
    }
    elsif ( $type eq 'template' ) {
        require MT::Template;
        foreach (@ids) {
            my $template = MT::Template->load($_)
                or return $app->errtrans( 'Can\'t load template #[_1].', $_ );

            my $perms = $app->user->permissions( $template->blog_id );
            return $app->permission_denied()
                unless $perms && $perms->can_do('rebuild');

            $app->rebuild_indexes(
                Template => $template,
                Force    => 1
            ) or return;
        }
    }
    $app->run_callbacks('post_build');
    $app->call_return;
}

sub rebuild_pages {
    my $app   = shift;
    my $perms = $app->permissions
        or return $app->error( $app->translate("No permissions") );
    require MT::Entry;
    require MT::Blog;
    my $q          = $app->param;
    my $start_time = $q->param('start_time');

    if ( !$start_time ) {

        # start of build; invoke callback
        $app->run_callbacks('pre_build');
        $start_time = time;
    }

    my $blog_id = int( $q->param('blog_id') );
    return $app->errtrans("Invalid request.") unless $blog_id;

    my $blog = MT::Blog->load($blog_id)
        or return $app->error(
        $app->translate( 'Can\'t load blog #[_1].', $blog_id ) );
    my $order = $q->param('type');
    my @order = split /,/, $order;
    my $next  = $q->param('next');
    my $done  = 0;
    my $type  = $order[$next];

    my $pub = $app->publisher;
    $pub->start_time($start_time)
        if $start_time;    # force start time to parameter start_time

    my $archiver = $pub->archiver($type);
    my $archive_label = $archiver ? $archiver->archive_label : '';

    $archive_label = $app->translate($type) unless $archive_label;
    $archive_label = $archive_label->() if ( ref $archive_label ) eq 'CODE';
    $next++;
    $done++ if $next >= @order;
    my $offset = 0;
    my ($total) = $q->param('total');

    my $with_indexes = $q->param('with_indexes');
    my $no_static    = $q->param('no_static');
    my $template_id  = $q->param('template_id');
    my $map_id       = $q->param('templatemap_id');

    my ($tmpl_saved);

    # Make sure errors go to a sensible place when in fs mode
    # TODO: create contin. earlier, pass it thru
    if ( $app->param('fs') ) {
        my ( $type, $obj_id ) = $app->param('type') =~ m/(entry|index)-(\d+)/;
        if ( $type && $obj_id ) {
            my $edit_type = $type;
            $edit_type = 'template' if $type eq 'index';
            if ( $type eq 'entry' ) {
                require MT::Entry;
                my $entry = MT::Entry->load($obj_id);
                $edit_type = $entry ? $entry->class : 'entry';
            }
            $app->{goback} = $app->object_edit_uri( $edit_type, $obj_id );
            $app->{value} ||= $app->translate('Back');
        }
    }

    if ( $type eq 'all' ) {
        return $app->permission_denied()
            unless $perms->can_do('rebuild');

        # FIXME: Rebuild the entire blog????
        $app->rebuild( BlogID => $blog_id )
            or return $app->publish_error();
    }
    elsif ( $type eq 'index' ) {
        return $app->permission_denied()
            unless $perms->can_do('rebuild');
        $app->rebuild_indexes( BlogID => $blog_id )
            or return $app->publish_error();
    }
    elsif ( $type =~ /^index-(\d+)$/ ) {
        return $app->permission_denied()
            unless $perms->can_do('rebuild');
        my $tmpl_id = $1;
        require MT::Template;
        $tmpl_saved = MT::Template->load($tmpl_id)
            or
            return $app->errtrans( 'Can\'t load template #[_1].', $tmpl_id );
        return $app->permission_denied()
            unless $app->user->permissions( $tmpl_saved->blog_id )
                ->can_do('rebuild');

        $app->rebuild_indexes(
            BlogID   => $blog_id,
            Template => $tmpl_saved,
            Force    => 1
        ) or return $app->publish_error();
        $order = "index template '" . $tmpl_saved->name . "'";
    }
    elsif ( $type =~ /^entry-(\d+)$/ ) {
        my $entry_id = $1;
        require MT::Entry;
        my $entry = MT::Entry->load($entry_id);
        return $app->permission_denied()
            if !$perms->can_edit_entry( $entry, $app->user )
                && !$perms->can_republish_entry( $entry, $app->user );
        $app->rebuild_entry(
            Entry             => $entry,
            BuildDependencies => 1,
            OldPrevious       => $q->param('old_previous'),
            OldNext           => $q->param('old_next')
        ) or return $app->publish_error();
        $order = "entry '" . $entry->title . "'";
    }
    elsif ( $archiver && $archiver->category_based ) {
        return $app->permission_denied()
            unless $perms->can_do('rebuild');
        if ($template_id) {
            my $tmpl = MT->model('template')->load($template_id)
                or return $app->errtrans( 'Can\'t load template #[_1].',
                $template_id );
            return $app->permission_denied()
                unless $app->user->permissions( $tmpl->blog_id )
                    ->can_do('rebuild');
        }
        elsif ($map_id) {
            my $map = MT->model('templatemap')->load($map_id)
                or return $app->errtrans( 'Can\'t load template #[_1].',
                $map_id );
            return $app->permission_denied()
                unless $app->user->permissions( $map->blog_id )
                    ->can_do('rebuild');
        }

        $offset = $q->param('offset') || 0;
        my $start = time;
        my $count = 0;
        my $cb    = sub {
            my $result = time - $start > 20 ? 0 : 1;
            $count++ if $result;
            return $result;
        };
        if ( $offset < $total ) {
            $app->rebuild(
                BlogID         => $blog_id,
                ArchiveType    => $type,
                NoIndexes      => 1,
                Offset         => $offset,
                Limit          => $app->config->EntriesPerRebuild,
                FilterCallback => $cb,
                ( $template_id || $map_id ? ( Force => 1 ) : () ),
            ) or return $app->publish_error();
            $offset += $count;
        }
        if ( $offset < $total ) {
            $done-- if $done;
            $next--;
        }
        else {
            $offset = 0;
        }
    }
    elsif ($type) {
        my $special = 0;
        my @options;
        my $opts = $app->registry("rebuild_options") || {};
        if ($opts) {
            foreach my $opt ( keys %$opts ) {
                $opts->{$opt}{key} ||= $opt;
                push @options, $opts->{$opt};
            }
        }
        $app->run_callbacks( 'rebuild_options', $app, \@options );
        for my $optn (@options) {
            if ( ( $optn->{key} || '' ) eq $type ) {
                my $code = $optn->{code};
                unless ( ref($code) eq 'CODE' ) {
                    $code = MT->handler_to_coderef($code);
                    $optn->{code} = $code;
                }
                $optn->{code}->();
                $special = 1;
            }
        }
        if ( !$special ) {
            return $app->permission_denied()
                unless $perms->can_do('rebuild');
            if ($template_id) {
                my $tmpl = MT->model('template')->load($template_id)
                    or return $app->errtrans( 'Can\'t load template #[_1].',
                    $template_id );
                return $app->permission_denied()
                    unless $app->user->permissions( $tmpl->blog_id )
                        ->can_do('rebuild');
            }
            elsif ($map_id) {
                my $map = MT->model('templatemap')->load($map_id)
                    or return $app->errtrans( 'Can\'t load template #[_1].',
                    $map_id );
                return $app->permission_denied()
                    unless $app->user->permissions( $map->blog_id )
                        ->can_do('rebuild');
            }

            $offset = $q->param('offset') || 0;
            if ( $offset < $total ) {
                my $start = time;
                my $count = 0;
                my $cb    = sub {
                    my $result = time - $start > 20 ? 0 : 1;
                    $count++ if $result;
                    return $result;
                };
                $app->rebuild(
                    BlogID      => $blog_id,
                    ArchiveType => $type,
                    !$with_indexes ? ( NoIndexes => 1 ) : (),
                    Offset         => $offset,
                    Limit          => $app->config->EntriesPerRebuild,
                    FilterCallback => $cb,
                    $no_static ? ( NoStatic => 1 ) : (),
                    $template_id ? ( TemplateID => $template_id, Force => 1 )
                    : (),
                    $map_id ? ( TemplateMap => $template_id, Force => 1 )
                    : (),
                ) or return $app->publish_error();
                $offset += $count;
            }
            if ( $offset < $total ) {
                $done-- if $done;
                $next--;
            }
            else {
                $offset = 0;
            }
        }
    }

    # Rebuild done--now form the continuation.
    unless ($done) {
        my $dynamic   = 0;
        my $type_name = $order[$next];

        ## If we're moving on to the next rebuild step, recalculate the
        ## limit.
        my $static_count;
        if ( $type_name !~ m/^index/ ) {
            $static_count = $blog->count_static_templates($type_name) || 0;
        }
        else {
            $static_count = 1;
        }
        if ( !$static_count ) {
            $dynamic = 1;
        }
        elsif ( defined($offset) && $offset == 0 ) {
            $dynamic = 0;
        }
        if ( $offset == 0 ) {

            # determine total
            if ( my $archiver = $app->publisher->archiver($type_name) ) {
                if ( $archiver->entry_based || $archiver->date_based ) {
                    my $entry_class = $archiver->entry_class || 'entry';
                    require MT::Entry;
                    my $terms = {
                        class   => $entry_class,
                        status  => MT::Entry::RELEASE(),
                        blog_id => $blog_id,
                    };
                    $total = MT::Entry->count($terms);
                }
                elsif ( $archiver->category_based ) {
                    require MT::Category;
                    my $terms = { blog_id => $blog_id, };
                    $total = MT::Category->count($terms);
                }
                elsif ( $archiver->author_based ) {
                    require MT::Author;
                    require MT::Entry;
                    my $terms = {
                        blog_id => $blog_id,
                        status  => MT::Entry::RELEASE(),
                        class   => 'entry',
                    };
                    $total = MT::Author->count(
                        { status => MT::Author::ACTIVE() },
                        {   join => MT::Entry->join_on(
                                'author_id', $terms, { unique => 1 }
                            ),
                            unique => 1,
                        }
                    );
                }
            }
        }

        my $type = $order[$next];
        if ($type) {
            $archiver      = $app->publisher->archiver($type);
            $archive_label = $archiver ? $archiver->archive_label : '';
            $archive_label = $app->translate($type) unless $archive_label;
            $archive_label = $archive_label->()
                if ( ref $archive_label ) eq 'CODE';
        }

        my $complete
            = $total
            ? ( $total == $offset ? 100 : int( ( $offset / $total ) * 100 ) )
            : 0;

        my %param = (
            build_type      => $order,
            build_next      => $next,
            build_type_name => $archive_label,
            archives        => $archiver ? 1 : 0,
            total           => $total,
            offset          => $offset,
            complete        => $complete,
            start_time      => $start_time,
            incomplete      => 100 - $complete,
            entry_id        => scalar $q->param('entry_id'),
            dynamic         => $dynamic,
            is_new          => scalar $q->param('is_new'),
            old_status      => scalar $q->param('old_status'),
            is_full_screen  => scalar $q->param('fs'),
            with_indexes    => scalar $q->param('with_indexes'),
            no_static       => scalar $q->param('no_static'),
            template_id     => scalar $q->param('template_id'),
            return_args     => scalar $q->param('return_args')
        );
        $app->load_tmpl( 'rebuilding.tmpl', \%param );
    }
    else {
        $app->run_callbacks('post_build');
        if ( $q->param('entry_id') ) {
            require MT::Entry;
            my $entry = MT::Entry->load( scalar $q->param('entry_id') )
                or return $app->error(
                $app->translate(
                    'Can\'t load entry #[_1].',
                    $q->param('entry_id')
                )
                );
            require MT::Blog;
            my $blog = MT::Blog->load( $entry->blog_id )
                or return $app->error(
                $app->translate( 'Can\'t load blog #[_1].', $entry->blog_id )
                );
            require MT::CMS::Entry;
            MT::CMS::Entry::ping_continuation(
                $app,
                $entry, $blog,
                OldStatus => scalar $q->param('old_status'),
                IsNew     => scalar $q->param('is_new'),
            );
        }
        else {
            my $all          = $order =~ /,/;
            my $type         = $order;
            my $is_one_index = $order =~ /index template/;
            my $is_entry     = $order =~ /entry/;
            my $built_type;
            if ( $is_entry || $is_one_index ) {
                ( $built_type = $type )
                    =~ s/^(entry|index template)/$app->translate($1)/e;
            }
            else {
                $built_type = $app->translate($type);
            }
            my %param = (
                all             => $all,
                type            => $archive_label,
                is_one_index    => $is_one_index,
                is_entry        => $is_entry,
                archives        => $type ne 'index',
                start_timestamp => MT::Util::epoch2ts( $blog, $start_time ),
                total_time      => time - $start_time,
            );
            if ($is_one_index) {
                $param{tmpl_url} = $blog->site_url;
                $param{tmpl_url} .= '/' if $param{tmpl_url} !~ m!/$!;
                $param{tmpl_url} .= $tmpl_saved->outfile;
            }
            if ( $q->param('fs') ) {    # full screen--go to a useful app page
                if ( my $return_args = $q->param('return_args') ) {
                    $app->call_return;
                }
                else {
                    my $type = $q->param('type');
                    $type =~ /index-(\d+)/;
                    my $tmpl_id = $1;
                    $app->run_callbacks( 'rebuild', $blog );
                    return $app->redirect(
                        $app->uri(
                            'mode' => 'view',
                            args   => {
                                '_type'       => 'template',
                                id            => $tmpl_id,
                                blog_id       => $blog->id,
                                saved_rebuild => 1
                            }
                        )
                    );
                }
            }
            else {    # popup--just go to cnfrmn. page
                return $app->load_tmpl( 'popup/rebuilt.tmpl', \%param );
            }
        }
    }
}

sub rebuild_new_phase {
    my ($app) = @_;

    $app->validate_magic() or return;

    $app->setup_filtered_ids
        if $app->param('all_selected');
    require MT::CMS::Entry;
    MT::CMS::Entry::publish_entries($app);
}

sub start_rebuild_pages {
    my $app        = shift;
    my $q          = $app->param;
    my $start_time = $q->param('start_time');

    if ( !$start_time ) {

        # start of build; invoke callback
        $app->run_callbacks('pre_build');
        $start_time = time;
    }

    my $type = $q->param('type') || '';
    my $next = $q->param('next') || 0;
    my @order = split /,/, $type;
    my $total         = $q->param('total') || 0;
    my $type_name     = $order[$next];
    my $archiver      = $app->publisher->archiver($type_name);
    my $archive_label = $archiver ? $archiver->archive_label : '';
    $archive_label = $app->translate($type_name) unless $archive_label;
    $archive_label = $archive_label->() if ( ref $archive_label ) eq 'CODE';
    my $blog_id = $q->param('blog_id');

    my $with_indexes = $q->param('with_indexes');
    my $no_static    = $q->param('no_static');
    my $template_id  = $q->param('template_id');

    if ($archiver) {
        if ( $archiver->entry_based || $archiver->date_based ) {
            my $entry_class = $archiver->entry_class || 'entry';
            require MT::Entry;
            my $terms = {
                class   => $entry_class,
                status  => MT::Entry::RELEASE(),
                blog_id => $blog_id,
            };
            $total = MT::Entry->count($terms);
        }
        elsif ( $archiver->category_based ) {
            require MT::Category;
            my $terms = {
                blog_id => $blog_id,
                class   => $archiver->category_class,
            };
            $total = MT::Category->count($terms);
        }
        elsif ( $archiver->author_based ) {
            require MT::Author;
            require MT::Entry;
            my $terms = {
                blog_id => $blog_id,
                status  => MT::Entry::RELEASE(),
                class   => 'entry',
            };
            $total = MT::Author->count(
                { status => MT::Author::ACTIVE() },
                {   join => MT::Entry->join_on(
                        'author_id', $terms, { unique => 1 }
                    ),
                    unique => 1,
                }
            );
        }
    }

    my %param = (
        build_type      => $type,
        build_next      => $next,
        total           => $total,
        start_time      => $start_time,
        complete        => 0,
        incomplete      => 100,
        build_type_name => $archive_label,
        with_indexes    => $with_indexes,
        no_static       => $no_static,
        template_id     => $template_id,
        return_args     => $app->return_args
    );

    if ( $type_name =~ /^index-(\d+)$/ ) {
        my $tmpl_id = $1;
        require MT::Template;
        my $tmpl = MT::Template->load($tmpl_id)
            or return $app->error(
            $app->translate( 'Can\'t load template #[_1].', $tmpl_id ) );
        $param{build_type_name} = $app->translate( "index template '[_1]'",
            MT::Util::encode_html( $tmpl->name ) );
        $param{is_one_index} = 1;
    }
    elsif ( $type_name =~ /^entry-(\d+)$/ ) {
        my $entry_id = $1;
        require MT::Entry;
        my $entry = MT::Entry->load($entry_id)
            or return $app->error(
            $app->translate( 'Can\'t load entry #[_1].', $entry_id ) );
        $param{build_type_name}
            = $app->translate( "[_1] '[_2]'", $entry->class_label,
            MT::Util::encode_html( $entry->title ) );
        $param{is_entry} = 1;
        $param{entry_id} = $entry_id;
        for my $col (qw( is_new old_status old_next old_previous )) {
            $param{$col} = $q->param($col);
        }
    }
    $param{is_full_screen} = ( $param{is_entry} )
        || $q->param('single_template');
    $param{page_titles} = [ { bc_name => 'Rebuilding' } ];
    $app->load_tmpl( 'rebuilding.tmpl', \%param );
}

sub _create_build_order {
    my ( $app, $blog, $param ) = @_;

    my $at = $blog->archive_type || '';
    my ( @blog_at, @at, @data );
    my $archiver;
    my $archive_label;

    if ( $at && $at ne 'None' ) {
        @blog_at = split /,/, $at;
        require MT::PublishOption;
        foreach my $t (@blog_at) {
            $archiver = $app->publisher->archiver($t);
            next unless $archiver;    # ignore unknown archive types
            next
                unless MT::PublishOption::archive_build_is_enable( $blog->id,
                $t );
            push @at, $t;
            $archive_label = $archiver->archive_label;
            $archive_label = $at unless $archive_label;
            $archive_label = $archive_label->()
                if ( ref $archive_label ) eq 'CODE';
            push(
                @data,
                {   archive_type       => $t,
                    archive_type_label => $archive_label
                }
            );
        }
    }
    $param->{archive_type_loop} = \@data;
    $param->{build_order} = join ',', @at, 'index';
    1;
}

sub rebuild_confirm {
    my $app     = shift;
    my $blog_id = $app->param('blog_id');
    require MT::Blog;
    my $blog = MT::Blog->load($blog_id)
        or return $app->error(
        $app->translate( 'Can\'t load blog #[_1].', $blog_id ) );

    return $app->permission_denied()
        unless $app->can_do('rebuild');

    my %param = ( build_next => 0, );
    _create_build_order( $app, $blog, \%param );

    $param{index_selected} = ( $app->param('prompt') || "" ) eq 'index';

    if ( my $tmpl_id = $app->param('tmpl_id') ) {
        require MT::Template;
        my $tmpl
            = MT::Template->load( { id => $tmpl_id, blog_id => $blog_id } )
            or return $app->error(
            $app->translate( 'Can\'t load template #[_1].', $tmpl_id ) );
        $param{index_tmpl_id}   = $tmpl->id;
        $param{index_tmpl_name} = $tmpl->name;
    }
    my $options = $app->registry("rebuild_options") || {};
    my @options;
    if ($options) {
        foreach my $opt ( keys %$options ) {
            $options->{$opt}{key} ||= $opt;
            push @options, $options->{$opt};
        }
    }
    $app->run_callbacks( 'rebuild_options', $app, \@options );
    my $rebuild_options = $app->filter_conditional_list( \@options );
    $param{rebuild_option_loop} = $rebuild_options;
    $param{refocus}             = 1;
    $app->add_breadcrumb( $app->translate('Publish Site') );
    $app->load_tmpl( 'popup/rebuild_confirm.tmpl', \%param );
}

sub save_favorite_blogs {
    my $app = shift;
    $app->validate_magic() or return;
    my $fav = $app->param('id');
    return unless int($fav) > 0;
    my $blog = $app->model('blog')->load($fav);
    if ( $blog && $blog->is_blog ) {
        $app->add_to_favorite_blogs($fav);
        $app->add_to_favorite_websites( $blog->parent_id );
    }
    elsif ( $blog && !$blog->is_blog ) {
        $app->add_to_favorite_websites($fav);
    }
    $app->send_http_header("text/javascript+json");
    return 'true';
}

sub cc_return {
    my $app   = shift;
    my $name  = $app->param('license_name');
    my $url   = $app->param('license_url');
    my $image = $app->param('license_button');

    my $code;
    if ( $url =~ m!^http://creativecommons\.org/licenses/([a-z\-]+)!i ) {
        $code = $1;
    } 
    elsif ( $url =~ m!^http://creativecommons.org/publicdomain/mark/!i ) {
        $code = 'pd';
    }
    elsif ( $url =~ m!^http://creativecommons.org/publicdomain/zero/!i ) {
        $code = 'pdd';
    }
    else {
        return $app->error("MT is not aware of this license: " .
            MT::Util::encode_html($name, 1));
    }

    my %param = ( 
        license_name => MT::Util::cc_name($code),
        license_code => "$code $url $image",
    );
    $app->load_tmpl( 'cc_return.tmpl', \%param );
}

sub handshake {
    my $app               = shift;
    my $blog_id           = $app->param('blog_id');
    my $remote_auth_token = $app->param('remote_auth_token');

    my %param = ();
    $param{remote_auth_token} = $remote_auth_token;
    $app->load_tmpl( 'handshake_return.tmpl', \%param );
}

sub update_welcome_message {
    my $app = shift;
    $app->validate_magic or return;

    my $perms = $app->permissions;
    return $app->permission_denied()
        unless $perms && $perms->can_do('update_welcome_message');

    my $blog_id    = $app->param('blog_id');
    my $message    = $app->param('welcome-message-text');
    my $blog_class = $app->model('blog');
    my $blog       = $blog_class->load($blog_id)
        or return $app->error( $app->translate("Invalid blog") );
    $blog->welcome_msg($message);
    $blog->save;
    $app->redirect(
        $app->uri( mode => 'menu', args => { blog_id => $blog_id } ) );
}

sub dialog_select_weblog {
    my $app = shift;

    my $favorites = $app->param('select_favorites');
    my %favorite;
    my $confirm_js;
    my $terms = {};
    my $args  = {};
    my $auth  = $app->user or return;

    if ($favorites) {
        my @favs = @{ $auth->favorite_blogs || [] };
        if (@favs) {
            @favs = @favs[ 0 .. 4 ] if scalar @favs > 5;
            $terms->{id} = { not => \@favs };
        }
        $confirm_js = 'saveFavorite';
    }
    if (   !$auth->is_superuser
        && !$auth->permissions(0)->can_do('edit_templates') )
    {
        use MT::Permission;
        $args->{join} = MT::Permission->join_on( 'blog_id',
            { author_id => $auth->id } );
    }
    $terms->{class} = 'blog';

    my $hasher = sub {
        my ( $obj, $row ) = @_;
        $row->{label} = $row->{name};
        $row->{'link'} = $obj->site_url;
    };

    $app->listing(
        {   type     => 'blog',
            code     => $hasher,
            template => 'dialog/select_weblog.tmpl',
            terms    => $terms,
            args     => $args,
            params   => {
                dialog_title  => $app->translate("Select Blog"),
                items_prompt  => $app->translate("Selected Blog"),
                search_prompt => $app->translate(
                    "Type a blog name to filter the choices below."),
                panel_label       => $app->translate("Blog Name"),
                panel_description => $app->translate("Description"),
                panel_type        => 'blog',
                panel_multi       => defined $app->param('multi')
                ? scalar( $app->param('multi') )
                : 0,
                panel_searchable => 1,
                panel_first      => 1,
                panel_last       => 1,
                list_noncron     => 1,
                return_url       => $app->base
                    . $app->uri . '?'
                    . ( $app->param('return_args') || '' ),
                confirm_js  => $confirm_js,
                idfield     => ( $app->param('idfield') || '' ),
                namefield   => ( $app->param('namefield') || '' ),
                search_type => 'blog',
            },
        }
    );
}

sub can_view {
    my ( $eh, $app, $id ) = @_;
    if ($id) {
        return $app->can_do('open_blog_config_screen');
    }
    else {
        return $app->can_do('open_new_blog_screen');
    }
}

sub can_save {
    my ( $eh, $app, $id ) = @_;

    if ($id) {
        unless ( ref $id ) {
            $id = MT->model('blog')->load($id)
                or return;
        }

        my $author = $app->user;
        return $author->permissions( $id->id )->can_do('edit_blog_config')
            || ( $app->param('cfg_screen')
            && $app->param('cfg_screen') eq 'cfg_publish_profile' );
    }
    else {
        return $app->can_do('create_blog');
    }
}

sub can_delete {
    my ( $eh, $app, $id ) = @_;
    return 1 if $app->user->is_superuser;
    return 0 unless $id;

    unless ( ref $id ) {
        $id = MT->model('blog')->load($id)
            or return;
    }

    return unless $id->is_blog;

    my $author = $app->user;
    return $author->permissions( $id->id )->can_do('delete_blog');
}

sub pre_save {
    my $eh = shift;
    my ( $app, $obj ) = @_;
    if (  !$app->param('overlay')
        && $app->param('cfg_screen') )
    {

        # Checkbox options have to be blanked if they aren't passed.
        my $screen = $app->param('cfg_screen');
        my @fields;
        if ( $screen eq 'cfg_web_services' ) {
        }
        elsif ( $screen eq 'cfg_templatemaps' ) {
        }
        elsif ( $screen eq 'cfg_feedback' ) {
            @fields = qw( allow_comment_html autolink_urls
                use_comment_confirmation allow_pings moderate_pings
                autodiscover_links internal_autodiscovery );
        }
        elsif ( $screen eq 'cfg_registration' ) {
            @fields = qw( allow_commenter_regist
                require_comment_emails allow_unreg_comments
                require_typekey_emails );
        }
        elsif ( $screen eq 'cfg_entry' ) {
            @fields = qw( allow_comments_default
                allow_pings_default );
        }
        elsif ( $screen eq 'cfg_plugins' ) {
        }
        elsif ( $screen eq 'cfg_prefs' ) {
            @fields = qw( use_revision );
        }
        for my $cb (@fields) {
            unless ( defined $app->param($cb) ) {

    # two possibilities: user unchecked the option, or user was not allowed to
    # set the value (and therefore there was no field to submit).
                my $perms = $app->permissions;
                if ( $app->can_do('edit_blog_config') ) {
                    $obj->$cb(0);
                }
                else {
                    delete $obj->{column_values}->{$cb};
                    delete $obj->{changed_cols}->{$cb};
                }
            }
        }
        if ( $screen eq 'cfg_feedback' ) {

            # value for comments:  1 == Accept from anyone
            #                      2 == Accept authenticated only
            #                      0 == No comments
            if ( $app->param('allow_comments') ) {
                $obj->allow_reg_comments(1);
            }
            else {
                $obj->allow_unreg_comments(0);
                $obj->allow_reg_comments(0);
            }
            $obj->moderate_unreg_comments( $app->param('moderate_comments') );
            $obj->nofollow_urls( $app->param('nofollow_urls') ? 1 : 0 );
            $obj->follow_auth_links(
                $app->param('follow_auth_links') ? 1 : 0 );
            my $cp_old = $obj->captcha_provider;
            $obj->captcha_provider( $app->param('captcha_provider') );
            my $rebuild = $cp_old ne $obj->captcha_provider ? 1 : 0;
            $app->add_return_arg( need_full_rebuild => 1 ) if $rebuild;

            if ( my $pings = $app->param('allow_pings') ) {
                if ($pings) {
                    $obj->moderate_pings( $app->param('moderate_pings') );
                    $obj->nofollow_urls(
                        $app->param('nofollow_urls') ? 1 : 0 );
                }
                else {
                    $obj->moderate_pings(1);
                    $obj->email_new_pings(1);
                }
            }

            my $threshold = $app->param('junk_score_threshold');
            $threshold =~ s/\+//;
            $threshold ||= 0;
            $obj->junk_score_threshold($threshold);
            if ( my $expiry = $app->param('junk_folder_expiry') ) {
                $obj->junk_folder_expiry($expiry);
            }
            my $perms = $app->permissions;
            unless ( defined $app->param('auto_delete_junk') ) {
                if ( $app->can_do('edit_junk_auto_delete') ) {
                    $obj->junk_folder_expiry(0);
                }
                else {
                    delete $obj->{column_values}{junk_folder_expiry};
                    delete $obj->{changed_cols}{junk_folder_expiry};
                }
            }
        }
        if ( $screen eq 'cfg_web_services' ) {
            my $tok = '';
            ( $tok = $obj->remote_auth_token ) =~ s/\s//g;
            $obj->remote_auth_token($tok);

            my $ping_servers = $app->registry('ping_servers');
            my @pings_list;
            push @pings_list, $_ foreach grep {
                defined( $app->param( 'ping_' . $_ ) )
                    && $app->param( 'ping_' . $_ )
                }
                keys %$ping_servers;
            $obj->update_pings( join( ',', @pings_list ) );
        }
        if ( $screen eq 'cfg_registration' ) {
            $obj->allow_commenter_regist(
                $app->param('allow_commenter_regist') );
            $obj->allow_unreg_comments( $app->param('allow_unreg_comments') );
            if ( $app->param('allow_unreg_comments') ) {
                $obj->require_comment_emails(
                    $app->param('require_comment_emails') );
            }
            else {
                $obj->require_comment_emails(0);
            }
            my @authenticators;
            for my $param ( $app->param->param ) {
                if ( $param =~ /^enabled_(.*)$/ ) {
                    push @authenticators, $1;
                }
            }
            my $c_old = $obj->commenter_authenticators;
            $obj->commenter_authenticators( join( ',', @authenticators ) );
            my $rebuild = $obj->commenter_authenticators ne $c_old ? 1 : 0;
            if ( $app->param('enabled_TypeKey') ) {
                $rebuild = $obj->require_typekey_emails ? 0 : 1;
                $obj->require_typekey_emails(
                    $app->param('require_typekey_emails') );
            }
            else {
                $obj->require_typekey_emails(0);
            }
            my $tok = '';
            ( $tok = $obj->remote_auth_token ) =~ s/\s//g;
            $obj->remote_auth_token($tok);

            $app->add_return_arg( need_full_rebuild => 1 ) if $rebuild;
        }
        if ( $screen eq 'cfg_entry' ) {
            my %param = $_[0] ? %{ $_[0] } : ();
            my $pref_param = $app->load_entry_prefs( { type => 'entry' } );
            %param = ( %param, %$pref_param );
            $pref_param = $app->load_entry_prefs( { type => 'page' } );
            %param = ( %param, %$pref_param );
            $param{ 'sort_order_posts_' . ( $obj->sort_order_posts || 0 ) }
                = 1;
            $param{words_in_excerpt} = 40
                unless defined $param{words_in_excerpt}
                    && $param{words_in_excerpt} ne '';
            if ( $app->param('days_or_posts') eq 'days' ) {
                $obj->days_on_index( $app->param('list_on_index') );
                $obj->entries_on_index(0);
            }
            else {
                $obj->entries_on_index( $app->param('list_on_index') );
                $obj->days_on_index(0);
            }
            $obj->basename_limit(15)
                if $obj->basename_limit < 15;    # 15 is the *minimum*
            $obj->basename_limit(250)
                if $obj->basename_limit > 250;    # 15 is the *maximum*
        }
        if ( $screen eq 'cfg_prefs' ) {
            $obj->include_system( $app->param('include_system') || '' );
            if ( !$app->param('enable_archive_paths') ) {
                $obj->archive_url('');
                $obj->archive_path('');
            }
        }
        if ( $screen eq 'cfg_publish_profile' ) {
            if ( my $dcty = $app->param('dynamicity') ) {
                $obj->custom_dynamic_templates($dcty);
            }
        }
    }
    else {

       #$obj->is_dynamic(0) unless defined $app->{query}->param('is_dynamic');
    }

    if ( ( $obj->sanitize_spec || '' ) eq '1' ) {
        $obj->sanitize_spec( scalar $app->param('sanitize_spec_manual') );
    }

    1;
}

sub _update_finfos {
    my ( $app, $new_virtual, $where ) = @_;
    my $finfo_class = MT->model('fileinfo');
    my $driver      = $finfo_class->driver;
    my $dbd         = $driver->dbd;

    my $stmt = $dbd->sql_class->new;

    if ($where) {
        my $new_where = {};
        while ( my ( $key, $val ) = each %$where ) {
            my $new_key
                = $dbd->db_column_name( $finfo_class->datasource, $key );
            $new_where->{$new_key} = $val;
        }
        $stmt->add_complex_where( [$new_where] );
    }
    my $virtual_col
        = $dbd->db_column_name( $finfo_class->datasource, 'virtual' );
    $stmt->add_complex_where(
        [   {   $virtual_col =>
                    [ { op => '!=', value => $new_virtual }, \"is null", ]
            }
        ]
    );

    my $sql = join q{ }, 'UPDATE', $driver->table_for($finfo_class), 'SET',
        $virtual_col, '= ?', $stmt->as_sql_where();

    my $dbh = $driver->rw_handle;
    $dbh->do( $sql, {}, $new_virtual, @{ $stmt->{bind} } )
        or return $app->error( $dbh->errstr || $DBI::errstr );
    1;
}

sub post_save {
    my $eh = shift;
    my ( $app, $obj, $original ) = @_;

    my $perms = $app->permissions;
    return 1
        unless $app->user->is_superuser
            || (  $obj->is_blog
                ? $app->user->can_create_blog
                : $app->user->can_create_website
            )
            || ( $perms && $perms->can_edit_config );

    # check to see what changed and add a flag to meta_messages
    my @meta_messages = ();
    for my $blog_field (
        qw( name description archive_path archive_type_preferred site_path site_url days_on_index entries_on_index
        file_extension email_new_comments allow_comment_html autolink_urls sort_order_posts sort_order_comments
        allow_comments_default server_offset convert_paras convert_paras_comments allow_pings_default status_default
        allow_anon_comments words_in_excerpt moderate_unreg_comments moderate_pings allow_unreg_comments
        allow_reg_comments allow_pings manual_approve_commenters require_comment_emails junk_folder_expiry ping_weblogs
        mt_update_key language welcome_msg google_api_key email_new_pings ping_blogs ping_technorati ping_google
        ping_others autodiscover_links sanitize_spec cc_license is_dynamic remote_auth_token custom_dynamic_templates
        junk_score_threshold internal_autodiscovery basename_limit use_comment_confirmation
        allow_commenter_regist archive_url archive_path old_style_archive_links archive_tmpl_daily archive_tmpl_weekly
        archive_tmpl_monthly archive_tmpl_category archive_tmpl_individual image_default_wrap_text image_default_align
        image_default_thumb image_default_width image_default_wunits image_default_constrain image_default_popup
        commenter_authenticators require_typekey_emails nofollow_urls follow_auth_links update_pings captcha_provider
        publish_queue nwc_smart_replace nwc_replace_field template_set page_layout include_system include_cache
        use_revision )
        )
    {

        if ( $obj->$blog_field() ne $original->$blog_field() ) {
            my $old
                = $original->$blog_field()
                ? $original->$blog_field()
                : "none";
            my $new = $obj->$blog_field() ? $obj->$blog_field() : "none";
            push(
                @meta_messages,
                $app->translate(
                    "[_1] changed from [_2] to [_3]",
                    $blog_field, $old, $new
                )
            );
        }
    }

    # log all of the changes we can possible log
    my $blog_type = $obj->is_blog ? 'Blog' : 'Website';
    if ( scalar(@meta_messages) > 0 ) {
        my $meta_message = join( ", ", @meta_messages );
        $app->log(
            {   message => $app->translate(
                    "Saved [_1] Changes", $obj->class_label
                ),
                metadata => $meta_message,
                level    => MT::Log::INFO(),
                class    => $obj->class,
                blog_id  => $obj->id,
                category => 'edit',
            }
        );
    }

    my $screen = $app->param('cfg_screen') || '';
    if ( $screen eq 'cfg_publish_profile' ) {
        if ( my $dcty = $app->param('dynamicity') ) {

# Apply publishing rules for templates based on
# publishing method selected:
#     none (0% publish queue, all static)
#     async_all (100% publish queue)
#     async_partial (high-priority templates publish synchronously (main index, preferred indiv. archives, feed templates))
#     all (100% dynamic)
#     archives (archives dynamic, static indexes)
#     custom (custom configuration)

            update_publishing_profile( $app, $obj );

            if ( ( $dcty eq 'none' ) || ( $dcty =~ m/^async/ ) ) {
                _update_finfos( $app, 0 );
            }
            elsif ( $dcty eq 'all' ) {
                _update_finfos( $app, 1 );
            }
            elsif ( $dcty eq 'archives' ) {

                # Only archives have template maps.
                _update_finfos( $app, 1,
                    { templatemap_id => \'is not null' } );
                _update_finfos( $app, 0, { templatemap_id => \'is null' } );
            }
        }

        cfg_publish_profile_save( $app, $obj ) or return;
    }
    if ( $screen eq 'cfg_prefs' ) {
        my $blog_id = $obj->id;

        # FIXME: Needs to exclude MT::Permission records for groups
        $app->model('permission')
            ->load( { blog_id => $blog_id, author_id => 0 } );
        if ( !$perms ) {
            $perms = $app->model('permission')->new;
            $perms->blog_id($blog_id);
            $perms->author_id(0);
        }

        cfg_prefs_save( $app, $obj ) or return;

        # If either of the publishing paths changed, rebuild the fileinfos.
        my $path_changed = 0;
        for my $path_field (qw( site_path archive_path site_url archive_url ))
        {
            if ( $obj->$path_field() ne $original->$path_field() ) {
                $path_changed = 1;
                last;
            }
        }

        if ($path_changed) {
            update_dynamicity( $app, $obj );
            $app->rebuild( BlogID => $obj->id, NoStatic => 1 )
                or $app->publish_error();
        }
    }
    if ( $screen eq 'cfg_entry' ) {
        my $blog_id = $obj->id;

        # FIXME: Needs to exclude MT::Permission records for groups
        my $perms = $app->model('permission')
            ->load( { blog_id => $blog_id, author_id => 0 } );
        if ( !$perms ) {
            $perms = $app->model('permission')->new;
            $perms->blog_id($blog_id);
            $perms->author_id(0);
        }
        foreach my $type (qw(entry page)) {
            my $prefs = $app->_entry_prefs_from_params( $type . '_' );
            if ($prefs) {
                my $prefs_type = $type . '_prefs';
                $perms->$prefs_type($prefs);
                $perms->save
                    or
                    return $app->errtrans( "Saving permissions failed: [_1]",
                    $perms->errstr );
            }
        }
    }
    if ( $screen eq 'cfg_registration' ) {
        my $new_default_roles = $app->param('new_created_user_role');
        if ( defined $new_default_roles ) {
            my $blog_id  = $obj->id;
            my @role_ids = split ',',
                ( $app->param('new_created_user_role') || '' );
            my @def = split ',', $app->config('DefaultAssignments');
            my @defaults;
            while ( my $r_id = shift @def ) {
                my $b_id = shift @def;
                next if $b_id eq $blog_id;
                push @defaults, join( ',', $r_id, $b_id );
            }
            push @defaults, join( ',', $_, $blog_id ) for @role_ids;
            $app->config( 'DefaultAssignments', join( ',', @defaults ), 1 );
            $app->config->save_config;
        }
    }

    if ( !$original->id ) {    # If the object is new, the "orignal" was blank
        ## If this is a new blog, we need to set up a permissions
        ## record for the existing user.
        #$obj->create_default_templates( $obj->template_set );

        # Add this blog to the user's "favorite blogs", pushing any 10th
        # blog off the list
        my $auth = $app->user;

        # Grant permission
        my $assoc_class = $app->model('association');
        my $role_class  = $app->model('role');
        my $role;
        if ( $obj->is_blog ) {
            my @roles = $role_class->load_by_permission("administer_blog");
            foreach my $r (@roles) {
                next if $r->permissions =~ m/\'administer_website\'/;
                $role = $r;
                last;
            }
        }
        else {
            my @roles = $role_class->load_by_permission("administer_website");
            foreach my $r (@roles) {
                $role = $r;
                last;
            }
        }
        $assoc_class->link( $auth => $role => $obj );

        if ( $obj->is_blog ) {
            my $website = $app->blog;
            $website->add_blog($obj);
        }

        # permission granted - need to update commenting cookie
        my %cookies = $app->cookies();
        $app->cookie_val();
        my ( $x, $y, $remember )
            = split( /::/, $cookies{ $app->user_cookie() }->value );
        my $cookie = $cookies{'commenter_id'};
        my $cookie_value = $cookie ? $cookie->value : '';
        my ( $id, $blog_ids ) = split( ':', $cookie_value );
        if ( $blog_ids ne 'S' && $blog_ids ne 'N' ) {
            $blog_ids .= ",'" . $obj->id . "'";
        }
        my $timeout = $remember ? '+10y' : 0;
        $timeout = '+' . $app->config->CommentSessionTimeout . 's'
            unless $timeout;
        my %id_kookee = (
            -name  => "commenter_id",
            -value => $auth->id . ':' . $blog_ids,
            -path  => '/',
            ( $timeout ? ( -expires => $timeout ) : () )
        );
        $app->bake_cookie(%id_kookee);
        $app->make_commenter_session($auth);

        require MT::Log;
        $app->log(
            {   message => $app->translate(
                    "[_1] '[_2]' (ID:[_3]) created by '[_4]'",
                    $obj->class_label, $obj->name, $obj->id, $auth->name
                ),
                level    => MT::Log::INFO(),
                class    => $obj->class,
                category => 'new',
            }
        );
        $app->run_callbacks( 'blog_template_set_change', { blog => $obj } );

        if ( $obj->is_blog ) {
            $app->run_callbacks( 'blog_theme_change', { blog => $obj } );
        }
        else {
            $app->run_callbacks( 'website_theme_change',
                { website => $obj } );
        }
        $obj->apply_theme();

    }
    else {

        # if settings were changed that would affect published pages:
        if (grep { $original->column($_) ne $obj->column($_) }
            qw(allow_unreg_comments allow_reg_comments remote_auth_token
            allow_pings          allow_comment_html )
            )
        {
            $app->add_return_arg( need_full_rebuild => 1 );
        }

        my $original_set = $original->template_set;
        $original_set = $original->theme_id if ref $original_set;
        my $obj_set = $obj->template_set;
        $obj_set = $obj->theme_id if ref $obj_set;
        if ( ( $original_set || '' ) ne ( $obj_set || '' ) ) {
            $app->run_callbacks( 'blog_template_set_change',
                { blog => $obj } );
            $app->add_return_arg( need_full_rebuild => 1 );
        }

        ## THINK: should the theme be changed by normal save method?
        if ( ( $original->theme_id || '' ) ne ( $obj->theme_id || '' ) ) {
            if ( $obj->is_blog ) {
                $app->run_callbacks( 'blog_theme_change', { blog => $obj } );
            }
            else {
                $app->run_callbacks( 'website_theme_change',
                    { website => $obj } );
            }

            $obj->apply_theme();
        }
    }
    1;
}

sub save_filter {
    my $eh    = shift;
    my ($app) = @_;
    my $name  = $app->param('name');
    if ( defined $name ) {
        $name =~ s/(^\s+|\s+$)//g;
        $app->param( 'name', $name );
    }
    my $perms = $app->permissions;
    my $screen = $app->param('cfg_screen') || '';
    return $eh->error( MT->translate("You did not specify a blog name.") )
        if ( !( $screen && $app->can_do('edit_blog_config') )
        && ( defined $app->param('name') && ( $app->param('name') eq '' ) ) );

#TBD
#    return $eh->error( MT->translate("Site URL must be an absolute URL.") )
#      if ( $screen eq 'cfg_prefs' )
#      && $app->can_do('set_publish_paths')
#      && $app->param('site_url') !~ m.^https?://.;
#    return $eh->error( MT->translate("Archive URL must be an absolute URL.") )
#      if ( $screen eq 'cfg_prefs' )
#      && $app->can_do('set_publish_paths')
#      && $app->param('archive_url') !~ m.^https?://.
#      && $app->param('enable_archive_paths');
#    return $eh->error( MT->translate("You did not specify an Archive Root.") )
#      if ( $screen eq 'cfg_prefs' )
#      && $app->param('archive_path') =~ m/^\s*$/
#      && $app->param('enable_archive_paths');
    if ( $screen eq 'cfg_prefs' ) {
        return $eh->error(
            MT->translate(
                "The number of revisions to store must be a positive integer."
            )
        ) unless 0 < sprintf( '%d', $app->param('max_revisions_entry') );
        return $eh->error(
            MT->translate(
                "The number of revisions to store must be a positive integer."
            )
            )
            unless 0 < sprintf( '%d', $app->param('max_revisions_template') );
    }
    return 1;
}

sub post_delete {
    my ( $eh, $app, $obj ) = @_;

    $app->log(
        {   message => $app->translate(
                "Blog '[_1]' (ID:[_2]) deleted by '[_3]'",
                $obj->name, $obj->id, $app->user->name
            ),
            level    => MT::Log::INFO(),
            class    => 'blog',
            category => 'delete'
        }
    );
    require MT::CMS::User;
    MT::CMS::User::_delete_pseudo_association( $app, undef, $obj->id );
}

sub make_blog_list {
    my $app = shift;
    my ($blogs) = @_;

    my $author = $app->user;
    my $data;
    my $can_edit_authors = 1 if $app->can_do('edit_authors');
    my @blog_ids = map { $_->id } @$blogs;
    my %counts;
    my $e_iter
        = $app->model('entry')->count_group_by( { blog_id => \@blog_ids },
        { group => ['blog_id'] } );
    while ( my ( $e_count, $e_blog_id ) = $e_iter->() ) {
        $counts{$e_blog_id}{'entry'} = $e_count;
    }
    my $pg_iter
        = $app->model('page')->count_group_by( { blog_id => \@blog_ids },
        { group => ['blog_id'] } );
    while ( my ( $p_count, $p_blog_id ) = $pg_iter->() ) {
        $counts{$p_blog_id}{'page'} = $p_count;
    }
    my $c_iter
        = $app->model('comment')->count_group_by( { blog_id => \@blog_ids },
        { group => ['blog_id'] } );
    while ( my ( $c_count, $c_blog_id ) = $c_iter->() ) {
        $counts{$c_blog_id}{'comment'} = $c_count;
    }
    my $p_iter
        = $app->model('tbping')->count_group_by( { blog_id => \@blog_ids },
        { group => ['blog_id'] } );
    while ( my ( $p_count, $p_blog_id ) = $p_iter->() ) {
        $counts{$p_blog_id}{'ping'} = $p_count;
    }

    my $type = $app->param('type');
    if ( $type && $type eq 'website' ) {
        my $b_iter = $app->model('blog')->count_group_by(
            { parent_id => \@blog_ids },
            { group     => ['parent_id'] },
        );
        while ( my ( $b_count, $b_website_id ) = $b_iter->() ) {
            $counts{$b_website_id}{'blog'} = $b_count;
        }
    }

    my @ids = split ',', $app->param('error_id');
    for my $blog (@$blogs) {
        my $blog_id = $blog->id;
        my $perms   = $author->permissions($blog_id);
        my $row     = {
            id          => $blog->id,
            name        => $blog->name,
            description => $blog->description,
            site_url    => $blog->site_url
        };
        $row->{num_blogs} = $counts{$blog_id}{'blog'} unless $blog->is_blog();
        $row->{num_entries}           = $counts{$blog_id}{'entry'};
        $row->{num_pages}             = $counts{$blog_id}{'page'};
        $row->{num_comments}          = $counts{$blog_id}{'comment'};
        $row->{num_pings}             = $counts{$blog_id}{'ping'};
        $row->{can_create_post}       = $perms->can_do('create_new_entry');
        $row->{can_edit_entries}      = $perms->can_do('create_new_entry');
        $row->{can_edit_pages}        = $perms->can_do('manage_pages');
        $row->{can_edit_templates}    = $perms->can_do('edit_templates');
        $row->{can_edit_config}       = $perms->can_do('edit_config');
        $row->{can_set_publish_paths} = $perms->can_do('set_publish_paths');
        $row->{can_manage_feedback}   = $perms->can_do('manage_feedback');
        $row->{can_edit_assets}       = $perms->can_do('edit_assets');
        $row->{can_administer_blog}   = $perms->can_do('administer_blog');
        $row->{can_list_blogs} = $perms->can_do('open_blog_listing_screen');
        $row->{checked} = grep { $_ == $blog->id } @ids;
        push @$data, $row;
    }
    $data;
}

sub build_blog_table {
    my $app = shift;
    my (%args) = @_;

    my $blog_class    = $app->model('blog');
    my $tbp_class     = $app->model('ping');
    my $entry_class   = $app->model('entry');
    my $comment_class = $app->model('comment');

    my $iter;
    if ( $args{load_args} ) {
        my $class = $app->model('blog');
        $iter = $class->load_iter( @{ $args{load_args} } );
    }
    elsif ( $args{iter} ) {
        $iter = $args{iter};
    }
    elsif ( $args{items} ) {
        $iter = sub { pop @{ $args{items} } };
    }
    return [] unless $iter;
    my $param = $args{param};

    my $author           = $app->user;
    my $can_edit_authors = $app->can_do('edit_authors');
    my @data;
    my $i;
    my ( $entry_count, $ping_count, $comment_count );
    while ( my $blog = $iter->() ) {
        my $blog_id = $blog->id;
        my $row     = {
            id          => $blog->id,
            name        => $blog->name,
            description => $blog->description,
            site_url    => $blog->site_url
        };

        if ( my $website = $blog->website ) {
            $row->{website_name}          = $website->name;
            $row->{website_id}            = $website->id;
            $row->{can_access_to_website} = 1
                if $website
                    && (   $author->is_superuser
                        || $author->permissions( $website->id ) );
        }

        if ( $app->mode ne 'dialog_select_weblog' ) {

            # we should use count by group here...
            $row->{num_entries} = (
                  $entry_count
                ? $entry_count->{$blog_id}
                : $entry_count->{$blog_id}
                    = MT::Entry->count( { blog_id => $blog_id } )
                )
                || 0;
            $row->{num_comments} = (
                  $comment_count
                ? $comment_count->{$blog_id}
                : $comment_count->{$blog_id} = MT::Comment->count(
                    {   blog_id     => $blog_id,
                        junk_status => MT::Comment::NOT_JUNK()
                    }
                )
                )
                || 0;
            $row->{num_pings} = (
                  $ping_count
                ? $ping_count->{$blog_id}
                : $ping_count->{$blog_id} = MT::TBPing->count(
                    {   blog_id     => $blog_id,
                        junk_status => MT::TBPing::NOT_JUNK()
                    }
                )
                )
                || 0;
            $row->{num_authors} = 0;
            if ( $author->is_superuser ) {
                $row->{can_create_post}       = 1;
                $row->{can_edit_entries}      = 1;
                $row->{can_edit_templates}    = 1;
                $row->{can_edit_config}       = 1;
                $row->{can_set_publish_paths} = 1;
                $row->{can_administer_blog}   = 1;
            }
            else {
                my $perms = $author->permissions($blog_id);
                $row->{can_create_post}    = $perms->can_do('create_post');
                $row->{can_edit_entries}   = $perms->can_do('create_post');
                $row->{can_edit_templates} = $perms->can_do('edit_templates');
                $row->{can_edit_config}    = $perms->can_do('edit_config');
                $row->{can_set_publish_paths}
                    = $perms->can_do('set_publish_paths');
                $row->{can_administer_blog}
                    = $perms->can_do('administer_blog');
            }
        }
        $row->{object} = $blog;
        push @data, $row;
    }

    if (@data) {
        $param->{blog_table}[0]{object_loop} = \@data;
        $app->load_list_actions( 'blog', \%$param );
        $param->{object_loop} = $param->{blog_table}[0]{object_loop};
    }

    \@data;
}

sub cfg_blog {
    my $q = $_[0]->{query};
    $q->param( '_type', 'blog' );
    $q->param( 'id',    scalar $q->param('blog_id') );
    $_[0]->forward( "view", { output => 'cfg_prefs.tmpl' } );
}

sub cfg_prefs_save {
    my $app = shift;
    my ($blog) = @_;

    my $at = $app->param('preferred_archive_type');
    $blog->archive_type_preferred($at);
    $blog->include_cache( $app->param('include_cache') ? 1 : 0 );

    if ( $blog->class eq 'blog' && $app->can_do('set_publish_paths') ) {
        my $subdomain = $app->param('site_url_subdomain');
        $subdomain = '' if !$app->param('use_subdomain');
        $subdomain .= '.' if $subdomain && $subdomain !~ /\.$/;
        $subdomain =~ s/\.{2,}/\./g;
        my $path = $app->param('site_url_path');
        $blog->site_url("$subdomain/::/$path");
        if ( $app->param('enable_archive_paths') ) {
            $subdomain = $app->param('archive_url_subdomain');
            $subdomain = '' if !$app->param('use_archive_subdomain');
            $subdomain .= '.' if $subdomain && $subdomain !~ /\.$/;
            $subdomain =~ s/\.{2,}/\./g;
            $path = $app->param('archive_url_path');
            $blog->archive_url("$subdomain/::/$path");
        }
        $blog->site_path( $app->param('site_path_absolute') )
            if $app->param('use_absolute')
                && $app->param('site_path_absolute');
        $blog->archive_path( $app->param('archive_path_absolute') )
            if $app->param('enable_archive_paths')
                && $app->param('use_absolute_archive')
                && $app->param('archive_path_absolute');
    }

    require MT::PublishOption;
    if ((   $app->model('template')->exist(
                {   blog_id    => $blog->id,
                    build_type => MT::PublishOption::DYNAMIC()
                }
            )
            || $app->model('templatemap')->exist(
                {   blog_id    => $blog->id,
                    build_type => MT::PublishOption::DYNAMIC()
                }
            )
        )
        )
    {

        # dynamic enabled and caching option may have changed - update mtview
        my $cache       = $app->param('dynamic_cache')       ? 1 : 0;
        my $conditional = $app->param('dynamic_conditional') ? 1 : 0;
        _create_mtview( $blog, $blog->site_path, $cache, $conditional );
        _create_dynamiccache_dir( $blog, $blog->site_path ) if $cache;
        if ( $blog->archive_path ) {
            _create_mtview( $blog, $blog->archive_path, $cache,
                $conditional );
            _create_dynamiccache_dir( $blog, $blog->archive_path ) if $cache;
        }
    }
    $blog->use_revision( $app->param('use_revision') ? 1 : 0 );
    if ( $app->param('use_revision') ) {
        $blog->max_revisions_entry( $app->param('max_revisions_entry') )
            if $app->param('max_revisions_entry');
        $blog->max_revisions_template( $app->param('max_revisions_template') )
            if $app->param('max_revisions_template');
    }

    $blog->save
        or return $app->error(
        $app->translate( "Saving blog failed: [_1]", $blog->errstr ) );

    1;
}

sub cfg_publish_profile_save {
    my $app = shift;
    my ($blog) = @_;

    my $dcty = $app->param('dynamicity') || 'none';
    my $pq = $dcty =~ m/^async/ ? 1 : 0;
    $blog->publish_queue($pq);
    if ( $dcty eq 'all' || $dcty eq 'archives' ) {

        # update the dynamic publishing options if they changed
        update_dynamicity( $app, $blog );
    }
    $blog->save
        or return $app->error(
        $app->translate( "Saving blog failed: [_1]", $blog->errstr ) );

    1;
}

# Unused function. To be removed.
# FIXME: Faulty, since it doesn't take into account module includes
sub RegistrationAffectsArchives {
    my ( $blog_id, $archive_type ) = @_;
    require MT::TemplateMap;
    require MT::Template;
    my @tms = MT::TemplateMap->load(
        {   archive_type => $archive_type,
            blog_id      => $blog_id
        }
    );
    grep { !$_->build_dynamic && ( $_->text =~ /<MT:?IfRegistration/i ) }
        map { MT::Template->load( $_->template_id ) } @tms;
}

sub update_publishing_profile {
    my $app = shift;
    my ($blog) = @_;

    my $dcty = $blog->custom_dynamic_templates;

    require MT::PublishOption;
    require MT::Template;
    require MT::TemplateMap;

    if ( ( $dcty eq 'none' ) || ( $dcty =~ m/^async/ ) ) {
        my @templates = MT::Template->load(
            {   blog_id => $blog->id,

                # FIXME: enumeration of types
                type =>
                    [ 'index', 'archive', 'individual', 'page', 'category' ],
            }
        );
        for my $tmpl (@templates) {
            my $bt = $tmpl->build_type || 0;

            # Do not make automatic modifications to templates with these
            # manually configured build types
            next if $bt == MT::PublishOption::DISABLED();
            next if $bt == MT::PublishOption::MANUALLY();
            next if $bt == MT::PublishOption::SCHEDULED();

            if ( $dcty eq 'async_partial' ) {

                # these should be build synchronously
                if ( ( $tmpl->identifier || '' )
                    =~ m/^(main_index|feed_recent)$/ )
                {
                    $tmpl->build_type( MT::PublishOption::ONDEMAND() );
                }
                else {
                    if (   ( $tmpl->type eq 'individual' )
                        || ( $tmpl->type eq 'page' ) )
                    {
                        my @tmpl_maps = MT::TemplateMap->load(
                            { template_id => $tmpl->id } );
                        foreach my $tmpl_map (@tmpl_maps) {
                            if ((   $tmpl_map->archive_type
                                    =~ m/^(Individual|Page)$/
                                )
                                && ( $tmpl_map->is_preferred )
                                )
                            {
                                $tmpl_map->build_type(
                                    MT::PublishOption::ONDEMAND() );
                                $tmpl_map->save;
                                next;
                            }
                            if ( $tmpl_map->build_type
                                != MT::PublishOption::ASYNC() )
                            {
                                $tmpl_map->build_type(
                                    MT::PublishOption::ASYNC() );
                                $tmpl_map->save;
                            }
                        }
                    }
                    else {

                        # updates all template maps too
                        $tmpl->build_type( MT::PublishOption::ASYNC() );
                    }
                }
            }
            elsif ( $dcty eq 'async_all' ) {
                $tmpl->build_type( MT::PublishOption::ASYNC() );
            }
            else {
                $tmpl->build_type( MT::PublishOption::ONDEMAND() );
            }
            $tmpl->save();
        }
    }
    elsif ( $dcty eq 'archives' ) {
        my @templates = MT::Template->load(
            {   blog_id => $blog->id,

                # FIXME: enumeration of types
                type =>
                    [ 'index', 'archive', 'individual', 'page', 'category' ],
            }
        );
        for my $tmpl (@templates) {
            my $bt = $tmpl->build_type || 0;
            next if $bt == MT::PublishOption::DISABLED();
            next if $bt == MT::PublishOption::MANUALLY();
            next if $bt == MT::PublishOption::SCHEDULED();

            $tmpl->build_type(
                $tmpl->type ne 'index'
                ? MT::PublishOption::DYNAMIC()
                : MT::PublishOption::ONDEMAND()
            );
            $tmpl->save();
        }
    }
    elsif ( $dcty eq 'all' ) {
        my @templates = MT::Template->load(
            {   blog_id => $blog->id,

                # FIXME: enumeration of types
                type =>
                    [ 'index', 'archive', 'individual', 'page', 'category' ],
            }
        );
        for my $tmpl (@templates) {
            my $bt = $tmpl->build_type || 0;
            next if $bt == MT::PublishOption::DISABLED();
            next if $bt == MT::PublishOption::MANUALLY();
            next if $bt == MT::PublishOption::SCHEDULED();

            $tmpl->build_type( MT::PublishOption::DYNAMIC() );
            $tmpl->save();
        }
    }
    return 1;
}

sub update_dynamicity {
    my $app = shift;
    my ($blog) = @_;

    my $mtview_path = File::Spec->catfile( $blog->site_path(), "mtview.php" );
    my $cache       = 0;
    my $conditional = 0;
    if ( -f $mtview_path ) {
        open my ($fh), $mtview_path;
        while ( my $line = <$fh> ) {
            $cache = 1
                if $line =~ m/^\s*\$mt->caching\(true\);/i;
            $conditional = 1
                if $line =~ /^\s*\$mt->conditional\(true\);/i;
        }
        close $fh;
    }

    $cache       = 1 if $app->param('dynamic_cache');
    $conditional = 1 if $app->param('dynamic_conditional');

    require MT::PublishOption;
    if ($app->model('template')->exist(
            {   blog_id    => $blog->id,
                build_type => MT::PublishOption::DYNAMIC()
            }
        )
        || $app->model('templatemap')->exist(
            {   blog_id    => $blog->id,
                build_type => MT::PublishOption::DYNAMIC()
            }
        )
        )
    {

        # dynamic publishing enabled
        prepare_dynamic_publishing( $app, $blog, $cache, $conditional,
            $blog->site_path, $blog->site_url );
        if ( $blog->archive_path ) {
            prepare_dynamic_publishing( $app, $blog, $cache, $conditional,
                $blog->archive_path, $blog->archive_url );
        }
        my $compiled_template_path
            = File::Spec->catfile( $blog->site_path(), 'templates_c' );
        if ( -d $compiled_template_path ) {
            $app->add_return_arg( 'no_writecache' => 1 )
                unless ( -w $compiled_template_path );
        }
        else {
            $app->add_return_arg( 'no_cachedir' => 1 )
                unless ( -d $compiled_template_path );
        }

        # FIXME: use FileMgr
        if ($cache) {
            my $cache_path
                = File::Spec->catfile( $blog->site_path(), 'cache' );
            if ( -d $cache_path ) {
                $app->add_return_arg( 'no_write_cache_path' => 1 )
                    unless ( -w $cache_path );
            }
            else {
                $app->add_return_arg( 'no_cache_path' => 1 )
                    unless ( -d $cache_path );
            }
        }
    }
}

sub _create_mtview {
    my ( $blog, $site_path, $cache, $conditional ) = @_;

    my $mtview_path = File::Spec->catfile( $site_path, "mtview.php" );
    eval {
        my $mv_contents = '';
        if ( -f $mtview_path ) {
            open( my $mv, "<$mtview_path" );
            while ( my $line = <$mv> ) {
                $mv_contents .= $line if ( $line !~ m!^//|<\?(?:php)?|\?>! );
            }
            close $mv;
        }
        my $cgi_path = MT->instance->server_path() || "";
        $cgi_path =~ s!/*$!!;
        my $mtphp_path = File::Spec->canonpath("$cgi_path/php/mt.php");
        my $blog_id    = $blog->id;
        my $config     = MT->instance->{cfg_file};
        my $cache_code = $cache ? "\n    \$mt->caching(true);" : '';
        my $conditional_code
            = $conditional ? "\n    \$mt->conditional(true);" : '';
        my $new_mtview = <<NEW_MTVIEW;

    include('$mtphp_path');
    \$mt = MT::get_instance($blog_id, '$config');$cache_code$conditional_code
    \$mt->view();
NEW_MTVIEW

        if ( $new_mtview ne substr( $mv_contents, 0, length($new_mtview) ) ) {
            $mv_contents =~ s!\n!\n//!gs;
            my $mtview = <<MTVIEW;
<?php
$new_mtview
$mv_contents
?>
MTVIEW

            $blog->file_mgr->mkpath($site_path);
            open( my $mv, ">$mtview_path" )
                || die "Couldn't open $mtview_path for appending";
            print $mv $mtview || die "Couldn't write to $mtview_path";
            close $mv;
        }
    };
    if ($@) { print STDERR $@; }
}

sub _create_dynamiccache_dir {
    my ( $blog, $site_path ) = @_;

    # FIXME: use FileMgr
    my $cache_path  = File::Spec->catfile( $site_path, 'cache' );
    my $fmgr        = $blog->file_mgr;
    my $saved_umask = MT->config->DirUmask;
    MT->config->DirUmask('0000');
    $fmgr->mkpath($cache_path);
    MT->config->DirUmask($saved_umask);
    my $message;

    if ( -d $cache_path ) {
        $message = MT->translate(
            'Error: Movable Type cannot write to the template cache directory. Please check the permissions for the directory called <code>[_1]</code> underneath your blog directory.',
            'cache'
        ) unless ( -w $cache_path );
    }
    else {
        $message = MT->translate(
            'Error: Movable Type was not able to create a directory to cache your dynamic templates. You should create a directory called <code>[_1]</code> underneath your blog directory.',
            'cache'
        ) unless ( -d $cache_path );
    }
    if ($message) {
        MT->log(
            {   message  => $message,
                level    => MT::Log::ERROR(),
                class    => 'system',
                category => 'cache',
            }
        );
    }
}

sub prepare_dynamic_publishing {
    my ( $cb, $blog, $cache, $conditional, $site_path, $site_url ) = @_;

    my $htaccess_path = File::Spec->catfile( $site_path, ".htaccess" );
    my $mtview_path   = File::Spec->catfile( $site_path, "mtview.php" );

    ## First, make template_c dir
    my $compiled_template_path
        = File::Spec->catfile( $site_path, 'templates_c' );
    unless ( -d $compiled_template_path ) {
        my $fmgr        = $blog->file_mgr;
        my $cfg         = MT->config;
        my $saved_umask = $cfg->DirUmask;
        $cfg->DirUmask('0000');
        $fmgr->mkpath($compiled_template_path);
        $cfg->DirUmask($saved_umask);
        my $message = q();

        if ( -d $compiled_template_path ) {
            $message = MT->translate(
                'Error: Movable Type cannot write to the template cache directory. Please check the permissions for the directory called <code>[_1]</code> underneath your blog directory.',
                'templates_c'
            ) unless ( -w $compiled_template_path );
        }
        else {
            $message = MT->translate(
                'Error: Movable Type was not able to create a directory to cache your dynamic templates. You should create a directory called <code>[_1]</code> underneath your blog directory.',
                'templates_c'
            ) unless ( -d $compiled_template_path );
        }
    }

    ## Don't re-create when files are there in callback.
    return 1
        if !defined($cache)
            && !defined($conditional)
            && ( 'MT::Callback' eq ref($cb) )
            && ( -f $htaccess_path )
            && ( -f $mtview_path );

    # IIS itself does not handle .htaccess,
    # but IISPassword (3rd party) does and dies with this.
    if ( $ENV{SERVER_SOFTWARE} !~ /Microsoft-IIS/ ) {
        eval {
            require URI;
            my $mtview_server_url = new URI($site_url);
            $mtview_server_url = $mtview_server_url->path();
            $mtview_server_url
                .= ( $mtview_server_url =~ m|/$| ? "" : "/" ) . "mtview.php";

            my $contents = "";
            if ( open( HT, $htaccess_path ) ) {
                local $/ = undef;
                $contents = <HT>;
                close HT;
            }
            if ( $contents !~ /^\s*Rewrite(Cond|Engine|Rule)\b/m ) {
                my $htaccess = <<HTACCESS;

## %%%%%%% Movable Type generated this part; don't remove this line! %%%%%%%
# Disable fancy indexes, so mtview.php gets a chance...
Options -Indexes +SymLinksIfOwnerMatch
  <IfModule mod_rewrite.c>
  # The mod_rewrite solution is the preferred way to invoke
  # dynamic pages, because of its flexibility.

  # Add mtview.php to the list of DirectoryIndex options, listing it last,
  # so it is invoked only if the common choices aren't present...
  <IfModule mod_dir.c>
    DirectoryIndex index.php index.html index.htm default.htm default.html default.asp $mtview_server_url
  </IfModule>

  RewriteEngine on

  # don't serve mtview.php if the request is for a real directory
  # (allows the DirectoryIndex lookup to function)
  RewriteCond %{REQUEST_FILENAME} !-d

  # don't serve mtview.php if the request is for a real file
  # (allows the actual file to be served)
  RewriteCond %{REQUEST_FILENAME} !-f
  # anything else is handed to mtview.php for resolution
  # passthrough query parameters
  RewriteRule ^(.*)(\\?.*)\?\$ $mtview_server_url\$2 [L,QSA]
</IfModule>

<IfModule !mod_rewrite.c>
  # if mod_rewrite is unavailable, we forward any missing page
  # or unresolved directory index requests to mtview
  # if mtview.php can resolve the request, it returns a 200
  # result code which prevents any 4xx error code from going
  # to the server's access logs. However, an error will be
  # reported in the error log file. If this is your only choice,
  # and you want to suppress these messages, adding a "LogLevel crit"
  # directive within your VirtualHost or root configuration for
  # Apache will turn them off.
  ErrorDocument 404 $mtview_server_url
  ErrorDocument 403 $mtview_server_url
</IfModule>
## ******* Movable Type generated this part; don't remove this line! *******

HTACCESS

                $blog->file_mgr->mkpath($site_path);

                open( HT, ">>$htaccess_path" )
                    || die "Couldn't open $htaccess_path for appending";
                print HT $htaccess || die "Couldn't write to $htaccess_path";
                close HT;
            }
        };
        if ($@) { print STDERR $@; }
    }

    _create_mtview( $blog, $site_path, $cache, $conditional );

    if ($cache) {
        _create_dynamiccache_dir( $blog, $site_path );
    }
}

sub clone {
    my $app     = shift;
    my ($param) = {};
    my $user    = $app->user;

<<<<<<< HEAD
    $app->validate_magic() or return;
=======
    return $app->permission_denied()
        if !$user->permissions( $app->blog->id )->can_do('clone_blog');
>>>>>>> 4342d9d7

    my @id = $app->param('id');

    if ( !@id ) {
        return $app->error(
            $app->translate("No blog was selected to clone.") );
    }

    if ( scalar @id > 1 ) {
        return $app->error(
            $app->translate(
                "This action can only be run on a single blog at a time.")
        );
    }

    # Get blog_id from params and validate
    require MT::Blog;
    my $blog_id    = shift @id;
    my $blog_class = $app->model('blog');
    my $blog       = $blog_class->load($blog_id)
        or return $app->error( $app->translate("Invalid blog_id") );
    return $app->error( $app->translate("This action cannot clone website.") )
        unless $blog->is_blog;

    return $app->permission_denied()
        unless $app->user->permissions( $blog->website->id )
            ->can_do('clone_blog');

    $param->{'id'}            = $blog->id;
    $param->{'new_blog_name'} = $app->param('new_blog_name')
        || $app->translate( 'Clone of [_1]', $blog->name );

    my $website = $blog->website;
    my ( $website_scheme, $website_domain )
        = $website->site_url =~ m!^(https?)://(.+)$!;
    $param->{website_scheme} = $website_scheme;
    $website_domain .= '/' if $website_domain !~ m!/$!;
    $param->{website_domain} = $website_domain;

    if ( $app->param('verify') || defined $app->param('clone') ) {
        $param->{enable_archive_paths}
            = defined $app->param('enable_archive_paths')
            ? $app->param('enable_archive_paths')
            : 0;

        my $base_path
            = defined $app->param('site_path')
            ? $app->param('site_path')
            : '';
        $base_path =~ s/\/$//;
        $param->{site_path} = $base_path;
        $param->{use_absolute}
            = defined $app->param('use_absolute')
            ? $app->param('use_absolute')
            : 0;
        $param->{site_path_absolute}
            = defined $app->param('site_path_absolute')
            ? $app->param('site_path_absolute')
            : '';

        $base_path
            = defined $app->param('archive_path')
            ? $app->param('archive_path')
            : '';
        $base_path =~ s/\/$//;
        $param->{archive_path} = $base_path;
        $param->{use_absolute_archive}
            = defined $app->param('use_absolute_archive')
            ? $app->param('use_absolute_archive')
            : 0;

        $param->{archive_path_absolute}
            = defined $app->param('archive_path_absolute')
            ? $app->param('archive_path_absolute')
            : '';

        my $base_url;
        if ( defined $app->param('site_url') ) {
            $param->{'site_url'} = $app->param('site_url');
        }
        elsif (defined( $app->param('site_url_subdomain') )
            || defined( $app->param('site_url_path') ) )
        {
            $param->{'site_url_subdomain'}
                = $app->param('site_url_subdomain');
            $param->{'site_url_path'} = $app->param('site_url_path');
        }
        else {
            $param->{'site_url'} = '';
            delete $param->{'site_url_subdomain'}
                if defined $param->{'site_url_subdomain'};
            delete $param->{'site_url_path'}
                if defined $param->{'site_url_path'};
        }
        $param->{'use_subdomain'}
            = defined $app->param('use_subdomain')
            ? $app->param('use_subdomain')
            : 0;
        if ( !$param->{'use_subdomain'} ) {
            delete $param->{'site_url_subdomain'}
                if defined $param->{'site_url_subdomain'};
        }

        if ( $param->{enable_archive_paths} ) {
            my $base_archive_url;
            if ( defined $app->param('archive_url') ) {
                $param->{'archive_url'} = $app->param('archive_url');
            }
            elsif (defined( $app->param('archive_url_subdomain') )
                || defined( $app->param('archive_url_path') ) )
            {
                $param->{'archive_url_subdomain'}
                    = $app->param('archive_url_subdomain');
                $param->{'archive_url_path'}
                    = $app->param('archive_url_path');
            }
            else {
                $param->{'archive_url'} = '';
                delete $param->{'archive_url_subdomain'}
                    if defined $param->{'archive_url_subdomain'};
                delete $param->{'archive_url_path'}
                    if defined $param->{'archive_url_path'};
            }
            $param->{'use_archive_subdomain'}
                = defined $app->param('use_archive_subdomain')
                ? $app->param('use_archive_subdomain')
                : 0;
            if ( !$param->{'use_archive_subdomain'} ) {
                delete $param->{'archive_url_subdomain'}
                    if defined $param->{'archive_url_subdomain'};
            }
        }
    }
    else {
        $param->{enable_archive_paths}
            = (    $blog->column('archive_path')
                || $blog->column('archive_url') )
            ? 1
            : 0;

        my $base_path = $blog->column('site_path') || dirify( $blog->name );
        $base_path =~ s/\/$//;
        $param->{site_path}    = $base_path;
        $param->{use_absolute} = $blog->is_site_path_absolute;
        $param->{site_path_absolute}
            = $blog->is_site_path_absolute
            ? $blog->column('site_path')
            : $website->site_path;

        $base_path = $blog->column('archive_path') || '';
        $base_path =~ s/\/$//;
        $param->{archive_path}         = $base_path;
        $param->{use_absolute_archive} = $blog->is_archive_path_absolute;
        $param->{archive_path_absolute}
            = $blog->is_archive_path_absolute
            ? $blog->column('archive_path')
            : $website->site_path;

        my $base_url;
        my @raw_site_url = $blog->raw_site_url;
        if ( 2 == @raw_site_url ) {
            my $subdomain = $raw_site_url[0];
            $subdomain =~ s/\.$//;
            $base_url                    = $blog->site_url;
            $param->{site_url_subdomain} = $subdomain;
            $param->{site_url_path}      = $raw_site_url[1];
        }
        else {
            $base_url = $raw_site_url[0];
        }
        $param->{site_url} = $base_url;
        $param->{'use_subdomain'} = defined $param->{site_url_subdomain};

        if ( $param->{enable_archive_paths} ) {
            my $base_archive_url;
            my @raw_archive_url = $blog->raw_archive_url;
            if ( 2 == @raw_archive_url ) {
                my $subdomain = $raw_archive_url[0];
                $subdomain =~ s/\.$//;
                $base_archive_url               = $blog->archive_url;
                $param->{archive_url_subdomain} = $subdomain;
                $param->{archive_url_path}      = $raw_archive_url[1];
            }
            else {
                $base_archive_url = $raw_archive_url[0];
            }

            $param->{archive_url} = $base_archive_url;
            $param->{'use_archive_subdomain'}
                = defined $param->{archive_url_subdomain};
        }
    }

    require File::Spec;
    $param->{parent_id} = $website->id;
    $param->{parent_path}
        = File::Spec->catfile( $website->site_path ) . MT::Util->dir_separator
        if $website->site_path;
    $param->{blog_id} = $app->param('blog_id');

    for my $key ( $app->param ) {
        if ( $key =~ /^clone_prefs/ ) {
            if ( $app->param($key) ) {
                $param->{$key} = $app->param($key);
            }
        }
    }

    $param = _has_valid_form( $app, $blog, $param );

    if ( $blog_id && $app->param('clone') && $param->{'isValidForm'} ) {
        print_status_page( $app, $blog, $param );
        return;
    }
    elsif ( $app->param('verify') ) {

        # build form
        $param->{'verify'}     = 1;
        $param->{'system_msg'} = 1;
    }

    my $tmpl = $app->load_tmpl( "dialog/clone_blog.tmpl", $param );

    return $tmpl;
}

sub _has_valid_form {
    my $app = shift;
    my ( $blog, $param ) = @_;

    if ((      !$param->{'clone_prefs_comments'}
            || !$param->{'clone_prefs_trackbacks'}
        )
        && $param->{'clone_prefs_entries_pages'}
        )
    {
        if (   !$param->{'clone_prefs_comments'}
            && !$param->{'clone_prefs_trackbacks'} )
        {
            push(
                @{ $param->{'errors'} },
                $app->translate(
                    "Entries must be cloned if comments and trackbacks are cloned"
                )
            );
        }
        elsif ( $param->{'clone_prefs_comments'} ) {
            push(
                @{ $param->{'errors'} },
                $app->translate(
                    "Entries must be cloned if comments are cloned")
            );
        }
        elsif ( $param->{'clone_prefs_trackbacks'} ) {
            push(
                @{ $param->{'errors'} },
                $app->translate(
                    "Entries must be cloned if trackbacks are cloned")
            );
        }
    }

    $param->{'isValidForm'} = $param->{'errors'} ? 0 : 1;

    return $param;
}

sub print_status_page {
    my $app = shift;
    my ( $blog, $param ) = @_;
    my ($cloning_prefs) = {};
    $| = 1;

    if ( $app->param('clone_prefs_comments') ) {
        $cloning_prefs->{'MT::Comment'} = 0;
    }

    if ( $app->param('clone_prefs_trackbacks') ) {

        # need to exclude both Trackbacks and Pings
        $cloning_prefs->{'MT::Trackback'} = 0;
        $cloning_prefs->{'MT::TBPing'}    = 0;
    }

    if ( $app->param('clone_prefs_categories') ) {
        $cloning_prefs->{'MT::Category'} = 0;
    }

    if ( $app->param('clone_prefs_entries_pages') ) {
        $cloning_prefs->{'MT::Entry'} = 0;
    }

    my $blog_name        = $param->{'new_blog_name'};
    my $blog_name_encode = MT::Util::encode_html($blog_name);

    # Set up and commence app output
    $app->{no_print_body} = 1;
    $app->send_http_header;
    my $html_head = <<'SCRIPT';
<script type="text/javascript">
function progress(str, id) {
    var el = getByID(id);
    if (el) el.innerHTML = str;
}
</script>
SCRIPT

    $app->print_encode(
        $app->build_page(
            'dialog/header.tmpl',
            {   page_title => $app->translate("Clone Blog"),
                html_head  => $html_head
            }
        )
    );
    $app->print_encode( $app->translate_templatized(<<"HTML") );
<h2><__trans phrase="Cloning blog '[_1]'..." params="$blog_name_encode"></h2>

<div class="modal_width" id="dialog-clone-weblog">

<div id="clone-process" class="process-msg">
<ul>
HTML

    my $new_blog;
    eval {
        $new_blog = $blog->clone(
            {   BlogName => ($blog_name),
                Children => 1,
                Except   => ( { site_path => 1, site_url => 1 } ),
                Callback => sub { _progress( $app, @_ ) },
                Classes  => ($cloning_prefs)
            }
        );

        $new_blog->site_path(
              $param->{'use_absolute'}
            ? $param->{'site_path_absolute'}
            : $param->{'site_path'}
        );
        my $subdomain = $app->param('site_url_subdomain');
        $subdomain = '' if !$app->param('use_subdomain');
        $subdomain .= '.' if $subdomain && $subdomain !~ /\.$/;
        $subdomain =~ s/\.{2,}/\./g;
        my $path = $app->param('site_url_path');
        if ( $subdomain || $path ) {
            $new_blog->site_url("$subdomain/::/$path");
        }
        else {
            $new_blog->site_url( $param->{'site_url'} );
        }

        if ( $param->{enable_archive_paths} ) {
            $new_blog->archive_path(
                  $param->{'use_absolute_archive'}
                ? $param->{'archive_path_absolute'}
                : $param->{'archive_path'}
            );
            my $subdomain = $app->param('archive_url_subdomain');
            $subdomain = '' if !$app->param('use_archive_subdomain');
            $subdomain .= '.' if $subdomain && $subdomain !~ /\.$/;
            $subdomain =~ s/\.{2,}/\./g;
            my $path = $app->param('archive_url_path');
            if ( $subdomain || $path ) {
                $new_blog->archive_url("$subdomain/::/$path");
            }
            else {
                $new_blog->archive_url( $param->{'site_url'} );
            }
        }

        $new_blog->save();

        my $website = $app->model('website')->load( $param->{'parent_id'} );
        $website->add_blog($new_blog);
    };
    if ( my $err = $@ ) {
        $app->print_encode(
            $app->translate_templatized(
                qq{<p class="error-message"><__trans phrase="Error">: $err</p>}
            )
        );
    }
    else {
        my $return_url = $app->base
            . $app->uri(
            mode => 'list',
            args => {
                '_type' => 'blog',
                blog_id => ( $app->blog ? $new_blog->website->id : 0 )
            }
            );
        my $setting_url = $app->uri(
            mode => 'view',
            args => {
                blog_id => $new_blog->id,
                _type   => 'blog',
                id      => $new_blog->id
            }
        );

        $app->print_encode( $app->translate_templatized(<<"HTML") );
</ul>
</div>

<p><strong><__trans phrase="Finished!"></strong></p>

<form method="GET">
    <div class="actions-bar">
        <button
            type="submit"
            accesskey="x"
            class="close action primary button mt-close-dialog-url"
            ><__trans phrase="Close"></button>
    </div>
</form>

</div>

<script type="text/javascript">
/* <![CDATA[ */
jQuery(function() {
    jQuery('button.mt-close-dialog-url').click(function() {
        parent.jQuery.fn.mtDialog.close('$return_url');
    });
});
/* ]]> */
</script>


HTML
    }

    $app->print_encode( $app->build_page('dialog/footer.tmpl') );
}

sub _progress {
    my $app = shift;
    my $ids = $app->request('progress_ids') || {};

    my ( $str, $id ) = @_;
    if ( $id && $ids->{$id} ) {
        require MT::Util;
        my $str_js = MT::Util::encode_js($str);
        $app->print_encode(
            qq{<script type="text/javascript">progress('$str_js', '$id');</script>\n}
        );
    }
    elsif ($id) {
        $ids->{$id} = 1;
        $app->print_encode(qq{<li id="$id">$str</li>\n});
    }
    else {
        $app->print_encode("<li>$str</li>");
    }

    $app->request( 'progress_ids', $ids );
}

sub cms_pre_load_filtered_list {
    my ( $cb, $app, $filter, $load_options, $cols ) = @_;

    my $terms = $load_options->{terms};
    $terms->{parent_id} = $load_options->{blog_id}
        if $app->blog;
    $terms->{class} = 'blog';

    my $user = $app->user;
    return   if $user->is_superuser;
    return 1 if $user->permissions(0)->can_do('edit_templates');

    my $iter = MT::Permission->load_iter(
        {   author_id   => $user->id,
            blog_id     => { not => 0 },
            permissions => { not => 'comment' },
        }
    );

    my $blog_ids;
    while ( my $perm = $iter->() ) {
        my $blog = $perm->blog;
        push @$blog_ids, $perm->blog_id
            if $blog && $blog->class eq 'blog';
    }
    if ($blog_ids) {
        $terms->{id} = $blog_ids;
    }
    else {
        $terms->{id} = 0;
    }
    $load_options->{terms} = $terms;
}

sub can_view_blog_list {
    my $app = shift;

    return 1 if $app->user->is_superuser;
    return 1 if $app->user->permissions(0)->can_do('edit_templates');

    my $blog = $app->blog;
    my $blog_ids
        = !$blog         ? undef
        : $blog->is_blog ? [ $blog->id ]
        : $blog->has_blog ? [ map { $_->id } @{ $blog->blogs } ]
        :                   undef;

    require MT::Permission;
    my $iter = MT::Permission->load_iter(
        {   author_id => $app->user->id,
            (   $blog_ids
                ? ( blog_id => $blog_ids )
                : ( blog_id => { not => 0 } )
            ),
            permissions => { not => 'comment' },
        }
    );

    my $cond;
    while ( my $p = $iter->() ) {
        $cond = 1, last
            if $p->blog->is_blog;
    }
    return $cond ? 1 : 0;
}

1;<|MERGE_RESOLUTION|>--- conflicted
+++ resolved
@@ -2688,12 +2688,7 @@
     my ($param) = {};
     my $user    = $app->user;
 
-<<<<<<< HEAD
     $app->validate_magic() or return;
-=======
-    return $app->permission_denied()
-        if !$user->permissions( $app->blog->id )->can_do('clone_blog');
->>>>>>> 4342d9d7
 
     my @id = $app->param('id');
 
