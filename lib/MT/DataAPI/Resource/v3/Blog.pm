# Movable Type (r) (C) Six Apart Ltd. All Rights Reserved.
# This code cannot be redistributed without permission from www.sixapart.com.
# For more information, consult your Movable Type license.
#
# $Id$

package MT::DataAPI::Resource::v3::Blog;

use strict;
use warnings;

use boolean ();
use File::Spec;

use MT::Entry;
use MT::DataAPI::Resource;
use MT::DataAPI::Resource::Common;

sub updatable_fields {
    [];    # Nothing. Same as v2.
}

sub fields {
    [   {   name        => 'uploadDestination',
            alias       => 'upload_destination',
            from_object => sub {
                my ($obj) = @_;
                my $dest  = $obj->site_path;    # site_path is a default.
                my $raw   = '';
                if ( defined $obj->upload_destination ) {
                    $dest = $raw = $obj->upload_destination;
                    my $root_path;
                    if ( $dest =~ m/^%s/i ) {
                        $root_path = $obj->site_path;
                    }
                    else {
                        $root_path = $obj->archive_path;
                    }
                    $dest = MT::Util::build_upload_destination($dest);
                    $dest = File::Spec->catdir( $root_path, $dest );
                }

                return {
                    raw  => $raw,
                    path => $dest,
                };
            },
<<<<<<< HEAD
            condition => \&_can_view,
            schema => {
                type       => 'object',
                properties => {
                    raw  => { type => 'string' },
                    path => { type => 'string' },
                },
            },
=======
            condition => \&can_view,
>>>>>>> 3b2474db
        },
        {   name                => 'extraPath',
            alias               => 'extra_path',
            from_object         => sub { $_[0]->extra_path; },
            from_object_default => '',
            condition           => \&can_view,
        },
        {   name                => 'allowToChangeAtUpload',
            alias               => 'allow_to_change_at_upload',
            type                => 'MT::DataAPI::Resource::DataType::Boolean',
            from_object         => sub { $_[0]->allow_to_change_at_upload },
            from_object_default => 1,
            condition           => \&can_view,
        },
        {   name                => 'operationIfExists',
            alias               => 'operation_if_exists',
            from_object         => sub { $_[0]->operation_if_exists; },
            from_object_default => 1,
            condition           => \&can_view,
        },
        {   name                => 'normalizeOrientation',
            alias               => 'normalize_orientation',
            type                => 'MT::DataAPI::Resource::DataType::Boolean',
            from_object         => sub { $_[0]->normalize_orientation; },
            from_object_default => 1,
            condition           => \&can_view,
        },
        {   name                => 'autoRenameNonAscii',
            alias               => 'auto_rename_non_ascii',
            type                => 'MT::DataAPI::Resource::DataType::Boolean',
            from_object         => sub { $_[0]->auto_rename_non_ascii; },
            from_object_default => 1,
            condition           => \&can_view,
        },
    ];
}

sub can_view {
    my $app  = MT->instance;
    my $user = $app->user;

    require MT::CMS::Blog;
    if (!(  $user && ( $user->is_superuser
                || $app->can_do('access_to_blog_config_screen')
                || MT::CMS::Blog::can_view( undef, $app, 1 ) )
        )
        )
    {
        return;
    }

    return 1;
}

1;

__END__

=head1 NAME

MT::DataAPI::Resource::v3::Blog - Movable Type class for resources definitions of the MT::Blog.

=head1 AUTHOR & COPYRIGHT

Please see the I<MT> manpage for author, copyright, and license information.

=cut<|MERGE_RESOLUTION|>--- conflicted
+++ resolved
@@ -45,8 +45,7 @@
                     path => $dest,
                 };
             },
-<<<<<<< HEAD
-            condition => \&_can_view,
+            condition => \&can_view,
             schema => {
                 type       => 'object',
                 properties => {
@@ -54,9 +53,6 @@
                     path => { type => 'string' },
                 },
             },
-=======
-            condition => \&can_view,
->>>>>>> 3b2474db
         },
         {   name                => 'extraPath',
             alias               => 'extra_path',
