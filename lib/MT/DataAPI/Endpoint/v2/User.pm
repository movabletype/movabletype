# Movable Type (r) (C) 2001-2018 Six Apart, Ltd. All Rights Reserved.
# This code cannot be redistributed without permission from www.sixapart.com.
# For more information, consult your Movable Type license.
#
# $Id$

package MT::DataAPI::Endpoint::v2::User;

use strict;
use warnings;

use MT::Lockout;
use MT::CMS::Tools;
use MT::DataAPI::Endpoint::Common;
use MT::DataAPI::Resource;

sub list {
    my ( $app, $endpoint ) = @_;

    my $res = filtered_list( $app, $endpoint, 'author' ) or return;

    return +{
        totalResults => $res->{count},
        items =>
            MT::DataAPI::Resource::Type::ObjectList->new( $res->{objects} ),
    };
}

sub create {
    my ( $app, $endpoint ) = @_;

    my $orig_user = $app->model('author')->new;

    $orig_user->set_values(
        {   nickname    => '',
            text_format => 0,
        }
    );

    my $new_user = $app->resource_object( 'user', $orig_user )
        or return;

    save_object( $app, 'author', $new_user, $orig_user ) or return;

    return $new_user;
}

sub delete {
    my ( $app, $endpoint ) = @_;

    my ($user) = context_objects(@_)
        or return;

    run_permission_filter( $app, 'data_api_delete_permission_filter',
        'author', $user )
        or return;

    $user->remove
        or return $app->error(
        $app->translate(
            'Removing [_1] failed: [_2]', $user->class_label,
            $user->errstr
        ),
        500
        );

    $app->run_callbacks( 'data_api_post_delete.author', $app, $user );

    return $user;
}

sub unlock {
    my ( $app, $endpoint ) = @_;

    return $app->error(403) if !$app->user->can_manage_users_groups();

    my ($user) = context_objects(@_) or return;

    MT::Lockout->unlock($user);
    $user->save
        or $app->error(
        $app->translate( 'Saving object failed: [_1]', $user->errstr ), 500 );

    return +{ status => 'success' };
}

sub recover_password {
    my ( $app, $endpoint ) = @_;

    if ( !( $app->user->can_manage_users_groups() && MT::Auth->can_recover_password ) ) {
        return $app->error(403);
    }

    my ($user) = context_objects(@_) or return;

    require MT::App::CMS;
    my $cms = MT::App::CMS->new;
<<<<<<< HEAD
    my ( $rc, $res )
        = MT::CMS::Tools::reset_password( $cms, $user );
=======
    my ( $rc, $res ) = MT::CMS::Tools::reset_password( $cms, $user );
>>>>>>> e69068e1

    if ($rc) {
        return +{ status => 'success', message => $res };
    }
    else {
        return $app->error( $res, 500 );
    }
}

sub recover {
    my ( $app, $endpoint ) = @_;

    my $param;

    no warnings 'once';
    local *MT::App::DataAPI::start_recover = sub { $param = $_[1] };

    MT::CMS::Tools::recover_password($app);

    return if $app->errstr;
    return $app->error( $param->{error}, 400 ) if $param->{error};

    if ( $param->{not_unique_email} ) {
        return $app->error(
            $app->translate(
                'The email address provided is not unique. Please enter your username by "name" parameter.'
            ),
            409
        );
    }

    my $email = $app->param('email');
    my $message = $app->translate(
        'An email with a link to reset your password has been sent to your email address ([_1]).',
        $email
    );
    return +{ status => 'success', message => $message };
}

1;

__END__

=head1 NAME

MT::DataAPI::Endpoint::v2::User - Movable Type class for endpoint definitions about the MT::Author.

=head1 AUTHOR & COPYRIGHT

Please see the I<MT> manpage for author, copyright, and license information.

=cut<|MERGE_RESOLUTION|>--- conflicted
+++ resolved
@@ -95,12 +95,8 @@
 
     require MT::App::CMS;
     my $cms = MT::App::CMS->new;
-<<<<<<< HEAD
     my ( $rc, $res )
         = MT::CMS::Tools::reset_password( $cms, $user );
-=======
-    my ( $rc, $res ) = MT::CMS::Tools::reset_password( $cms, $user );
->>>>>>> e69068e1
 
     if ($rc) {
         return +{ status => 'success', message => $res };
