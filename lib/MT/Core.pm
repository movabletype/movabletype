--- conflicted
+++ resolved
@@ -2256,16 +2256,13 @@
             'BinTarPath' => undef,
             'BinZipPath' => undef,
             'BinUnzipPath' => undef,
-<<<<<<< HEAD
-            # new Asset Modal
-            'AssetModalVersion' => { default => 1 },
-            'AssetModalFiestLoad' => { default => 120 },
-=======
             'DisableImagePopup' => undef,
             'ForceExifRemoval' => { default => 1 },
             'TemporaryFileExpiration' => { default => 60 * 60 },
             'ForceAllowStringSub' => undef,
->>>>>>> da1f1597
+            # new Asset Modal
+            'AssetModalVersion' => { default => 1 },
+            'AssetModalFiestLoad' => { default => 120 },
         },
         upgrade_functions => \&load_upgrade_fns,
         applications      => {
