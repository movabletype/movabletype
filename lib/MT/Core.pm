# Movable Type (r) (C) Six Apart Ltd. All Rights Reserved.
# This code cannot be redistributed without permission from www.sixapart.com.
# For more information, consult your Movable Type license.
#
# $Id$

package MT::Core;

use strict;
use warnings;
use MT;
use base 'MT::Component';

# This is just to make our localization scanner happy
sub trans {
    return shift;
}

sub name {
    return "Core";
}

my $core_registry;

BEGIN {
    $core_registry = {
        version        => MT->VERSION,
        schema_version => MT->schema_version,
        object_drivers => {
            'mysql' => {
                label          => 'MySQL Database (Recommended)',
                dbd_package    => 'DBD::mysql',
                config_package => 'DBI::mysql',
                display        => [
                    'dbserver', 'dbname', 'dbuser', 'dbpass',
                    'dbport',   'dbsocket'
                ],
                recommended => 1,
            },
            'postgres' => {
                label          => 'PostgreSQL Database',
                dbd_package    => 'DBD::Pg',
                dbd_version    => '1.32',
                config_package => 'DBI::postgres',
                display =>
                    [ 'dbserver', 'dbname', 'dbuser', 'dbpass', 'dbport' ],
            },
            'sqlite' => {
                label          => 'SQLite Database',
                dbd_package    => 'DBD::SQLite',
                config_package => 'DBI::sqlite',
                display        => ['dbpath'],
            },
        },
        db_form_data => {
            dbserver => {
                element => 'input',
                type    => 'text',
                label   => 'Database Server',
                default => 'localhost',
                hint    => sub {
                    MT->translate("This is often 'localhost'.");
                },
                show_hint => 1,
                order     => 10,
            },
            dbname => {
                element => 'input',
                type    => 'text',
                label   => 'Database Name',
                order   => 20,
            },
            dbuser => {
                element => 'input',
                type    => 'text',
                label   => 'Username',
                order   => 30,
            },
            dbpass => {
                element => 'input',
                type    => 'password',
                label   => 'Password',
                order   => 40,
            },
            dbpath => {
                element => 'input',
                type    => 'text',
                label   => 'Database Path',
                default => './db/mt.db',
                hint    => sub {
                    MT->translate(
                        "The physical file path for your SQLite database. ");
                },
                show_hint => 1,
                order     => 50,
            },
            dbport => {
                advanced => 1,
                element  => 'input',
                type     => 'text',
                label    => 'Database Port',
                order    => 10,
            },
            dbsocket => {
                advanced => 1,
                element  => 'input',
                type     => 'text',
                label    => 'Database Socket',
                order    => 20,
            },
        },
        object_types => {
            'entry'           => 'MT::Entry',
            'author'          => 'MT::Author',
            'asset'           => 'MT::Asset',
            'file'            => 'MT::Asset',
            'asset.file'      => 'MT::Asset',
            'asset.image'     => 'MT::Asset::Image',
            'image'           => 'MT::Asset::Image',
            'asset.audio'     => 'MT::Asset::Audio',
            'audio'           => 'MT::Asset::Audio',
            'asset.video'     => 'MT::Asset::Video',
            'video'           => 'MT::Asset::Video',
            'entry.page'      => 'MT::Page',
            'page'            => 'MT::Page',
            'category.folder' => 'MT::Folder',
            'folder'          => 'MT::Folder',
            'category'        => 'MT::Category',
            'user'            => 'MT::Author',
            'commenter'       => 'MT::Author',
            'blog'            => 'MT::Blog',
            'site'            => 'MT::Blog',
            'blog.website'    => 'MT::Website',
            'website'         => 'MT::Website',
            'template'        => 'MT::Template',
            'comment'         => 'MT::Comment',
            'notification'    => 'MT::Notification',
            'templatemap'     => 'MT::TemplateMap',
            'banlist'         => 'MT::IPBanList',
            'ipbanlist'       => 'MT::IPBanList',
            'tbping'          => 'MT::TBPing',
            'ping'            => 'MT::TBPing',
            'ping_cat'        => 'MT::TBPing',
            'log'             => 'MT::Log',
            'log.ping'        => 'MT::Log::TBPing',
            'log.entry'       => 'MT::Log::Entry',
            'log.comment'     => 'MT::Log::Comment',
            'log.system'      => 'MT::Log',
            'tag'             => 'MT::Tag',
            'role'            => 'MT::Role',
            'association'     => 'MT::Association',
            'permission'      => 'MT::Permission',
            'fileinfo'        => 'MT::FileInfo',
            'deletefileinfo'  => 'MT::DeleteFileInfo',
            'placement'       => 'MT::Placement',
            'plugindata'      => 'MT::PluginData',
            'session'         => 'MT::Session',
            'trackback'       => 'MT::Trackback',
            'config'          => 'MT::Config',
            'objecttag'       => 'MT::ObjectTag',
            'objectscore'     => 'MT::ObjectScore',
            'objectasset'     => 'MT::ObjectAsset',
            'filter'          => 'MT::Filter',
            'touch'           => 'MT::Touch',
            'failedlogin'     => 'MT::FailedLogin',
            'accesstoken'     => 'MT::AccessToken',

            # MT7
            'category_set'        => 'MT::CategorySet',
            'cd'                  => 'MT::ContentData',
            'content_data'        => 'MT::ContentData',
            'cf'                  => 'MT::ContentField',
            'content_field'       => 'MT::ContentField',
            'cf_idx'              => 'MT::ContentFieldIndex',
            'content_field_index' => 'MT::ContentFieldIndex',
            'content_type'        => 'MT::ContentType',
            'objectcategory'      => 'MT::ObjectCategory',
            'rebuild_trigger'     => 'MT::RebuildTrigger',

            # TheSchwartz tables
            'ts_job'        => 'MT::TheSchwartz::Job',
            'ts_error'      => 'MT::TheSchwartz::Error',
            'ts_exitstatus' => 'MT::TheSchwartz::ExitStatus',
            'ts_funcmap'    => 'MT::TheSchwartz::FuncMap',

            # group
            'group' => 'MT::Group',
        },
        object_type_aliases => {
            cd        => ['content_data'],
            cf        => ['content_field'],
            cf_idx    => ['content_field_index'],
            ipbanlist => ['banlist'],
            tbping    => [ 'ping', 'ping_cat' ],
        },
        list_properties => {
            __virtual => {
                base => {
                    init => sub {
                        my $prop = shift;
                        if ( $prop->has('col') ) {
                            $prop->{raw} = sub {
                                my $prop  = shift;
                                my ($obj) = @_;
                                my $col   = $prop->col;
                                return $obj->$col;
                                }
                                unless $prop->has('raw');
                            $prop->{sort} = sub {
                                my $prop = shift;
                                my ( $terms, $args ) = @_;
                                $args->{sort} = $prop->col;
                                return;
                                }
                                unless $prop->has('sort')
                                || $prop->has('bulk_sort')
                                || $prop->has('sort_method');
                        }
                    },
                    label => '',
                },
                hidden => {
                    base  => '__virtual.base',
                    terms => sub {
                        my $prop = shift;
                        my ( $args, $db_terms, $db_args ) = @_;
                        my $col    = $prop->col or die;
                        my $option = $args->{option};
                        my $value  = $args->{value};
                        if ( $prop->is_meta ) {
                            return $prop->join_meta( $db_args, $value );
                        }
                        else {
                            return { $col => $value };
                        }
                    },
                    filter_tmpl => '<mt:Var name="filter_form_hidden">',
                    base_type   => 'hidden',
                    priority    => 4,
                },
                string => {
                    base      => '__virtual.base',
                    col_class => 'string',
                    terms     => sub {
                        my $prop = shift;
                        my ( $args, $db_terms, $db_args ) = @_;
                        my $col    = $prop->col or die;
                        my $option = $args->{option};
                        my $query  = $args->{string};
                        if ( 'contains' eq $option ) {
                            $query = { like => "%$query%" };
                        }
                        elsif ( 'not_contains' eq $option ) {
                            $query
                                = [ { not_like => "%$query%" }, \'IS NULL' ];
                        }
                        elsif ( 'beginning' eq $option ) {
                            $query = { like => "$query%" };
                        }
                        elsif ( 'end' eq $option ) {
                            $query = { like => "%$query" };
                        }
                        elsif ( 'blank' eq $option ) {
                            $query = [ \'IS NULL', '' ];
                        }
                        elsif ( 'not_blank' eq $option ) {
                            $query
                                = [ '-and', \'IS NOT NULL', { not => '' } ];
                        }
                        if ( $prop->is_meta ) {
                            return $prop->join_meta( $db_args, $query );
                        }
                        else {
                            return { $col => $query };
                        }
                    },
                    filter_tmpl => sub {
                        my $prop = shift;
                        my $tmpl
                            = $prop->use_blank
                            ? 'filter_form_blank_string'
                            : 'filter_form_string';
                        qq{<mt:var name="${tmpl}">};
                    },
                    base_type      => 'string',
                    args_via_param => sub {
                        my $prop = shift;
                        my ( $app, $val ) = @_;
                        return { option => 'equal', string => $val };
                    },
                    label_via_param => sub {
                        my $prop = shift;
                        my ( $app, $val ) = @_;
                        return MT->translate(
                            '[_1] in [_2]: [_3]',
                            $prop->datasource->class_label_plural,
                            $prop->label,
                            MT::Util::encode_html($val),
                        );
                    },
                    priority => 7,
                },
                integer => {
                    base      => '__virtual.base',
                    col_class => 'num',

                    #sort_method => sub {
                    #    my $prop = shift;
                    #    my ( $obj_a, $obj_b ) = @_;
                    #    my $col = $prop->{col};
                    #    return $obj_a->$col <=> $obj_b->$col;
                    #},
                    terms => sub {
                        my $prop = shift;
                        my ( $args, $db_terms, $db_args ) = @_;
                        my $col    = $prop->col or die;
                        my $option = $args->{option};
                        my $value  = $args->{value};
                        my $query;
                        if ( 'equal' eq $option ) {
                            $query = $value;
                        }
                        elsif ( 'not_equal' eq $option ) {
                            $query = [ { not => $value }, \'IS NULL' ];
                        }
                        elsif ( 'greater_than' eq $option ) {
                            $query = { '>' => $value };
                        }
                        elsif ( 'greater_equal' eq $option ) {
                            $query = { '>=' => $value };
                        }
                        elsif ( 'less_than' eq $option ) {
                            $query = { '<' => $value };
                        }
                        elsif ( 'less_equal' eq $option ) {
                            $query = { '<=' => $value };
                        }
                        elsif ( 'blank' eq $option ) {
                            $query = \'IS NULL';
                        }
                        elsif ( 'not_blank' eq $option ) {
                            $query = \'IS NOT NULL';
                        }
                        if ( $prop->is_meta ) {
                            return $prop->join_meta( $db_args, $query );
                        }
                        else {
                            return { $col => $query };
                        }
                    },
                    args_via_param => sub {
                        my $prop = shift;
                        my ( $app, $val ) = @_;
                        return { option => 'equal', value => $val };
                    },
                    filter_tmpl => sub {
                        my $prop       = shift;
                        my $base_type  = $prop->base_type;
                        my $use_blank  = $prop->use_blank ? 'blank_' : '';
                        my $use_signed = $prop->use_signed ? 'signed_' : '';
                        my $tmpl
                            = "filter_form_${use_blank}${use_signed}${base_type}";
                        qq{<mt:Var name="${tmpl}">};
                    },
                    base_type          => 'integer',
                    priority           => 4,
                    default_sort_order => 'descend',
                },
                float => {
                    base        => '__virtual.integer',
                    col_class   => 'num',
                    data_format => '%.1f',
                    html        => sub {
                        my ( $prop, $obj ) = @_;
                        my $col = $prop->col;
                        return sprintf $prop->data_format, $obj->$col;
                    },
                    base_type => 'float',
                },
                double => { base => '__virtual.float' },
                date   => {
                    base          => '__virtual.base',
                    col_class     => 'date',
                    use_future    => 0,
                    validate_item => sub {
                        my $prop   = shift;
                        my ($item) = @_;
                        my $args   = $item->{args};
                        my $option = $args->{option}
                            or return $prop->error(
                            MT->translate('option is required') );
                        my %params = (
                            range  => { from   => 1, to => 1 },
                            before => { origin => 1 },
                            after  => { origin => 1 },
                            days   => { days   => 1 },
                        );

                        my $using = $params{$option};
                        $using->{option} = 1;
                        for my $key ( keys %$args ) {
                            if ( $using->{$key} ) {
                                ## validate it
                                if ( $key eq 'days' ) {
                                    return $prop->error(
                                        MT->translate(
                                            q{Days must be a number.})
                                    ) if $args->{days} =~ /\D/;
                                }
                                elsif ( $key ne 'option' ) {
                                    my $date = $args->{$key};
                                    return $prop->error(
                                        MT->translate(q{Invalid date.}) )
                                        unless $date
                                        =~ m/^\d{4}\-\d{2}\-\d{2}$/;
                                }
                            }
                            else {
                                ## or remove from $args.
                                delete $args->{$key};
                            }
                        }
                        return 1;
                    },
                    terms => sub {
                        my $prop = shift;
                        my ( $args, $db_terms, $db_args ) = @_;
                        my $col      = $prop->col;
                        my $option   = $args->{option};
                        my $boundary = $args->{boundary};
                        my $query;
                        my $blog = MT->app ? MT->app->blog : undef;
                        require MT::Util;
                        my $now = MT::Util::epoch2ts( $blog, time() );
                        my $from   = $args->{from}   || '';
                        my $to     = $args->{to}     || '';
                        my $origin = $args->{origin} || '';
                        $from =~ s/\D//g;
                        $to =~ s/\D//g;
                        $origin =~ s/\D//g;
                        $from .= '000000' if $from;
                        $to   .= '235959' if $to;

                        if ( 'range' eq $option ) {
                            $query = [
                                '-and',
                                { op => '>=', value => $from },
                                { op => '<=', value => $to },
                            ];
                        }
                        elsif ( 'days' eq $option ) {
                            my $days   = $args->{days};
                            my $origin = MT::Util::epoch2ts( $blog,
                                time - $days * 60 * 60 * 24 );
                            $query = [
                                '-and',
                                { op => '>', value => $origin },
                                { op => '<', value => $now },
                            ];
                        }
                        elsif ( 'before' eq $option ) {
                            if ($boundary) {
                                $query = {
                                    op    => '<=',
                                    value => $origin . '235959',
                                };
                            }
                            else {
                                $query = {
                                    op    => '<',
                                    value => $origin . '000000'
                                };
                            }
                        }
                        elsif ( 'after' eq $option ) {
                            if ($boundary) {
                                $query = {
                                    op    => '>=',
                                    value => $origin . '000000',
                                };
                            }
                            else {
                                $query = {
                                    op    => '>',
                                    value => $origin . '235959'
                                };
                            }
                        }
                        elsif ( 'future' eq $option ) {
                            $query = {
                                op    => '>',
                                value => $now
                            };
                        }
                        elsif ( 'past' eq $option ) {
                            $query = {
                                op    => '<',
                                value => $now
                            };
                        }
                        elsif ( 'blank' eq $option ) {
                            $query = \'IS NULL';
                        }
                        elsif ( 'not_blank' eq $option ) {
                            $query = \'IS NOT NULL';
                        }

                        if ( $prop->is_meta ) {
                            $prop->join_meta( $db_args, $query );
                        }
                        else {
                            return { $col => $query };
                        }
                    },
                    args_via_param => sub {
                        my $prop = shift;
                        my ( $app, $val ) = @_;
                        my $param;
                        if ( $val =~ m/\-/ ) {
                            my ( $from, $to ) = split /-/, $val;
                            $from = undef unless $from =~ m/^\d{8}$/;
                            $to   = undef unless $to =~ m/^\d{8}$/;
                            $from =~ s/^(\d{4})(\d{2})(\d{2})$/$1-$2-$3/;
                            $to =~ s/^(\d{4})(\d{2})(\d{2})$/$1-$2-$3/;
                            $param
                                = $from && $to
                                ? {
                                option => 'range',
                                from   => $from,
                                to     => $to
                                }
                                : $from
                                ? { option => 'after', origin => $from }
                                : { option => 'before', origin => $to };
                        }
                        elsif ( $val =~ m/(\d+)days/i ) {
                            $param = { option => 'days', days => $1 };
                        }
                        elsif ( $val eq 'future' ) {
                            $param = { option => 'future' };
                        }
                        elsif ( $val eq 'past' ) {
                            $param = { option => 'past' };
                        }
                        return $param;
                    },
                    label_via_param => sub {
                        my $prop = shift;
                        my ( $app, $val ) = @_;
                        require MT::Util;
                        if ( $val =~ m/\-/ ) {
                            my ( $from, $to ) = split /-/, $val;
                            $from = undef unless $from =~ m/^\d{8}$/;
                            $to   = undef unless $to =~ m/^\d{8}$/;
                            my $format = '%x';
                            $from = MT::Util::format_ts(
                                $format, $from . '000000',
                                undef,   MT->current_language
                            ) if $from;
                            $to = MT::Util::format_ts(
                                $format, $to . '000000',
                                undef,   MT->current_language
                            ) if $to;
                            if ( $from && $to ) {
                                return MT->translate(
                                    '[_1] [_2] between [_3] and [_4]',
                                    $prop->datasource->class_label_plural,
                                    $prop->label,
                                    $from,
                                    $to,
                                );
                            }
                            elsif ($from) {
                                return MT->translate(
                                    '[_1] [_2] since [_3]',
                                    $prop->datasource->class_label_plural,
                                    $prop->label,
                                    $from,
                                );
                            }
                            else {
                                return MT->translate(
                                    '[_1] [_2] or before [_3]',
                                    $prop->datasource->class_label_plural,
                                    $prop->label,
                                    $to,
                                );
                            }
                        }
                        elsif ( $val =~ m/(\d+)days/i ) {
                            return MT->translate(
                                '[_1] [_2] these [_3] days',
                                $prop->datasource->class_label_plural,
                                $prop->label, $1,
                            );
                        }
                        elsif ( $val eq 'future' ) {
                            return MT->translate(
                                '[_1] [_2] future',
                                $prop->datasource->class_label_plural,
                                $prop->label,
                            );
                        }
                        elsif ( $val eq 'past' ) {
                            return MT->translate(
                                '[_1] [_2] past',
                                $prop->datasource->class_label_plural,
                                $prop->label,
                            );
                        }
                    },

                    filter_tmpl => sub {
                        ## since __trans macro doesn't work with including itself
                        ## recursively, so do translate by hand here.
                        my $prop  = shift;
                        my $label = '<mt:var name="label" encode_html="1">';
                        my $tmpl
                            = $prop->use_future
                            ? 'filter_form_future_date'
                            : 'filter_form_date';
                        my $opts;
                        if ( $prop->use_future ) {
                            if ( $prop->use_blank ) {
                                $opts
                                    = '<mt:var name="future_blank_date_filter_options">';
                            }
                            else {
                                $opts
                                    = '<mt:var name="future_date_filter_options">';
                            }
                        }
                        else {
                            if ( $prop->use_blank ) {
                                $opts
                                    = '<mt:var name="blank_date_filter_options">';
                            }
                            else {
                                $opts = '<mt:var name="date_filter_options">';
                            }
                        }
                        my $contents
                            = $prop->use_future
                            ? '<mt:var name="future_date_filter_contents">'
                            : '<mt:var name="date_filter_contents">';
                        return MT->translate(
                            '<mt:var name="[_1]"> [_2] [_3] [_4]',
                            $tmpl, $label, $opts, $contents );
                    },
                    base_type => 'date',
                    html      => sub {
                        my $prop = shift;
                        my ( $obj, $app, $opts ) = @_;
                        my $ts          = $prop->raw(@_) or return '';
                        my $date_format = MT::App::CMS::LISTING_DATE_FORMAT();
                        my $blog        = $opts->{blog};
                        my $is_relative
                            = ( $app->user->date_format || 'relative' ) eq
                            'relative' ? 1 : 0;
                        my $date = $is_relative
                            ? MT::Util::relative_date( $ts, time, $blog )
                            : MT::Util::format_ts(
                            $date_format,
                            $ts,
                            $blog,
                            $app->user ? $app->user->preferred_language
                            : undef
                            );
                        my $timestamp = MT::Util::format_ts(
                            '%Y-%m-%d %H:%M:%S',
                            $ts,
                            $blog,
                            );
                        return qq{<span title="$timestamp">$date</span>};
                    },
                    priority           => 5,
                    default_sort_order => 'descend',
                },
                single_select => {
                    base             => '__virtual.base',
                    sort             => 0,
                    singleton        => 1,
                    normalized_value => sub {
                        my $prop     = shift;
                        my ($args)   = @_;
                        my $lc_value = lc $args->{value};

                        for my $o ( @{ $prop->single_select_options } ) {
                            if ( $o->{text} && lc $o->{text} eq $lc_value ) {
                                return $o->{value};
                            }
                        }

                        return $args->{value};
                    },
                    terms => sub {
                        my $prop = shift;
                        my ( $args, $db_terms, $db_args ) = @_;
                        my $col = $prop->col || $prop->type or die;
                        my $value = $prop->normalized_value(@_);

                        if ( $col =~ /\./ ) {
                            my ( $parent, $c ) = split /\./, $col;
                            $db_args->{joins} ||= [];
                            my $ds = $prop->datasource->datasource;
                            push @{ $db_args->{joins} },
                                MT->model($parent)->join_on(
                                undef,
                                {   id => \"=${ds}_${parent}_id",
                                    $c => $value
                                },
                                );
                            return;
                        }
                        else {
                            return { $col => $value };
                        }
                    },
                    label_via_param => sub {
                        my $prop = shift;
                        my ( $app, $val ) = @_;
                        my $opts = $prop->single_select_options;
                        my ($selected) = grep { $_->{value} eq $val } @$opts
                            or return $prop->error(
                            MT->translate('Invalid parameter.') );
                        return MT->translate(
                            '[_1] [_3] [_2]',
                            $prop->label,
                            $selected->{label},
                            (   defined $prop->verb
                                ? $prop->verb
                                : $app->translate('__SELECT_FILTER_VERB')
                            )
                        );
                    },
                    args_via_param => sub {
                        my $prop = shift;
                        my ( $app, $val ) = @_;
                        return { value => $val };
                    },
                    filter_tmpl =>
                        '<mt:Var name="filter_form_single_select">',
                    base_type => 'single_select',
                    priority  => 2,
                },
                id => {
                    auto               => 1,
                    default_sort_order => 'ascend',
                    label              => 'ID',
                },
                ## translate('No Title')
                ## translate('No Name')
                ## translate('No Label')
                label => {
                    auto              => 1,
                    label             => 'Label',
                    display           => 'force',
                    alternative_label => 'No label',
                    html => \&MT::ListProperty::common_label_html,
                },
                title => {
                    base              => '__virtual.label',
                    alternative_label => 'No Title',
                },
                name => {
                    base              => '__virtual.label',
                    alternative_label => 'No Name',
                },
                created_on => {
                    auto    => 1,
                    label   => 'Date Created',
                    display => 'optional',
                },
                modified_on => {
                    auto    => 1,
                    label   => 'Date Modified',
                    display => 'optional',
                },
                author_name => {
                    label        => 'Created by',
                    filter_label => 'Created by',
                    display      => 'default',
                    base         => '__virtual.string',
                    raw          => sub {
                        my ( $prop, $obj ) = @_;
                        my $col
                            = $prop->datasource->has_column('author_id')
                            ? 'author_id'
                            : 'created_by';

                      # If there's no value in the column then no voter ID was
                      # recorded.
                        return '' if !$obj->$col;

                        my $author = MT->model('author')->load( $obj->$col );
                        return $author
                            ? ( $author->nickname || $author->name )
                            : MT->translate('*User deleted*');
                    },
                    terms => sub {
                        my $prop = shift;
                        my ( $args, $load_terms, $load_args ) = @_;
                        my $col
                            = $prop->datasource->has_column('author_id')
                            ? 'author_id'
                            : 'created_by';
                        my $driver  = $prop->datasource->driver;
                        my $colname = $driver->dbd->db_column_name(
                            $prop->datasource->datasource, $col );
                        $prop->{col} = 'name';
                        my $name_query = $prop->super(@_);
                        $prop->{col} = 'nickname';
                        my $nick_query = $prop->super(@_);
                        $load_args->{joins} ||= [];
                        push @{ $load_args->{joins} },
                            MT->model('author')->join_on(
                            undef,
                            [   { id => \"= $colname" },
                                '-and',
                                [   $name_query,
                                    (   $args->{'option'} eq 'not_contains'
                                        ? '-and'
                                        : '-or'
                                    ),
                                    $nick_query,
                                ]
                            ],
                            {}
                            );
                    },
                    bulk_sort => sub {
                        my $prop = shift;
                        my ($objs) = @_;
                        my $col
                            = $prop->datasource->has_column('author_id')
                            ? 'author_id'
                            : 'created_by';
                        my %author_id
                            = map { ( $_->$col ) ? ( $_->$col => 1 ) : () }
                            @$objs;
                        my @authors = MT->model('author')
                            ->load( { id => [ keys %author_id ] } );
                        my %nickname = map {
                                  $_->id => defined $_->nickname
                                ? $_->nickname
                                : ''
                        } @authors;
                        $nickname{0} = '';    # fallback
                        return sort {
                            $nickname{ $a->$col || 0 }
                                cmp $nickname{ $b->$col || 0 }
                        } @$objs;
                    },
                },
                modified_by => {
                    label        => 'Modified by',
                    filter_label => 'Modified by',
                    display      => 'optional',
                    base         => '__virtual.string',
                    raw          => sub {
                        my ( $prop, $obj ) = @_;

                        # If there's no value in the column then no voter ID was
                        # recorded.
                        return '' if !$obj->modified_by;

                        my $author = MT->model('author')->load( $obj->modified_by );
                        return $author
                            ? ( $author->nickname || $author->name )
                            : MT->translate('*User deleted*');
                    },
                    terms => sub {
                        my $prop = shift;
                        my ( $args, $load_terms, $load_args ) = @_;
                        my $driver  = $prop->datasource->driver;
                        my $colname = $driver->dbd->db_column_name(
                            $prop->datasource->datasource, 'modified_by' );
                        $prop->{col} = 'name';
                        my $name_query = $prop->super(@_);
                        $prop->{col} = 'nickname';
                        my $nick_query = $prop->super(@_);
                        $load_args->{joins} ||= [];
                        push @{ $load_args->{joins} },
                            MT->model('author')->join_on(
                            undef,
                            [   { id => \"= $colname" },
                                '-and',
                                [   $name_query,
                                    (   $args->{'option'} eq 'not_contains'
                                        ? '-and'
                                        : '-or'
                                    ),
                                    $nick_query,
                                ]
                            ],
                            {}
                            );
                    },
                    bulk_sort => sub {
                        my $prop = shift;
                        my ($objs) = @_;
                        my %author_id
                            = map { ( $_->modified_by ) ? ( $_->modified_by => 1 ) : () }
                            @$objs;
                        my @authors = MT->model('author')
                            ->load( { id => [ keys %author_id ] } );
                        my %nickname = map {
                                  $_->id => defined $_->nickname
                                ? $_->nickname
                                : ''
                        } @authors;
                        $nickname{0} = '';    # fallback
                        return sort {
                            $nickname{ $a->modified_by || 0 }
                                cmp $nickname{ $b->modified_by || 0 }
                        } @$objs;
                    },
                },
                tag => {
                    base    => '__virtual.string',
                    label   => 'Tag',
                    display => 'none',
                    terms   => sub {
                        my $prop = shift;
                        my ( $args, $base_terms, $base_args, $opts ) = @_;
                        my $option  = $args->{option};
                        my $query   = $args->{string};
                        my $blog_id = $opts->{blog_ids};
                        if ( 'contains' eq $option ) {
                            $query = { like => "%$query%" };
                        }
                        elsif ( 'not_contains' eq $option ) {

                            # After searching by LIKE, negate that results.
                            $query = { like => "%$query%" };
                        }
                        elsif ( 'beginning' eq $option ) {
                            $query = { like => "$query%" };
                        }
                        elsif ( 'end' eq $option ) {
                            $query = { like => "%$query" };
                        }
                        my $ds           = $prop->object_type;
                        my $tagged_class = $prop->tagged_class || $ds;
                        my $ds_join      = MT->model($ds)->join_on(
                            undef,
                            {   id => \'= objecttag_object_id',
                                ( $blog_id ? ( blog_id => $blog_id ) : () ),
                                (   $tagged_class eq '*' ? ()
                                    : ( class => $tagged_class )
                                ),
                            },
                            {   unique => 1,
                                (   $tagged_class eq '*' ? ( no_class => 1 )
                                    : ()
                                ),
                            }
                        );
                        my $tag_ds = $prop->tag_ds || $ds;

                        my @objecttag_terms_args = (
                            { object_datasource => $tag_ds },
                            {   fetchonly => { object_id => 1 },
                                unique    => 1,
                                joins     => [
                                    MT->model('tag')->join_on(
                                        undef,
                                        {   (          $option eq 'blank'
                                                    || $option eq 'not_blank'
                                                )
                                            ? ()
                                            : ( name => $query ),
                                            id => \'= objecttag_tag_id',
                                        },
                                    ),
                                    $ds_join,
                                ],
                            }
                        );
                        if ( 'not_contains' eq $option || 'blank' eq $option )
                        {
                            my @ids = map( $_->object_id,
                                MT->model('objecttag')
                                    ->load(@objecttag_terms_args) );
                            @ids ? { id => { not => \@ids } } : ();
                        }
                        else {
                            $base_args->{joins} ||= [];
                            push @{ $base_args->{joins} },
                                MT->model('objecttag')
                                ->join_on( undef, @objecttag_terms_args );
                        }
                    },
                },
                object_count => {
                    base               => '__virtual.integer',
                    col_class          => 'num',
                    default_sort_order => 'descend',
                    ref_column         => 'id',
                    raw                => sub {
                        my $prop = shift;
                        my ( $obj, $app, $opts ) = @_;
                        my $count_terms
                            = $prop->has('count_terms')
                            ? $prop->count_terms($opts)
                            : {};
                        my $count_args
                            = $prop->has('count_args')
                            ? $prop->count_args($opts)
                            : {};
                        MT->model( $prop->count_class )
                            ->count(
                            { %$count_terms, $prop->count_col => $obj->id },
                            $count_args, );
                    },
                    html => sub {
                        my $prop = shift;
                        my ( $obj, $app ) = @_;
                        my $count = $prop->raw(@_);
                        if ( $prop->has('list_permit_action') ) {
                            my $user = $app->user;
                            my $perm = $user->permissions(
                                  $obj->isa('MT::Blog')       ? ( $obj->id )
                                : $obj->has_column('blog_id') ? $obj->blog_id
                                : 0
                            );
                            return $count
                                unless $perm->can_do(
                                $prop->list_permit_action );
                        }
                        my $args;
                        if ( $prop->filter_type eq 'blog_id' ) {
                            $args = {
                                _type => $prop->list_screen
                                    || $prop->count_class,
                                blog_id => $obj->id,
                            };
                        }
                        else {
                            $args = {
                                _type => $prop->list_screen
                                    || $prop->count_class,
                                blog_id =>
                                    ( $app->blog ? $app->blog->id : 0 ),
                                (   $prop->has('filter_type')
                                    ? ( filter     => $prop->filter_type,
                                        filter_val => $obj->id,
                                        )
                                    : ()
                                ),
                            };
                        }
                        my $uri = $app->uri(
                            mode => 'list',
                            args => $args,
                        );
                        return qq{<a href="$uri">$count</a>};
                    },
                    bulk_sort => sub {
                        my $prop = shift;
                        my ( $objs, $opts ) = @_;
                        my $count_terms
                            = $prop->has('count_terms')
                            ? $prop->count_terms($opts)
                            : {};
                        my $count_args
                            = $prop->has('count_args')
                            ? $prop->count_args($opts)
                            : {};
                        my $iter
                            = MT->model( $prop->count_class )
                            ->count_group_by(
                            $count_terms,
                            {   %$count_args,
                                sort      => 'cnt',
                                direction => 'descend',
                                group     => [ $prop->count_col, ],
                            },
                            );
                        return @$objs unless $iter;
                        my @res;
                        my %obj_map = map { $_->id => $_ } @$objs;

                        while ( my ( $count, $id ) = $iter->() ) {
                            next unless $id;
                            push @res, delete $obj_map{$id} if $obj_map{$id};
                        }
                        push @res, values %obj_map;
                        return reverse @res;
                    },
                    terms => 0,
                    grep  => sub {
                        my $prop = shift;
                        my ( $args, $objs, $opts ) = @_;
                        my $count_terms
                            = $prop->has('count_terms')
                            ? $prop->count_terms($opts)
                            : {};
                        my $count_args
                            = $prop->has('count_args')
                            ? $prop->count_args($opts)
                            : {};
                        my $iter
                            = MT->model( $prop->count_class )
                            ->count_group_by(
                            $count_terms,
                            {   %$count_args,
                                direction => 'descend',
                                group     => [ $prop->count_col, ],
                            },
                            );
                        my %map;
                        while ( my ( $count, $id ) = $iter->() ) {
                            $map{$id} = $count;
                        }
                        my $op
                            = $args->{option} eq 'equal'         ? '=='
                            : $args->{option} eq 'not_equal'     ? '!='
                            : $args->{option} eq 'greater_than'  ? '<'
                            : $args->{option} eq 'greater_equal' ? '<='
                            : $args->{option} eq 'less_than'     ? '>'
                            : $args->{option} eq 'less_equal'    ? '>='
                            :                                      '';
                        return @$objs unless $op;
                        my $val     = $args->{value};
                        my $sub     = eval "sub { $val $op shift }";
                        my $ref_col = $prop->ref_column;
                        return
                            grep { $sub->( $map{ $_->$ref_col } || 0 ) }
                            @$objs;
                    },
                },
            },
            __common => {
                __legacy => {
                    label           => 'Legacy Quick Filter',
                    priority        => 1,
                    filter_editable => 0,
                    singleton       => 1,
                    terms           => sub {
                        my $prop = shift;
                        my ( $args, $db_terms, $db_args ) = @_;
                        my $ds         = $args->{ds};
                        my $filter_key = $args->{filter_key};
                        my $filter_val = $args->{filter_val};
                        if ($filter_val) {
                            MT->app->param( 'filter_val', $filter_val );
                        }
                        my $filter
                            = MT->registry(
                            applications => cms => list_filters => $ds =>
                                $filter_key )
                            or die "No regacy filter";
                        if ( my $code = $filter->{code}
                            || MT->handler_to_coderef( $filter->{handler} ) )
                        {
                            $code->( $db_terms, $db_args );
                        }
                        return undef;
                    },
                    filter_tmpl => '<mt:var name="filter_form_legacy">',
                },
                __id => {
                    base        => '__virtual.integer',
                    col         => 'id',
                    display     => 'none',
                    view_filter => [],
                    condition   => sub {
                        my $prop = shift;
                        return $prop->datasource->has_column('id') ? 1 : 0;
                    },
                },
                pack => {
                    view          => [],
                    terms         => \&MT::Filter::pack_terms,
                    grep          => \&MT::Filter::pack_grep,
                    requires_grep => \&MT::Filter::pack_requires_grep,
                },
                blog_id => {
                    auto            => 0,
                    col             => 'blog_id',
                    display         => 'none',
                    filter_editable => 0,
                },
                blog_name => {
                    label        => 'Site Name',
                    filter_label => 'Site Name',
                    order        => 10000,
                    display      => 'default',
                    site_name    => 1,
                    view         => [ 'system', 'website' ],
                    bulk_html    => sub {
                        my $prop     = shift;
                        my ($objs)   = @_;
                        my %blog_ids = map { $_->blog_id => 1 } @$objs;
                        my @blogs    = MT->model('blog')->load(
                            { id => [ keys %blog_ids ], },
                            {   fetchonly => {
                                    id        => 1,
                                    name      => 1,
                                    parent_id => 1,
                                }
                            }
                        );
                        my %blog_map = map { $_->id        => $_ } @blogs;
                        my %site_ids = map { $_->parent_id => 1 }
                            grep {
                            $_->parent_id
                                && !$blog_map{ $_->parent_id }
                            } @blogs;
                        my @sites;
                        @sites
                            = MT->model('website')
                            ->load( { id => [ keys %site_ids ], },
                            { fetchonly => { id => 1, name => 1, }, } )
                            if keys %site_ids;
                        my %blog_site_map
                            = map { $_->id => $_ } ( @blogs, @sites );
                        my @out;

                        for my $obj (@$objs) {
                            if ( !$obj->blog_id ) {
                                push @out, MT->translate('(system)');
                                next;
                            }
                            my $blog = $blog_site_map{ $obj->blog_id };
                            unless ($blog) {
                                push @out,
                                    MT->translate('*Website/Blog deleted*');
                                next;
                            }
                            my $site;
                            if ($blog->parent_id
                                && ( $site
                                    = $blog_site_map{ $blog->parent_id } )
                                && $prop->site_name
                                )
                            {
                                push @out,
                                    join( '/', $site->name, $blog->name );
                            }
                            else {
                                push @out, $blog->name;
                            }
                        }
                        return map { MT::Util::encode_html($_) } @out;
                    },
                    condition => sub {
                        my $prop = shift;
                        $prop->datasource->has_column('blog_id') or return;
                        my $app = MT->app or return;
                        return !$app->blog || !$app->blog->is_blog;
                    },
                    bulk_sort => sub {
                        my $prop    = shift;
                        my ($objs)  = @_;
                        my %blog_id = map { $_->blog_id => 1 } @$objs;
                        my @blogs
                            = MT->model('blog')
                            ->load( { id => [ keys %blog_id ] },
                            { no_class => 1, } );
                        my %blogname = map { $_->id => $_->name } @blogs;
                        return sort {
                            $blogname{ $a->blog_id }
                                cmp $blogname{ $b->blog_id }
                        } @$objs;
                    },
                },
                current_user => {
                    base            => '__virtual.hidden',
                    label           => 'My Items',
                    order           => 20000,
                    display         => 'none',
                    filter_editable => 0,
                    condition       => sub {
                        my $prop  = shift;
                        my $class = $prop->datasource;
                        return $class->has_column('author_id')
                            || $class->has_column('created_by');
                    },
                    terms => sub {
                        my $prop = shift;
                        my ( $args, $load_terms, $load_args ) = @_;
                        my $app = MT->app or return;
                        my $class = $prop->datasource;
                        my $col
                            = $class->has_column('author_id')
                            ? 'author_id'
                            : 'created_by';
                        return { $col => $app->user->id };
                    },
                    singleton       => 1,
                    label_via_param => sub {
                        my $prop  = shift;
                        my $class = $prop->datasource;
                        return MT->translate( 'My [_1]',
                            $class->class_label_plural );
                    },
                },
                current_context => {
                    base  => '__virtual.hidden',
                    label => sub {
                        my $prop = shift;
                        my ($settings) = @_;
                        return MT->translate(
                            '[_1] of this Site',
                            $settings->{object_label_plural}
                                || $prop->datasource->class_label_plural,
                        );
                    },
                    order           => 30000,
                    view            => 'website',
                    display         => 'none',
                    filter_editable => 1,
                    condition       => sub {
                        my $prop = shift;
                        $prop->datasource->has_column('blog_id');
                    },
                    terms => sub {
                        my $prop = shift;
                        my ( $args, $load_terms, $load_args, $opts ) = @_;
                        { blog_id => $opts->{blog_id} };
                    },
                    singleton => 1,
                },
                content => {
                    base            => '__virtual.hidden',
                    filter_editable => 0,
                    terms           => sub {
                        my ( $prop, $args, $db_terms, $db_args ) = @_;
                        my $defaults = $prop->{fields};
                        my $option   = $args->{option};
                        my $query    = $args->{string};
                        my $and_or;
                        if ( 'contains' eq $option ) {
                            $query = { like => "%$query%" };
                            $and_or = '-or';
                        }
                        elsif ( 'not_contains' eq $option ) {
                            $query = { not_like => "%$query%" };
                            $and_or = '-and';
                        }

                        my @fields;
                        if ( my $specifieds = $args->{fields} ) {
                            @fields = grep {
                                my $f = $_;
                                grep { $_ eq $f } @$defaults
                            } split ',', $specifieds;
                        }
                        else {
                            @fields = @{ $defaults || [] };
                        }

                        my @terms;
                        for my $c (@fields) {
                            push @terms, ( @terms ? $and_or : () ),
                                { $c => $query, };
                        }

                        \@terms;
                    },
                },
            },
            website       => '$Core::MT::Website::list_props',
            blog          => '$Core::MT::Blog::list_props',
            entry         => '$Core::MT::Entry::list_props',
            page          => '$Core::MT::Page::list_props',
            asset         => '$Core::MT::Asset::list_props',
            category      => '$Core::MT::Category::list_props',
            folder        => '$Core::MT::Folder::list_props',
            author        => '$Core::MT::Author::list_props',
            member        => '$Core::MT::Author::member_list_props',
            tag           => '$Core::MT::Tag::list_props',
            banlist       => '$Core::MT::IPBanList::list_props',
            association   => '$Core::MT::Association::list_props',
            role          => '$Core::MT::Role::list_props',
            notification  => '$Core::MT::Notification::list_props',
            log           => '$Core::MT::Log::list_props',
            filter        => '$Core::MT::Filter::list_props',
            permission    => '$Core::MT::Permission::list_props',
            template      => '$Core::MT::Template::list_props',
            templatemap   => '$Core::MT::TemplateMap::list_props',
            category_set  => '$Core::MT::CategorySet::list_props',
            content_type  => '$Core::MT::ContentType::list_props',
            content_field => '$Core::MT::ContentField::list_props',
            content_data  => '$Core::MT::ContentData::list_props',
            group         => '$Core::MT::Group::list_props',
            group_member  => '$Core::MT::Group::member_list_props',
            ts_job        => '$Core::MT::TheSchwartz::Job::list_props',
        },
        system_filters => {
            entry        => '$Core::MT::Entry::system_filters',
            page         => '$Core::MT::Page::system_filters',
            tag          => '$Core::MT::Tag::system_filters',
            asset        => '$Core::MT::Asset::system_filters',
            author       => '$Core::MT::Author::system_filters',
            member       => '$Core::MT::Author::member_system_filters',
            log          => '$Core::MT::Log::system_filters',
            association  => '$Core::MT::Association::system_filters',
            group        => '$Core::MT::Group::system_filters',
            group_member => '$Core::MT::Group::member_system_filters',
            website      => '$Core::MT::Website::system_filters',
        },
        listing_screens => {
            website => {
                object_label     => 'Site',
                primary          => 'name',
                view             => 'system',
                default_sort_key => 'name',
                scope_mode       => 'none',
                condition        => sub {
                    require MT::CMS::Website;
                    return MT::CMS::Website::can_view_website_list(
                        MT->instance );
                },
            },
            blog => {
                object_label     => 'Child Site',
                view             => [qw( system website )],
                primary          => 'name',
                default_sort_key => 'name',
                scope_mode       => 'none',
                condition        => sub {
                    require MT::CMS::Blog;
                    return MT::CMS::Blog::can_view_blog_list( MT->instance );
                },
                data_api_condition => sub {1},
            },
            entry => {
                object_label        => 'Entry',
                primary             => 'title',
                default_sort_key    => 'authored_on',
                data_api_scope_mode => 'this',
                permission          => "access_to_entry_list",
                data_api_permission => undef,
                view                => [ 'website', 'blog' ],
                feed_link           => sub {
                    my ($app) = @_;
                    return 1 if $app->user->is_superuser;

                    if ( $app->blog ) {
                        return 1
                            if $app->user->can_do( 'get_entry_feed',
                            at_least_one => 1 );
                    }
                    else {
                        my $iter = MT->model('permission')->load_iter(
                            {   author_id => $app->user->id,
                                blog_id   => { not => 0 },
                            }
                        );
                        my $cond;
                        while ( my $p = $iter->() ) {
                            $cond = 1, last
                                if $p->can_do('get_entry_feed');
                        }
                        return $cond ? 1 : 0;
                    }
                    0;
                },
            },
            page => {
                object_label        => 'Page',
                primary             => 'title',
                default_sort_key    => 'modified_on',
                data_api_scope_mode => 'this',
                permission          => 'access_to_page_list',
                data_api_permission => undef,
                view                => [ 'website', 'blog' ],
                feed_link           => sub {
                    my ($app) = @_;
                    return 1 if $app->user->is_superuser;

                    if ( $app->blog ) {
                        return 1
                            if $app->user->can_do( 'get_page_feed',
                            at_least_one => 1 );
                    }
                    else {
                        my $iter = MT->model('permission')->load_iter(
                            {   author_id => $app->user->id,
                                blog_id   => { not => 0 },
                            }
                        );
                        my $cond;
                        while ( my $p = $iter->() ) {
                            $cond = 1, last
                                if $p->can_do('get_page_feed');
                        }
                        return $cond ? 1 : 0;
                    }
                    0;
                },
            },
            asset => {
                object_label        => 'Asset',
                primary             => 'label',
                data_api_scope_mode => 'strict',
                permission          => 'access_to_asset_list',
                data_api_permission => undef,
                default_sort_key    => 'created_on',
            },
            log => {
                object_label        => 'Log',
                default_sort_key    => 'created_on',
                primary             => 'message',
                data_api_scope_mode => 'this',
                condition           => sub {
                    my $app     = MT->instance;
                    my $user    = $app->user;
                    my $blog_id = $app->param('blog_id');
                    return 1 if $user->is_superuser;
                    return 0 unless defined $blog_id;

                    my $terms;
                    push @$terms, { author_id => $user->id };
                    if ($blog_id) {
                        my $blog = MT->model('blog')->load($blog_id);
                        my @blog_ids;
                        push @blog_ids, $blog_id;
                        if ( $blog && !$blog->is_blog ) {
                            push @blog_ids, map { $_->id } @{ $blog->blogs };
                        }
                        push @$terms,
                            [
                            '-and',
                            {   blog_id => \@blog_ids,
                                permissions =>
                                    { like => "\%'view_blog_log'\%" },
                            }
                            ];
                    }
                    else {
                        push @$terms,
                            [
                            '-and',
                            [   {   blog_id => 0,
                                    permissions =>
                                        { like => "\%'view_log'\%" },
                                },
                                '-or',
                                {   blog_id => \' > 0',
                                    permissions =>
                                        { like => "\%'view_blog_log'\%" },
                                }
                            ]
                            ];
                    }

                    my $cnt = MT->model('permission')->count($terms);
                    return ( $cnt && $cnt > 0 ) ? 1 : 0;
                },
                feed_link => sub {
                    my ($app) = @_;
                    return 1 if $app->user->is_superuser;
                    return 1 if $app->can_do('get_all_system_feed');

                    if ( $app->blog ) {
                        return 1
                            if $app->user->can_do( 'get_system_feed',
                            at_least_one => 1 );
                    }
                    else {
                        my $iter = MT->model('permission')->load_iter(
                            {   author_id => $app->user->id,
                                blog_id   => { not => 0 },
                            }
                        );
                        my $cond;
                        while ( my $p = $iter->() ) {
                            $cond = 1, last
                                if $p->can_do('get_system_feed');
                        }
                        return $cond ? 1 : 0;
                    }

                    0;
                },
                feed_label   => 'Activity Feed',
                screen_label => 'Activity Log',
            },
            category => {
                object_label          => 'Category',
                primary               => 'label',
                template              => 'list_category.tmpl',
                contents_label        => 'Entry',
                contents_label_plural => 'Entries',
                permission            => sub {
                    my $app = shift;
                    if ( $app->param('is_category_set') ) {
                        return 'access_to_category_set_list';
                    }
                    else {
                        return 'access_to_category_list';
                    }
                },
                data_api_permission => undef,
                view                => [ 'website', 'blog' ],
                scope_mode          => 'this',
                condition           => sub {
                    my $app = shift;
                    ( $app->param('_type') || '' ) ne 'filter';
                },
            },
            folder => {
                primary               => 'label',
                object_label          => 'Folder',
                template              => 'list_category.tmpl',
                search_type           => 'page',
                contents_label        => 'Page',
                contents_label_plural => 'Pages',
                permission            => {
                    permit_action => 'access_to_folder_list',
                    inherit       => 0,
                },
                data_api_permission => undef,
                view                => [ 'website', 'blog' ],
                scope_mode          => 'this',
                condition           => sub {
                    my $app = shift;
                    ( $app->param('_type') || '' ) ne 'filter';
                },
            },
            author => {
                object_label        => 'Author',
                primary             => 'name',
                permission          => 'manage_users_groups',
                data_api_permission => undef,
                default_sort_key    => 'name',
                view                => 'system',
                scope_mode          => 'none',
            },
            member => {
                primary             => 'name',
                object_label        => 'Member',
                object_label_plural => 'Members',
                object_type         => 'author',
                default_sort_key    => 'name',
                view                => [ 'blog', 'website' ],
                scope_mode          => 'none',
                permission          => {
                    permit_action => 'access_to_blog_member_list',
                    inherit       => 0,
                },
            },
            tag => {
                primary      => 'name',
                object_label => 'Tag',
                permission   => {
                    permit_action => 'access_to_tag_list',
                    inherit       => 0,
                },
                data_api_permission => undef,
                default_sort_key    => 'name',
                view                => [ 'blog', 'website' ],
                scope_mode          => 'none',
            },
            association => {
                object_label        => 'Permission',
                object_label_plural => 'Permissions',
                object_type         => 'association',
                search_type         => 'author',
                default_sort_key    => 'created_on',
                primary             => [ 'user_name', 'role_name' ],
                view                => 'system',
            },
            role => {
                object_label     => 'Role',
                object_type      => 'role',
                search_type      => 'author',
                primary          => 'name',
                permission       => 'access_to_role_list',
                default_sort_key => 'name',
                view             => 'system',
            },
            banlist => {
                object_label        => 'IP address',
                object_label_plural => 'IP addresses',
                action_label        => 'IP address',
                action_label_plural => 'IP addresses',
                zero_state          => 'IP address',
                condition           => sub {
                    my $app = shift;
                    return 1 if MT->config->ShowIPInformation;
                    $app->errtrans(
                        'IP Banlist is disabled by system configuration.');
                },
                primary          => 'ip',
                permission       => 'access_to_banlist',
                default_sort_key => 'created_on',
                screen_label     => 'IP Banning Settings',
            },
            notification => {
                object_label => 'Contact',
                condition    => sub {
                    my $app = shift;
                    return 1 if MT->config->EnableAddressbook;
                    $app->errtrans(
                        'Address Book is disabled by system configuration.');
                },
                permission       => 'access_to_notification_list',
                primary          => [ 'email', 'url' ],
                default_sort_key => 'created_on',
                screen_label     => 'Manage Address Book',
            },
            filter => {
                object_label     => 'Filter',
                view             => 'system',
                permission       => 'access_to_filter_list',
                primary          => 'label',
                default_sort_key => 'created_on',
                scope_mode       => 'none',
            },
            permission => {
                condition           => sub {0},
                data_api_condition  => sub {1},
                data_api_scope_mode => 'this',
            },
            template     => { data_api_scope_mode => 'strict', },
            category_set => {
                object_label        => 'Category Set',
                primary             => 'name',
                view                => [ 'website', 'blog' ],
                default_sort_key    => 'name',
                data_api_permission => undef,
                scope_mode          => 'this',
                permission          => 'access_to_category_set_list',
            },
            content_type => {
                screen_label        => 'Manage Content Type',
                object_label        => 'Content Type',
                object_label_plural => 'Content Types',
                object_type         => 'content_type',
                scope_mode          => 'this',
                use_filters         => 0,
                view                => [ 'website', 'blog' ],
                primary             => 'name',
                permission          => 'access_to_content_type_list',
            },
            content_field => {
                object_label        => 'Content Field',
                object_label_plural => 'Content Fields',
                object_type         => 'content_field',
                condition           => sub {0},
                data_api_condition  => sub {1},
                scope_mode          => 'this',
                use_filters         => 0,
                view                => [ 'website', 'blog' ],
                primary             => 'name',
            },
            group => {
                object_label     => 'Group',
                default_sort_key => 'name',
                primary          => 'name',
                permission       => 'administer,manage_users_groups',
                view             => 'system',
            },
            group_member => {
                screen_label        => 'Manage Group Members',
                object_label_plural => 'Group Members',
                object_label        => 'Group Member',
                object_type         => 'association',
                default_sort_key    => 'name',
                permission          => 'administer,manage_users_groups',
                primary             => 'name',
                view                => 'system',
                search_label        => 'User',
                search_type         => 'author',
            },
            ts_job => {
                object_label => 'Job',
                view         => 'system',
                id_column    => 'jobid',
                primary      => 'funcid',
                condition    => sub {
                    my $app = shift;
                    return 1 if MT->config->ShowTsJob;
                    $app->errtrans(
                        'View Background Jobs is disabled by system configuration.');
                },
                permission       => 'administer',
                use_filters      => 0,
                default_sort_key => 'insert_time',
                screen_label     => 'View Background Jobs',
            },
        },
        summaries => {
            'author' => {
                entry_count => {
                    type => 'integer',
                    code =>
                        '$Core::MT::Summary::Author::summarize_entry_count',
                    expires => {
                        'MT::Entry' => {
                            id_column => 'author_id',
                            code =>
                                '$Core::MT::Summary::Author::expire_entry_count',
                        },
                    },
                },
                comment_count => {
                    type => 'integer',
                    code =>
                        '$Core::MT::Summary::Author::summarize_comment_count',
                    expires => {
                        'MT::Comment' => {
                            id_column => 'commenter_id',
                            code =>
                                '$Core::MT::Summary::Author::expire_comment_count',
                        },
                        'MT::Entry' => {
                            id_column => 'author_id',
                            code =>
                                '$Core::MT::Summary::Author::expire_comment_count_entry',
                        },
                    },
                },
            },
            'entry' => {
                all_assets => {
                    type => 'text',
                    code => '$Core::MT::Summary::Entry::summarize_all_assets',
                    expires => {
                        'MT::ObjectAsset' => {
                            id_column => 'object_id',
                            code      => '$Core::MT::Summary::expire_all',
                        }
                    }
                }
            },
        },
        backup_instructions => \&load_backup_instructions,
        permissions         => \&load_core_permissions,
        config_settings     => {
            'AtomApp' => {
                type    => 'HASH',
                default => {
                    weblog   => 'MT::AtomServer::Weblog::Legacy',
                    '1.0'    => 'MT::AtomServer::Weblog',
                    comments => 'MT::AtomServer::Comments',
                },
            },
            'SchemaVersion'                => undef,
            'MTVersion'                    => undef,
            'MTReleaseNumber'              => undef,
            'RequiredCompatibility'        => { default => 0 },
            'EnableSessionKeyCompat'       => { default => 0 },
            'NotifyUpgrade'                => { default => 1 },
            'Database'                     => undef,
            'DBHost'                       => undef,
            'DBSocket'                     => undef,
            'DBPort'                       => undef,
            'DBUser'                       => undef,
            'DBPassword'                   => undef,
            'DBMaxRetries'                 => { default => 3 },
            'DBRetryInterval'              => { default => 1 },
            'PIDFilePath'                  => undef,
            'DefaultLanguage'              => { default => 'en_US', },
            'DefaultSupportedLanguages'    => undef,
            'LocalPreviews'                => { default => 0 },
            'EnableAutoRewriteOnIIS'       => { default => 1 },
            'IISFastCGIMonitoringFilePath' => undef,
            'DefaultCommenterAuth'         => { default => 'MovableType' },
            'TemplatePath'                 => {
                default => 'tmpl',
                path    => 1,
            },
            'WeblogTemplatesPath' => {
                default => 'default_templates',
                path    => 1,
            },
            'AltTemplatePath' => {
                default => 'alt-tmpl',
                path    => 1,
                type    => 'ARRAY',
            },
            'CSSPath'    => { default => 'css', },
            'ImportPath' => {
                default => 'import',
                path    => 1,
            },
            'PluginPath' => {
                default => 'plugins',
                path    => 1,
                type    => 'ARRAY',
            },
            'LocalLib' => {
                default => undef,
                path    => 1,
                type    => 'ARRAY',
            },
            'EnableArchivePaths' => { default => 0, },
            'SearchTemplatePath' => {
                default => 'search_templates',
                path    => 1,
                type    => 'ARRAY',
            },
            'ContentDataSearchTemplatePath' => {
                default => sub { $_[0]->SearchTemplatePath }
            },
            'ThemesDirectory' => {
                default => 'themes',
                path    => 1,
                type    => 'ARRAY',
            },
            'SupportDirectoryPath' => { default => '', },
            'SupportDirectoryURL'  => { default => '' },
            'ObjectDriver'         => undef,
            'ObjectCacheLimit'     => { default => 1000 },
            'ObjectCacheDisabled'  => undef,
            'DisableObjectCache'   => { default => 0, },
            'AllowedTextFilters'   => undef,
            'Serializer'           => { default => 'MT', },
            'SendMailPath'         => { default => '/usr/lib/sendmail', },
            'RsyncPath'            => undef,
            'TimeOffset'           => { default => 0, },
            'WSSETimeout'          => { default => 120, },
            'StaticWebPath'        => { default => '', },
            'StaticFilePath'       => undef,
            'CGIPath'              => { default => '/cgi-bin/', },
            'AdminCGIPath'         => {
                default => sub { $_[0]->CGIPath }
            },
            'BaseSitePath'                   => undef,
            'BaseTemplatePath'               => { default => undef },
            'HideBaseSitePath'               => { default => 0, },
            'HidePerformanceLoggingSettings' => { default => 0, },
            'HidePaformanceLoggingSettings' =>
                { alias => 'HidePerformanceLoggingSettings' },
            'CookieDomain'          => undef,
            'CookiePath'            => undef,
            'MailModule'            => { default => 'MIME::Lite', },
            'MailEncoding'          => { default => 'UTF-8', },
            'MailTransfer'          => { default => 'sendmail' },
            'MailTransferEncoding'  => undef,
            'MailLogAlways'         => undef,
            'SMTPServer'            => { default => 'localhost', },
            'SMTPAuth'              => { default => 0, },
            'SMTPUser'              => undef,
            'SMTPPassword'          => undef,
            'SMTPPort'              => undef,
            'SMTPTimeout'           => { default => 10 },
            'SMTPSSLVerifyNone'     => undef,
            'SMTPSSLVersion'        => undef,
            'SMTPOptions'           => { type => 'HASH' },
            'SMTPAuthSASLMechanism' => undef,
            'FTPSSSLVerifyNone'     => undef,
            'FTPSSSLVersion'        => undef,

            # MTC-26629
            'FTPSOptions' => {
                type    => 'HASH',
                default => { ReuseSession => 1 }
            },
            'SSLVerifyNone'     => undef,
            'SSLVersion'        => undef,
            'DebugEmailAddress' => undef,
            'WeblogsPingURL' => { default => 'http://rpc.weblogs.com/RPC2', },
            'MTPingURL' =>
                { default => 'http://www.movabletype.org/update/', },
            'CGIMaxUpload' => {
                handler => \&CGIMaxUpload,
                default => 20_480_000,
            },
            'DBUmask'                => { default => '0111', },
            'HTMLUmask'              => { default => '0111', },
            'UploadUmask'            => { default => '0111', },
            'DirUmask'               => { default => '0000', },
            'HTMLPerms'              => { default => '0666', },
            'UploadPerms'            => { default => '0666', },
            'NoTempFiles'            => { default => 0, },
            'TempDir'                => { default => '/tmp', },
            'ExportTempDir'          => { default => undef },
            'RichTextEditor'         => { default => 'archetype', },
            'WYSIWYGEditor'          => undef,
            'SourceEditor'           => undef,
            'Editor'                 => { default => 'tinymce', },
            'EditorStrategy'         => { default => 'Multi', },
            'EntriesPerRebuild'      => { default => 40, },
            'UseNFSSafeLocking'      => { default => 0, },
            'NoLocking'              => { default => 0, },
            'NoHTMLEntities'         => { default => 1, },
            'NoCDATA'                => { default => 0, },
            'NoPlacementCache'       => { default => 0, },
            'NoPublishMeansDraft'    => { default => 0, },
            'IgnoreISOTimezones'     => { default => 0, },
            'PingTimeout'            => { default => 60, },
            'HTTPTimeout'            => { default => 60 },
            'PingInterface'          => undef,
            'HTTPInterface'          => undef,
            'PingProxy'              => undef,
            'HTTPProxy'              => undef,
            'HTTPSProxy'             => undef,
            'PingNoProxy'            => { default => 'localhost', },
            'HTTPNoProxy'            => { default => 'localhost', },
            'HeaderCacheControl'     => undef,
            'ImageDriver'            => { default => 'ImageMagick', },
            'ImageQualityJpeg'       => { default => 85 },
            'ImageQualityPng'        => { default => 7 },
            'AutoChangeImageQuality' => { default => 1 },
            'NetPBMPath'             => undef,
            'AdminScript'            => { default => 'mt.cgi', },
            'ActivityFeedScript'     => { default => 'mt-feed.cgi', },
            'ActivityFeedItemLimit'  => { default => 50, },
            'CommentScript'          => { default => 'mt-comments.cgi', },
            'TrackbackScript'        => { default => 'mt-tb.cgi', },
            'SearchScript'           => {
                default => 'mt-search.cgi',
                handler => \&SearchScript,
            },
            'FreeTextSearchScript'    => { default => 'mt-ftsearch.cgi', },
            'ContentDataSearchScript' => { default => 'mt-cdsearch.cgi' },
            'XMLRPCScript'            => { default => 'mt-xmlrpc.cgi', },
            'AtomScript'              => { default => 'mt-atom.cgi', },
            'UpgradeScript'           => { default => 'mt-upgrade.cgi', },
            'CheckScript'             => { default => 'mt-check.cgi', },
            'DataAPIScript'           => { default => 'mt-data-api.cgi', },
            'PublishCharset'          => { default => 'utf-8', },
            'SafeMode'                => { default => 1, },
            'AllowFileInclude'        => { default => 0, },
            'GlobalSanitizeSpec'      => {
                default =>
                    'a href,b,i,br/,p,strong,em,ul,ol,li,blockquote,pre',
            },
            'GenerateTrackBackRSS'                   => { default => 0, },
            'DBIRaiseError'                          => { default => 0, },
            'DBIShowErrorStatement'                  => { default => 0, },
            'SearchAlwaysAllowTemplateID'            => { default => 0, },
            'ContentDataSearchAlwaysAllowTemplateID' => {
                default => sub { $_[0]->SearchAlwaysAllowTemplateID }
            },
            'PreviewInNewWindow'  => { default => 1, },
            'BasenameCheckCompat' => { default => 0, },

            ## Search settings, copied from Jay's mt-search and integrated
            ## into default config.
            'NoOverride'              => { default => '', },
            'RegexSearch'             => { default => 0, },
            'CaseSearch'              => { default => 0, },
            'ResultDisplay'           => { default => 'descend', },
            'ExcerptWords'            => { default => 40, },
            'SearchElement'           => { default => 'entries', },
            'ExcludeBlogs'            => undef,
            'ContentDataExcludeBlogs' => {
                default => sub { $_[0]->ExcludeBlogs }
            },
            'IncludeBlogs'            => undef,
            'ContentDataIncludeBlogs' => {
                default => sub { $_[0]->IncludeBlogs }
            },
            'DefaultTemplate'     => { default => 'default.tmpl', },
            'Type'                => { default => 'straight', },
            'MaxResults'          => { default => '20', },
            'SearchCutoff'        => { default => '9999999', },
            'CommentSearchCutoff' => { default => '30', },
            'AltTemplate'         => {
                type    => 'ARRAY',
                default => 'feed results_feed.tmpl',
            },
            'SearchSortBy'            => undef,
            'ContentDataSearchSortBy' => {
                default => sub { $_[0]->SearchSortBy }
            },
            'SearchSortOrder'  => { default => 'ascend', },
            'SearchNoOverride' => { default => 'SearchMaxResults', },
            'ContentDataSearchNoOverride' => {
                default => sub { $_[0]->SearchNoOverride }
            },
            'SearchResultDisplay'            => { alias => 'ResultDisplay', },
            'ContentDataSearchResultDisplay' => {
                default => sub { $_[0]->SearchResultDisplay }
            },
            'SearchExcerptWords'    => { alias => 'ExcerptWords', },
            'SearchDefaultTemplate' => { alias => 'DefaultTemplate', },
            'ContentDataSearchDefaultTemplate' =>
                { default => 'content_data_default.tmpl' },
            'SearchMaxResults'            => { alias => 'MaxResults', },
            'ContentDataSearchMaxResults' => {
                default => sub { $_[0]->SearchMaxResults }
            },
            'SearchAltTemplate'            => { alias => 'AltTemplate' },
            'ContentDataSearchAltTemplate' => {
                type    => 'ARRAY',
                default => 'feed content_data_results_feed.tmpl',
            },
            'SearchPrivateTags'         => { default => 0 },
            'DeepCopyRecursiveLimit'    => { default => 2 },
            'BulkLoadMetaObjectsLimit'  => { default => 100 },
            'DisableMetaObjectCache'    => { default => 1, },
            'ReturnToURL'               => undef,
            'DynamicComments'           => { default => 0, },
            'SignOnPublicKey'           => { default => '', },
            'ThrottleSeconds'           => { default => 20, },
            'SearchCacheTTL'            => { default => 20, },
            'ContentDataSearchCacheTTL' => {
                default => sub { $_[0]->SearchCacheTTL }
            },
            'SearchThrottleSeconds'            => { default => 5 },
            'ContentDataSearchThrottleSeconds' => {
                default => sub { $_[0]->SearchThrottleSeconds }
            },
            'SearchThrottleIPWhitelist'            => undef,
            'ContentDataSearchThrottleIPWhitelist' => {
                default => sub { $_[0]->SearchThrottleIPWhitelist }
            },
            'SearchContentTypes' => undef,
            'CMSSearchLimit'     => { default => 125 },
            'OneHourMaxPings'    => { default => 10, },
            'OneDayMaxPings'     => { default => 50, },
            'SupportURL'         => {
                default => 'http://www.sixapart.com/movabletype/support/',
            },
            'NewsURL' =>
                { default => 'http://www.sixapart.com/movabletype/news/', },
            'NewsboxURL' => {
                default => 'https://www.movabletype.org/news/newsbox.json',
            },
            'FeedbackURL' => { default => 'http://www.movabletype.org/feedback.html', },

            'EmailAddressMain'         => undef,
            'EmailReplyTo'             => undef,
            'EmailNotificationBcc'     => { default => 1, },
            'CommentSessionTimeout'    => { default => 60 * 60 * 24 * 3, },
            'UserSessionTimeout'       => { default => 60 * 60 * 4, },
            'AutosaveSessionTimeout'   => { default => 60 * 60 * 24 * 30, },
            'UserSessionCookieName'    => { default => \&UserSessionCookieName },
            'UserSessionCookieDomain'  => { default => '<$MTBlogHost exclude_port="1"$>' },
            'UserSessionCookiePath'    => { default => \&UserSessionCookiePath },
            'UserSessionCookieTimeout' => { default => 60 * 60 * 4, },
            'MaxUserSession'           => { default => 10000 },
            'LaunchBackgroundTasks'    => { default => 0 },
            'TransparentProxyIPs'      => { default => 0, },
            'DebugMode'                => { default => 0, },
            'ShowIPInformation'        => { default => 0, },
            'ShowTsJob'                => { default => 0, },
            'AllowComments'            => { default => 1, },
            'AllowPings'               => { default => 1, },
            'HelpURL'                  => undef,

            #'HelpURL'               => {
            #    default => 'http://www.sixapart.com/movabletype/docs/4.0/',
            #},
            'UsePlugins'               => { default => 1, },
            'PluginAlias'              => { type    => 'HASH', },
            'PluginSwitch'             => { type    => 'HASH', },
            'PluginSchemaVersion'      => { type    => 'HASH', },
            'YAMLModule'               => { default => undef },
            'OutboundTrackbackLimit'   => { default => 'any', },
            'OutboundTrackbackDomains' => { type    => 'ARRAY', },
            'IndexBasename'            => { default => 'index', },
            'LogExportEncoding'        => { default => 'utf-8', },
            'ActivityFeedsRunTasks'    => { default => 1, },
            'ExportEncoding'           => { default => 'utf-8', },
            'SQLSetNames'              => undef,

            #'UseJcodeModule'  => { default => 0, },
            'DefaultTimezone'    => { default => '0', },
            'CategoryNameNodash' => { default => '0', },
            'DefaultListPrefs'   => { type    => 'HASH', },
            'DefaultEntryPrefs'  => {
                type    => 'HASH',
                default => {
                    type   => 'Default',    # Default|All|Custom
                    button => 'Below',      # Above|Below|Both
                    height => 162,          # textarea height
                },
            },
            'DeleteFilesAfterRebuild'   => { default => 0, },
            'DeleteFilesAtRebuild'      => { default => 1, },
            'RebuildAtDelete'           => { default => 1, },
            'MaxTagAutoCompletionItems' => { default => 1000, }, ## DEPRECATED
            'NewUserBlogTheme'        => undef,                  ## DEPRECATED
            'NewUserDefaultWebsiteId' => undef,                  ## DEPRECATED
            'NewUserTemplateBlogId'   => undef,                  ## DEPRECATED
            'DefaultSiteURL'          => undef,                  ## DEPRECATED
            'DefaultSiteRoot'         => undef,                  ## DEPRECATED
            'DefaultUserLanguage'     => undef,
            'DefaultUserTagDelimiter' => {
                handler => \&DefaultUserTagDelimiter,
                default => 'comma',
            },
            'UserPasswordValidation' => { type    => 'ARRAY', },
            'UserPasswordMinLength'  => { default => 8, },
            'AuthenticationModule'   => { default => 'MT', },
            'AuthLoginURL'           => undef,
            'AuthLogoutURL'          => undef,
            'DefaultAssignments'     => { default => '' },
            'AutoSaveFrequency'      => { default => 5 },
            'FuturePostFrequency'    => { default => 1 },
            'UnpublishPostFrequency' => { default => 1 },
            'AssetCacheDir'          => { default => 'assets_c', },
            'IncludesDir'            => { default => 'includes_c', },
            'MemcachedServers'       => { type    => 'ARRAY', },
            'MemcachedNamespace'     => undef,
            'MemcachedDriver'        => { default => 'Cache::Memcached' },
            'CommenterRegistration'  => {
                type    => 'HASH',
                default => {
                    Allow  => '1',
                    Notify => q(),
                },
            },
            'CaptchaSourceImageBase' => undef,
            'SecretToken'            => { default => \&SecretToken, },
            ## NaughtyWordChars settings
            'NwcSmartReplace' => { default => 0, },
            'NwcReplaceField' =>
                { default => 'title,text,text_more,keywords,excerpt,tags', },
            'DisableNotificationPings' => { default => 0 },
            'SyncTarget'               => { type    => 'ARRAY' },
            'RsyncOptions'             => undef,
            'UserpicAllowRect'         => { default => 0 },
            'UserpicMaxUpload'         => { default => 0 },
            'UserpicThumbnailSize'     => { default => 100 },

            ## Stats settings
            'StatsCacheTTL'        => { default => 15 },          # in minutes
            'StatsCachePublishing' => { default => 'OnLoad' },    # Off|OnLoad

            # Basename settings
            'AuthorBasenameLimit' => { default => 30 },
            'PerformanceLogging'  => { default => 0 },
            'PerformanceLoggingPath' =>
                { handler => \&PerformanceLoggingPath },
            'PerformanceLoggingThreshold' => { default => 0.1 },
            'ProcessMemoryCommand' => { default => \&ProcessMemoryCommand },
            'PublishCommenterIcon' => { default => 1 },
            'EnableAddressBook'    => { default => 0 },
            'SingleCommunity'      => { default => 1 },
            'DefaultTemplateSet'   => { default => 'mt_blog' },
            'DefaultWebsiteTheme'  => { default => 'mont-blanc' },
            'DefaultBlogTheme'     => { default => 'mont-blanc' },
            'ThemeStaticFileExtensions' => {
                default =>
                    'html jpg jpeg gif png js css ico flv swf otf ttf svg'
            },
            'AssetFileTypes'            => { type    => 'HASH' },
            'AssetFileExtensions'       => { default => undef },
            'DeniedAssetFileExtensions' => {
                default =>
                    q{ascx,asis,asp,aspx,bat,cfc,cfm,cgi,cmd,com,cpl,dll,exe,htaccess,htm,html,inc,jhtml,js,jsb,jsp,mht,mhtml,msi,php\d?,phps,phtm,phtml,pif,pl,pwml,py,reg,scr,sh,shtm,shtml,vbs,vxd,pm,so,rb,htc}
            },

            'FastCGIMaxTime'     => { default => 60 * 60 },    # 1 hour
            'FastCGIMaxRequests' => { default => 1000 },       # 1000 requests

            'RPTFreeMemoryLimit'      => undef,
            'RPTProcessCap'           => undef,
            'RPTSwapMemoryLimit'      => undef,
            'SchwartzClientDeadline'  => undef,
            'SchwartzFreeMemoryLimit' => undef,
            'SchwartzSwapMemoryLimit' => undef,

            # Revision History
            'TrackRevisions'    => { default => 1 },
            'RevisioningDriver' => { default => 'Local' },

            # User Lockout
            'UserLockoutLimit'               => { default => 6 },
            'UserLockoutInterval'            => { default => 1800 },
            'IPLockoutLimit'                 => { default => 10 },
            'IPLockoutInterval'              => { default => 1800 },
            'FailedLoginExpirationFrequency' => { default => 86400 },
            'LockoutExpireFrequency' =>
                { alias => 'FailedLoginExpirationFrequency' },
            'LockoutIPWhitelist' => undef,
            'LockoutNotifyTo'    => undef,

            # DataAPI
            'AccessTokenTTL'          => { default => 60 * 60, },
            'DataAPICORSAllowOrigin'  => { default => undef },
            'DataAPICORSAllowMethods' => { default => '*' },
            'DataAPICORSAllowHeaders' =>
                { default => 'X-MT-Authorization, X-Requested-With' },
            'DataAPICORSExposeHeaders' =>
                { default => 'X-MT-Next-Phase-URL' },
            'DisableResourceField' => {
                type    => 'HASH',
                default => {}
            },
            'DataAPIDisableSite'   => undef,
            'RebuildOffsetSeconds' => { default => 20 },
            'DisableDataAPI'       => { default => 0 },

            # Enterprise.pack
            'LDAPOptions'           => { type => 'HASH' },
            'LDAPAuthURL'           => { type => 'ARRAY' },
            'LDAPAuthBindDN'        => { type => 'ARRAY' },
            'LDAPAuthPassword'      => { type => 'ARRAY' },
            'LDAPAuthSASLMechanism' => {
                default => 'PLAIN',
                type    => 'ARRAY',
            },
            'LDAPUserSearchBase'    => { type  => 'ARRAY' },
            'LDAPGroupSearchBase'   => { type  => 'ARRAY' },
            'AuthLDAPURL'           => { alias => 'LDAPAuthURL' },
            'AuthLDAPBindDN'        => { alias => 'LDAPAuthBindDN' },
            'AuthLDAPPassword'      => { alias => 'LDAPAuthPassword' },
            'AuthLDAPSASLMechanism' => { alias => 'LDAPAuthSASLMechanism' },

            'RestrictedPSGIApp' => { type    => 'ARRAY' },
            'XFrameOptions'     => { default => 'SAMEORIGIN' },
            'XXSSProtection'    => undef,
            'ReferrerPolicy'    => undef,
            'DynamicCacheTTL'   => { default => 0 },

            # Activity logging
            'LoggerLevel'    => { default => 'info' },
            'LoggerPath'     => undef,
            'LoggerModule'   => undef,
            'LoggerFileName' => undef,
            'LoggerConfig'   => undef,

            # Notification Center
            'NotificationCacheTTL' => { default => 3600 },

            # Dashboard
            'DisableVersionCheck' => undef,

            # Content Field Type - MT7
            'NumberFieldDecimalPlaces' => { default => 5 },
            'NumberFieldMaxValue'      => { default => 2147483647 },
            'NumberFieldMinValue'      => { default => -2147483648 },

            # RebuildTrigger - MT7
            'DefaultAccessAllowed' => { default => 1 },
            'AccessOverrides'      => undef,

            'JSONCanonicalization' => { default => 1 },
            'UseMTCommonJSON'      => { default => 0 },
            'UseSVGForEverybody'   => { default => 0 },
            'UseJQueryJSON'        => { default => 0 },

            'RequiredUserEmail'       => { default => 1 },
            'DefaultClassParamFilter' => { default => 'all' },

            'UseTraditionalTransformer' => undef,
            'DisableValidateParam'      => undef,
            'UseExternalArchiver' => undef,
            'BinTarPath' => undef,
            'BinZipPath' => undef,
            'BinUnzipPath' => undef,

            'MaxFavoriteSites' => { default => 5 },
            'DisableImagePopup' => undef,
            'ForceExifRemoval' => { default => 1 },
            'TemporaryFileExpiration' => { default => 60 * 60 },
            'PSGIStreaming' => { default => 1 },
            'PSGIServeStatic' => { default => 1 },
            'HideVersion' => { default => 1 },
            'BuilderModule' => { default => 'MT::Builder' },
            'HideConfigWarnings' => { default => undef },
            'GlobalTemplateMaxRevisions' => { default => 20 },
            'DisableQuickPost' => { default => 0 },
            'DisableActivityFeeds' => { default => 0 },
            'DefaultStatsProvider' => { default => 'GoogleAnalyticsV4' },
            'DefaultListLimit' => { default => '50' },
            'WaitAfterReboot' => { default => '1.0' },
            'DisableMetaRefresh' => { default => 1 },
            'DynamicTemplateAllowPHP' => { default => 1 },
<<<<<<< HEAD
            'AdminThemeId' => undef,
=======
            'TrimFilePath' => { default => 0 },
>>>>>>> eb09a71c
        },
        upgrade_functions => \&load_upgrade_fns,
        applications      => {
            'xmlrpc' => {
                handler => 'MT::XMLRPCServer',
                script  => sub { MT->config->XMLRPCScript },
                type    => 'xmlrpc',
            },
            'atom' => {
                handler => 'MT::AtomServer',
                script  => sub { MT->config->AtomScript },
                type    => 'run_once',
            },
            'feeds' => {
                handler => 'MT::App::ActivityFeeds',
                script  => sub { MT->config->ActivityFeedScript },
            },
            'wizard' => {
                handler => 'MT::App::Wizard',
                script  => sub {'mt-wizard.cgi'},
                type    => 'run_once',
            },
            'check' => {
                script => sub { MT->config->CheckScript },
                type   => 'run_once',
            },
            'new_search' => {
                handler => 'MT::App::Search',
                script  => sub { MT->config->SearchScript },
                tags    => sub {
                    require MT::Template::Context::Search;
                    return MT::Template::Context::Search->load_core_tags();
                },
                methods => sub { MT->app->core_methods() },
                default => sub { MT->app->core_parameters() },
            },
            'ft_search' => {
                handler => 'MT::App::Search::FreeText',
                script  => sub { MT->config->FreeTextSearchScript },
                tags    => sub {
                    require MT::Template::Context::Search;
                    return MT::Template::Context::Search->load_core_tags();
                },
                methods => sub { MT->app->core_methods() },
                default => sub { MT->app->core_parameters() },
            },
            'cd_search' => {
                handler => 'MT::App::Search::ContentData',
                script  => sub { MT->config->ContentDataSearchScript },
                tags    => sub {
                    require MT::Template::Context::Search;
                    return MT::Template::Context::Search->load_core_tags();
                },
                methods => sub { MT->app->core_methods() },
                default => sub { MT->app->core_parameters() },
            },
            'cms' => {
                handler         => 'MT::App::CMS',
                type            => 'psgi_streaming',
                script          => sub { MT->config->AdminScript },
                cgi_path        => sub { MT->config->AdminCGIPath },
                cgi_base        => 'mt',
                page_actions    => sub { MT->app->core_page_actions(@_) },
                content_actions => sub { MT->app->core_content_actions(@_) },
                list_actions    => sub { MT->app->core_list_actions(@_) },
                menu_actions    => sub { MT->app->core_menu_actions(@_) },
                user_actions    => sub { MT->app->core_user_actions(@_) },
                search_apis     => sub {
                    require MT::CMS::Search;
                    return MT::CMS::Search::core_search_apis( MT->app, @_ );
                },
                menus          => sub { MT->app->core_menus() },
                methods        => sub { MT->app->core_methods() },
                widgets        => sub { MT->app->core_widgets() },
                import_formats => sub {
                    require MT::Import;
                    return MT::Import->core_import_formats();
                },
                compose_menus => sub { MT->app->core_compose_menus() },
                user_menus    => sub { MT->app->core_user_menus() },
                enable_object_methods =>
                    sub { MT->app->core_enable_object_methods() },
                site_stats_lines =>
                    sub { MT::CMS::Dashboard->site_stats_widget_lines() },
            },
            upgrade => {
                handler => 'MT::App::Upgrader',
                methods => '$Core::MT::App::Upgrader::core_methods',
                script  => sub { MT->config->UpgradeScript },
                type    => 'run_once',
            },
            'data_api' => {
                handler   => 'MT::App::DataAPI',
                script    => sub { MT->config->DataAPIScript },
                methods   => sub { MT->app->core_methods() },
                endpoints => sub { MT->app->core_endpoints() },
                resources => sub { MT::DataAPI::Resource->core_resources() },
                formats   => sub { MT::DataAPI::Format->core_formats() },
                default_format => 'json',
                query_builder =>
                    '$Core::MT::DataAPI::Endpoint::Common::query_builder',

                # This is for search endpoint.
                default        => sub { MT->app->core_parameters() },
                import_formats => sub {
                    require MT::Import;
                    return MT::Import->core_import_formats();
                },
            },
        },
        web_services    => undef,
        stats_providers => undef,
        archive_types   => \&load_archive_types,
        tags            => \&load_core_tags,
        text_filters    => {
            '__default__' => {
                label   => 'Convert Line Breaks',
                handler => sub {
                    MT->config->UseTraditionalTransformer
                        ? MT::Util::html_text_transform_traditional(@_)
                        : MT::Util::html_text_transform(@_);
                }
            },
            'richtext' => {
                label     => 'Rich Text',
                handler   => 'MT::Util::rich_text_transform',
                condition => sub {
                    my ($type) = @_;
                    return 1 if $type && ( $type ne 'comment' );
                },
            },
        },
        richtext_editors => {
            'archetype' => {
                label    => 'Movable Type Default',
                template => 'archetype_editor.tmpl',
            },
        },
        commenter_authenticators => \&load_core_commenter_auth,
        captcha_providers        => \&load_captcha_providers,
        tasks                    => \&load_core_tasks,
        default_templates        => \&load_default_templates,
        template_sets            => {
            mt_blog => {
                label => "Classic Blog",
                order => 100,

                # means, load from 'default_templates' registry
                # which we've established for core templates with
                # the MT 4.0 registry
                templates => '*',
            },
        },
        theme_element_handlers =>
            '$Core::MT::Theme::core_theme_element_handlers',
        junk_filters => \&load_junk_filters,
        task_workers => {
            'mt_rebuild' => {
                label => "Publishes content.",
                class => 'MT::Worker::Publish',
            },
            'mt_sync' => {
                label => "Synchronizes content to other server(s).",
                class => 'MT::Worker::Sync',
            },
            'mt_summarize' => {
                label => "Refreshes object summaries.",
                class => 'MT::Worker::Summarize',
            },
            'mt_summary_watcher' => {
                label => "Adds Summarize workers to queue.",
                class => 'MT::Worker::SummaryWatcher',
            }
        },
        archivers => {
            'zip' => {
                class     => 'MT::Util::Archive::Zip',
                label     => 'zip',
                extension => 'zip',
                mimetype  => 'application/zip',
            },
            'tgz' => {
                class     => 'MT::Util::Archive::Tgz',
                label     => 'tar.gz',
                extension => 'tar.gz',
                mimetype  => 'application/x-tar-gz',
            },
        },
        template_snippets => {
            'insert_entries' => {
                trigger => 'entries',
                label   => 'Entries List',
                content =>
                    qq{<mt:Entries lastn="10">\n    \$0\n</mt:Entries>\n},
            },
            'blog_url' => {
                trigger => 'blogurl',
                label   => 'Blog URL',
                content => '<$mt:BlogURL$>$0',
            },
            'blog_id' => {
                trigger => 'blogid',
                label   => 'Blog ID',
                content => '<$mt:BlogID$>$0',
            },
            'blog_name' => {
                trigger => 'blogname',
                label   => 'Blog Name',
                content => '<$mt:BlogName$>$0',
            },
            'entry_body' => {
                trigger => 'entrybody',
                label   => 'Entry Body',
                content => '<$mt:EntryBody$>$0',
            },
            'entry_excerpt' => {
                trigger => 'entryexcerpt',
                label   => 'Entry Excerpt',
                content => '<$mt:EntryExcerpt$>$0',
            },
            'entry_link' => {
                trigger => 'entrylink',
                label   => 'Entry Link',
                content => '<$mt:EntryLink$>$0',
            },
            'entry_more' => {
                trigger => 'entrymore',
                label   => 'Entry Extended Text',
                content => '<$mt:EntryMore$>$0',
            },
            'entry_title' => {
                trigger => 'entrytitle',
                label   => 'Entry Title',
                content => '<$mt:EntryTitle$>$0',
            },
            'if' => {
                trigger => 'mtif',
                label   => 'If Block',
                content => qq{<mt:if name="variable">\n    \$0\n</mt:if>\n},
            },
            'if_else' => {
                trigger => 'mtife',
                label   => 'If/Else Block',
                content =>
                    qq{<mt:if name="variable">\n    \$0\n<mt:else>\n\n</mt:if>\n},
            },
            'include_module' => {
                trigger => 'module',
                label   => 'Include Template Module',
                content => '<$mt:Include module="$0"$>',
            },
            'include_file' => {
                trigger => 'file',
                label   => 'Include Template File',
                content => '<$mt:Include file="$0"$>',
            },
            'getvar' => {
                trigger => 'get',
                label   => 'Get Variable',
                content => '<$mt:var name="$0"$>',
            },
            'setvar' => {
                trigger => 'set',
                label   => 'Set Variable',
                content => '<$mt:var name="$0" value="value"$>',
            },
            'setvarblock' => {
                trigger => 'setb',
                label   => 'Set Variable Block',
                content =>
                    qq{<mt:SetVarBlock name="variable">\n    \$0\n</mt:SetVarBlock>\n},
            },
            'widget_manager' => {
                trigger => 'widget',
                label   => 'Widget Set',
                content => '<$mt:WidgetSet name="$0"$>',
            },
        },
        content_field_types =>
            '$Core::MT::ContentFieldType::core_content_field_types',
    };
}

sub id {
    return 'core';
}

sub load_junk_filters {
    require MT::JunkFilter;
    return MT::JunkFilter->core_filters;
}

sub load_core_tasks {
    my $cfg = MT->config;
    return {
        'FuturePost' => {
            label     => 'Publish Scheduled Entries',
            frequency => $cfg->FuturePostFrequency * 60,    # once per minute
            code      => sub {
                MT->instance->publisher->publish_future_posts;
            }
        },
        'UnpublishingPost' => {
            label     => 'Unpublish Past Entries',
            frequency => $cfg->UnpublishPostFrequency * 60,  # once per minute
            code      => sub {
                MT->instance->publisher->unpublish_past_entries;
            }
        },
        'FutureContent' => {
            label     => 'Publish Scheduled Contents',
            frequency => $cfg->FuturePostFrequency * 60,     # once per minute
            code      => sub {
                MT->instance->publisher->publish_future_contents;
            }
        },
        'UnpublishingContent' => {
            label     => 'Unpublish Past Contents',
            frequency => $cfg->UnpublishPostFrequency * 60,  # once per minute
            code      => sub {
                MT->instance->publisher->unpublish_past_contents;
            }
        },
        'AddSummaryWatcher' => {
            label     => 'Add Summary Watcher to queue',
            frequency => 2 * 60,                          # every other minute
            code      => sub {
                require MT::TheSchwartz;
                require TheSchwartz::Job;
                my $job = TheSchwartz::Job->new();
                $job->funcname('MT::Worker::SummaryWatcher');
                $job->uniqkey(1);
                $job->priority(4);
                MT::TheSchwartz->insert($job);
                return;
            },
        },
        'JunkExpiration' => {
            label => 'Junk Folder Expiration',
            frequency => 12 * 60 * 60,    # no more than every 12 hours
            code      => sub {
                require MT::JunkFilter;
                MT::JunkFilter->task_expire_junk;
            },
        },
        'CleanTemporaryFiles' => {
            label     => 'Remove Temporary Files',
            frequency => $cfg->TemporaryFileExpiration,   # once per hour by default
            code      => sub {
                MT::Core->remove_temporary_files;
            },
        },
        'PurgeExpiredSessionRecords' => {
            label => 'Purge Stale Session Records',
            frequency => 60,     # * 60 * 24,   # once a day
            code      => sub {
                MT::Core->purge_session_records;
            }
        },
        'PurgeExpiredDataAPISessionRecords' => {
            label => 'Purge Stale DataAPI Session Records',
            frequency => 60,     # * 60 * 24,   # once a day
            code      => sub {
                require MT::App::DataAPI;
                MT::App::DataAPI->purge_session_records;
            }
        },
        'CleanExpiredFailedLogin' => {
            label     => 'Remove expired lockout data',
            frequency => $cfg->FailedLoginExpirationFrequency,
            code      => sub {
                my $app = MT->instance;
                $app->model('failedlogin')->cleanup($app);
            }
        },
        'CleanFileInfoRecords' => {
            label     => 'Purge Unused FileInfo Records',
            frequency => 60 * 60 * 24,                      # once a day
            code      => sub {
                my $app = MT->instance;
                $app->model('fileinfo')->cleanup;
            }
        },
        'CleanCompiledTemplateFiles' => {
            label     => 'Remove Compiled Template Files',
            frequency => 60 * 60,                            # once per hour
            code      => sub {
                MT::Core->remove_compiled_template_files;
            }
        },
    };
}

sub remove_compiled_template_files {
    my $ttl = MT->config->DynamicCacheTTL;
    return '' if !$ttl;

    require MT::FileMgr;
    my $fmgr = MT::FileMgr->new('Local');

    my @compile_dirs;

    # Load all website
    my $iter = MT->model('blog')->load_iter( { class => '*' } );
    while ( my $blog = $iter->() ) {
        push @compile_dirs,
            File::Spec->catdir( $blog->site_path, 'templates_c' );
    }

    foreach my $dir (@compile_dirs) {
        my $compile_glob = File::Spec->catfile( $dir, "*.php" );
        my @files = glob($compile_glob);
        foreach my $file (@files) {
            my $mod_time = $fmgr->file_mod_time($file);
            if ( $ttl < time - $mod_time ) {
                $fmgr->delete($file);
            }
        }
    }

}

sub remove_temporary_files {
    require MT::Session;

    my $expiration = MT->config->TemporaryFileExpiration;

    my @files
        = MT::Session->load(
        { kind => 'TF', start => [ undef, time - $expiration ] },
        { range => { start => 1 } } );
    my $fmgr = MT::FileMgr->new('Local');
    my @ids;
    foreach my $f (@files) {
        if ( $fmgr->delete( $f->name ) ) {
            # MTC-26474
            require File::Basename;
            my $dir = File::Basename::dirname($f->name);
            if (File::Basename::basename($dir) =~ /^mt\-preview\-/ && !glob("$dir/*")) {
                rmdir($dir);
            }
            push @ids, $f->id;
        }
    }
    return unless @ids;
    MT::Session->remove({id => \@ids});

    # This is a silent task; no need to log removal of temporary files
    return '';
}

sub purge_user_session_records {
    my ( $kind, $timeout ) = @_;

    my $iter = MT::Session->load_iter(
        {   kind  => $kind,
            start => [ undef, time - $timeout ],
        },
        { range => { start => 1 } }
    );

    my @ids = ();
    while ( my $s = $iter->() ) {
        push @ids, $s->id unless $s->get('remember');
    }

    return unless @ids;
    MT::Session->remove( { id => \@ids } );
}

sub purge_session_records {
    require MT::Session;

    # remove expired user sessions
    purge_user_session_records( 'US', MT->config->UserSessionTimeout );

    # remove stale search cache
    MT::Session->remove( { kind => 'CS', start => [ undef, time - 60 * 60 ] },
        { range => { start => 1 } } );

    # remove autosave sessions
    MT::Session->remove( { kind => 'AS', start => [ undef, time - MT->config->AutosaveSessionTimeout ] },
        { range => { start => 1 } } );

    # remove all the other session records
    # that have their duration expired
    MT::Session->purge();

    return '';
}

sub load_default_templates {
    require MT::DefaultTemplates;
    return MT::DefaultTemplates->core_default_templates;
}

sub load_captcha_providers {
    return MT->core_captcha_providers;
}

sub load_core_commenter_auth {
    return MT->core_commenter_authenticators;
}

sub load_core_tags {
    require MT::Template::ContextHandlers;
    return MT::Template::Context::core_tags();
}

sub load_upgrade_fns {
    require MT::Upgrade;
    require MT::Upgrade::Core;
    return MT::Upgrade::Core->upgrade_functions;
}

sub load_backup_instructions {
    require MT::BackupRestore;
    return MT::BackupRestore::core_backup_instructions();
}

sub load_core_permissions {
    require MT::ContentType;
    my @content_type_permissions
        = eval { keys %{ MT->app->model('content_type')->all_permissions } };
    if ( $@ && $MT::DebugMode ) {
        warn "An error occurred when loading the content_type class: $@";
    }

    return {
        'blog.administer_site' => {
            'group'        => 'blog_admin',
            'label'        => 'Manage Sites',
            'order'        => 100,
            'inherit_from' => [
                'blog.comment',              'blog.create_post',
                'blog.edit_all_posts',       'blog.edit_assets',
                'blog.edit_categories',      'blog.edit_config',
                'blog.edit_notifications',   'blog.edit_tags',
                'blog.edit_templates',       'blog.manage_pages',
                'blog.manage_users',         'blog.publish_post',
                'blog.rebuild',              'blog.send_notifications',
                'blog.set_publish_paths',    'blog.upload',
                'blog.view_blog_log',        'blog.manage_feedback',
                'blog.manage_themes',        'blog.create_site',
                'blog.manage_category_set',  'blog.manage_content_data',
                'blog.manage_content_types', @content_type_permissions
            ],
            'permitted_action' => {

                # administer_website
                'save_all_settings_for_website' => 1,
                'access_to_website_list'        => 1,
                'administer_website'            => 1,
                'clone_blog'                    => 1,
                'delete_website'                => 1,

                # administer_blog
                'access_to_blog_association_list'  => 1,
                'access_to_member_list'            => 1,
                'access_to_blog_list'              => 1,
                'access_to_log_list'               => 1,
                'administer_blog'                  => 1,
                'backup_blog'                      => 1,
                'backup_download'                  => 1,
                'create_association'               => 1,
                'delete_association'               => 1,
                'delete_blog'                      => 1,
                'get_blog_feed'                    => 1,
                'get_system_feed'                  => 1,
                'grant_administer_role'            => 1,
                'import_blog_with_authors'         => 1,
                'open_blog_export_screen'          => 1,
                'remove_administer_member'         => 1,
                'remove_administrator_association' => 1,
                'reset_plugin_setting'             => 1,
                'revoke_administer_role'           => 1,
                'save_all_settings_for_blog'       => 1,
                'save_plugin_setting'              => 1,
                'search_authors'                   => 1,
                'search_members'                   => 1,
                'start_backup'                     => 1,
                'start_restore'                    => 1,
                'use_tools:search'                 => 1,

                'remove_user_assoc'            => 1,
                'administer_site'              => 1,
                'manage_member_blogs'          => 1,
                'open_blog_listing_screen'     => 1,
                'open_all_blog_listing_screen' => 1,
            }
        },
        'blog.administer_website' => {
            'group'   => 'blog_admin',
            'label'   => 'Manage Website',
            'order'   => 100,
            'display' => 0,
        },
        'blog.administer_blog' => {
            'group'   => 'blog_admin',
            'label'   => 'Manage Blog',
            'order'   => 100,
            'display' => 0,
        },
        'blog.manage_member_blogs' => {
            'group'   => 'blog_admin',
            'label'   => 'Manage Website with Blogs',
            'order'   => 100,
            'display' => 0,
        },
        'blog.create_site' => {
            'group'            => 'blog_admin',
            'label'            => 'Create Sites',
            'order'            => 200,
            'permitted_action' => {
                'create_blog'                  => 1,
                'create_new_blog'              => 1,
                'use_blog:create_menu'         => 1,
                'edit_new_blog_config'         => 1,
                'open_new_blog_screen'         => 1,
                'set_new_blog_publish_paths'   => 1,
                'use_tools:search'             => 1,
                'create_site'                  => 1,
                'open_blog_listing_screen'     => 1,
                'open_all_blog_listing_screen' => 1,
            }
        },
        'blog.comment' => {
            'group' => 'blog_comment',
            'label' => 'Post Comments',
            'order' => 100,
        },
        'blog.create_post' => {
            'group'            => 'auth_pub',
            'label'            => 'Create Entries',
            'order'            => 100,
            'permitted_action' => {
                'access_to_insert_asset_list'           => 1,
                'access_to_atom_server'                 => 1,
                'access_to_entry_list'                  => 1,
                'access_to_new_entry_editor'            => 1,
                'create_new_entry'                      => 1,
                'create_new_entry_via_xmlrpc_server'    => 1,
                'create_post'                           => 1,
                'edit_own_entry'                        => 1,
                'edit_own_unpublished_entry'            => 1,
                'get_blog_info_via_atom_server'         => 1,
                'get_blog_info_via_xmlrpc_server'       => 1,
                'get_categories_via_xmlrpc_server'      => 1,
                'get_category_list_via_xmlrpc_server'   => 1,
                'get_entries_via_xmlrpc_server'         => 1,
                'get_post_categories_via_xmlrpc_server' => 1,
                'get_tag_list_via_xmlrpc_server'        => 1,
                'insert_asset'                          => 1,
                'open_existing_own_entry_screen'        => 1,
                'open_new_entry_screen'                 => 1,
                'view_feedback'                         => 1,
                'use_entry:manage_menu'                 => 1,
                'use_tools:search'                      => 1,
                'get_entry_feed'                        => 1,
                'add_tags_to_entry_via_list'            => 1,
                'remove_tags_from_entry_via_list'       => 1,
                'edit_entry_authored_on'                => 1,
                'edit_entry_unpublished_on'             => 1,
                'save_edit_prefs'                       => 1,
                'view_thumbnail_image'                  => 1,
            }
        },
        'blog.edit_all_posts' => {
            'group'            => 'auth_pub',
            'inherit_from'     => ['blog.manage_feedback'],
            'label'            => 'Edit All Entries',
            'order'            => 400,
            'permitted_action' => {
                'access_to_entry_list'             => 1,
                'add_tags_to_entry_via_list'       => 1,
                'edit_all_entries'                 => 1,
                'edit_all_posts'                   => 1,
                'edit_all_published_entry'         => 1,
                'edit_all_unpublished_entry'       => 1,
                'handle_junk'                      => 1,
                'handle_not_junk'                  => 1,
                'list_asset'                       => 1,
                'load_next_scheduled_entry'        => 1,
                'open_batch_entry_editor_via_list' => 1,
                'publish_all_entry'                => 1,
                'remove_tags_from_entry_via_list'  => 1,
                'set_entry_draft_via_list'         => 1,
                'use_entry:manage_menu'            => 1,
                'use_tools:search'                 => 1,
                'get_entry_feed'                   => 1,
                'save_multiple_entries'            => 1,
                'open_select_author_dialog'        => 1,
                'insert_asset'                     => 1,
                'access_to_insert_asset_list'      => 1,
                'save_edit_prefs'                  => 1,
                'view_thumbnail_image'             => 1,
            }
        },
        'blog.edit_assets' => {
            'group'            => 'blog_upload',
            'inherit_from'     => ['blog.upload'],
            'label'            => 'Manage Assets',
            'order'            => 200,
            'permitted_action' => {
                'access_to_asset_list'             => 1,
                'add_tags_to_assets'               => 1,
                'add_tags_to_assets_via_list'      => 1,
                'delete_asset'                     => 1,
                'delete_asset_file'                => 1,
                'edit_assets'                      => 1,
                'open_asset_edit_screen'           => 1,
                'view_thumbnail_image'             => 1,
                'remove_tags_from_assets'          => 1,
                'remove_tags_from_assets_via_list' => 1,
                'save_asset'                       => 1,
                'use_tools:search'                 => 1,
                'search_assets'                    => 1,
            }
        },
        'blog.edit_categories' => {
            'group'            => 'blog_admin',
            'label'            => 'Manage Categories',
            'order'            => 400,
            'permitted_action' => {
                'access_to_category_list'   => 1,
                'delete_category'           => 1,
                'edit_categories'           => 1,
                'open_category_edit_screen' => 1,
                'save_category'             => 1,
            }
        },
        'blog.edit_config' => {
            'group'            => 'blog_admin',
            'label'            => 'Change Settings',
            'order'            => 300,
            'permitted_action' => {
                'access_to_blog_config_screen' => 1,
                'access_to_blog_list'          => 1,
                'edit_blog_config'             => 1,
                'edit_config'                  => 1,
                'edit_junk_auto_delete'        => 1,
                'export_blog'                  => 1,
                'import_blog'                  => 1,
                'import_blog_as_me'            => 1,
                'load_next_scheduled_entry'    => 1,
                'open_blog_config_screen'      => 1,
                'open_start_import_screen'     => 1,
                'save_blog_config'             => 1,
            }
        },
        'blog.edit_notifications' => {
            'group'            => 'blog_admin',
            'label'            => 'Manage Address Book',
            'order'            => 500,
            'permitted_action' => {
                'access_to_notification_list' => 1,
                'edit_notifications'          => 1,
                'export_addressbook'          => 1,
                'save_addressbook'            => 1,
                'delete_addressbook'          => 1,
            }
        },
        'blog.edit_tags' => {
            'group'            => 'blog_admin',
            'label'            => 'Manage Tags',
            'order'            => 600,
            'permitted_action' => {
                'access_to_tag_list' => 1,
                'edit_tags'          => 1,
                'remove_tag'         => 1,
                'rename_tag'         => 1,
            }
        },
        'blog.edit_templates' => {
            'group'            => 'blog_design',
            'label'            => 'Manage Templates',
            'order'            => 100,
            'permitted_action' => {
                'access_to_template_list'   => 1,
                'copy_template_via_list'    => 1,
                'edit_templates'            => 1,
                'refresh_template_via_list' => 1,
                'search_templates'          => 1,
                'use_tools:search'          => 1,
                'refresh_templates'         => 1,
                'save_template_prefs'       => 1,
            }
        },

        'blog.manage_feedback' => {
            'group'            => 'blog_comment',
            'label'            => 'Manage Feedback',
            'order'            => 200,
            'permitted_action' => {
                'delete_junk_feedbacks'   => 1,
                'handle_junk'             => 1,
                'handle_not_junk'         => 1,
                'open_blog_config_screen' => 1,
                'save_banlist'            => 1,
                'delete_banlist'          => 1,
                'view_feedback'           => 1,
                'access_to_banlist'       => 1,
                'use_tools:search'        => 1,
                'manage_feedback'         => 1,
            }
        },
        'blog.manage_content_types' => {
            group              => 'blog_design',
            label              => 'Manage Content Types',
            order              => 300,
            'permitted_action' => {
                'create_new_content_type'     => 1,
                'delete_content_type'         => 1,
                'edit_all_content_types'      => 1,
                'edit_own_content_type'       => 1,
                'manage_content_types'        => 1,
                'save_multiple_content_type'  => 1,
                'access_to_content_type_list' => 1,
            }
        },
        'blog.manage_content_data' => {
            group            => 'auth_pub',
            label            => 'Manage All Content Data',
            order            => 700,
            permitted_action => {
                'access_to_content_data_list'             => 1,
                'add_tags_to_content_data_via_list'       => 1,
                'create_new_content_data'                 => 1,
                'edit_all_content_data'                   => 1,
                'edit_all_published_content_data'         => 1,
                'edit_all_unpublished_content_data'       => 1,
                'handle_junk'                             => 1,
                'handle_not_junk'                         => 1,
                'list_asset'                              => 1,
                'load_next_scheduled_content_data'        => 1,
                'open_batch_content_data_editor_via_list' => 1,
                'publish_all_content_data'                => 1,
                'remove_tags_from_content_data_via_list'  => 1,
                'set_content_data_draft_via_list'         => 1,
                'use_content_data:manage_menu'            => 1,
                'get_content_data_feed'                   => 1,
                'save_multiple_content_data'              => 1,
                'open_select_author_dialog'               => 1,
                'insert_asset'                            => 1,
                'access_to_insert_asset_list'             => 1,
                'manage_content_data'                     => 1,
                'use_tools:search'                        => 1,
                'view_thumbnail_image'                    => 1,
            },
        },
        'blog.manage_pages' => {
            'group'            => 'auth_pub',
            'label'            => 'Manage Pages',
            'order'            => 500,
            'permitted_action' => {
                'access_to_insert_asset_list'     => 1,
                'access_to_folder_list'           => 1,
                'access_to_page_list'             => 1,
                'add_tags_to_pages_via_list'      => 1,
                'create_new_page'                 => 1,
                'delete_folder'                   => 1,
                'delete_page'                     => 1,
                'edit_all_pages'                  => 1,
                'edit_own_page'                   => 1,
                'get_page_feed'                   => 1,
                'manage_pages'                    => 1,
                'open_batch_page_editor_via_list' => 1,
                'open_folder_edit_screen'         => 1,
                'open_page_edit_screen'           => 1,
                'remove_tags_from_pages_via_list' => 1,
                'save_folder'                     => 1,
                'save_multiple_pages'             => 1,
                'save_page'                       => 1,
                'set_page_draft_via_list'         => 1,
                'use_tools:search'                => 1,
                'open_blog_listing_screen'        => 1,
                'publish_page_via_list'           => 1,
                'open_select_author_dialog'       => 1,
                'insert_asset'                    => 1,
                'edit_page_basename'              => 1,
                'edit_page_authored_on'           => 1,
                'edit_page_unpublished_on'        => 1,
                'save_edit_prefs'                 => 1,
                'view_thumbnail_image'            => 1,
            }
        },
        'blog.manage_users' => {
            'group'            => 'blog_admin',
            'label'            => 'Manage Users',
            'order'            => 700,
            'permitted_action' => {
                'access_to_blog_member_list' => 1,
                'grant_role_for_blog'        => 1,
                'manage_users'               => 1,
                'search_members'             => 1,
                'search_authors'             => 1,
                'remove_user_assoc'          => 1,
                'revoke_role'                => 1,
                'use_tools:search'           => 1,
            }
        },
        'blog.manage_themes' => {
            'group'            => 'blog_design',
            'label'            => 'Manage Themes',
            'order'            => 200,
            'permitted_action' => {
                'use_design:themes_menu'     => 1,
                'use_tools:themeexport_menu' => 1,
                'open_theme_listing_screen'  => 1,
                'apply_theme'                => 1,
                'open_theme_export_screen'   => 1,
                'do_export_theme'            => 1,
                'refresh_templates'          => 1.
            },
        },
        'blog.publish_post' => {
            'group'            => 'auth_pub',
            'inherit_from'     => ['blog.create_post'],
            'label'            => 'Publish Entries',
            'order'            => 200,
            'permitted_action' => {
                'publish_entry_via_list'             => 1,
                'edit_entry_basename'                => 1,
                'edit_own_published_entry'           => 1,
                'handle_junk_for_own_entry'          => 1,
                'handle_not_junk_for_own_entry'      => 1,
                'load_next_scheduled_entry'          => 1,
                'publish_entry_via_xmlrpc_server'    => 1,
                'publish_new_post_via_atom_server'   => 1,
                'publish_new_post_via_xmlrpc_server' => 1,
                'publish_own_entry'                  => 1,
                'publish_post'                       => 1,
                'set_entry_draft_via_list'           => 1,
                'use_tools:search'                   => 1,
            }
        },
        'blog.rebuild' => {
            'group'            => 'auth_pub',
            'label'            => 'Publish Site',
            'order'            => 600,
            'permitted_action' => {
                'rebuild'                       => 1,
                'publish_entry_via_list'        => 1,
                'publish_content_data_via_list' => 1,
            }
        },
        'blog.send_notifications' => {
            'group'            => 'auth_pub',
            'inherit_from'     => ['blog.create_post'],
            'label'            => 'Send Notifications',
            'order'            => 300,
            'permitted_action' => {
                'open_entry_notification_screen' => 1,
                'send_entry_notification'        => 1,
                'send_notifications'             => 1,
            }
        },
        'blog.set_publish_paths' => {
            'group'            => 'blog_admin',
            'inherit_from'     => ['blog.edit_config'],
            'label'            => 'Set Publishing Paths',
            'order'            => 800,
            'permitted_action' => {
                'edit_blog_pathinfo' => 1,
                'save_blog_pathinfo' => 1,
                'set_publish_paths'  => 1,
            }
        },
        'blog.view_blog_log' => {
            'group'            => 'blog_admin',
            'label'            => 'View Activity Log',
            'order'            => 900,
            'permitted_action' => {
                'export_blog_log'      => 1,
                'get_system_feed'      => 1,
                'open_blog_log_screen' => 1,
                'reset_blog_log'       => 1,
                'search_blog_log'      => 1,
                'view_blog_log'        => 1,
                'use_tools:search'     => 1,
            }
        },
        'blog.manage_category_set' => {
            'group'            => 'blog_admin',
            'label'            => 'Manage Category Set',
            'order'            => 1000,
            'permitted_action' => {
                'edit_category_set'                      => 1,
                'save_category_set'                      => 1,
                'access_to_category_set_list'            => 1,
                'delete_category_set'                    => 1,
                'manage_category_set'                    => 1,
                'open_category_set_category_edit_screen' => 1,
                'save_catefory_set_category'             => 1,
            }
        },
        'blog.upload' => {
            'group'            => 'blog_upload',
            'label'            => 'Upload File',
            'order'            => 100,
            'permitted_action' => {
                'upload'                         => 1,
                'upload_asset_via_atom_server'   => 1,
                'upload_asset_via_xmlrpc_server' => 1,
            }
        },
        'system.administer' => {
            'group'        => 'sys_admin',
            'label'        => 'System Administrator',
            'inherit_from' => [
                'system.edit_templates',      'system.manage_plugins',
                'system.view_log',            'system.create_site',
                'system.sign_in_cms',         'system.sign_in_data_api',
                'system.manage_users_groups', 'system.manage_content_types',
                'system.manage_content_data'
            ],
            'order'            => 0,
            'permitted_action' => {
                'access_to_system_dashboard' => 1,
                'administer'                 => 1,
                'create_role'                => 1,
                'edit_role'                  => 1,
                'get_debug_feed'             => 1,
                'grant_role_for_all_blogs'   => 1,
                'restore_blog'               => 1,
                'save_role'                  => 1,
                'uninstall_theme_package'    => 1,
                'move_blogs'                 => 1,
                'use_tools:search'           => 1,
                'open_system_check_screen'   => 1,
                'use_tools:system_info_menu' => 1,
                'delete_any_filters'         => 1,
            }
        },
        'system.create_blog' => {
            'group'   => 'sys_admin',
            'label'   => 'Create Child Sites',
            'order'   => 200,
            'display' => 0,
        },
        'system.edit_templates' => {
            'group'        => 'sys_admin',
            'inherit_from' => [
                'system.sign_in_cms', 'blog.edit_templates',
                'blog.manage_themes'
            ],
            'label'            => 'Manage Templates',
            'order'            => 250,
            'permitted_action' => {
                'access_to_website_list'       => 1,
                'access_to_blog_list'          => 1,
                'access_to_system_dashboard'   => 1,
                'use_tools:search'             => 1,
                'open_blog_listing_screen'     => 1,
                'open_all_blog_listing_screen' => 1,
                'refresh_templates'            => 1,
                'refresh_template_via_list'    => 1,
            },
        },
        'system.manage_plugins' => {
            'group'            => 'sys_admin',
            'inherit_from'     => ['system.sign_in_cms'],
            'label'            => 'Manage Plugins',
            'order'            => 300,
            'permitted_action' => {
                'config_plugins'             => 1,
                'manage_plugins'             => 1,
                'reset_plugin_setting'       => 1,
                'save_plugin_setting'        => 1,
                'toggle_plugin_switch'       => 1,
                'access_to_system_dashboard' => 1,
            }
        },
        'system.view_log' => {
            'group'            => 'sys_admin',
            'inherit_from'     => ['system.sign_in_cms'],
            'label'            => 'View System Activity Log',
            'order'            => 400,
            'permitted_action' => {
                'export_system_log'          => 1,
                'get_all_system_feed'        => 1,
                'open_system_log_screen'     => 1,
                'reset_system_log'           => 1,
                'search_log'                 => 1,
                'view_log'                   => 1,
                'access_to_system_dashboard' => 1,
                'use_tools:search'           => 1,
            }
        },
        'system.sign_in_cms' => {
            'group'            => 'sys_admin',
            'label'            => 'Sign In(CMS)',
            'order'            => 500,
            'permitted_action' => { 'sign_in_cms' => 1 },
        },
        'system.sign_in_data_api' => {
            'group'            => 'sys_admin',
            'label'            => 'Sign In(Data API)',
            'order'            => 600,
            'permitted_action' => { 'sign_in_data_api' => 1 },
        },
        'system.create_site' => {
            'group'            => 'sys_admin',
            'inherit_from'     => ['system.sign_in_cms'],
            'label'            => 'Create Sites',
            'order'            => 700,
            'permitted_action' => {

                # create website
                'create_new_website'            => 1,
                'create_website'                => 1,
                'use_website:create_menu'       => 1,
                'edit_new_website_config'       => 1,
                'open_new_website_screen'       => 1,
                'set_new_website_publish_paths' => 1,
                'access_to_system_dashboard'    => 1,
                'use_tools:search'              => 1,

                # create blog
                'create_blog'                => 1,
                'create_new_blog'            => 1,
                'use_blog:create_menu'       => 1,
                'edit_new_blog_config'       => 1,
                'open_new_blog_screen'       => 1,
                'set_new_blog_publish_paths' => 1,

                'create_new_site'            => 1,
                'create_site'                => 1,
                'use_site:create_menu'       => 1,
                'edit_new_site_config'       => 1,
                'open_new_site_screen'       => 1,
                'set_new_site_publish_paths' => 1,
                }

        },
        'system.create_website' => {
            'group'   => 'sys_admin',
            'label'   => 'Create Websites',
            'order'   => 700,
            'display' => 0,
        },
        'system.manage_users_groups' => {
            'group'        => 'sys_admin',
            'label'        => 'Manage Users & Groups',
            'order'        => 800,
            'inherit_from' => [ 'system.sign_in_cms', 'blog.manage_users' ],
            'permitted_action' => {
                'access_to_blog_member_list'     => 1,
                'manage_users_groups'            => 1,
                'search_members'                 => 1,
                'search_authors'                 => 1,
                'remove_user_assoc'              => 1,
                'revoke_role'                    => 1,
                'access_to_any_group_list'       => 1,
                'access_to_system_dashboard'     => 1,
                'grant_administer_role'          => 1,
                'grant_role_for_blog'            => 1,
                'access_to_all_association_list' => 1,
                'access_to_system_author_list'   => 1,
                'create_user'                    => 1,
                'access_to_any_permission_list'  => 1,
                'edit_authors'                   => 1,
                'edit_groups'                    => 1,
                'edit_other_profile'             => 1,
                'access_to_website_list'         => 1,
                'access_to_blog_list'            => 1,
                'delete_user_via_list'           => 1,
                'access_to_permission_list'      => 1,
                'create_any_association'         => 1,
                'grant_role_for_all_blogs'       => 1,
                'use_tools:search'               => 1,
            },
        },
        'system.manage_content_data' => {
            group        => 'sys_admin',
            label        => 'Manage All Content Data',
            order        => 900,
            inherit_from => [
                'system.sign_in_cms', 'blog.manage_content_data',
                'blog.edit_assets'
            ],
            permitted_action => {
                'access_to_content_data_list'             => 1,
                'add_tags_to_content_data_via_list'       => 1,
                'create_new_content_data'                 => 1,
                'edit_all_content_data'                   => 1,
                'edit_all_published_content_data'         => 1,
                'edit_all_unpublished_content_data'       => 1,
                'handle_junk'                             => 1,
                'handle_not_junk'                         => 1,
                'list_asset'                              => 1,
                'load_next_scheduled_content_data'        => 1,
                'open_batch_content_data_editor_via_list' => 1,
                'publish_all_content_data'                => 1,
                'remove_tags_from_content_data_via_list'  => 1,
                'set_content_data_draft_via_list'         => 1,
                'use_content_data:manage_menu'            => 1,
                'get_content_data_feed'                   => 1,
                'save_multiple_content_data'              => 1,
                'open_select_author_dialog'               => 1,
                'insert_asset'                            => 1,
                'access_to_insert_asset_list'             => 1,
                'access_to_system_dashboard'              => 1,
                'access_to_website_list'                  => 1,
                'access_to_blog_list'                     => 1,
                'use_tools:search'                        => 1,
                'view_thumbnail_image'                    => 1,
            },
        },
        'system.manage_content_types' => {
            group          => 'sys_admin',
            label          => 'Manage Content Types',
            order          => 1000,
            inherit_from   => [
                'system.manage_content_data', 'blog.manage_category_set',
                'system.sign_in_cms'
            ],
            permitted_action => {
                'access_to_system_dashboard'  => 1,
                'create_new_content_type'     => 1,
                'delete_content_type'         => 1,
                'edit_all_content_types'      => 1,
                'edit_own_content_type'       => 1,
                'manage_content_types'        => 1,
                'save_multiple_content_type'  => 1,
                'access_to_website_list'      => 1,
                'access_to_blog_list'         => 1,
                'use_tools:search'            => 0,
                'access_to_content_type_list' => 1,
                'edit_category_set'           => 1,
            },
        },
    };
}

sub l10n_class {'MT::L10N'}

sub init_registry {
    my $c = shift;
    return $c->{registry} = $core_registry;
}

# Config handlers for these settings...

sub load_archive_types {
    require MT::ContentPublisher;
    return MT::ContentPublisher->core_archive_types;
}

sub PerformanceLoggingPath {
    my $cfg = shift;
    my ( $path, $default );
    return $cfg->set_internal( 'PerformanceLoggingPath', @_ ) if @_;

    unless ( $path = $cfg->get_internal('PerformanceLoggingPath') ) {
        $path = $default
            = File::Spec->catdir( MT->instance->support_directory_path,
            'logs' );
    }

    return $path
        unless $cfg->get_internal('PerformanceLogging');

    # If the $path is not a writeable directory, we need to
    # do some work to see if we can create it
    if ( !( -d $path and -w $path ) ) {

        # Determine where MT should put its logging data.  It will be
        # the first existing and writeable directory found or created
        # between PerformanceLoggingPath configuration directive value
        # and the default fallback of MT_DIR/support/logs.  If neither
        # can be used, we return an undefined value and simply don't
        # log the performance stats.
        #
        # However, we do log any such errors in the activity log to
        # notify the user that there is a problem.

        my @dirs
            = ( $path, ( $default && $path ne $default ? ($default) : () ) );
        require File::Spec;
        foreach my $dir (@dirs) {
            my $msg = '';
            if ( -d $dir and -w $dir ) {
                $path = $dir;
            }
            elsif ( !-e $dir ) {
                require File::Path;
                eval { File::Path::mkpath( [$dir], 0, 0777 ); $path = $dir; };
                if ($@) {
                    $msg = MT->translate(
                        'Error creating performance logs directory, [_1]. Please either change the permissions to make it writable or specify an alternate using the PerformanceLoggingPath configuration directive. [_2]',
                        $dir, $@
                    );
                }
            }
            elsif ( -e $dir and !-d $dir ) {
                $msg = MT->translate(
                    'Error creating performance logs: PerformanceLoggingPath setting must be a directory path, not a file. [_1]',
                    $dir
                );
            }
            elsif ( -e $dir and !-w $dir ) {
                $msg = MT->translate(
                    'Error creating performance logs: PerformanceLoggingPath directory exists but is not writeable. [_1]',
                    $dir
                );
            }

            if ($msg) {

                # Issue MT log within an eval block in the
                # event that the plugin error is happening before
                # the database has been initialized...
                require MT::Log;
                MT->log(
                    {   message  => $msg,
                        class    => 'system',
                        level    => MT::Log::ERROR(),
                        category => 'performance-log',
                    }
                );
            }
            last if $path;
        }
    }
    return $path;
}

sub ProcessMemoryCommand {
    my $cfg = shift;
    my $os  = $^O;
    my $cmd;
    if ( $os eq 'darwin' ) {
        $cmd = 'ps $$ -o rss=';
    }
    elsif ( $os eq 'linux' ) {
        $cmd = 'ps -p $$ -o rss=';
    }
    elsif ( $os eq 'MSWin32' ) {
        $cmd = {
            command => q{tasklist /FI "PID eq $$" /FO TABLE /NH},
            regex   => qr/([\d,]+) K/
        };
    }
    return $cmd;
}

sub SecretToken {
    my $cfg    = shift;
    my @alpha  = ( 'a' .. 'z', 'A' .. 'Z', 0 .. 9 );
    my $secret = join '', map $alpha[ rand @alpha ], 1 .. 40;
    $secret = $cfg->set_internal( 'SecretToken', $secret, 1 );
    $cfg->save_config();
    return $secret;
}

sub DefaultUserTagDelimiter {
    my $mgr = shift;
    return $mgr->set_internal( 'DefaultUserTagDelimiter', @_ ) if @_;
    my $delim = $mgr->get_internal('DefaultUserTagDelimiter');
    if ( lc $delim eq 'comma' ) {
        return ord(',');
    }
    elsif ( lc $delim eq 'space' ) {
        return ord(' ');
    }
    else {
        return ord(',');
    }
}

sub UserSessionCookieName {
    my $mgr = shift;
    if ( $mgr->get_internal('SingleCommunity') ) {
        return 'mt_blog_user';
    }
    else {
        return 'mt_blog%b_user';
    }
}

sub UserSessionCookiePath {
    my $mgr = shift;
    if ( $mgr->get_internal('SingleCommunity') ) {
        return '/';
    }
    else {
        return '<$MTBlogRelativeURL$>';
    }
}

sub CGIMaxUpload {
    my $mgr = shift;
    $mgr->set_internal( 'CGIMaxUpload', @_ ) if @_;

    my $val = $mgr->get_internal('CGIMaxUpload');
    return $mgr->default('CGIMaxUpload') unless $val;

    eval "require Scalar::Util";
    if ( !$@ ) {
        return $mgr->default('CGIMaxUpload')
            unless Scalar::Util::looks_like_number($val);
    }
    else {
        return $mgr->default('CGIMaxUpload')
            unless ( $val =~ /^[+-]?[0-9]+$/ );
    }
    return $val;
}

sub SearchScript {
    my $mgr = shift;

    return $mgr->set_internal( 'SearchScript', @_ ) if @_;

    if ( MT->app && MT->app->isa('MT::App::Search::FreeText') ) {
        return $mgr->get_internal('FreeTextSearchScript');
    }
    elsif ( MT->app && MT->app->isa('MT::App::Search::ContentData') ) {
        return $mgr->get_internal('ContentDataSearchScript');
    }
    else {
        return $mgr->get_internal('SearchScript');
    }
}

1;
__END__

=head1 NAME

MT::Core - Core component for Movable Type functionality.

=head1 METHODS

=head2 MT::Core::trans($phrase)

Stub method that returns the phrase it is given.

=head2 MT::Core->name()

Returns a string identifying this component.

=head2 MT::Core->id()

Returns the identifier for this component.

=head2 MT::Core::load_junk_filters()

Routine that returns the core junk filter registry elements (these
live in the L<MT::JunkFilter> package).

=head2 MT::Core::load_core_tasks()

Routine that returns the core L<MT::TaskMgr> registry elements.

=head2 MT::Core->remove_temporary_files()

Utility method for removing any temporary files that MT generates.

=head2 MT::Core->remove_expired_sessions()

Utility method for clearing expired MT user session records.

=head2 MT::Core->remove_expired_search_caches()

Utility method for removing expired search cache records.

=head2 MT::Core::load_default_templates()

Routine that returns the default template set registry elements.

=head2 MT::Core::load_captcha_providers()

Routine that returns the CAPTCHA provider registry elements.

=head2 MT::Core::load_core_commenter_auth()

Routine that returns the core registry elements for commenter
authentication methods.

=head2 MT::Core::load_core_tags()

Routine that returns the core registry elements for the MT
template tags are enabled for the entire system (excludes
application-specific tags).

=head2 MT::Core::load_upgrade_fns()

Routine that returns the core registry elements for the MT
schema upgrade framework.

=head2 MT::Core::load_backup_instructions

Routine that returns the core registry elements for the MT
Backup/Restore framework.

=head2 MT::Core->l10n_class

Returns the localization package for the core component.

=head2 $core->init_registry()

=head2 MT::Core::load_archive_types()

Routine that returns the core registry elements for the
publishable archive types. See L<MT::ArchiveType>.

=head2 MT::Core::PerformanceLoggingPath

A L<MT::ConfigMgr> get/set method for the C<PerformanceLoggingPath>
configuration setting. If the user has not designated a path, this
will return a default location, which is programatically determined.

=head2 MT::Core::ProcessMemoryCommand

A L<MT::ConfigMgr> get/set method for the C<ProcessMemoryCommand>
configuration setting. If the user has not assigned this themselves,
it will return a default command, determined by the operating system
Movable Type is running on.

=head2 MT::Core::SecretToken

A L<MT::ConfigMgr> get/set method for the C<SecretToken>
configuration setting. If the user has not assigned this themselves,
it will return a random token value, and save it to the database for
future use.

=head2 MT::Core::DefaultUserTagDelimiter

A L<MT::ConfigMgr> get/set method for the C<DefaultUserTagDelimiter>
configuration setting. Translates the keyword values 'comma' and
'space' to the ASCII code for those characters.

=head2 MT::Core::UserSessionCookieName

A L<MT::ConfigMgr> get/set method for the C<UserSessionCookieName>
configuration setting. If the user has not specifically assigned
this setting, a default value is returned, affected by the
C<SingleCommunity> setting. If C<SingleCommunity> is enabled, it
returns a cookie name that is the same for all blogs. If it is
off, it returns a cookie name that is blog-specific (contains the
blog id in the cookie name).

=head2 UserSessionCookiePath

A L<MT::ConfigMgr> get/set method for the C<UserSessionCookiePath>
configuration setting. If the user has not specifically assigned
this setting, a default value is returned, affected by the
C<SingleCommunity> setting. If C<SingleCommunity> is enabled, it
returns a path that is the same for all blogs ('/'). If it is
off, it returns a value that will yield the blog's relative
URL path.

=head2 CGIMaxUpload

A L<MT::ConfigMgr> get/set method for the C<CGIMaxUpload>
configuration setting. If the user sets invalid value for
this directive, the system will be use a default value.


=head1 LICENSE

The license that applies is the one you agreed to when downloading
Movable Type.

=head1 AUTHOR & COPYRIGHT

Please see the I<MT> manpage for author, copyright, and license information.

=cut<|MERGE_RESOLUTION|>--- conflicted
+++ resolved
@@ -2359,11 +2359,8 @@
             'WaitAfterReboot' => { default => '1.0' },
             'DisableMetaRefresh' => { default => 1 },
             'DynamicTemplateAllowPHP' => { default => 1 },
-<<<<<<< HEAD
             'AdminThemeId' => undef,
-=======
             'TrimFilePath' => { default => 0 },
->>>>>>> eb09a71c
         },
         upgrade_functions => \&load_upgrade_fns,
         applications      => {
