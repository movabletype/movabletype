--- conflicted
+++ resolved
@@ -2265,14 +2265,10 @@
             'DisableImagePopup' => undef,
             'ForceExifRemoval' => { default => 1 },
             'TemporaryFileExpiration' => { default => 60 * 60 },
-<<<<<<< HEAD
-            'ForceAllowStringSub' => undef,
             'EnableBackgroundImport' => { default => 1 },
             'EnableBackgroundExport' => { default => 1 },
             'ForceBackgroundImport' => undef,
             'ForceBackgroundExport' => undef,
-=======
->>>>>>> c42348ca
             'PSGIStreaming' => { default => 1 },
             'PSGIServeStatic' => { default => 1 },
             'HideVersion' => { default => 1 },
