# Movable Type (r) (C) Six Apart Ltd. All Rights Reserved.
# This code cannot be redistributed without permission from www.sixapart.com.
# For more information, consult your Movable Type license.
#
# $Id$

package MT::Core;

use strict;
use warnings;
use MT;
use base 'MT::Component';

# This is just to make our localization scanner happy
sub trans {
    return shift;
}

sub name {
    return "Core";
}

my $core_registry;

BEGIN {
    $core_registry = {
        version        => MT->VERSION,
        schema_version => MT->schema_version,
        object_drivers => {
            'mysql' => {
                label          => 'MySQL Database (Recommended)',
                dbd_package    => 'DBD::mysql',
                config_package => 'DBI::mysql',
                display        => [
                    'dbserver', 'dbname', 'dbuser', 'dbpass',
                    'dbport',   'dbsocket'
                ],
                recommended => 1,
            },
            'postgres' => {
                label          => 'PostgreSQL Database',
                dbd_package    => 'DBD::Pg',
                dbd_version    => '1.32',
                config_package => 'DBI::postgres',
                display =>
                    [ 'dbserver', 'dbname', 'dbuser', 'dbpass', 'dbport' ],
            },
            'sqlite' => {
                label          => 'SQLite Database',
                dbd_package    => 'DBD::SQLite',
                config_package => 'DBI::sqlite',
                display        => ['dbpath'],
            },
            'sqlite2' => {
                label          => 'SQLite Database (v2)',
                dbd_package    => 'DBD::SQLite2',
                config_package => 'DBI::sqlite',
                display        => ['dbpath'],
            },
        },
        db_form_data => {
            dbserver => {
                element => 'input',
                type    => 'text',
                label   => 'Database Server',
                default => 'localhost',
                hint    => sub {
                    MT->translate("This is often 'localhost'.");
                },
                show_hint => 1,
                order     => 10,
            },
            dbname => {
                element => 'input',
                type    => 'text',
                label   => 'Database Name',
                order   => 20,
            },
            dbuser => {
                element => 'input',
                type    => 'text',
                label   => 'Username',
                order   => 30,
            },
            dbpass => {
                element => 'input',
                type    => 'password',
                label   => 'Password',
                order   => 40,
            },
            dbpath => {
                element => 'input',
                type    => 'text',
                label   => 'Database Path',
                default => './db/mt.db',
                hint    => sub {
                    MT->translate(
                        "The physical file path for your SQLite database. ");
                },
                show_hint => 1,
                order     => 50,
            },
            dbport => {
                advanced => 1,
                element  => 'input',
                type     => 'text',
                label    => 'Database Port',
                order    => 10,
            },
            dbsocket => {
                advanced => 1,
                element  => 'input',
                type     => 'text',
                label    => 'Database Socket',
                order    => 20,
            },
        },
        object_types => {
            'entry'           => 'MT::Entry',
            'author'          => 'MT::Author',
            'asset'           => 'MT::Asset',
            'file'            => 'MT::Asset',
            'asset.file'      => 'MT::Asset',
            'asset.image'     => 'MT::Asset::Image',
            'image'           => 'MT::Asset::Image',
            'asset.audio'     => 'MT::Asset::Audio',
            'audio'           => 'MT::Asset::Audio',
            'asset.video'     => 'MT::Asset::Video',
            'video'           => 'MT::Asset::Video',
            'entry.page'      => 'MT::Page',
            'page'            => 'MT::Page',
            'category.folder' => 'MT::Folder',
            'folder'          => 'MT::Folder',
            'category'        => 'MT::Category',
            'user'            => 'MT::Author',
            'commenter'       => 'MT::Author',
            'blog'            => 'MT::Blog',
            'site'            => 'MT::Blog',
            'blog.website'    => 'MT::Website',
            'website'         => 'MT::Website',
            'template'        => 'MT::Template',
            'comment'         => 'MT::Comment',
            'notification'    => 'MT::Notification',
            'templatemap'     => 'MT::TemplateMap',
            'banlist'         => 'MT::IPBanList',
            'ipbanlist'       => 'MT::IPBanList',
            'tbping'          => 'MT::TBPing',
            'ping'            => 'MT::TBPing',
            'ping_cat'        => 'MT::TBPing',
            'log'             => 'MT::Log',
            'log.ping'        => 'MT::Log::TBPing',
            'log.entry'       => 'MT::Log::Entry',
            'log.comment'     => 'MT::Log::Comment',
            'log.system'      => 'MT::Log',
            'tag'             => 'MT::Tag',
            'role'            => 'MT::Role',
            'association'     => 'MT::Association',
            'permission'      => 'MT::Permission',
            'fileinfo'        => 'MT::FileInfo',
            'deletefileinfo'  => 'MT::DeleteFileInfo',
            'placement'       => 'MT::Placement',
            'plugindata'      => 'MT::PluginData',
            'session'         => 'MT::Session',
            'trackback'       => 'MT::Trackback',
            'config'          => 'MT::Config',
            'objecttag'       => 'MT::ObjectTag',
            'objectscore'     => 'MT::ObjectScore',
            'objectasset'     => 'MT::ObjectAsset',
            'filter'          => 'MT::Filter',
            'touch'           => 'MT::Touch',
            'failedlogin'     => 'MT::FailedLogin',
            'accesstoken'     => 'MT::AccessToken',

            # MT7
            'category_set'        => 'MT::CategorySet',
            'cd'                  => 'MT::ContentData',
            'content_data'        => 'MT::ContentData',
            'cf'                  => 'MT::ContentField',
            'content_field'       => 'MT::ContentField',
            'cf_idx'              => 'MT::ContentFieldIndex',
            'content_field_index' => 'MT::ContentFieldIndex',
            'content_type'        => 'MT::ContentType',
            'objectcategory'      => 'MT::ObjectCategory',
            'rebuild_trigger'     => 'MT::RebuildTrigger',

            # TheSchwartz tables
            'ts_job'        => 'MT::TheSchwartz::Job',
            'ts_error'      => 'MT::TheSchwartz::Error',
            'ts_exitstatus' => 'MT::TheSchwartz::ExitStatus',
            'ts_funcmap'    => 'MT::TheSchwartz::FuncMap',

            # group
            'group' => 'MT::Group',
        },
        object_type_aliases => {
            cd        => ['content_data'],
            cf        => ['content_field'],
            cf_idx    => ['content_field_index'],
            ipbanlist => ['banlist'],
            tbping    => [ 'ping', 'ping_cat' ],
        },
        list_properties => {
            __virtual => {
                base => {
                    init => sub {
                        my $prop = shift;
                        if ( $prop->has('col') ) {
                            $prop->{raw} = sub {
                                my $prop  = shift;
                                my ($obj) = @_;
                                my $col   = $prop->col;
                                return $obj->$col;
                                }
                                unless $prop->has('raw');
                            $prop->{sort} = sub {
                                my $prop = shift;
                                my ( $terms, $args ) = @_;
                                $args->{sort} = $prop->col;
                                return;
                                }
                                unless $prop->has('sort')
                                || $prop->has('bulk_sort')
                                || $prop->has('sort_method');
                        }
                    },
                    label => '',
                },
                hidden => {
                    base  => '__virtual.base',
                    terms => sub {
                        my $prop = shift;
                        my ( $args, $db_terms, $db_args ) = @_;
                        my $col    = $prop->col or die;
                        my $option = $args->{option};
                        my $value  = $args->{value};
                        if ( $prop->is_meta ) {
                            return $prop->join_meta( $db_args, $value );
                        }
                        else {
                            return { $col => $value };
                        }
                    },
                    filter_tmpl => '<mt:Var name="filter_form_hidden">',
                    base_type   => 'hidden',
                    priority    => 4,
                },
                string => {
                    base      => '__virtual.base',
                    col_class => 'string',
                    terms     => sub {
                        my $prop = shift;
                        my ( $args, $db_terms, $db_args ) = @_;
                        my $col    = $prop->col or die;
                        my $option = $args->{option};
                        my $query  = $args->{string};
                        if ( 'contains' eq $option ) {
                            $query = { like => "%$query%" };
                        }
                        elsif ( 'not_contains' eq $option ) {
                            $query
                                = [ { not_like => "%$query%" }, \'IS NULL' ];
                        }
                        elsif ( 'beginning' eq $option ) {
                            $query = { like => "$query%" };
                        }
                        elsif ( 'end' eq $option ) {
                            $query = { like => "%$query" };
                        }
                        elsif ( 'blank' eq $option ) {
                            $query = [ \'IS NULL', '' ];
                        }
                        elsif ( 'not_blank' eq $option ) {
                            $query
                                = [ '-and', \'IS NOT NULL', { not => '' } ];
                        }
                        if ( $prop->is_meta ) {
                            return $prop->join_meta( $db_args, $query );
                        }
                        else {
                            return { $col => $query };
                        }
                    },
                    filter_tmpl => sub {
                        my $prop = shift;
                        my $tmpl
                            = $prop->use_blank
                            ? 'filter_form_blank_string'
                            : 'filter_form_string';
                        qq{<mt:var name="${tmpl}">};
                    },
                    base_type      => 'string',
                    args_via_param => sub {
                        my $prop = shift;
                        my ( $app, $val ) = @_;
                        return { option => 'equal', string => $val };
                    },
                    label_via_param => sub {
                        my $prop = shift;
                        my ( $app, $val ) = @_;
                        return MT->translate(
                            '[_1] in [_2]: [_3]',
                            $prop->datasource->class_label_plural,
                            $prop->label,
                            MT::Util::encode_html($val),
                        );
                    },
                    priority => 7,
                },
                integer => {
                    base      => '__virtual.base',
                    col_class => 'num',

                    #sort_method => sub {
                    #    my $prop = shift;
                    #    my ( $obj_a, $obj_b ) = @_;
                    #    my $col = $prop->{col};
                    #    return $obj_a->$col <=> $obj_b->$col;
                    #},
                    terms => sub {
                        my $prop = shift;
                        my ( $args, $db_terms, $db_args ) = @_;
                        my $col    = $prop->col or die;
                        my $option = $args->{option};
                        my $value  = $args->{value};
                        my $query;
                        if ( 'equal' eq $option ) {
                            $query = $value;
                        }
                        elsif ( 'not_equal' eq $option ) {
                            $query = [ { not => $value }, \'IS NULL' ];
                        }
                        elsif ( 'greater_than' eq $option ) {
                            $query = { '>' => $value };
                        }
                        elsif ( 'greater_equal' eq $option ) {
                            $query = { '>=' => $value };
                        }
                        elsif ( 'less_than' eq $option ) {
                            $query = { '<' => $value };
                        }
                        elsif ( 'less_equal' eq $option ) {
                            $query = { '<=' => $value };
                        }
                        elsif ( 'blank' eq $option ) {
                            $query = \'IS NULL';
                        }
                        elsif ( 'not_blank' eq $option ) {
                            $query = \'IS NOT NULL';
                        }
                        if ( $prop->is_meta ) {
                            return $prop->join_meta( $db_args, $query );
                        }
                        else {
                            return { $col => $query };
                        }
                    },
                    args_via_param => sub {
                        my $prop = shift;
                        my ( $app, $val ) = @_;
                        return { option => 'equal', value => $val };
                    },
                    filter_tmpl => sub {
                        my $prop       = shift;
                        my $base_type  = $prop->base_type;
                        my $use_blank  = $prop->use_blank ? 'blank_' : '';
                        my $use_signed = $prop->use_signed ? 'signed_' : '';
                        my $tmpl
                            = "filter_form_${use_blank}${use_signed}${base_type}";
                        qq{<mt:Var name="${tmpl}">};
                    },
                    base_type          => 'integer',
                    priority           => 4,
                    default_sort_order => 'descend',
                },
                float => {
                    base        => '__virtual.integer',
                    col_class   => 'num',
                    data_format => '%.1f',
                    html        => sub {
                        my ( $prop, $obj ) = @_;
                        my $col = $prop->col;
                        return sprintf $prop->data_format, $obj->$col;
                    },
                    base_type => 'float',
                },
                double => { base => '__virtual.float' },
                date   => {
                    base          => '__virtual.base',
                    col_class     => 'date',
                    use_future    => 0,
                    validate_item => sub {
                        my $prop   = shift;
                        my ($item) = @_;
                        my $args   = $item->{args};
                        my $option = $args->{option}
                            or return $prop->error(
                            MT->translate('option is required') );
                        my %params = (
                            range  => { from   => 1, to => 1 },
                            before => { origin => 1 },
                            after  => { origin => 1 },
                            days   => { days   => 1 },
                        );

                        my $using = $params{$option};
                        $using->{option} = 1;
                        for my $key ( keys %$args ) {
                            if ( $using->{$key} ) {
                                ## validate it
                                if ( $key eq 'days' ) {
                                    return $prop->error(
                                        MT->translate(
                                            q{Days must be a number.})
                                    ) if $args->{days} =~ /\D/;
                                }
                                elsif ( $key ne 'option' ) {
                                    my $date = $args->{$key};
                                    return $prop->error(
                                        MT->translate(q{Invalid date.}) )
                                        unless $date
                                        =~ m/^\d{4}\-\d{2}\-\d{2}$/;
                                }
                            }
                            else {
                                ## or remove from $args.
                                delete $args->{$key};
                            }
                        }
                        return 1;
                    },
                    terms => sub {
                        my $prop = shift;
                        my ( $args, $db_terms, $db_args ) = @_;
                        my $col      = $prop->col;
                        my $option   = $args->{option};
                        my $boundary = $args->{boundary};
                        my $query;
                        my $blog = MT->app ? MT->app->blog : undef;
                        require MT::Util;
                        my $now = MT::Util::epoch2ts( $blog, time() );
                        my $from   = $args->{from}   || '';
                        my $to     = $args->{to}     || '';
                        my $origin = $args->{origin} || '';
                        $from =~ s/\D//g;
                        $to =~ s/\D//g;
                        $origin =~ s/\D//g;
                        $from .= '000000' if $from;
                        $to   .= '235959' if $to;

                        if ( 'range' eq $option ) {
                            $query = [
                                '-and',
                                { op => '>=', value => $from },
                                { op => '<=', value => $to },
                            ];
                        }
                        elsif ( 'days' eq $option ) {
                            my $days   = $args->{days};
                            my $origin = MT::Util::epoch2ts( $blog,
                                time - $days * 60 * 60 * 24 );
                            $query = [
                                '-and',
                                { op => '>', value => $origin },
                                { op => '<', value => $now },
                            ];
                        }
                        elsif ( 'before' eq $option ) {
                            if ($boundary) {
                                $query = {
                                    op    => '<=',
                                    value => $origin . '235959',
                                };
                            }
                            else {
                                $query = {
                                    op    => '<',
                                    value => $origin . '000000'
                                };
                            }
                        }
                        elsif ( 'after' eq $option ) {
                            if ($boundary) {
                                $query = {
                                    op    => '>=',
                                    value => $origin . '000000',
                                };
                            }
                            else {
                                $query = {
                                    op    => '>',
                                    value => $origin . '235959'
                                };
                            }
                        }
                        elsif ( 'future' eq $option ) {
                            $query = {
                                op    => '>',
                                value => $now
                            };
                        }
                        elsif ( 'past' eq $option ) {
                            $query = {
                                op    => '<',
                                value => $now
                            };
                        }
                        elsif ( 'blank' eq $option ) {
                            $query = \'IS NULL';
                        }
                        elsif ( 'not_blank' eq $option ) {
                            $query = \'IS NOT NULL';
                        }

                        if ( $prop->is_meta ) {
                            $prop->join_meta( $db_args, $query );
                        }
                        else {
                            return { $col => $query };
                        }
                    },
                    args_via_param => sub {
                        my $prop = shift;
                        my ( $app, $val ) = @_;
                        my $param;
                        if ( $val =~ m/\-/ ) {
                            my ( $from, $to ) = split /-/, $val;
                            $from = undef unless $from =~ m/^\d{8}$/;
                            $to   = undef unless $to =~ m/^\d{8}$/;
                            $from =~ s/^(\d{4})(\d{2})(\d{2})$/$1-$2-$3/;
                            $to =~ s/^(\d{4})(\d{2})(\d{2})$/$1-$2-$3/;
                            $param
                                = $from && $to
                                ? {
                                option => 'range',
                                from   => $from,
                                to     => $to
                                }
                                : $from
                                ? { option => 'after', origin => $from }
                                : { option => 'before', origin => $to };
                        }
                        elsif ( $val =~ m/(\d+)days/i ) {
                            $param = { option => 'days', days => $1 };
                        }
                        elsif ( $val eq 'future' ) {
                            $param = { option => 'future' };
                        }
                        elsif ( $val eq 'past' ) {
                            $param = { option => 'past' };
                        }
                        return $param;
                    },
                    label_via_param => sub {
                        my $prop = shift;
                        my ( $app, $val ) = @_;
                        require MT::Util;
                        if ( $val =~ m/\-/ ) {
                            my ( $from, $to ) = split /-/, $val;
                            $from = undef unless $from =~ m/^\d{8}$/;
                            $to   = undef unless $to =~ m/^\d{8}$/;
                            my $format = '%x';
                            $from = MT::Util::format_ts(
                                $format, $from . '000000',
                                undef,   MT->current_language
                            ) if $from;
                            $to = MT::Util::format_ts(
                                $format, $to . '000000',
                                undef,   MT->current_language
                            ) if $to;
                            if ( $from && $to ) {
                                return MT->translate(
                                    '[_1] [_2] between [_3] and [_4]',
                                    $prop->datasource->class_label_plural,
                                    $prop->label,
                                    $from,
                                    $to,
                                );
                            }
                            elsif ($from) {
                                return MT->translate(
                                    '[_1] [_2] since [_3]',
                                    $prop->datasource->class_label_plural,
                                    $prop->label,
                                    $from,
                                );
                            }
                            else {
                                return MT->translate(
                                    '[_1] [_2] or before [_3]',
                                    $prop->datasource->class_label_plural,
                                    $prop->label,
                                    $to,
                                );
                            }
                        }
                        elsif ( $val =~ m/(\d+)days/i ) {
                            return MT->translate(
                                '[_1] [_2] these [_3] days',
                                $prop->datasource->class_label_plural,
                                $prop->label, $1,
                            );
                        }
                        elsif ( $val eq 'future' ) {
                            return MT->translate(
                                '[_1] [_2] future',
                                $prop->datasource->class_label_plural,
                                $prop->label,
                            );
                        }
                        elsif ( $val eq 'past' ) {
                            return MT->translate(
                                '[_1] [_2] past',
                                $prop->datasource->class_label_plural,
                                $prop->label,
                            );
                        }
                    },

                    filter_tmpl => sub {
                        ## since __trans macro doesn't work with including itself
                        ## recursively, so do translate by hand here.
                        my $prop  = shift;
                        my $label = '<mt:var name="label">';
                        my $tmpl
                            = $prop->use_future
                            ? 'filter_form_future_date'
                            : 'filter_form_date';
                        my $opts;
                        if ( $prop->use_future ) {
                            if ( $prop->use_blank ) {
                                $opts
                                    = '<mt:var name="future_blank_date_filter_options">';
                            }
                            else {
                                $opts
                                    = '<mt:var name="future_date_filter_options">';
                            }
                        }
                        else {
                            if ( $prop->use_blank ) {
                                $opts
                                    = '<mt:var name="blank_date_filter_options">';
                            }
                            else {
                                $opts = '<mt:var name="date_filter_options">';
                            }
                        }
                        my $contents
                            = $prop->use_future
                            ? '<mt:var name="future_date_filter_contents">'
                            : '<mt:var name="date_filter_contents">';
                        return MT->translate(
                            '<mt:var name="[_1]"> [_2] [_3] [_4]',
                            $tmpl, $label, $opts, $contents );
                    },
                    base_type => 'date',
                    html      => sub {
                        my $prop = shift;
                        my ( $obj, $app, $opts ) = @_;
                        my $ts          = $prop->raw(@_) or return '';
                        my $date_format = MT::App::CMS::LISTING_DATE_FORMAT();
                        my $blog        = $opts->{blog};
                        my $is_relative
                            = ( $app->user->date_format || 'relative' ) eq
                            'relative' ? 1 : 0;
                        my $date = $is_relative
                            ? MT::Util::relative_date( $ts, time, $blog )
                            : MT::Util::format_ts(
                            $date_format,
                            $ts,
                            $blog,
                            $app->user ? $app->user->preferred_language
                            : undef
                            );
                        my $timestamp = MT::Util::format_ts(
                            '%Y-%m-%d %H:%M:%S',
                            $ts,
                            $blog,
                            );
                        return qq{<span title="$timestamp">$date</span>};
                    },
                    priority           => 5,
                    default_sort_order => 'descend',
                },
                single_select => {
                    base             => '__virtual.base',
                    sort             => 0,
                    singleton        => 1,
                    normalized_value => sub {
                        my $prop     = shift;
                        my ($args)   = @_;
                        my $lc_value = lc $args->{value};

                        for my $o ( @{ $prop->single_select_options } ) {
                            if ( $o->{text} && lc $o->{text} eq $lc_value ) {
                                return $o->{value};
                            }
                        }

                        return $args->{value};
                    },
                    terms => sub {
                        my $prop = shift;
                        my ( $args, $db_terms, $db_args ) = @_;
                        my $col = $prop->col || $prop->type or die;
                        my $value = $prop->normalized_value(@_);

                        if ( $col =~ /\./ ) {
                            my ( $parent, $c ) = split /\./, $col;
                            $db_args->{joins} ||= [];
                            my $ds = $prop->datasource->datasource;
                            push @{ $db_args->{joins} },
                                MT->model($parent)->join_on(
                                undef,
                                {   id => \"=${ds}_${parent}_id",
                                    $c => $value
                                },
                                );
                            return;
                        }
                        else {
                            return { $col => $value };
                        }
                    },
                    label_via_param => sub {
                        my $prop = shift;
                        my ( $app, $val ) = @_;
                        my $opts = $prop->single_select_options;
                        my ($selected) = grep { $_->{value} eq $val } @$opts
                            or return $prop->error(
                            MT->translate('Invalid parameter.') );
                        return MT->translate(
                            '[_1] [_3] [_2]',
                            $prop->label,
                            $selected->{label},
                            (   defined $prop->verb
                                ? $prop->verb
                                : $app->translate('__SELECT_FILTER_VERB')
                            )
                        );
                    },
                    args_via_param => sub {
                        my $prop = shift;
                        my ( $app, $val ) = @_;
                        return { value => $val };
                    },
                    filter_tmpl =>
                        '<mt:Var name="filter_form_single_select">',
                    base_type => 'single_select',
                    priority  => 2,
                },
                id => {
                    auto               => 1,
                    default_sort_order => 'ascend',
                    label              => 'ID',
                },
                ## translate('No Title')
                ## translate('No Name')
                ## translate('No Label')
                label => {
                    auto              => 1,
                    label             => 'Label',
                    display           => 'force',
                    alternative_label => 'No label',
                    html => \&MT::ListProperty::common_label_html,
                },
                title => {
                    base              => '__virtual.label',
                    alternative_label => 'No Title',
                },
                name => {
                    base              => '__virtual.label',
                    alternative_label => 'No Name',
                },
                created_on => {
                    auto    => 1,
                    label   => 'Date Created',
                    display => 'optional',
                },
                modified_on => {
                    auto    => 1,
                    label   => 'Date Modified',
                    display => 'optional',
                },
                author_name => {
                    label        => 'Created by',
                    filter_label => 'Created by',
                    display      => 'default',
                    base         => '__virtual.string',
                    raw          => sub {
                        my ( $prop, $obj ) = @_;
                        my $col
                            = $prop->datasource->has_column('author_id')
                            ? 'author_id'
                            : 'created_by';

                      # If there's no value in the column then no voter ID was
                      # recorded.
                        return '' if !$obj->$col;

                        my $author = MT->model('author')->load( $obj->$col );
                        return $author
                            ? ( $author->nickname || $author->name )
                            : MT->translate('*User deleted*');
                    },
                    terms => sub {
                        my $prop = shift;
                        my ( $args, $load_terms, $load_args ) = @_;
                        my $col
                            = $prop->datasource->has_column('author_id')
                            ? 'author_id'
                            : 'created_by';
                        my $driver  = $prop->datasource->driver;
                        my $colname = $driver->dbd->db_column_name(
                            $prop->datasource->datasource, $col );
                        $prop->{col} = 'name';
                        my $name_query = $prop->super(@_);
                        $prop->{col} = 'nickname';
                        my $nick_query = $prop->super(@_);
                        $load_args->{joins} ||= [];
                        push @{ $load_args->{joins} },
                            MT->model('author')->join_on(
                            undef,
                            [   { id => \"= $colname" },
                                '-and',
                                [   $name_query,
                                    (   $args->{'option'} eq 'not_contains'
                                        ? '-and'
                                        : '-or'
                                    ),
                                    $nick_query,
                                ]
                            ],
                            {}
                            );
                    },
                    bulk_sort => sub {
                        my $prop = shift;
                        my ($objs) = @_;
                        my $col
                            = $prop->datasource->has_column('author_id')
                            ? 'author_id'
                            : 'created_by';
                        my %author_id
                            = map { ( $_->$col ) ? ( $_->$col => 1 ) : () }
                            @$objs;
                        my @authors = MT->model('author')
                            ->load( { id => [ keys %author_id ] } );
                        my %nickname = map {
                                  $_->id => defined $_->nickname
                                ? $_->nickname
                                : ''
                        } @authors;
                        $nickname{0} = '';    # fallback
                        return sort {
                            $nickname{ $a->$col || 0 }
                                cmp $nickname{ $b->$col || 0 }
                        } @$objs;
                    },
                },
                tag => {
                    base    => '__virtual.string',
                    label   => 'Tag',
                    display => 'none',
                    terms   => sub {
                        my $prop = shift;
                        my ( $args, $base_terms, $base_args, $opts ) = @_;
                        my $option  = $args->{option};
                        my $query   = $args->{string};
                        my $blog_id = $opts->{blog_ids};
                        if ( 'contains' eq $option ) {
                            $query = { like => "%$query%" };
                        }
                        elsif ( 'not_contains' eq $option ) {

                            # After searching by LIKE, negate that results.
                            $query = { like => "%$query%" };
                        }
                        elsif ( 'beginning' eq $option ) {
                            $query = { like => "$query%" };
                        }
                        elsif ( 'end' eq $option ) {
                            $query = { like => "%$query" };
                        }
                        my $ds           = $prop->object_type;
                        my $tagged_class = $prop->tagged_class || $ds;
                        my $ds_join      = MT->model($ds)->join_on(
                            undef,
                            {   id => \'= objecttag_object_id',
                                ( $blog_id ? ( blog_id => $blog_id ) : () ),
                                (   $tagged_class eq '*' ? ()
                                    : ( class => $tagged_class )
                                ),
                            },
                            {   unique => 1,
                                (   $tagged_class eq '*' ? ( no_class => 1 )
                                    : ()
                                ),
                            }
                        );
                        my $tag_ds = $prop->tag_ds || $ds;

                        my @objecttag_terms_args = (
                            { object_datasource => $tag_ds },
                            {   fetchonly => { object_id => 1 },
                                unique    => 1,
                                joins     => [
                                    MT->model('tag')->join_on(
                                        undef,
                                        {   (          $option eq 'blank'
                                                    || $option eq 'not_blank'
                                                )
                                            ? ()
                                            : ( name => $query ),
                                            id => \'= objecttag_tag_id',
                                        },
                                    ),
                                    $ds_join,
                                ],
                            }
                        );
                        if ( 'not_contains' eq $option || 'blank' eq $option )
                        {
                            my @ids = map( $_->object_id,
                                MT->model('objecttag')
                                    ->load(@objecttag_terms_args) );
                            @ids ? { id => { not => \@ids } } : ();
                        }
                        else {
                            $base_args->{joins} ||= [];
                            push @{ $base_args->{joins} },
                                MT->model('objecttag')
                                ->join_on( undef, @objecttag_terms_args );
                        }
                    },
                },
                object_count => {
                    base               => '__virtual.integer',
                    col_class          => 'num',
                    default_sort_order => 'descend',
                    ref_column         => 'id',
                    raw                => sub {
                        my $prop = shift;
                        my ( $obj, $app, $opts ) = @_;
                        my $count_terms
                            = $prop->has('count_terms')
                            ? $prop->count_terms($opts)
                            : {};
                        my $count_args
                            = $prop->has('count_args')
                            ? $prop->count_args($opts)
                            : {};
                        MT->model( $prop->count_class )
                            ->count(
                            { %$count_terms, $prop->count_col => $obj->id },
                            $count_args, );
                    },
                    html => sub {
                        my $prop = shift;
                        my ( $obj, $app ) = @_;
                        my $count = $prop->raw(@_);
                        if ( $prop->has('list_permit_action') ) {
                            my $user = $app->user;
                            my $perm = $user->permissions(
                                  $obj->isa('MT::Blog')       ? ( $obj->id )
                                : $obj->has_column('blog_id') ? $obj->blog_id
                                : 0
                            );
                            return $count
                                unless $perm->can_do(
                                $prop->list_permit_action );
                        }
                        my $args;
                        if ( $prop->filter_type eq 'blog_id' ) {
                            $args = {
                                _type => $prop->list_screen
                                    || $prop->count_class,
                                blog_id => $obj->id,
                            };
                        }
                        else {
                            $args = {
                                _type => $prop->list_screen
                                    || $prop->count_class,
                                blog_id =>
                                    ( $app->blog ? $app->blog->id : 0 ),
                                (   $prop->has('filter_type')
                                    ? ( filter     => $prop->filter_type,
                                        filter_val => $obj->id,
                                        )
                                    : ()
                                ),
                            };
                        }
                        my $uri = $app->uri(
                            mode => 'list',
                            args => $args,
                        );
                        return qq{<a href="$uri">$count</a>};
                    },
                    bulk_sort => sub {
                        my $prop = shift;
                        my ( $objs, $opts ) = @_;
                        my $count_terms
                            = $prop->has('count_terms')
                            ? $prop->count_terms($opts)
                            : {};
                        my $count_args
                            = $prop->has('count_args')
                            ? $prop->count_args($opts)
                            : {};
                        my $iter
                            = MT->model( $prop->count_class )
                            ->count_group_by(
                            $count_terms,
                            {   %$count_args,
                                sort      => 'cnt',
                                direction => 'descend',
                                group     => [ $prop->count_col, ],
                            },
                            );
                        return @$objs unless $iter;
                        my @res;
                        my %obj_map = map { $_->id => $_ } @$objs;

                        while ( my ( $count, $id ) = $iter->() ) {
                            next unless $id;
                            push @res, delete $obj_map{$id} if $obj_map{$id};
                        }
                        push @res, values %obj_map;
                        return reverse @res;
                    },
                    terms => 0,
                    grep  => sub {
                        my $prop = shift;
                        my ( $args, $objs, $opts ) = @_;
                        my $count_terms
                            = $prop->has('count_terms')
                            ? $prop->count_terms($opts)
                            : {};
                        my $count_args
                            = $prop->has('count_args')
                            ? $prop->count_args($opts)
                            : {};
                        my $iter
                            = MT->model( $prop->count_class )
                            ->count_group_by(
                            $count_terms,
                            {   %$count_args,
                                direction => 'descend',
                                group     => [ $prop->count_col, ],
                            },
                            );
                        my %map;
                        while ( my ( $count, $id ) = $iter->() ) {
                            $map{$id} = $count;
                        }
                        my $op
                            = $args->{option} eq 'equal'         ? '=='
                            : $args->{option} eq 'not_equal'     ? '!='
                            : $args->{option} eq 'greater_than'  ? '<'
                            : $args->{option} eq 'greater_equal' ? '<='
                            : $args->{option} eq 'less_than'     ? '>'
                            : $args->{option} eq 'less_equal'    ? '>='
                            :                                      '';
                        return @$objs unless $op;
                        my $val     = $args->{value};
                        my $sub     = eval "sub { $val $op shift }";
                        my $ref_col = $prop->ref_column;
                        return
                            grep { $sub->( $map{ $_->$ref_col } || 0 ) }
                            @$objs;
                    },
                },
            },
            __common => {
                __legacy => {
                    label           => 'Legacy Quick Filter',
                    priority        => 1,
                    filter_editable => 0,
                    singleton       => 1,
                    terms           => sub {
                        my $prop = shift;
                        my ( $args, $db_terms, $db_args ) = @_;
                        my $ds         = $args->{ds};
                        my $filter_key = $args->{filter_key};
                        my $filter_val = $args->{filter_val};
                        if ($filter_val) {
                            MT->app->param( 'filter_val', $filter_val );
                        }
                        my $filter
                            = MT->registry(
                            applications => cms => list_filters => $ds =>
                                $filter_key )
                            or die "No regacy filter";
                        if ( my $code = $filter->{code}
                            || MT->handler_to_coderef( $filter->{handler} ) )
                        {
                            $code->( $db_terms, $db_args );
                        }
                        return undef;
                    },
                    filter_tmpl => '<mt:var name="filter_form_legacy">',
                },
                __id => {
                    base        => '__virtual.integer',
                    col         => 'id',
                    display     => 'none',
                    view_filter => [],
                    condition   => sub {
                        my $prop = shift;
                        return $prop->datasource->has_column('id') ? 1 : 0;
                    },
                },
                pack => {
                    view          => [],
                    terms         => \&MT::Filter::pack_terms,
                    grep          => \&MT::Filter::pack_grep,
                    requires_grep => \&MT::Filter::pack_requires_grep,
                },
                blog_id => {
                    auto            => 0,
                    col             => 'blog_id',
                    display         => 'none',
                    filter_editable => 0,
                },
                blog_name => {
                    label        => 'Site Name',
                    filter_label => 'Site Name',
                    order        => 10000,
                    display      => 'default',
                    site_name    => 1,
                    view         => [ 'system', 'website' ],
                    bulk_html    => sub {
                        my $prop     = shift;
                        my ($objs)   = @_;
                        my %blog_ids = map { $_->blog_id => 1 } @$objs;
                        my @blogs    = MT->model('blog')->load(
                            { id => [ keys %blog_ids ], },
                            {   fetchonly => {
                                    id        => 1,
                                    name      => 1,
                                    parent_id => 1,
                                }
                            }
                        );
                        my %blog_map = map { $_->id        => $_ } @blogs;
                        my %site_ids = map { $_->parent_id => 1 }
                            grep {
                            $_->parent_id
                                && !$blog_map{ $_->parent_id }
                            } @blogs;
                        my @sites;
                        @sites
                            = MT->model('website')
                            ->load( { id => [ keys %site_ids ], },
                            { fetchonly => { id => 1, name => 1, }, } )
                            if keys %site_ids;
                        my %blog_site_map
                            = map { $_->id => $_ } ( @blogs, @sites );
                        my @out;

                        for my $obj (@$objs) {
                            if ( !$obj->blog_id ) {
                                push @out, MT->translate('(system)');
                                next;
                            }
                            my $blog = $blog_site_map{ $obj->blog_id };
                            unless ($blog) {
                                push @out,
                                    MT->translate('*Website/Blog deleted*');
                                next;
                            }
                            my $site;
                            if ($blog->parent_id
                                && ( $site
                                    = $blog_site_map{ $blog->parent_id } )
                                && $prop->site_name
                                )
                            {
                                push @out,
                                    join( '/', $site->name, $blog->name );
                            }
                            else {
                                push @out, $blog->name;
                            }
                        }
                        return map { MT::Util::encode_html($_) } @out;
                    },
                    condition => sub {
                        my $prop = shift;
                        $prop->datasource->has_column('blog_id') or return;
                        my $app = MT->app or return;
                        return !$app->blog || !$app->blog->is_blog;
                    },
                    bulk_sort => sub {
                        my $prop    = shift;
                        my ($objs)  = @_;
                        my %blog_id = map { $_->blog_id => 1 } @$objs;
                        my @blogs
                            = MT->model('blog')
                            ->load( { id => [ keys %blog_id ] },
                            { no_class => 1, } );
                        my %blogname = map { $_->id => $_->name } @blogs;
                        return sort {
                            $blogname{ $a->blog_id }
                                cmp $blogname{ $b->blog_id }
                        } @$objs;
                    },
                },
                current_user => {
                    base            => '__virtual.hidden',
                    label           => 'My Items',
                    order           => 20000,
                    display         => 'none',
                    filter_editable => 0,
                    condition       => sub {
                        my $prop  = shift;
                        my $class = $prop->datasource;
                        return $class->has_column('author_id')
                            || $class->has_column('created_by');
                    },
                    terms => sub {
                        my $prop = shift;
                        my ( $args, $load_terms, $load_args ) = @_;
                        my $app = MT->app or return;
                        my $class = $prop->datasource;
                        my $col
                            = $class->has_column('author_id')
                            ? 'author_id'
                            : 'created_by';
                        return { $col => $app->user->id };
                    },
                    singleton       => 1,
                    label_via_param => sub {
                        my $prop  = shift;
                        my $class = $prop->datasource;
                        return MT->translate( 'My [_1]',
                            $class->class_label_plural );
                    },
                },
                current_context => {
                    base  => '__virtual.hidden',
                    label => sub {
                        my $prop = shift;
                        my ($settings) = @_;
                        return MT->translate(
                            '[_1] of this Site',
                            $settings->{object_label_plural}
                                || $prop->datasource->class_label_plural,
                        );
                    },
                    order           => 30000,
                    view            => 'website',
                    display         => 'none',
                    filter_editable => 1,
                    condition       => sub {
                        my $prop = shift;
                        $prop->datasource->has_column('blog_id');
                    },
                    terms => sub {
                        my $prop = shift;
                        my ( $args, $load_terms, $load_args, $opts ) = @_;
                        { blog_id => $opts->{blog_id} };
                    },
                    singleton => 1,
                },
                content => {
                    base            => '__virtual.hidden',
                    filter_editable => 0,
                    terms           => sub {
                        my ( $prop, $args, $db_terms, $db_args ) = @_;
                        my $defaults = $prop->{fields};
                        my $option   = $args->{option};
                        my $query    = $args->{string};
                        my $and_or;
                        if ( 'contains' eq $option ) {
                            $query = { like => "%$query%" };
                            $and_or = '-or';
                        }
                        elsif ( 'not_contains' eq $option ) {
                            $query = { not_like => "%$query%" };
                            $and_or = '-and';
                        }

                        my @fields;
                        if ( my $specifieds = $args->{fields} ) {
                            @fields = grep {
                                my $f = $_;
                                grep { $_ eq $f } @$defaults
                            } split ',', $specifieds;
                        }
                        else {
                            @fields = @{ $defaults || [] };
                        }

                        my @terms;
                        for my $c (@fields) {
                            push @terms, ( @terms ? $and_or : () ),
                                { $c => $query, };
                        }

                        \@terms;
                    },
                },
            },
            website       => '$Core::MT::Website::list_props',
            blog          => '$Core::MT::Blog::list_props',
            entry         => '$Core::MT::Entry::list_props',
            page          => '$Core::MT::Page::list_props',
            asset         => '$Core::MT::Asset::list_props',
            category      => '$Core::MT::Category::list_props',
            folder        => '$Core::MT::Folder::list_props',
            author        => '$Core::MT::Author::list_props',
            member        => '$Core::MT::Author::member_list_props',
            tag           => '$Core::MT::Tag::list_props',
            banlist       => '$Core::MT::IPBanList::list_props',
            association   => '$Core::MT::Association::list_props',
            role          => '$Core::MT::Role::list_props',
            notification  => '$Core::MT::Notification::list_props',
            log           => '$Core::MT::Log::list_props',
            filter        => '$Core::MT::Filter::list_props',
            permission    => '$Core::MT::Permission::list_props',
            template      => '$Core::MT::Template::list_props',
            templatemap   => '$Core::MT::TemplateMap::list_props',
            category_set  => '$Core::MT::CategorySet::list_props',
            content_type  => '$Core::MT::ContentType::list_props',
            content_field => '$Core::MT::ContentField::list_props',
            content_data  => '$Core::MT::ContentData::list_props',
            group         => '$Core::MT::Group::list_props',
            group_member  => '$Core::MT::Group::member_list_props',
        },
        system_filters => {
            entry        => '$Core::MT::Entry::system_filters',
            page         => '$Core::MT::Page::system_filters',
            tag          => '$Core::MT::Tag::system_filters',
            asset        => '$Core::MT::Asset::system_filters',
            author       => '$Core::MT::Author::system_filters',
            member       => '$Core::MT::Author::member_system_filters',
            log          => '$Core::MT::Log::system_filters',
            association  => '$Core::MT::Association::system_filters',
            group        => '$Core::MT::Group::system_filters',
            group_member => '$Core::MT::Group::member_system_filters',

        },
        listing_screens => {
            website => {
                object_label     => 'Site',
                primary          => 'name',
                view             => 'system',
                default_sort_key => 'name',
                scope_mode       => 'none',
                condition        => sub {
                    require MT::CMS::Website;
                    return MT::CMS::Website::can_view_website_list(
                        MT->instance );
                },
            },
            blog => {
                object_label     => 'Child Site',
                view             => [qw( system website )],
                primary          => 'name',
                default_sort_key => 'name',
                scope_mode       => 'none',
                condition        => sub {
                    require MT::CMS::Blog;
                    return MT::CMS::Blog::can_view_blog_list( MT->instance );
                },
                data_api_condition => sub {1},
            },
            entry => {
                object_label        => 'Entry',
                primary             => 'title',
                default_sort_key    => 'authored_on',
                data_api_scope_mode => 'this',
                permission          => "access_to_entry_list",
                data_api_permission => undef,
                view                => [ 'website', 'blog' ],
                feed_link           => sub {
                    my ($app) = @_;
                    return 1 if $app->user->is_superuser;

                    if ( $app->blog ) {
                        return 1
                            if $app->user->can_do( 'get_entry_feed',
                            at_least_one => 1 );
                    }
                    else {
                        my $iter = MT->model('permission')->load_iter(
                            {   author_id => $app->user->id,
                                blog_id   => { not => 0 },
                            }
                        );
                        my $cond;
                        while ( my $p = $iter->() ) {
                            $cond = 1, last
                                if $p->can_do('get_entry_feed');
                        }
                        return $cond ? 1 : 0;
                    }
                    0;
                },
            },
            page => {
                object_label        => 'Page',
                primary             => 'title',
                default_sort_key    => 'modified_on',
                data_api_scope_mode => 'this',
                permission          => 'access_to_page_list',
                data_api_permission => undef,
                view                => [ 'website', 'blog' ],
                feed_link           => sub {
                    my ($app) = @_;
                    return 1 if $app->user->is_superuser;

                    if ( $app->blog ) {
                        return 1
                            if $app->user->can_do( 'get_page_feed',
                            at_least_one => 1 );
                    }
                    else {
                        my $iter = MT->model('permission')->load_iter(
                            {   author_id => $app->user->id,
                                blog_id   => { not => 0 },
                            }
                        );
                        my $cond;
                        while ( my $p = $iter->() ) {
                            $cond = 1, last
                                if $p->can_do('get_page_feed');
                        }
                        return $cond ? 1 : 0;
                    }
                    0;
                },
            },
            asset => {
                object_label        => 'Asset',
                primary             => 'label',
                data_api_scope_mode => 'strict',
                permission          => 'access_to_asset_list',
                data_api_permission => undef,
                default_sort_key    => 'created_on',
            },
            log => {
                object_label        => 'Log',
                default_sort_key    => 'created_on',
                primary             => 'message',
                data_api_scope_mode => 'this',
                condition           => sub {
                    my $app     = MT->instance;
                    my $user    = $app->user;
                    my $blog_id = $app->param('blog_id');
                    return 1 if $user->is_superuser;
                    return 0 unless defined $blog_id;

                    my $terms;
                    push @$terms, { author_id => $user->id };
                    if ($blog_id) {
                        my $blog = MT->model('blog')->load($blog_id);
                        my @blog_ids;
                        push @blog_ids, $blog_id;
                        if ( $blog && !$blog->is_blog ) {
                            push @blog_ids, map { $_->id } @{ $blog->blogs };
                        }
                        push @$terms,
                            [
                            '-and',
                            {   blog_id => \@blog_ids,
                                permissions =>
                                    { like => "\%'view_blog_log'\%" },
                            }
                            ];
                    }
                    else {
                        push @$terms,
                            [
                            '-and',
                            [   {   blog_id => 0,
                                    permissions =>
                                        { like => "\%'view_log'\%" },
                                },
                                '-or',
                                {   blog_id => \' > 0',
                                    permissions =>
                                        { like => "\%'view_blog_log'\%" },
                                }
                            ]
                            ];
                    }

                    my $cnt = MT->model('permission')->count($terms);
                    return ( $cnt && $cnt > 0 ) ? 1 : 0;
                },
                feed_link => sub {
                    my ($app) = @_;
                    return 1 if $app->user->is_superuser;
                    return 1 if $app->can_do('get_all_system_feed');

                    if ( $app->blog ) {
                        return 1
                            if $app->user->can_do( 'get_system_feed',
                            at_least_one => 1 );
                    }
                    else {
                        my $iter = MT->model('permission')->load_iter(
                            {   author_id => $app->user->id,
                                blog_id   => { not => 0 },
                            }
                        );
                        my $cond;
                        while ( my $p = $iter->() ) {
                            $cond = 1, last
                                if $p->can_do('get_system_feed');
                        }
                        return $cond ? 1 : 0;
                    }

                    0;
                },
                feed_label   => 'Activity Feed',
                screen_label => 'Activity Log',
            },
            category => {
                object_label          => 'Category',
                primary               => 'label',
                template              => 'list_category.tmpl',
                contents_label        => 'Entry',
                contents_label_plural => 'Entries',
                permission            => sub {
                    my $app = shift;
                    if ( $app->param('is_category_set') ) {
                        return 'access_to_category_set_list';
                    }
                    else {
                        return 'access_to_category_list';
                    }
                },
                data_api_permission => undef,
                view                => [ 'website', 'blog' ],
                scope_mode          => 'this',
                condition           => sub {
                    my $app = shift;
                    ( $app->param('_type') || '' ) ne 'filter';
                },
            },
            folder => {
                primary               => 'label',
                object_label          => 'Folder',
                template              => 'list_category.tmpl',
                search_type           => 'page',
                contents_label        => 'Page',
                contents_label_plural => 'Pages',
                permission            => {
                    permit_action => 'access_to_folder_list',
                    inherit       => 0,
                },
                data_api_permission => undef,
                view                => [ 'website', 'blog' ],
                scope_mode          => 'this',
                condition           => sub {
                    my $app = shift;
                    ( $app->param('_type') || '' ) ne 'filter';
                },
            },
            author => {
                object_label        => 'Author',
                primary             => 'name',
                permission          => 'manage_users_groups',
                data_api_permission => undef,
                default_sort_key    => 'name',
                view                => 'system',
                scope_mode          => 'none',
            },
            member => {
                primary             => 'name',
                object_label        => 'Member',
                object_label_plural => 'Members',
                object_type         => 'author',
                default_sort_key    => 'name',
                view                => [ 'blog', 'website' ],
                scope_mode          => 'none',
                permission          => {
                    permit_action => 'access_to_blog_member_list',
                    inherit       => 0,
                },
            },
            tag => {
                primary      => 'name',
                object_label => 'Tag',
                permission   => {
                    permit_action => 'access_to_tag_list',
                    inherit       => 0,
                },
                data_api_permission => undef,
                default_sort_key    => 'name',
                view                => [ 'blog', 'website' ],
                scope_mode          => 'none',
            },
            association => {
                object_label        => 'Permission',
                object_label_plural => 'Permissions',
                object_type         => 'association',
                search_type         => 'author',
                default_sort_key    => 'created_on',
                primary             => [ 'user_name', 'role_name' ],
                view                => 'system',
            },
            role => {
                object_label     => 'Role',
                object_type      => 'role',
                search_type      => 'author',
                primary          => 'name',
                permission       => 'access_to_role_list',
                default_sort_key => 'name',
                view             => 'system',
            },
            banlist => {
                object_label        => 'IP address',
                object_label_plural => 'IP addresses',
                action_label        => 'IP address',
                action_label_plural => 'IP addresses',
                zero_state          => 'IP address',
                condition           => sub {
                    my $app = shift;
                    return 1 if MT->config->ShowIPInformation;
                    $app->errtrans(
                        'IP Banlist is disabled by system configuration.');
                },
                primary          => 'ip',
                permission       => 'access_to_banlist',
                default_sort_key => 'created_on',
                screen_label     => 'IP Banning Settings',
            },
            notification => {
                object_label => 'Contact',
                condition    => sub {
                    my $app = shift;
                    return 1 if MT->config->EnableAddressbook;
                    $app->errtrans(
                        'Address Book is disabled by system configuration.');
                },
                permission       => 'access_to_notification_list',
                primary          => [ 'email', 'url' ],
                default_sort_key => 'created_on',
                screen_label     => 'Manage Address Book',
            },
            filter => {
                object_label     => 'Filter',
                view             => 'system',
                permission       => 'access_to_filter_list',
                primary          => 'label',
                default_sort_key => 'created_on',
                scope_mode       => 'none',
            },
            permission => {
                condition           => sub {0},
                data_api_condition  => sub {1},
                data_api_scope_mode => 'this',
            },
            template     => { data_api_scope_mode => 'strict', },
            category_set => {
                object_label        => 'Category Set',
                primary             => 'name',
                view                => [ 'website', 'blog' ],
                default_sort_key    => 'name',
                data_api_permission => undef,
                scope_mode          => 'this',
                permission          => 'access_to_category_set_list',
            },
            content_type => {
                screen_label        => 'Manage Content Type',
                object_label        => 'Content Type',
                object_label_plural => 'Content Types',
                object_type         => 'content_type',
                scope_mode          => 'this',
                use_filters         => 0,
                view                => [ 'website', 'blog' ],
                primary             => 'name',
                permission          => 'access_to_content_type_list',
            },
            content_field => {
                object_label        => 'Content Field',
                object_label_plural => 'Content Fields',
                object_type         => 'content_field',
                condition           => sub {0},
                data_api_condition  => sub {1},
                scope_mode          => 'this',
                use_filters         => 0,
                view                => [ 'website', 'blog' ],
                primary             => 'name',
            },
            group => {
                object_label     => 'Group',
                default_sort_key => 'name',
                primary          => 'name',
                permission       => 'administer,manage_users_groups',
                view             => 'system',
            },
            group_member => {
                screen_label        => 'Manage Group Members',
                object_label_plural => 'Group Members',
                object_label        => 'Group Member',
                object_type         => 'association',
                default_sort_key    => 'name',
                permission          => 'administer,manage_users_groups',
                primary             => 'name',
                view                => 'system',
                search_label        => 'User',
                search_type         => 'author',
            },
        },
        summaries => {
            'author' => {
                entry_count => {
                    type => 'integer',
                    code =>
                        '$Core::MT::Summary::Author::summarize_entry_count',
                    expires => {
                        'MT::Entry' => {
                            id_column => 'author_id',
                            code =>
                                '$Core::MT::Summary::Author::expire_entry_count',
                        },
                    },
                },
                comment_count => {
                    type => 'integer',
                    code =>
                        '$Core::MT::Summary::Author::summarize_comment_count',
                    expires => {
                        'MT::Comment' => {
                            id_column => 'commenter_id',
                            code =>
                                '$Core::MT::Summary::Author::expire_comment_count',
                        },
                        'MT::Entry' => {
                            id_column => 'author_id',
                            code =>
                                '$Core::MT::Summary::Author::expire_comment_count_entry',
                        },
                    },
                },
            },
            'entry' => {
                all_assets => {
                    type => 'text',
                    code => '$Core::MT::Summary::Entry::summarize_all_assets',
                    expires => {
                        'MT::ObjectAsset' => {
                            id_column => 'object_id',
                            code      => '$Core::MT::Summary::expire_all',
                        }
                    }
                }
            },
        },
        backup_instructions => \&load_backup_instructions,
        permissions         => \&load_core_permissions,
        config_settings     => {
            'AtomApp' => {
                type    => 'HASH',
                default => {
                    weblog   => 'MT::AtomServer::Weblog::Legacy',
                    '1.0'    => 'MT::AtomServer::Weblog',
                    comments => 'MT::AtomServer::Comments',
                },
            },
            'SchemaVersion'                => undef,
            'MTVersion'                    => undef,
            'MTReleaseNumber'              => undef,
            'RequiredCompatibility'        => { default => 0 },
            'EnableSessionKeyCompat'       => { default => 0 },
            'NotifyUpgrade'                => { default => 1 },
            'Database'                     => undef,
            'DBHost'                       => undef,
            'DBSocket'                     => undef,
            'DBPort'                       => undef,
            'DBUser'                       => undef,
            'DBPassword'                   => undef,
            'DBMaxRetries'                 => { default => 3 },
            'DBRetryInterval'              => { default => 1 },
            'PIDFilePath'                  => undef,
            'DefaultLanguage'              => { default => 'en_US', },
            'LocalPreviews'                => { default => 0 },
            'EnableAutoRewriteOnIIS'       => { default => 1 },
            'IISFastCGIMonitoringFilePath' => undef,
            'DefaultCommenterAuth'         => { default => 'MovableType' },
            'TemplatePath'                 => {
                default => 'tmpl',
                path    => 1,
            },
            'WeblogTemplatesPath' => {
                default => 'default_templates',
                path    => 1,
            },
            'AltTemplatePath' => {
                default => 'alt-tmpl',
                path    => 1,
                type    => 'ARRAY',
            },
            'CSSPath'    => { default => 'css', },
            'ImportPath' => {
                default => 'import',
                path    => 1,
            },
            'PluginPath' => {
                default => 'plugins',
                path    => 1,
                type    => 'ARRAY',
            },
            'LocalLib' => {
                default => undef,
                path    => 1,
                type    => 'ARRAY',
            },
            'EnableArchivePaths' => { default => 0, },
            'SearchTemplatePath' => {
                default => 'search_templates',
                path    => 1,
                type    => 'ARRAY',
            },
            'ContentDataSearchTemplatePath' => {
                default => sub { $_[0]->SearchTemplatePath }
            },
            'ThemesDirectory' => {
                default => 'themes',
                path    => 1,
                type    => 'ARRAY',
            },
            'SupportDirectoryPath' => { default => '', },
            'SupportDirectoryURL'  => { default => '' },
            'ObjectDriver'         => undef,
            'ObjectCacheLimit'     => { default => 1000 },
            'ObjectCacheDisabled'  => undef,
            'DisableObjectCache'   => { default => 0, },
            'AllowedTextFilters'   => undef,
            'Serializer'           => { default => 'MT', },
            'SendMailPath'         => { default => '/usr/lib/sendmail', },
            'RsyncPath'            => undef,
            'TimeOffset'           => { default => 0, },
            'WSSETimeout'          => { default => 120, },
            'StaticWebPath'        => { default => '', },
            'StaticFilePath'       => undef,
            'CGIPath'              => { default => '/cgi-bin/', },
            'AdminCGIPath'         => {
                default => sub { $_[0]->CGIPath }
            },
            'BaseSitePath'                   => undef,
            'HideBaseSitePath'               => { default => 0, },
            'HidePerformanceLoggingSettings' => { default => 0, },
            'HidePaformanceLoggingSettings' =>
                { alias => 'HidePerformanceLoggingSettings' },
            'CookieDomain'          => undef,
            'CookiePath'            => undef,
            'MailEncoding'          => { default => 'UTF-8', },
            'MailTransfer'          => { default => 'sendmail' },
            'SMTPServer'            => { default => 'localhost', },
            'SMTPAuth'              => { default => 0, },
            'SMTPUser'              => undef,
            'SMTPPassword'          => undef,
            'SMTPPort'              => undef,
            'SMTPTimeout'           => { default => 10 },
            'SMTPSSLVerifyNone'     => undef,
            'SMTPSSLVersion'        => undef,
            'SMTPOptions'           => { type => 'HASH' },
            'SMTPAuthSASLMechanism' => undef,
            'FTPSSSLVerifyNone'     => undef,
            'FTPSSSLVersion'        => undef,

            # MTC-26629
            'FTPSOptions' => {
                type    => 'HASH',
                default => { ReuseSession => 1 }
            },
            'SSLVerifyNone'     => undef,
            'SSLVersion'        => undef,
            'DebugEmailAddress' => undef,
            'WeblogsPingURL' => { default => 'http://rpc.weblogs.com/RPC2', },
            'MTPingURL' =>
                { default => 'http://www.movabletype.org/update/', },
            'CGIMaxUpload' => {
                handler => \&CGIMaxUpload,
                default => 20_480_000,
            },
            'DBUmask'                => { default => '0111', },
            'HTMLUmask'              => { default => '0111', },
            'UploadUmask'            => { default => '0111', },
            'DirUmask'               => { default => '0000', },
            'HTMLPerms'              => { default => '0666', },
            'UploadPerms'            => { default => '0666', },
            'NoTempFiles'            => { default => 0, },
            'TempDir'                => { default => '/tmp', },
            'ExportTempDir'          => { default => undef },
            'RichTextEditor'         => { default => 'archetype', },
            'WYSIWYGEditor'          => undef,
            'SourceEditor'           => undef,
            'Editor'                 => { default => 'tinymce', },
            'EditorStrategy'         => { default => 'Multi', },
            'EntriesPerRebuild'      => { default => 40, },
            'UseNFSSafeLocking'      => { default => 0, },
            'NoLocking'              => { default => 0, },
            'NoHTMLEntities'         => { default => 1, },
            'NoCDATA'                => { default => 0, },
            'NoPlacementCache'       => { default => 0, },
            'NoPublishMeansDraft'    => { default => 0, },
            'IgnoreISOTimezones'     => { default => 0, },
            'PingTimeout'            => { default => 60, },
            'HTTPTimeout'            => { default => 60 },
            'PingInterface'          => undef,
            'HTTPInterface'          => undef,
            'PingProxy'              => undef,
            'HTTPProxy'              => undef,
            'HTTPSProxy'             => undef,
            'PingNoProxy'            => { default => 'localhost', },
            'HTTPNoProxy'            => { default => 'localhost', },
            'HeaderCacheControl'     => undef,
            'ImageDriver'            => { default => 'ImageMagick', },
            'ImageQualityJpeg'       => { default => 85 },
            'ImageQualityPng'        => { default => 7 },
            'AutoChangeImageQuality' => { default => 1 },
            'NetPBMPath'             => undef,
            'AdminScript'            => { default => 'mt.cgi', },
            'ActivityFeedScript'     => { default => 'mt-feed.cgi', },
            'ActivityFeedItemLimit'  => { default => 50, },
            'CommentScript'          => { default => 'mt-comments.cgi', },
            'TrackbackScript'        => { default => 'mt-tb.cgi', },
            'SearchScript'           => {
                default => 'mt-search.cgi',
                handler => \&SearchScript,
            },
            'FreeTextSearchScript'    => { default => 'mt-ftsearch.cgi', },
            'ContentDataSearchScript' => { default => 'mt-cdsearch.cgi' },
            'XMLRPCScript'            => { default => 'mt-xmlrpc.cgi', },
            'AtomScript'              => { default => 'mt-atom.cgi', },
            'UpgradeScript'           => { default => 'mt-upgrade.cgi', },
            'CheckScript'             => { default => 'mt-check.cgi', },
            'DataAPIScript'           => { default => 'mt-data-api.cgi', },
            'PublishCharset'          => { default => 'utf-8', },
            'SafeMode'                => { default => 1, },
            'AllowFileInclude'        => { default => 0, },
            'GlobalSanitizeSpec'      => {
                default =>
                    'a href,b,i,br/,p,strong,em,ul,ol,li,blockquote,pre',
            },
            'GenerateTrackBackRSS'                   => { default => 0, },
            'DBIRaiseError'                          => { default => 0, },
            'SearchAlwaysAllowTemplateID'            => { default => 0, },
            'ContentDataSearchAlwaysAllowTemplateID' => {
                default => sub { $_[0]->SearchAlwaysAllowTemplateID }
            },
            'PreviewInNewWindow'  => { default => 1, },
            'BasenameCheckCompat' => { default => 0, },

            ## Search settings, copied from Jay's mt-search and integrated
            ## into default config.
            'NoOverride'              => { default => '', },
            'RegexSearch'             => { default => 0, },
            'CaseSearch'              => { default => 0, },
            'ResultDisplay'           => { default => 'descend', },
            'ExcerptWords'            => { default => 40, },
            'SearchElement'           => { default => 'entries', },
            'ExcludeBlogs'            => undef,
            'ContentDataExcludeBlogs' => {
                default => sub { $_[0]->ExcludeBlogs }
            },
            'IncludeBlogs'            => undef,
            'ContentDataIncludeBlogs' => {
                default => sub { $_[0]->IncludeBlogs }
            },
            'DefaultTemplate'     => { default => 'default.tmpl', },
            'Type'                => { default => 'straight', },
            'MaxResults'          => { default => '20', },
            'SearchCutoff'        => { default => '9999999', },
            'CommentSearchCutoff' => { default => '30', },
            'AltTemplate'         => {
                type    => 'ARRAY',
                default => 'feed results_feed.tmpl',
            },
            'SearchSortBy'            => undef,
            'ContentDataSearchSortBy' => {
                default => sub { $_[0]->SearchSortBy }
            },
            'SearchSortOrder'  => { default => 'ascend', },
            'SearchNoOverride' => { default => 'SearchMaxResults', },
            'ContentDataSearchNoOverride' => {
                default => sub { $_[0]->SearchNoOverride }
            },
            'SearchResultDisplay'            => { alias => 'ResultDisplay', },
            'ContentDataSearchResultDisplay' => {
                default => sub { $_[0]->SearchResultDisplay }
            },
            'SearchExcerptWords'    => { alias => 'ExcerptWords', },
            'SearchDefaultTemplate' => { alias => 'DefaultTemplate', },
            'ContentDataSearchDefaultTemplate' =>
                { default => 'content_data_default.tmpl' },
            'SearchMaxResults'            => { alias => 'MaxResults', },
            'ContentDataSearchMaxResults' => {
                default => sub { $_[0]->SearchMaxResults }
            },
            'SearchAltTemplate'            => { alias => 'AltTemplate' },
            'ContentDataSearchAltTemplate' => {
                type    => 'ARRAY',
                default => 'feed content_data_results_feed.tmpl',
            },
            'SearchPrivateTags'         => { default => 0 },
            'DeepCopyRecursiveLimit'    => { default => 2 },
            'BulkLoadMetaObjectsLimit'  => { default => 100 },
            'DisableMetaObjectCache'    => { default => 1, },
            'ReturnToURL'               => undef,
            'DynamicComments'           => { default => 0, },
            'SignOnPublicKey'           => { default => '', },
            'ThrottleSeconds'           => { default => 20, },
            'SearchCacheTTL'            => { default => 20, },
            'ContentDataSearchCacheTTL' => {
                default => sub { $_[0]->SearchCacheTTL }
            },
            'SearchThrottleSeconds'            => { default => 5 },
            'ContentDataSearchThrottleSeconds' => {
                default => sub { $_[0]->SearchThrottleSeconds }
            },
            'SearchThrottleIPWhitelist'            => undef,
            'ContentDataSearchThrottleIPWhitelist' => {
                default => sub { $_[0]->SearchThrottleIPWhitelist }
            },
            'SearchContentTypes' => undef,
            'CMSSearchLimit'     => { default => 125 },
            'OneHourMaxPings'    => { default => 10, },
            'OneDayMaxPings'     => { default => 50, },
            'SupportURL'         => {
                default => 'http://www.sixapart.com/movabletype/support/',
            },
            'NewsURL' =>
                { default => 'http://www.sixapart.com/movabletype/news/', },
            'NewsboxURL' => {
                default => 'https://www.movabletype.org/news/newsbox.json',
            },
            'FeedbackURL' =>
                { default => 'http://www.movabletype.org/feedback.html', },

            'EmailAddressMain'      => undef,
            'EmailReplyTo'          => undef,
            'EmailNotificationBcc'  => { default => 1, },
            'CommentSessionTimeout' => { default => 60 * 60 * 24 * 3, },
            'UserSessionTimeout'    => { default => 60 * 60 * 4, },
            'UserSessionCookieName' => { default => \&UserSessionCookieName },
            'UserSessionCookieDomain' =>
                { default => '<$MTBlogHost exclude_port="1"$>' },
            'UserSessionCookiePath' => { default => \&UserSessionCookiePath },
            'UserSessionCookieTimeout' => { default => 60 * 60 * 4, },
            'LaunchBackgroundTasks'    => { default => 0 },
            'TransparentProxyIPs'      => { default => 0, },
            'DebugMode'                => { default => 0, },
            'ShowIPInformation'        => { default => 0, },
            'AllowComments'            => { default => 1, },
            'AllowPings'               => { default => 1, },
            'HelpURL'                  => undef,

            #'HelpURL'               => {
            #    default => 'http://www.sixapart.com/movabletype/docs/4.0/',
            #},
            'UsePlugins'               => { default => 1, },
            'PluginAlias'              => { type    => 'HASH', },
            'PluginSwitch'             => { type    => 'HASH', },
            'PluginSchemaVersion'      => { type    => 'HASH', },
            'YAMLModule'               => { default => undef },
            'OutboundTrackbackLimit'   => { default => 'any', },
            'OutboundTrackbackDomains' => { type    => 'ARRAY', },
            'IndexBasename'            => { default => 'index', },
            'LogExportEncoding'        => { default => 'utf-8', },
            'ActivityFeedsRunTasks'    => { default => 1, },
            'ExportEncoding'           => { default => 'utf-8', },
            'SQLSetNames'              => undef,
            'UseSQLite2'               => { default => 0, },

            #'UseJcodeModule'  => { default => 0, },
            'DefaultTimezone'    => { default => '0', },
            'CategoryNameNodash' => { default => '0', },
            'DefaultListPrefs'   => { type    => 'HASH', },
            'DefaultEntryPrefs'  => {
                type    => 'HASH',
                default => {
                    type   => 'Default',    # Default|All|Custom
                    button => 'Below',      # Above|Below|Both
                    height => 162,          # textarea height
                },
            },
            'DeleteFilesAfterRebuild'   => { default => 0, },
            'DeleteFilesAtRebuild'      => { default => 1, },
            'RebuildAtDelete'           => { default => 1, },
            'MaxTagAutoCompletionItems' => { default => 1000, }, ## DEPRECATED
            'NewUserBlogTheme'        => undef,                  ## DEPRECATED
            'NewUserDefaultWebsiteId' => undef,                  ## DEPRECATED
            'NewUserTemplateBlogId'   => undef,                  ## DEPRECATED
            'DefaultSiteURL'          => undef,                  ## DEPRECATED
            'DefaultSiteRoot'         => undef,                  ## DEPRECATED
            'DefaultUserLanguage'     => undef,
            'DefaultUserTagDelimiter' => {
                handler => \&DefaultUserTagDelimiter,
                default => 'comma',
            },
            'UserPasswordValidation' => { type    => 'ARRAY', },
            'UserPasswordMinLength'  => { default => 8, },
            'AuthenticationModule'   => { default => 'MT', },
            'AuthLoginURL'           => undef,
            'AuthLogoutURL'          => undef,
            'DefaultAssignments'     => { default => '' },
            'AutoSaveFrequency'      => { default => 5 },
            'FuturePostFrequency'    => { default => 1 },
            'UnpublishPostFrequency' => { default => 1 },
            'AssetCacheDir'          => { default => 'assets_c', },
            'IncludesDir'            => { default => 'includes_c', },
            'MemcachedServers'       => { type    => 'ARRAY', },
            'MemcachedNamespace'     => undef,
            'MemcachedDriver'        => { default => 'Cache::Memcached' },
            'CommenterRegistration'  => {
                type    => 'HASH',
                default => {
                    Allow  => '1',
                    Notify => q(),
                },
            },
            'CaptchaSourceImageBase' => undef,
            'SecretToken'            => { default => \&SecretToken, },
            ## NaughtyWordChars settings
            'NwcSmartReplace' => { default => 0, },
            'NwcReplaceField' =>
                { default => 'title,text,text_more,keywords,excerpt,tags', },
            'DisableNotificationPings' => { default => 0 },
            'SyncTarget'               => { type    => 'ARRAY' },
            'RsyncOptions'             => undef,
            'UserpicAllowRect'         => { default => 0 },
            'UserpicMaxUpload'         => { default => 0 },
            'UserpicThumbnailSize'     => { default => 100 },

            ## Stats settings
            'StatsCacheTTL'        => { default => 15 },          # in minutes
            'StatsCachePublishing' => { default => 'OnLoad' },    # Off|OnLoad

            # Basename settings
            'AuthorBasenameLimit' => { default => 30 },
            'PerformanceLogging'  => { default => 0 },
            'PerformanceLoggingPath' =>
                { handler => \&PerformanceLoggingPath },
            'PerformanceLoggingThreshold' => { default => 0.1 },
            'ProcessMemoryCommand' => { default => \&ProcessMemoryCommand },
            'PublishCommenterIcon' => { default => 1 },
            'EnableAddressBook'    => { default => 0 },
            'SingleCommunity'      => { default => 1 },
            'DefaultTemplateSet'   => { default => 'mt_blog' },
            'DefaultWebsiteTheme'  => { default => 'mont-blanc' },
            'DefaultBlogTheme'     => { default => 'mont-blanc' },
            'ThemeStaticFileExtensions' => {
                default =>
                    'html jpg jpeg gif png js css ico flv swf otf ttf svg'
            },
            'AssetFileTypes'            => { type    => 'HASH' },
            'AssetFileExtensions'       => { default => undef },
            'DeniedAssetFileExtensions' => {
                default =>
                    q{ascx,asis,asp,aspx,bat,cfc,cfm,cgi,cmd,com,cpl,dll,exe,htaccess,htm,html,inc,jhtml,js,jsb,jsp,mht,mhtml,msi,php\d?,phps,phtm,phtml,pif,pl,pwml,py,reg,scr,sh,shtm,shtml,vbs,vxd,pm,so,rb,htc}
            },

            'FastCGIMaxTime'     => { default => 60 * 60 },    # 1 hour
            'FastCGIMaxRequests' => { default => 1000 },       # 1000 requests

            'RPTFreeMemoryLimit'      => undef,
            'RPTProcessCap'           => undef,
            'RPTSwapMemoryLimit'      => undef,
            'SchwartzClientDeadline'  => undef,
            'SchwartzFreeMemoryLimit' => undef,
            'SchwartzSwapMemoryLimit' => undef,

            # Revision History
            'TrackRevisions'    => { default => 1 },
            'RevisioningDriver' => { default => 'Local' },

            # User Lockout
            'UserLockoutLimit'               => { default => 6 },
            'UserLockoutInterval'            => { default => 1800 },
            'IPLockoutLimit'                 => { default => 10 },
            'IPLockoutInterval'              => { default => 1800 },
            'FailedLoginExpirationFrequency' => { default => 86400 },
            'LockoutExpireFrequency' =>
                { alias => 'FailedLoginExpirationFrequency' },
            'LockoutIPWhitelist' => undef,
            'LockoutNotifyTo'    => undef,

            # DataAPI
            'AccessTokenTTL'          => { default => 60 * 60, },
            'DataAPICORSAllowOrigin'  => { default => undef },
            'DataAPICORSAllowMethods' => { default => '*' },
            'DataAPICORSAllowHeaders' =>
                { default => 'X-MT-Authorization, X-Requested-With' },
            'DataAPICORSExposeHeaders' =>
                { default => 'X-MT-Next-Phase-URL' },
            'DisableResourceField' => {
                type    => 'HASH',
                default => {}
            },
            'DataAPIDisableSite'   => undef,
            'RebuildOffsetSeconds' => { default => 20 },

            # Enterprise.pack
            'LDAPOptions'           => { type => 'HASH' },
            'LDAPAuthURL'           => { type => 'ARRAY' },
            'LDAPAuthBindDN'        => { type => 'ARRAY' },
            'LDAPAuthPassword'      => { type => 'ARRAY' },
            'LDAPAuthSASLMechanism' => {
                default => 'PLAIN',
                type    => 'ARRAY',
            },
            'LDAPUserSearchBase'    => { type  => 'ARRAY' },
            'LDAPGroupSearchBase'   => { type  => 'ARRAY' },
            'AuthLDAPURL'           => { alias => 'LDAPAuthURL' },
            'AuthLDAPBindDN'        => { alias => 'LDAPAuthBindDN' },
            'AuthLDAPPassword'      => { alias => 'LDAPAuthPassword' },
            'AuthLDAPSASLMechanism' => { alias => 'LDAPAuthSASLMechanism' },

            'RestrictedPSGIApp' => { type    => 'ARRAY' },
            'XFrameOptions'     => { default => 'SAMEORIGIN' },
            'XXSSProtection'    => undef,
            'ReferrerPolicy'    => undef,
            'DynamicCacheTTL'   => { default => 0 },

            # Activity logging
            'LoggerLevel'    => { default => 'info' },
            'LoggerPath'     => undef,
            'LoggerModule'   => undef,
            'LoggerFileName' => undef,
            'LoggerConfig'   => undef,

            # Notification Center
            'NotificationCacheTTL' => { default => 3600 },

            # Dashboard
            'DisableVersionCheck' => undef,

            # Content Field Type - MT7
            'NumberFieldDecimalPlaces' => { default => 5 },
            'NumberFieldMaxValue'      => { default => 2147483647 },
            'NumberFieldMinValue'      => { default => -2147483648 },

            # RebuildTrigger - MT7
            'DefaultAccessAllowed' => { default => 1 },
            'AccessOverrides'      => undef,

            'JSONCanonicalization' => { default => 1 },

            'RequiredUserEmail'       => { default => 1 },
            'DefaultClassParamFilter' => { default => 'all' },

            'UseTraditionalTransformer' => undef,
            'DisableValidateParam'      => undef,
            'UseExternalArchiver' => undef,
            'BinTarPath' => undef,
            'BinZipPath' => undef,
            'BinUnzipPath' => undef,
            'DisableImagePopup' => undef,
<<<<<<< HEAD
            'ForceAllowStringSub' => undef,
=======
            'TemporaryFileExpiration' => { default => 60 * 60 },
>>>>>>> 21d08465
        },
        upgrade_functions => \&load_upgrade_fns,
        applications      => {
            'xmlrpc' => {
                handler => 'MT::XMLRPCServer',
                script  => sub { MT->config->XMLRPCScript },
                type    => 'xmlrpc',
            },
            'atom' => {
                handler => 'MT::AtomServer',
                script  => sub { MT->config->AtomScript },
                type    => 'run_once',
            },
            'feeds' => {
                handler => 'MT::App::ActivityFeeds',
                script  => sub { MT->config->ActivityFeedScript },
            },
            'wizard' => {
                handler => 'MT::App::Wizard',
                script  => sub {'mt-wizard.cgi'},
                type    => 'run_once',
            },
            'check' => {
                script => sub { MT->config->CheckScript },
                type   => 'run_once',
            },
            'new_search' => {
                handler => 'MT::App::Search',
                script  => sub { MT->config->SearchScript },
                tags    => sub {
                    require MT::Template::Context::Search;
                    return MT::Template::Context::Search->load_core_tags();
                },
                methods => sub { MT->app->core_methods() },
                default => sub { MT->app->core_parameters() },
            },
            'ft_search' => {
                handler => 'MT::App::Search::FreeText',
                script  => sub { MT->config->FreeTextSearchScript },
                tags    => sub {
                    require MT::Template::Context::Search;
                    return MT::Template::Context::Search->load_core_tags();
                },
                methods => sub { MT->app->core_methods() },
                default => sub { MT->app->core_parameters() },
            },
            'cd_search' => {
                handler => 'MT::App::Search::ContentData',
                script  => sub { MT->config->ContentDataSearchScript },
                tags    => sub {
                    require MT::Template::Context::Search;
                    return MT::Template::Context::Search->load_core_tags();
                },
                methods => sub { MT->app->core_methods() },
                default => sub { MT->app->core_parameters() },
            },
            'cms' => {
                handler         => 'MT::App::CMS',
                script          => sub { MT->config->AdminScript },
                cgi_path        => sub { MT->config->AdminCGIPath },
                cgi_base        => 'mt',
                page_actions    => sub { MT->app->core_page_actions(@_) },
                content_actions => sub { MT->app->core_content_actions(@_) },
                list_actions    => sub { MT->app->core_list_actions(@_) },
                menu_actions    => sub { MT->app->core_menu_actions(@_) },
                user_actions    => sub { MT->app->core_user_actions(@_) },
                search_apis     => sub {
                    require MT::CMS::Search;
                    return MT::CMS::Search::core_search_apis( MT->app, @_ );
                },
                menus          => sub { MT->app->core_menus() },
                methods        => sub { MT->app->core_methods() },
                widgets        => sub { MT->app->core_widgets() },
                import_formats => sub {
                    require MT::Import;
                    return MT::Import->core_import_formats();
                },
                compose_menus => sub { MT->app->core_compose_menus() },
                user_menus    => sub { MT->app->core_user_menus() },
                enable_object_methods =>
                    sub { MT->app->core_enable_object_methods() },
                site_stats_lines =>
                    sub { MT::CMS::Dashboard->site_stats_widget_lines() },
            },
            upgrade => {
                handler => 'MT::App::Upgrader',
                methods => '$Core::MT::App::Upgrader::core_methods',
                script  => sub { MT->config->UpgradeScript },
                type    => 'run_once',
            },
            'data_api' => {
                handler   => 'MT::App::DataAPI',
                script    => sub { MT->config->DataAPIScript },
                methods   => sub { MT->app->core_methods() },
                endpoints => sub { MT->app->core_endpoints() },
                resources => sub { MT::DataAPI::Resource->core_resources() },
                formats   => sub { MT::DataAPI::Format->core_formats() },
                default_format => 'json',
                query_builder =>
                    '$Core::MT::DataAPI::Endpoint::Common::query_builder',

                # This is for search endpoint.
                default        => sub { MT->app->core_parameters() },
                import_formats => sub {
                    require MT::Import;
                    return MT::Import->core_import_formats();
                },
            },
        },
        web_services    => undef,
        stats_providers => undef,
        archive_types   => \&load_archive_types,
        tags            => \&load_core_tags,
        text_filters    => {
            '__default__' => {
                label   => 'Convert Line Breaks',
                handler => sub {
                    MT->config->UseTraditionalTransformer
                        ? MT::Util::html_text_transform_traditional(@_)
                        : MT::Util::html_text_transform(@_);
                }
            },
            'richtext' => {
                label     => 'Rich Text',
                handler   => 'MT::Util::rich_text_transform',
                condition => sub {
                    my ($type) = @_;
                    return 1 if $type && ( $type ne 'comment' );
                },
            },
        },
        richtext_editors => {
            'archetype' => {
                label    => 'Movable Type Default',
                template => 'archetype_editor.tmpl',
            },
        },
        commenter_authenticators => \&load_core_commenter_auth,
        captcha_providers        => \&load_captcha_providers,
        tasks                    => \&load_core_tasks,
        default_templates        => \&load_default_templates,
        template_sets            => {
            mt_blog => {
                label => "Classic Blog",
                order => 100,

                # means, load from 'default_templates' registry
                # which we've established for core templates with
                # the MT 4.0 registry
                templates => '*',
            },
        },
        theme_element_handlers =>
            '$Core::MT::Theme::core_theme_element_handlers',
        junk_filters => \&load_junk_filters,
        task_workers => {
            'mt_rebuild' => {
                label => "Publishes content.",
                class => 'MT::Worker::Publish',
            },
            'mt_sync' => {
                label => "Synchronizes content to other server(s).",
                class => 'MT::Worker::Sync',
            },
            'mt_summarize' => {
                label => "Refreshes object summaries.",
                class => 'MT::Worker::Summarize',
            },
            'mt_summary_watcher' => {
                label => "Adds Summarize workers to queue.",
                class => 'MT::Worker::SummaryWatcher',
            }
        },
        archivers => {
            'zip' => {
                class     => 'MT::Util::Archive::Zip',
                label     => 'zip',
                extension => 'zip',
                mimetype  => 'application/zip',
            },
            'tgz' => {
                class     => 'MT::Util::Archive::Tgz',
                label     => 'tar.gz',
                extension => 'tar.gz',
                mimetype  => 'application/x-tar-gz',
            },
        },
        template_snippets => {
            'insert_entries' => {
                trigger => 'entries',
                label   => 'Entries List',
                content =>
                    qq{<mt:Entries lastn="10">\n    \$0\n</mt:Entries>\n},
            },
            'blog_url' => {
                trigger => 'blogurl',
                label   => 'Blog URL',
                content => '<$mt:BlogURL$>$0',
            },
            'blog_id' => {
                trigger => 'blogid',
                label   => 'Blog ID',
                content => '<$mt:BlogID$>$0',
            },
            'blog_name' => {
                trigger => 'blogname',
                label   => 'Blog Name',
                content => '<$mt:BlogName$>$0',
            },
            'entry_body' => {
                trigger => 'entrybody',
                label   => 'Entry Body',
                content => '<$mt:EntryBody$>$0',
            },
            'entry_excerpt' => {
                trigger => 'entryexcerpt',
                label   => 'Entry Excerpt',
                content => '<$mt:EntryExcerpt$>$0',
            },
            'entry_link' => {
                trigger => 'entrylink',
                label   => 'Entry Link',
                content => '<$mt:EntryLink$>$0',
            },
            'entry_more' => {
                trigger => 'entrymore',
                label   => 'Entry Extended Text',
                content => '<$mt:EntryMore$>$0',
            },
            'entry_title' => {
                trigger => 'entrytitle',
                label   => 'Entry Title',
                content => '<$mt:EntryTitle$>$0',
            },
            'if' => {
                trigger => 'mtif',
                label   => 'If Block',
                content => qq{<mt:if name="variable">\n    \$0\n</mt:if>\n},
            },
            'if_else' => {
                trigger => 'mtife',
                label   => 'If/Else Block',
                content =>
                    qq{<mt:if name="variable">\n    \$0\n<mt:else>\n\n</mt:if>\n},
            },
            'include_module' => {
                trigger => 'module',
                label   => 'Include Template Module',
                content => '<$mt:Include module="$0"$>',
            },
            'include_file' => {
                trigger => 'file',
                label   => 'Include Template File',
                content => '<$mt:Include file="$0"$>',
            },
            'getvar' => {
                trigger => 'get',
                label   => 'Get Variable',
                content => '<$mt:var name="$0"$>',
            },
            'setvar' => {
                trigger => 'set',
                label   => 'Set Variable',
                content => '<$mt:var name="$0" value="value"$>',
            },
            'setvarblock' => {
                trigger => 'setb',
                label   => 'Set Variable Block',
                content =>
                    qq{<mt:SetVarBlock name="variable">\n    \$0\n</mt:SetVarBlock>\n},
            },
            'widget_manager' => {
                trigger => 'widget',
                label   => 'Widget Set',
                content => '<$mt:WidgetSet name="$0"$>',
            },
        },
        content_field_types =>
            '$Core::MT::ContentFieldType::core_content_field_types',
    };
}

sub id {
    return 'core';
}

sub load_junk_filters {
    require MT::JunkFilter;
    return MT::JunkFilter->core_filters;
}

sub load_core_tasks {
    my $cfg = MT->config;
    return {
        'FuturePost' => {
            label     => 'Publish Scheduled Entries',
            frequency => $cfg->FuturePostFrequency * 60,    # once per minute
            code      => sub {
                MT->instance->publisher->publish_future_posts;
            }
        },
        'UnpublishingPost' => {
            label     => 'Unpublish Past Entries',
            frequency => $cfg->UnpublishPostFrequency * 60,  # once per minute
            code      => sub {
                MT->instance->publisher->unpublish_past_entries;
            }
        },
        'FutureContent' => {
            label     => 'Publish Scheduled Contents',
            frequency => $cfg->FuturePostFrequency * 60,     # once per minute
            code      => sub {
                MT->instance->publisher->publish_future_contents;
            }
        },
        'UnpublishingContent' => {
            label     => 'Unpublish Past Contents',
            frequency => $cfg->UnpublishPostFrequency * 60,  # once per minute
            code      => sub {
                MT->instance->publisher->unpublish_past_contents;
            }
        },
        'AddSummaryWatcher' => {
            label     => 'Add Summary Watcher to queue',
            frequency => 2 * 60,                          # every other minute
            code      => sub {
                require MT::TheSchwartz;
                require TheSchwartz::Job;
                my $job = TheSchwartz::Job->new();
                $job->funcname('MT::Worker::SummaryWatcher');
                $job->uniqkey(1);
                $job->priority(4);
                MT::TheSchwartz->insert($job);
                return;
            },
        },
        'JunkExpiration' => {
            label => 'Junk Folder Expiration',
            frequency => 12 * 60 * 60,    # no more than every 12 hours
            code      => sub {
                require MT::JunkFilter;
                MT::JunkFilter->task_expire_junk;
            },
        },
        'CleanTemporaryFiles' => {
            label     => 'Remove Temporary Files',
            frequency => $cfg->TemporaryFileExpiration,   # once per hour by default
            code      => sub {
                MT::Core->remove_temporary_files;
            },
        },
        'PurgeExpiredSessionRecords' => {
            label => 'Purge Stale Session Records',
            frequency => 60,     # * 60 * 24,   # once a day
            code      => sub {
                MT::Core->purge_session_records;
            }
        },
        'PurgeExpiredDataAPISessionRecords' => {
            label => 'Purge Stale DataAPI Session Records',
            frequency => 60,     # * 60 * 24,   # once a day
            code      => sub {
                require MT::App::DataAPI;
                MT::App::DataAPI->purge_session_records;
            }
        },
        'CleanExpiredFailedLogin' => {
            label     => 'Remove expired lockout data',
            frequency => $cfg->FailedLoginExpirationFrequency,
            code      => sub {
                my $app = MT->instance;
                $app->model('failedlogin')->cleanup($app);
            }
        },
        'CleanFileInfoRecords' => {
            label     => 'Purge Unused FileInfo Records',
            frequency => 60 * 60 * 24,                      # once a day
            code      => sub {
                my $app = MT->instance;
                $app->model('fileinfo')->cleanup;
            }
        },
        'CleanCompiledTemplateFiles' => {
            label     => 'Remove Compiled Template Files',
            frequency => 60 * 60,                            # once per hour
            code      => sub {
                MT::Core->remove_compiled_template_files;
            }
        },
    };
}

sub remove_compiled_template_files {
    my $ttl = MT->config->DynamicCacheTTL;
    return '' if !$ttl;

    require MT::FileMgr;
    my $fmgr = MT::FileMgr->new('Local');

    my @compile_dirs;

    # Load all website
    my $iter = MT->model('blog')->load_iter( { class => '*' } );
    while ( my $blog = $iter->() ) {
        push @compile_dirs,
            File::Spec->catdir( $blog->site_path, 'templates_c' );
    }

    foreach my $dir (@compile_dirs) {
        my $compile_glob = File::Spec->catfile( $dir, "*.php" );
        my @files = glob($compile_glob);
        foreach my $file (@files) {
            my $mod_time = $fmgr->file_mod_time($file);
            if ( $ttl < time - $mod_time ) {
                $fmgr->delete($file);
            }
        }
    }

}

sub remove_temporary_files {
    require MT::Session;

    my $expiration = MT->config->TemporaryFileExpiration;

    my @files
        = MT::Session->load(
        { kind => 'TF', start => [ undef, time - $expiration ] },
        { range => { start => 1 } } );
    my $fmgr = MT::FileMgr->new('Local');
    my @ids;
    foreach my $f (@files) {
        if ( $fmgr->delete( $f->name ) ) {
            push @ids, $f->id;
        }
    }
    return unless @ids;
    MT::Session->remove({id => \@ids});

    # This is a silent task; no need to log removal of temporary files
    return '';
}

sub purge_user_session_records {
    my ( $kind, $timeout ) = @_;

    my $iter = MT::Session->load_iter(
        {   kind  => $kind,
            start => [ undef, time - $timeout ],
        },
        { range => { start => 1 } }
    );

    my @ids = ();
    while ( my $s = $iter->() ) {
        push @ids, $s->id unless $s->get('remember');
    }

    return unless @ids;
    MT::Session->remove( { id => \@ids } );
}

sub purge_session_records {
    require MT::Session;

    # remove expired user sessions
    purge_user_session_records( 'US', MT->config->UserSessionTimeout );

    # remove stale search cache
    MT::Session->remove( { kind => 'CS', start => [ undef, time - 60 * 60 ] },
        { range => { start => 1 } } );

    # remove all the other session records
    # that have their duration expired
    MT::Session->purge();

    return '';
}

sub load_default_templates {
    require MT::DefaultTemplates;
    return MT::DefaultTemplates->core_default_templates;
}

sub load_captcha_providers {
    return MT->core_captcha_providers;
}

sub load_core_commenter_auth {
    return MT->core_commenter_authenticators;
}

sub load_core_tags {
    require MT::Template::ContextHandlers;
    return MT::Template::Context::core_tags();
}

sub load_upgrade_fns {
    require MT::Upgrade;
    require MT::Upgrade::Core;
    return MT::Upgrade::Core->upgrade_functions;
}

sub load_backup_instructions {
    require MT::BackupRestore;
    return MT::BackupRestore::core_backup_instructions();
}

sub load_core_permissions {
    require MT::ContentType;
    my @content_type_permissions
        = eval { keys %{ MT->app->model('content_type')->all_permissions } };
    if ( $@ && $MT::DebugMode ) {
        warn "An error occurred when loading the content_type class: $@";
    }

    return {
        'blog.administer_site' => {
            'group'        => 'blog_admin',
            'label'        => 'Manage Sites',
            'order'        => 100,
            'inherit_from' => [
                'blog.comment',              'blog.create_post',
                'blog.edit_all_posts',       'blog.edit_assets',
                'blog.edit_categories',      'blog.edit_config',
                'blog.edit_notifications',   'blog.edit_tags',
                'blog.edit_templates',       'blog.manage_pages',
                'blog.manage_users',         'blog.publish_post',
                'blog.rebuild',              'blog.send_notifications',
                'blog.set_publish_paths',    'blog.upload',
                'blog.view_blog_log',        'blog.manage_feedback',
                'blog.manage_themes',        'blog.create_site',
                'blog.manage_category_set',  'blog.manage_content_data',
                'blog.manage_content_types', @content_type_permissions
            ],
            'permitted_action' => {

                # administer_website
                'save_all_settings_for_website' => 1,
                'access_to_website_list'        => 1,
                'administer_website'            => 1,
                'clone_blog'                    => 1,
                'delete_website'                => 1,

                # administer_blog
                'access_to_blog_association_list'  => 1,
                'access_to_member_list'            => 1,
                'access_to_blog_list'              => 1,
                'access_to_log_list'               => 1,
                'administer_blog'                  => 1,
                'backup_blog'                      => 1,
                'backup_download'                  => 1,
                'create_association'               => 1,
                'delete_association'               => 1,
                'delete_blog'                      => 1,
                'get_blog_feed'                    => 1,
                'get_system_feed'                  => 1,
                'grant_administer_role'            => 1,
                'import_blog_with_authors'         => 1,
                'open_blog_export_screen'          => 1,
                'remove_administer_member'         => 1,
                'remove_administrator_association' => 1,
                'reset_plugin_setting'             => 1,
                'revoke_administer_role'           => 1,
                'save_all_settings_for_blog'       => 1,
                'save_plugin_setting'              => 1,
                'search_authors'                   => 1,
                'search_members'                   => 1,
                'start_backup'                     => 1,
                'start_restore'                    => 1,
                'use_tools:search'                 => 1,

                'remove_user_assoc'            => 1,
                'administer_site'              => 1,
                'manage_member_blogs'          => 1,
                'open_blog_listing_screen'     => 1,
                'open_all_blog_listing_screen' => 1,
            }
        },
        'blog.administer_website' => {
            'group'   => 'blog_admin',
            'label'   => 'Manage Website',
            'order'   => 100,
            'display' => 0,
        },
        'blog.administer_blog' => {
            'group'   => 'blog_admin',
            'label'   => 'Manage Blog',
            'order'   => 100,
            'display' => 0,
        },
        'blog.manage_member_blogs' => {
            'group'   => 'blog_admin',
            'label'   => 'Manage Website with Blogs',
            'order'   => 100,
            'display' => 0,
        },
        'blog.create_site' => {
            'group'            => 'blog_admin',
            'label'            => 'Create Sites',
            'order'            => 200,
            'permitted_action' => {
                'create_blog'                  => 1,
                'create_new_blog'              => 1,
                'use_blog:create_menu'         => 1,
                'edit_new_blog_config'         => 1,
                'open_new_blog_screen'         => 1,
                'set_new_blog_publish_paths'   => 1,
                'use_tools:search'             => 1,
                'create_site'                  => 1,
                'open_blog_listing_screen'     => 1,
                'open_all_blog_listing_screen' => 1,
            }
        },
        'blog.comment' => {
            'group' => 'blog_comment',
            'label' => 'Post Comments',
            'order' => 100,
        },
        'blog.create_post' => {
            'group'            => 'auth_pub',
            'label'            => 'Create Entries',
            'order'            => 100,
            'permitted_action' => {
                'access_to_insert_asset_list'           => 1,
                'access_to_atom_server'                 => 1,
                'access_to_entry_list'                  => 1,
                'access_to_new_entry_editor'            => 1,
                'create_new_entry'                      => 1,
                'create_new_entry_via_xmlrpc_server'    => 1,
                'create_post'                           => 1,
                'edit_own_entry'                        => 1,
                'edit_own_unpublished_entry'            => 1,
                'get_blog_info_via_atom_server'         => 1,
                'get_blog_info_via_xmlrpc_server'       => 1,
                'get_categories_via_xmlrpc_server'      => 1,
                'get_category_list_via_xmlrpc_server'   => 1,
                'get_entries_via_xmlrpc_server'         => 1,
                'get_post_categories_via_xmlrpc_server' => 1,
                'get_tag_list_via_xmlrpc_server'        => 1,
                'insert_asset'                          => 1,
                'open_existing_own_entry_screen'        => 1,
                'open_new_entry_screen'                 => 1,
                'view_feedback'                         => 1,
                'use_entry:manage_menu'                 => 1,
                'use_tools:search'                      => 1,
                'get_entry_feed'                        => 1,
                'add_tags_to_entry_via_list'            => 1,
                'remove_tags_from_entry_via_list'       => 1,
                'edit_entry_authored_on'                => 1,
                'edit_entry_unpublished_on'             => 1,
                'save_edit_prefs'                       => 1,
                'view_thumbnail_image'                  => 1,
            }
        },
        'blog.edit_all_posts' => {
            'group'            => 'auth_pub',
            'inherit_from'     => ['blog.manage_feedback'],
            'label'            => 'Edit All Entries',
            'order'            => 400,
            'permitted_action' => {
                'access_to_entry_list'             => 1,
                'add_tags_to_entry_via_list'       => 1,
                'edit_all_entries'                 => 1,
                'edit_all_posts'                   => 1,
                'edit_all_published_entry'         => 1,
                'edit_all_unpublished_entry'       => 1,
                'handle_junk'                      => 1,
                'handle_not_junk'                  => 1,
                'list_asset'                       => 1,
                'load_next_scheduled_entry'        => 1,
                'open_batch_entry_editor_via_list' => 1,
                'publish_all_entry'                => 1,
                'remove_tags_from_entry_via_list'  => 1,
                'set_entry_draft_via_list'         => 1,
                'use_entry:manage_menu'            => 1,
                'use_tools:search'                 => 1,
                'get_entry_feed'                   => 1,
                'save_multiple_entries'            => 1,
                'open_select_author_dialog'        => 1,
                'insert_asset'                     => 1,
                'access_to_insert_asset_list'      => 1,
                'save_edit_prefs'                  => 1,
                'view_thumbnail_image'             => 1,
            }
        },
        'blog.edit_assets' => {
            'group'            => 'blog_upload',
            'inherit_from'     => ['blog.upload'],
            'label'            => 'Manage Assets',
            'order'            => 200,
            'permitted_action' => {
                'access_to_asset_list'             => 1,
                'add_tags_to_assets'               => 1,
                'add_tags_to_assets_via_list'      => 1,
                'delete_asset'                     => 1,
                'delete_asset_file'                => 1,
                'edit_assets'                      => 1,
                'open_asset_edit_screen'           => 1,
                'view_thumbnail_image'             => 1,
                'remove_tags_from_assets'          => 1,
                'remove_tags_from_assets_via_list' => 1,
                'save_asset'                       => 1,
                'use_tools:search'                 => 1,
                'search_assets'                    => 1,
            }
        },
        'blog.edit_categories' => {
            'group'            => 'blog_admin',
            'label'            => 'Manage Categories',
            'order'            => 400,
            'permitted_action' => {
                'access_to_category_list'   => 1,
                'delete_category'           => 1,
                'edit_categories'           => 1,
                'open_category_edit_screen' => 1,
                'save_category'             => 1,
            }
        },
        'blog.edit_config' => {
            'group'            => 'blog_admin',
            'label'            => 'Change Settings',
            'order'            => 300,
            'permitted_action' => {
                'access_to_blog_config_screen' => 1,
                'access_to_blog_list'          => 1,
                'edit_blog_config'             => 1,
                'edit_config'                  => 1,
                'edit_junk_auto_delete'        => 1,
                'export_blog'                  => 1,
                'import_blog'                  => 1,
                'import_blog_as_me'            => 1,
                'load_next_scheduled_entry'    => 1,
                'open_blog_config_screen'      => 1,
                'open_start_import_screen'     => 1,
                'save_blog_config'             => 1,
            }
        },
        'blog.edit_notifications' => {
            'group'            => 'blog_admin',
            'label'            => 'Manage Address Book',
            'order'            => 500,
            'permitted_action' => {
                'access_to_notification_list' => 1,
                'edit_notifications'          => 1,
                'export_addressbook'          => 1,
                'save_addressbook'            => 1,
                'delete_addressbook'          => 1,
            }
        },
        'blog.edit_tags' => {
            'group'            => 'blog_admin',
            'label'            => 'Manage Tags',
            'order'            => 600,
            'permitted_action' => {
                'access_to_tag_list' => 1,
                'edit_tags'          => 1,
                'remove_tag'         => 1,
                'rename_tag'         => 1,
            }
        },
        'blog.edit_templates' => {
            'group'            => 'blog_design',
            'label'            => 'Manage Templates',
            'order'            => 100,
            'permitted_action' => {
                'access_to_template_list'   => 1,
                'copy_template_via_list'    => 1,
                'edit_templates'            => 1,
                'refresh_template_via_list' => 1,
                'search_templates'          => 1,
                'use_tools:search'          => 1,
                'refresh_templates'         => 1,
                'save_template_prefs'       => 1,
            }
        },

        'blog.manage_feedback' => {
            'group'            => 'blog_comment',
            'label'            => 'Manage Feedback',
            'order'            => 200,
            'permitted_action' => {
                'delete_junk_feedbacks'   => 1,
                'handle_junk'             => 1,
                'handle_not_junk'         => 1,
                'open_blog_config_screen' => 1,
                'save_banlist'            => 1,
                'delete_banlist'          => 1,
                'view_feedback'           => 1,
                'access_to_banlist'       => 1,
                'use_tools:search'        => 1,
                'manage_feedback'         => 1,
            }
        },
        'blog.manage_content_types' => {
            group              => 'blog_design',
            label              => 'Manage Content Types',
            order              => 300,
            'permitted_action' => {
                'create_new_content_type'     => 1,
                'delete_content_type'         => 1,
                'edit_all_content_types'      => 1,
                'edit_own_content_type'       => 1,
                'manage_content_types'        => 1,
                'save_multiple_content_type'  => 1,
                'access_to_content_type_list' => 1,
            }
        },
        'blog.manage_content_data' => {
            group            => 'auth_pub',
            label            => 'Manage All Content Data',
            order            => 700,
            permitted_action => {
                'access_to_content_data_list'             => 1,
                'add_tags_to_content_data_via_list'       => 1,
                'create_new_content_data'                 => 1,
                'edit_all_content_data'                   => 1,
                'edit_all_published_content_data'         => 1,
                'edit_all_unpublished_content_data'       => 1,
                'handle_junk'                             => 1,
                'handle_not_junk'                         => 1,
                'list_asset'                              => 1,
                'load_next_scheduled_content_data'        => 1,
                'open_batch_content_data_editor_via_list' => 1,
                'publish_all_content_data'                => 1,
                'remove_tags_from_content_data_via_list'  => 1,
                'set_content_data_draft_via_list'         => 1,
                'use_content_data:manage_menu'            => 1,
                'get_content_data_feed'                   => 1,
                'save_multiple_content_data'              => 1,
                'open_select_author_dialog'               => 1,
                'insert_asset'                            => 1,
                'access_to_insert_asset_list'             => 1,
                'manage_content_data'                     => 1,
                'use_tools:search'                        => 1,
                'view_thumbnail_image'                    => 1,
            },
        },
        'blog.manage_pages' => {
            'group'            => 'auth_pub',
            'label'            => 'Manage Pages',
            'order'            => 500,
            'permitted_action' => {
                'access_to_insert_asset_list'     => 1,
                'access_to_folder_list'           => 1,
                'access_to_page_list'             => 1,
                'add_tags_to_pages_via_list'      => 1,
                'create_new_page'                 => 1,
                'delete_folder'                   => 1,
                'delete_page'                     => 1,
                'edit_all_pages'                  => 1,
                'edit_own_page'                   => 1,
                'get_page_feed'                   => 1,
                'manage_pages'                    => 1,
                'open_batch_page_editor_via_list' => 1,
                'open_folder_edit_screen'         => 1,
                'open_page_edit_screen'           => 1,
                'remove_tags_from_pages_via_list' => 1,
                'save_folder'                     => 1,
                'save_multiple_pages'             => 1,
                'save_page'                       => 1,
                'set_page_draft_via_list'         => 1,
                'use_tools:search'                => 1,
                'open_blog_listing_screen'        => 1,
                'publish_page_via_list'           => 1,
                'open_select_author_dialog'       => 1,
                'insert_asset'                    => 1,
                'edit_page_basename'              => 1,
                'edit_page_authored_on'           => 1,
                'edit_page_unpublished_on'        => 1,
                'save_edit_prefs'                 => 1,
                'view_thumbnail_image'            => 1,
            }
        },
        'blog.manage_users' => {
            'group'            => 'blog_admin',
            'label'            => 'Manage Users',
            'order'            => 700,
            'permitted_action' => {
                'access_to_blog_member_list' => 1,
                'grant_role_for_blog'        => 1,
                'manage_users'               => 1,
                'search_members'             => 1,
                'search_authors'             => 1,
                'remove_user_assoc'          => 1,
                'revoke_role'                => 1,
                'use_tools:search'           => 1,
            }
        },
        'blog.manage_themes' => {
            'group'            => 'blog_design',
            'label'            => 'Manage Themes',
            'order'            => 200,
            'permitted_action' => {
                'use_design:themes_menu'     => 1,
                'use_tools:themeexport_menu' => 1,
                'open_theme_listing_screen'  => 1,
                'apply_theme'                => 1,
                'open_theme_export_screen'   => 1,
                'do_export_theme'            => 1,
                'refresh_templates'          => 1.
            },
        },
        'blog.publish_post' => {
            'group'            => 'auth_pub',
            'inherit_from'     => ['blog.create_post'],
            'label'            => 'Publish Entries',
            'order'            => 200,
            'permitted_action' => {
                'publish_entry_via_list'             => 1,
                'edit_entry_basename'                => 1,
                'edit_own_published_entry'           => 1,
                'handle_junk_for_own_entry'          => 1,
                'handle_not_junk_for_own_entry'      => 1,
                'load_next_scheduled_entry'          => 1,
                'publish_entry_via_xmlrpc_server'    => 1,
                'publish_new_post_via_atom_server'   => 1,
                'publish_new_post_via_xmlrpc_server' => 1,
                'publish_own_entry'                  => 1,
                'publish_post'                       => 1,
                'set_entry_draft_via_list'           => 1,
                'use_tools:search'                   => 1,
            }
        },
        'blog.rebuild' => {
            'group'            => 'auth_pub',
            'label'            => 'Publish Site',
            'order'            => 600,
            'permitted_action' => {
                'rebuild'                       => 1,
                'publish_entry_via_list'        => 1,
                'publish_content_data_via_list' => 1,
            }
        },
        'blog.send_notifications' => {
            'group'            => 'auth_pub',
            'inherit_from'     => ['blog.create_post'],
            'label'            => 'Send Notifications',
            'order'            => 300,
            'permitted_action' => {
                'open_entry_notification_screen' => 1,
                'send_entry_notification'        => 1,
                'send_notifications'             => 1,
            }
        },
        'blog.set_publish_paths' => {
            'group'            => 'blog_admin',
            'inherit_from'     => ['blog.edit_config'],
            'label'            => 'Set Publishing Paths',
            'order'            => 800,
            'permitted_action' => {
                'edit_blog_pathinfo' => 1,
                'save_blog_pathinfo' => 1,
                'set_publish_paths'  => 1,
            }
        },
        'blog.view_blog_log' => {
            'group'            => 'blog_admin',
            'label'            => 'View Activity Log',
            'order'            => 900,
            'permitted_action' => {
                'export_blog_log'      => 1,
                'get_system_feed'      => 1,
                'open_blog_log_screen' => 1,
                'reset_blog_log'       => 1,
                'search_blog_log'      => 1,
                'view_blog_log'        => 1,
                'use_tools:search'     => 1,
            }
        },
        'blog.manage_category_set' => {
            'group'            => 'blog_admin',
            'label'            => 'Manage Category Set',
            'order'            => 1000,
            'permitted_action' => {
                'edit_category_set'                      => 1,
                'save_category_set'                      => 1,
                'access_to_category_set_list'            => 1,
                'delete_category_set'                    => 1,
                'manage_category_set'                    => 1,
                'open_category_set_category_edit_screen' => 1,
                'save_catefory_set_category'             => 1,
            }
        },
        'blog.upload' => {
            'group'            => 'blog_upload',
            'label'            => 'Upload File',
            'order'            => 100,
            'permitted_action' => {
                'upload'                         => 1,
                'upload_asset_via_atom_server'   => 1,
                'upload_asset_via_xmlrpc_server' => 1,
            }
        },
        'system.administer' => {
            'group'        => 'sys_admin',
            'label'        => 'System Administrator',
            'inherit_from' => [
                'system.edit_templates',      'system.manage_plugins',
                'system.view_log',            'system.create_site',
                'system.sign_in_cms',         'system.sign_in_data_api',
                'system.manage_users_groups', 'system.manage_content_types',
                'system.manage_content_data'
            ],
            'order'            => 0,
            'permitted_action' => {
                'access_to_system_dashboard' => 1,
                'administer'                 => 1,
                'create_role'                => 1,
                'edit_role'                  => 1,
                'get_debug_feed'             => 1,
                'grant_role_for_all_blogs'   => 1,
                'restore_blog'               => 1,
                'save_role'                  => 1,
                'uninstall_theme_package'    => 1,
                'move_blogs'                 => 1,
                'use_tools:search'           => 1,
                'open_system_check_screen'   => 1,
                'use_tools:system_info_menu' => 1,
                'delete_any_filters'         => 1,
            }
        },
        'system.create_blog' => {
            'group'   => 'sys_admin',
            'label'   => 'Create Child Sites',
            'order'   => 200,
            'display' => 0,
        },
        'system.edit_templates' => {
            'group'        => 'sys_admin',
            'inherit_from' => [
                'system.sign_in_cms', 'blog.edit_templates',
                'blog.manage_themes'
            ],
            'label'            => 'Manage Templates',
            'order'            => 250,
            'permitted_action' => {
                'access_to_website_list'       => 1,
                'access_to_blog_list'          => 1,
                'access_to_system_dashboard'   => 1,
                'use_tools:search'             => 1,
                'open_blog_listing_screen'     => 1,
                'open_all_blog_listing_screen' => 1,
                'refresh_templates'            => 1,
                'refresh_template_via_list'    => 1,
            },
        },
        'system.manage_plugins' => {
            'group'            => 'sys_admin',
            'inherit_from'     => ['system.sign_in_cms'],
            'label'            => 'Manage Plugins',
            'order'            => 300,
            'permitted_action' => {
                'config_plugins'             => 1,
                'manage_plugins'             => 1,
                'reset_plugin_setting'       => 1,
                'save_plugin_setting'        => 1,
                'toggle_plugin_switch'       => 1,
                'access_to_system_dashboard' => 1,
            }
        },
        'system.view_log' => {
            'group'            => 'sys_admin',
            'inherit_from'     => ['system.sign_in_cms'],
            'label'            => 'View System Activity Log',
            'order'            => 400,
            'permitted_action' => {
                'export_system_log'          => 1,
                'get_all_system_feed'        => 1,
                'open_system_log_screen'     => 1,
                'reset_system_log'           => 1,
                'search_log'                 => 1,
                'view_log'                   => 1,
                'access_to_system_dashboard' => 1,
                'use_tools:search'           => 1,
            }
        },
        'system.sign_in_cms' => {
            'group'            => 'sys_admin',
            'label'            => 'Sign In(CMS)',
            'order'            => 500,
            'permitted_action' => { 'sign_in_cms' => 1 },
        },
        'system.sign_in_data_api' => {
            'group'            => 'sys_admin',
            'label'            => 'Sign In(Data API)',
            'order'            => 600,
            'permitted_action' => { 'sign_in_data_api' => 1 },
        },
        'system.create_site' => {
            'group'            => 'sys_admin',
            'inherit_from'     => ['system.sign_in_cms'],
            'label'            => 'Create Sites',
            'order'            => 700,
            'permitted_action' => {

                # create website
                'create_new_website'            => 1,
                'create_website'                => 1,
                'use_website:create_menu'       => 1,
                'edit_new_website_config'       => 1,
                'open_new_website_screen'       => 1,
                'set_new_website_publish_paths' => 1,
                'access_to_system_dashboard'    => 1,
                'use_tools:search'              => 1,

                # create blog
                'create_blog'                => 1,
                'create_new_blog'            => 1,
                'use_blog:create_menu'       => 1,
                'edit_new_blog_config'       => 1,
                'open_new_blog_screen'       => 1,
                'set_new_blog_publish_paths' => 1,

                'create_new_site'            => 1,
                'create_site'                => 1,
                'use_site:create_menu'       => 1,
                'edit_new_site_config'       => 1,
                'open_new_site_screen'       => 1,
                'set_new_site_publish_paths' => 1,
                }

        },
        'system.create_website' => {
            'group'   => 'sys_admin',
            'label'   => 'Create Websites',
            'order'   => 700,
            'display' => 0,
        },
        'system.manage_users_groups' => {
            'group'        => 'sys_admin',
            'label'        => 'Manage Users & Groups',
            'order'        => 800,
            'inherit_from' => [ 'system.sign_in_cms', 'blog.manage_users' ],
            'permitted_action' => {
                'access_to_blog_member_list'     => 1,
                'manage_users_groups'            => 1,
                'search_members'                 => 1,
                'search_authors'                 => 1,
                'remove_user_assoc'              => 1,
                'revoke_role'                    => 1,
                'access_to_any_group_list'       => 1,
                'access_to_system_dashboard'     => 1,
                'grant_administer_role'          => 1,
                'grant_role_for_blog'            => 1,
                'access_to_all_association_list' => 1,
                'access_to_system_author_list'   => 1,
                'create_user'                    => 1,
                'access_to_any_permission_list'  => 1,
                'edit_authors'                   => 1,
                'edit_groups'                    => 1,
                'edit_other_profile'             => 1,
                'access_to_website_list'         => 1,
                'access_to_blog_list'            => 1,
                'delete_user_via_list'           => 1,
                'access_to_permission_list'      => 1,
                'create_any_association'         => 1,
                'grant_role_for_all_blogs'       => 1,
                'use_tools:search'               => 1,
            },
        },
        'system.manage_content_data' => {
            group        => 'sys_admin',
            label        => 'Manage All Content Data',
            order        => 900,
            inherit_from => [
                'system.sign_in_cms', 'blog.manage_content_data',
                'blog.edit_assets'
            ],
            permitted_action => {
                'access_to_content_data_list'             => 1,
                'add_tags_to_content_data_via_list'       => 1,
                'create_new_content_data'                 => 1,
                'edit_all_content_data'                   => 1,
                'edit_all_published_content_data'         => 1,
                'edit_all_unpublished_content_data'       => 1,
                'handle_junk'                             => 1,
                'handle_not_junk'                         => 1,
                'list_asset'                              => 1,
                'load_next_scheduled_content_data'        => 1,
                'open_batch_content_data_editor_via_list' => 1,
                'publish_all_content_data'                => 1,
                'remove_tags_from_content_data_via_list'  => 1,
                'set_content_data_draft_via_list'         => 1,
                'use_content_data:manage_menu'            => 1,
                'get_content_data_feed'                   => 1,
                'save_multiple_content_data'              => 1,
                'open_select_author_dialog'               => 1,
                'insert_asset'                            => 1,
                'access_to_insert_asset_list'             => 1,
                'access_to_system_dashboard'              => 1,
                'access_to_website_list'                  => 1,
                'access_to_blog_list'                     => 1,
                'use_tools:search'                        => 1,
                'view_thumbnail_image'                    => 1,
            },
        },
        'system.manage_content_types' => {
            group          => 'sys_admin',
            label          => 'Manage Content Types',
            order          => 1000,
            inherit_from   => [
                'system.manage_content_data', 'blog.manage_category_set',
                'system.sign_in_cms'
            ],
            permitted_action => {
                'access_to_system_dashboard'  => 1,
                'create_new_content_type'     => 1,
                'delete_content_type'         => 1,
                'edit_all_content_types'      => 1,
                'edit_own_content_type'       => 1,
                'manage_content_types'        => 1,
                'save_multiple_content_type'  => 1,
                'access_to_website_list'      => 1,
                'access_to_blog_list'         => 1,
                'use_tools:search'            => 0,
                'access_to_content_type_list' => 1,
                'edit_category_set'           => 1,
            },
        },
    };
}

sub l10n_class {'MT::L10N'}

sub init_registry {
    my $c = shift;
    return $c->{registry} = $core_registry;
}

# Config handlers for these settings...

sub load_archive_types {
    require MT::ContentPublisher;
    return MT::ContentPublisher->core_archive_types;
}

sub PerformanceLoggingPath {
    my $cfg = shift;
    my ( $path, $default );
    return $cfg->set_internal( 'PerformanceLoggingPath', @_ ) if @_;

    unless ( $path = $cfg->get_internal('PerformanceLoggingPath') ) {
        $path = $default
            = File::Spec->catdir( MT->instance->support_directory_path,
            'logs' );
    }

    return $path
        unless $cfg->get_internal('PerformanceLogging');

    # If the $path is not a writeable directory, we need to
    # do some work to see if we can create it
    if ( !( -d $path and -w $path ) ) {

        # Determine where MT should put its logging data.  It will be
        # the first existing and writeable directory found or created
        # between PerformanceLoggingPath configuration directive value
        # and the default fallback of MT_DIR/support/logs.  If neither
        # can be used, we return an undefined value and simply don't
        # log the performance stats.
        #
        # However, we do log any such errors in the activity log to
        # notify the user that there is a problem.

        my @dirs
            = ( $path, ( $default && $path ne $default ? ($default) : () ) );
        require File::Spec;
        foreach my $dir (@dirs) {
            my $msg = '';
            if ( -d $dir and -w $dir ) {
                $path = $dir;
            }
            elsif ( !-e $dir ) {
                require File::Path;
                eval { File::Path::mkpath( [$dir], 0, 0777 ); $path = $dir; };
                if ($@) {
                    $msg = MT->translate(
                        'Error creating performance logs directory, [_1]. Please either change the permissions to make it writable or specify an alternate using the PerformanceLoggingPath configuration directive. [_2]',
                        $dir, $@
                    );
                }
            }
            elsif ( -e $dir and !-d $dir ) {
                $msg = MT->translate(
                    'Error creating performance logs: PerformanceLoggingPath setting must be a directory path, not a file. [_1]',
                    $dir
                );
            }
            elsif ( -e $dir and !-w $dir ) {
                $msg = MT->translate(
                    'Error creating performance logs: PerformanceLoggingPath directory exists but is not writeable. [_1]',
                    $dir
                );
            }

            if ($msg) {

                # Issue MT log within an eval block in the
                # event that the plugin error is happening before
                # the database has been initialized...
                require MT::Log;
                MT->log(
                    {   message  => $msg,
                        class    => 'system',
                        level    => MT::Log::ERROR(),
                        category => 'performance-log',
                    }
                );
            }
            last if $path;
        }
    }
    return $path;
}

sub ProcessMemoryCommand {
    my $cfg = shift;
    my $os  = $^O;
    my $cmd;
    if ( $os eq 'darwin' ) {
        $cmd = 'ps $$ -o rss=';
    }
    elsif ( $os eq 'linux' ) {
        $cmd = 'ps -p $$ -o rss=';
    }
    elsif ( $os eq 'MSWin32' ) {
        $cmd = {
            command => q{tasklist /FI "PID eq $$" /FO TABLE /NH},
            regex   => qr/([\d,]+) K/
        };
    }
    return $cmd;
}

sub SecretToken {
    my $cfg    = shift;
    my @alpha  = ( 'a' .. 'z', 'A' .. 'Z', 0 .. 9 );
    my $secret = join '', map $alpha[ rand @alpha ], 1 .. 40;
    $secret = $cfg->set_internal( 'SecretToken', $secret, 1 );
    $cfg->save_config();
    return $secret;
}

sub DefaultUserTagDelimiter {
    my $mgr = shift;
    return $mgr->set_internal( 'DefaultUserTagDelimiter', @_ ) if @_;
    my $delim = $mgr->get_internal('DefaultUserTagDelimiter');
    if ( lc $delim eq 'comma' ) {
        return ord(',');
    }
    elsif ( lc $delim eq 'space' ) {
        return ord(' ');
    }
    else {
        return ord(',');
    }
}

sub UserSessionCookieName {
    my $mgr = shift;
    if ( $mgr->get_internal('SingleCommunity') ) {
        return 'mt_blog_user';
    }
    else {
        return 'mt_blog%b_user';
    }
}

sub UserSessionCookiePath {
    my $mgr = shift;
    if ( $mgr->get_internal('SingleCommunity') ) {
        return '/';
    }
    else {
        return '<$MTBlogRelativeURL$>';
    }
}

sub CGIMaxUpload {
    my $mgr = shift;
    $mgr->set_internal( 'CGIMaxUpload', @_ ) if @_;

    my $val = $mgr->get_internal('CGIMaxUpload');
    return $mgr->default('CGIMaxUpload') unless $val;

    eval "require Scalar::Util";
    if ( !$@ ) {
        return $mgr->default('CGIMaxUpload')
            unless Scalar::Util::looks_like_number($val);
    }
    else {
        return $mgr->default('CGIMaxUpload')
            unless ( $val =~ /^[+-]?[0-9]+$/ );
    }
    return $val;
}

sub SearchScript {
    my $mgr = shift;

    return $mgr->set_internal( 'SearchScript', @_ ) if @_;

    if ( MT->app && MT->app->isa('MT::App::Search::FreeText') ) {
        return $mgr->get_internal('FreeTextSearchScript');
    }
    elsif ( MT->app && MT->app->isa('MT::App::Search::ContentData') ) {
        return $mgr->get_internal('ContentDataSearchScript');
    }
    else {
        return $mgr->get_internal('SearchScript');
    }
}

1;
__END__

=head1 NAME

MT::Core - Core component for Movable Type functionality.

=head1 METHODS

=head2 MT::Core::trans($phrase)

Stub method that returns the phrase it is given.

=head2 MT::Core->name()

Returns a string identifying this component.

=head2 MT::Core->id()

Returns the identifier for this component.

=head2 MT::Core::load_junk_filters()

Routine that returns the core junk filter registry elements (these
live in the L<MT::JunkFilter> package).

=head2 MT::Core::load_core_tasks()

Routine that returns the core L<MT::TaskMgr> registry elements.

=head2 MT::Core->remove_temporary_files()

Utility method for removing any temporary files that MT generates.

=head2 MT::Core->remove_expired_sessions()

Utility method for clearing expired MT user session records.

=head2 MT::Core->remove_expired_search_caches()

Utility method for removing expired search cache records.

=head2 MT::Core::load_default_templates()

Routine that returns the default template set registry elements.

=head2 MT::Core::load_captcha_providers()

Routine that returns the CAPTCHA provider registry elements.

=head2 MT::Core::load_core_commenter_auth()

Routine that returns the core registry elements for commenter
authentication methods.

=head2 MT::Core::load_core_tags()

Routine that returns the core registry elements for the MT
template tags are enabled for the entire system (excludes
application-specific tags).

=head2 MT::Core::load_upgrade_fns()

Routine that returns the core registry elements for the MT
schema upgrade framework.

=head2 MT::Core::load_backup_instructions

Routine that returns the core registry elements for the MT
Backup/Restore framework.

=head2 MT::Core->l10n_class

Returns the localization package for the core component.

=head2 $core->init_registry()

=head2 MT::Core::load_archive_types()

Routine that returns the core registry elements for the
publishable archive types. See L<MT::ArchiveType>.

=head2 MT::Core::PerformanceLoggingPath

A L<MT::ConfigMgr> get/set method for the C<PerformanceLoggingPath>
configuration setting. If the user has not designated a path, this
will return a default location, which is programatically determined.

=head2 MT::Core::ProcessMemoryCommand

A L<MT::ConfigMgr> get/set method for the C<ProcessMemoryCommand>
configuration setting. If the user has not assigned this themselves,
it will return a default command, determined by the operating system
Movable Type is running on.

=head2 MT::Core::SecretToken

A L<MT::ConfigMgr> get/set method for the C<SecretToken>
configuration setting. If the user has not assigned this themselves,
it will return a random token value, and save it to the database for
future use.

=head2 MT::Core::DefaultUserTagDelimiter

A L<MT::ConfigMgr> get/set method for the C<DefaultUserTagDelimiter>
configuration setting. Translates the keyword values 'comma' and
'space' to the ASCII code for those characters.

=head2 MT::Core::UserSessionCookieName

A L<MT::ConfigMgr> get/set method for the C<UserSessionCookieName>
configuration setting. If the user has not specifically assigned
this setting, a default value is returned, affected by the
C<SingleCommunity> setting. If C<SingleCommunity> is enabled, it
returns a cookie name that is the same for all blogs. If it is
off, it returns a cookie name that is blog-specific (contains the
blog id in the cookie name).

=head2 UserSessionCookiePath

A L<MT::ConfigMgr> get/set method for the C<UserSessionCookiePath>
configuration setting. If the user has not specifically assigned
this setting, a default value is returned, affected by the
C<SingleCommunity> setting. If C<SingleCommunity> is enabled, it
returns a path that is the same for all blogs ('/'). If it is
off, it returns a value that will yield the blog's relative
URL path.

=head2 CGIMaxUpload

A L<MT::ConfigMgr> get/set method for the C<CGIMaxUpload>
configuration setting. If the user sets invalid value for
this directive, the system will be use a default value.


=head1 LICENSE

The license that applies is the one you agreed to when downloading
Movable Type.

=head1 AUTHOR & COPYRIGHT

Please see the I<MT> manpage for author, copyright, and license information.

=cut<|MERGE_RESOLUTION|>--- conflicted
+++ resolved
@@ -2257,11 +2257,8 @@
             'BinZipPath' => undef,
             'BinUnzipPath' => undef,
             'DisableImagePopup' => undef,
-<<<<<<< HEAD
+            'TemporaryFileExpiration' => { default => 60 * 60 },
             'ForceAllowStringSub' => undef,
-=======
-            'TemporaryFileExpiration' => { default => 60 * 60 },
->>>>>>> 21d08465
         },
         upgrade_functions => \&load_upgrade_fns,
         applications      => {
