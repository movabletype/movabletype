--- conflicted
+++ resolved
@@ -2263,11 +2263,8 @@
             'LogEachFilePublishedInTheBackground' => undef,
             'TrimFilePath' => { default => 0 },
             'UseRiot' => { default => 1 },
-<<<<<<< HEAD
+            'GrantRoleSitesView' => { default => 'tree' }, # DEPRECATED
             'DisableContentFieldPermission' => { default => undef },
-=======
-            'GrantRoleSitesView' => { default => 'tree' }, # DEPRECATED
->>>>>>> 28de16f9
         },
         upgrade_functions => \&load_upgrade_fns,
         applications      => {
