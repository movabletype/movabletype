--- conflicted
+++ resolved
@@ -2350,11 +2350,8 @@
             'PSGIServeStatic' => { default => 1 },
             'HideVersion' => { default => 1 },
             'HideConfigWarnings' => { default => undef },
-<<<<<<< HEAD
+            'GlobalTemplateMaxRevisions' => { default => 20 },
             'DefaultStatsProvider' => { default => 'GoogleAnalyticsV4' },
-=======
-            'GlobalTemplateMaxRevisions' => { default => 20 },
->>>>>>> e127c356
         },
         upgrade_functions => \&load_upgrade_fns,
         applications      => {
