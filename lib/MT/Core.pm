# Movable Type (r) (C) 2001-2017 Six Apart, Ltd. All Rights Reserved.
# This code cannot be redistributed without permission from www.sixapart.com.
# For more information, consult your Movable Type license.
#
# $Id$

package MT::Core;

use strict;
use warnings;
use MT;
use base 'MT::Component';

# This is just to make our localization scanner happy
sub trans {
    return shift;
}

sub name {
    return "Core";
}

my $core_registry;

BEGIN {
    $core_registry = {
        version        => MT->VERSION,
        schema_version => MT->schema_version,
        object_drivers => {
            'mysql' => {
                label          => 'MySQL Database (Recommended)',
                dbd_package    => 'DBD::mysql',
                config_package => 'DBI::mysql',
                display        => [
                    'dbserver', 'dbname', 'dbuser', 'dbpass',
                    'dbport',   'dbsocket'
                ],
            },
            'postgres' => {
                label          => 'PostgreSQL Database',
                dbd_package    => 'DBD::Pg',
                dbd_version    => '1.32',
                config_package => 'DBI::postgres',
                display =>
                    [ 'dbserver', 'dbname', 'dbuser', 'dbpass', 'dbport' ],
            },
            'sqlite' => {
                label          => 'SQLite Database',
                dbd_package    => 'DBD::SQLite',
                config_package => 'DBI::sqlite',
                display        => ['dbpath'],
            },
            'sqlite2' => {
                label          => 'SQLite Database (v2)',
                dbd_package    => 'DBD::SQLite2',
                config_package => 'DBI::sqlite',
                display        => ['dbpath'],
            },
        },
        db_form_data => {
            dbserver => {
                element => 'input',
                type    => 'text',
                label   => 'Database Server',
                default => 'localhost',
                hint    => sub {
                    MT->translate("This is often 'localhost'.");
                },
                show_hint => 1,
                order     => 10,
            },
            dbname => {
                element => 'input',
                type    => 'text',
                label   => 'Database Name',
                order   => 20,
            },
            dbuser => {
                element => 'input',
                type    => 'text',
                label   => 'Username',
                order   => 30,
            },
            dbpass => {
                element => 'input',
                type    => 'password',
                label   => 'Password',
                order   => 40,
            },
            dbpath => {
                element => 'input',
                type    => 'text',
                label   => 'Database Path',
                default => './db/mt.db',
                hint    => sub {
                    MT->translate(
                        "The physical file path for your SQLite database. ");
                },
                show_hint => 1,
                order     => 50,
            },
            dbport => {
                advanced => 1,
                element  => 'input',
                type     => 'text',
                label    => 'Database Port',
                order    => 10,
            },
            dbsocket => {
                advanced => 1,
                element  => 'input',
                type     => 'text',
                label    => 'Database Socket',
                order    => 20,
            },
        },
        object_types => {
            'entry'           => 'MT::Entry',
            'author'          => 'MT::Author',
            'asset'           => 'MT::Asset',
            'file'            => 'MT::Asset',
            'asset.file'      => 'MT::Asset',
            'asset.image'     => 'MT::Asset::Image',
            'image'           => 'MT::Asset::Image',
            'asset.audio'     => 'MT::Asset::Audio',
            'audio'           => 'MT::Asset::Audio',
            'asset.video'     => 'MT::Asset::Video',
            'video'           => 'MT::Asset::Video',
            'entry.page'      => 'MT::Page',
            'page'            => 'MT::Page',
            'category.folder' => 'MT::Folder',
            'folder'          => 'MT::Folder',
            'category'        => 'MT::Category',
            'user'            => 'MT::Author',
            'commenter'       => 'MT::Author',
            'blog'            => 'MT::Blog',
            'site'            => 'MT::Blog',
            'blog.website'    => 'MT::Website',
            'website'         => 'MT::Website',
            'template'        => 'MT::Template',
            'comment'         => 'MT::Comment',
            'notification'    => 'MT::Notification',
            'templatemap'     => 'MT::TemplateMap',
            'banlist'         => 'MT::IPBanList',
            'ipbanlist'       => 'MT::IPBanList',
            'tbping'          => 'MT::TBPing',
            'ping'            => 'MT::TBPing',
            'ping_cat'        => 'MT::TBPing',
            'log'             => 'MT::Log',
            'log.ping'        => 'MT::Log::TBPing',
            'log.entry'       => 'MT::Log::Entry',
            'log.comment'     => 'MT::Log::Comment',
            'log.system'      => 'MT::Log',
            'tag'             => 'MT::Tag',
            'role'            => 'MT::Role',
            'association'     => 'MT::Association',
            'permission'      => 'MT::Permission',
            'fileinfo'        => 'MT::FileInfo',
            'placement'       => 'MT::Placement',
            'plugindata'      => 'MT::PluginData',
            'session'         => 'MT::Session',
            'trackback'       => 'MT::Trackback',
            'config'          => 'MT::Config',
            'objecttag'       => 'MT::ObjectTag',
            'objectscore'     => 'MT::ObjectScore',
            'objectasset'     => 'MT::ObjectAsset',
            'filter'          => 'MT::Filter',
            'touch'           => 'MT::Touch',
            'failedlogin'     => 'MT::FailedLogin',
            'accesstoken'     => 'MT::AccessToken',

            # MT7
            'category_set'        => 'MT::CategorySet',
            'cd'                  => 'MT::ContentData',
            'content_data'        => 'MT::ContentData',
            'cf'                  => 'MT::ContentField',
            'content_field'       => 'MT::ContentField',
            'cf_idx'              => 'MT::ContentFieldIndex',
            'content_field_index' => 'MT::ContentFieldIndex',
            'content_type'        => 'MT::ContentType',
            'objectcategory'      => 'MT::ObjectCategory',
            'rebuild_trigger'     => 'MT::RebuildTrigger',

            # TheSchwartz tables
            'ts_job'        => 'MT::TheSchwartz::Job',
            'ts_error'      => 'MT::TheSchwartz::Error',
            'ts_exitstatus' => 'MT::TheSchwartz::ExitStatus',
            'ts_funcmap'    => 'MT::TheSchwartz::FuncMap',
        },
        list_properties => {
            __virtual => {
                base => {
                    init => sub {
                        my $prop = shift;
                        if ( $prop->has('col') ) {
                            $prop->{raw} = sub {
                                my $prop  = shift;
                                my ($obj) = @_;
                                my $col   = $prop->col;
                                return $obj->$col;
                                }
                                unless $prop->has('raw');
                            $prop->{sort} = sub {
                                my $prop = shift;
                                my ( $terms, $args ) = @_;
                                $args->{sort} = $prop->col;
                                return;
                                }
                                unless $prop->has('sort')
                                || $prop->has('bulk_sort')
                                || $prop->has('sort_method');
                        }
                    },
                    label => '',
                },
                hidden => {
                    base  => '__virtual.base',
                    terms => sub {
                        my $prop = shift;
                        my ( $args, $db_terms, $db_args ) = @_;
                        my $col    = $prop->col or die;
                        my $option = $args->{option};
                        my $value  = $args->{value};
                        if ( $prop->is_meta ) {
                            return $prop->join_meta( $db_args, $value );
                        }
                        else {
                            return { $col => $value };
                        }
                    },
                    filter_tmpl => '<mt:Var name="filter_form_hidden">',
                    base_type   => 'hidden',
                    priority    => 4,
                },
                string => {
                    base      => '__virtual.base',
                    col_class => 'string',
                    terms     => sub {
                        my $prop = shift;
                        my ( $args, $db_terms, $db_args ) = @_;
                        my $col    = $prop->col or die;
                        my $option = $args->{option};
                        my $query  = $args->{string};
                        if ( 'contains' eq $option ) {
                            $query = { like => "%$query%" };
                        }
                        elsif ( 'not_contains' eq $option ) {
                            $query
                                = [ { not_like => "%$query%" }, \'IS NULL' ];
                        }
                        elsif ( 'beginning' eq $option ) {
                            $query = { like => "$query%" };
                        }
                        elsif ( 'end' eq $option ) {
                            $query = { like => "%$query" };
                        }
                        elsif ( 'blank' eq $option ) {
                            $query = [ \'IS NULL', '' ];
                        }
                        elsif ( 'not_blank' eq $option ) {
                            $query
                                = [ '-and', \'IS NOT NULL', { not => '' } ];
                        }
                        if ( $prop->is_meta ) {
                            return $prop->join_meta( $db_args, $query );
                        }
                        else {
                            return { $col => $query };
                        }
                    },
                    filter_tmpl => sub {
                        my $prop = shift;
                        my $tmpl
                            = $prop->use_blank
                            ? 'filter_form_blank_string'
                            : 'filter_form_string';
                        qq{<mt:var name="${tmpl}">};
                    },
                    base_type      => 'string',
                    args_via_param => sub {
                        my $prop = shift;
                        my ( $app, $val ) = @_;
                        return { option => 'equal', string => $val };
                    },
                    label_via_param => sub {
                        my $prop = shift;
                        my ( $app, $val ) = @_;
                        return MT->translate(
                            '[_1] in [_2]: [_3]',
                            $prop->datasource->class_label_plural,
                            $prop->label,
                            MT::Util::encode_html($val),
                        );
                    },
                    priority => 7,
                },
                integer => {
                    base      => '__virtual.base',
                    col_class => 'num',

                    #sort_method => sub {
                    #    my $prop = shift;
                    #    my ( $obj_a, $obj_b ) = @_;
                    #    my $col = $prop->{col};
                    #    return $obj_a->$col <=> $obj_b->$col;
                    #},
                    terms => sub {
                        my $prop = shift;
                        my ( $args, $db_terms, $db_args ) = @_;
                        my $col    = $prop->col or die;
                        my $option = $args->{option};
                        my $value  = $args->{value};
                        my $query;
                        if ( 'equal' eq $option ) {
                            $query = $value;
                        }
                        elsif ( 'not_equal' eq $option ) {
                            $query = [ { not => $value }, \'IS NULL' ];
                        }
                        elsif ( 'greater_than' eq $option ) {
                            $query = { '>' => $value };
                        }
                        elsif ( 'greater_equal' eq $option ) {
                            $query = { '>=' => $value };
                        }
                        elsif ( 'less_than' eq $option ) {
                            $query = { '<' => $value };
                        }
                        elsif ( 'less_equal' eq $option ) {
                            $query = { '<=' => $value };
                        }
                        elsif ( 'blank' eq $option ) {
                            $query = \'IS NULL';
                        }
                        elsif ( 'not_blank' eq $option ) {
                            $query = \'IS NOT NULL';
                        }
                        if ( $prop->is_meta ) {
                            return $prop->join_meta( $db_args, $query );
                        }
                        else {
                            return { $col => $query };
                        }
                    },
                    args_via_param => sub {
                        my $prop = shift;
                        my ( $app, $val ) = @_;
                        return { option => 'equal', value => $val };
                    },
                    filter_tmpl => sub {
                        my $prop      = shift;
                        my $base_type = $prop->base_type;
                        my $tmpl
                            = $prop->use_blank
                            ? "filter_form_blank_${base_type}"
                            : "filter_form_${base_type}";
                        qq{<mt:Var name="${tmpl}">};
                    },
                    base_type          => 'integer',
                    priority           => 4,
                    default_sort_order => 'descend',
                },
                float => {
                    base        => '__virtual.integer',
                    col_class   => 'num',
                    data_format => '%.1f',
                    html        => sub {
                        my ( $prop, $obj ) = @_;
                        my $col = $prop->col;
                        return sprintf $prop->data_format, $obj->$col;
                    },
                    base_type => 'float',
                },
                date => {
                    base          => '__virtual.base',
                    col_class     => 'date',
                    use_future    => 0,
                    validate_item => sub {
                        my $prop   = shift;
                        my ($item) = @_;
                        my $args   = $item->{args};
                        my $option = $args->{option}
                            or return $prop->error(
                            MT->translate('option is required') );
                        my %params = (
                            range  => { from   => 1, to => 1 },
                            before => { origin => 1 },
                            after  => { origin => 1 },
                            days   => { days   => 1 },
                        );

                        my $using = $params{$option};
                        $using->{option} = 1;
                        for my $key ( keys %$args ) {
                            if ( $using->{$key} ) {
                                ## validate it
                                if ( $key eq 'days' ) {
                                    return $prop->error(
                                        MT->translate(
                                            q{Days must be a number.}
                                        )
                                    ) if $args->{days} =~ /\D/;
                                }
                                elsif ( $key ne 'option' ) {
                                    my $date = $args->{$key};
                                    return $prop->error(
                                        MT->translate(q{Invalid date.}) )
                                        unless $date
                                        =~ m/^\d{4}\-\d{2}\-\d{2}$/;
                                }
                            }
                            else {
                                ## or remove from $args.
                                delete $args->{$key};
                            }
                        }
                        return 1;
                    },
                    terms => sub {
                        my $prop = shift;
                        my ( $args, $db_terms, $db_args ) = @_;
                        my $col      = $prop->col;
                        my $option   = $args->{option};
                        my $boundary = $args->{boundary};
                        my $query;
                        my $blog = MT->app ? MT->app->blog : undef;
                        require MT::Util;
                        my $now = MT::Util::epoch2ts( $blog, time() );
                        my $from   = $args->{from}   || '';
                        my $to     = $args->{to}     || '';
                        my $origin = $args->{origin} || '';
                        $from =~ s/\D//g;
                        $to =~ s/\D//g;
                        $origin =~ s/\D//g;
                        $from .= '000000' if $from;
                        $to   .= '235959' if $to;

                        if ( 'range' eq $option ) {
                            $query = [
                                '-and',
                                { op => '>=', value => $from },
                                { op => '<=', value => $to },
                            ];
                        }
                        elsif ( 'days' eq $option ) {
                            my $days   = $args->{days};
                            my $origin = MT::Util::epoch2ts( $blog,
                                time - $days * 60 * 60 * 24 );
                            $query = [
                                '-and',
                                { op => '>', value => $origin },
                                { op => '<', value => $now },
                            ];
                        }
                        elsif ( 'before' eq $option ) {
                            if ($boundary) {
                                $query = {
                                    op    => '<=',
                                    value => $origin . '235959',
                                };
                            }
                            else {
                                $query = {
                                    op    => '<',
                                    value => $origin . '000000'
                                };
                            }
                        }
                        elsif ( 'after' eq $option ) {
                            if ($boundary) {
                                $query = {
                                    op    => '>=',
                                    value => $origin . '000000',
                                };
                            }
                            else {
                                $query = {
                                    op    => '>',
                                    value => $origin . '235959'
                                };
                            }
                        }
                        elsif ( 'future' eq $option ) {
                            $query = {
                                op    => '>',
                                value => $now
                            };
                        }
                        elsif ( 'past' eq $option ) {
                            $query = {
                                op    => '<',
                                value => $now
                            };
                        }
                        elsif ( 'blank' eq $option ) {
                            $query = \'IS NULL';
                        }
                        elsif ( 'not_blank' eq $option ) {
                            $query = \'IS NOT NULL';
                        }

                        if ( $prop->is_meta ) {
                            $prop->join_meta( $db_args, $query );
                        }
                        else {
                            return { $col => $query };
                        }
                    },
                    args_via_param => sub {
                        my $prop = shift;
                        my ( $app, $val ) = @_;
                        my $param;
                        if ( $val =~ m/\-/ ) {
                            my ( $from, $to ) = split /-/, $val;
                            $from = undef unless $from =~ m/^\d{8}$/;
                            $to   = undef unless $to =~ m/^\d{8}$/;
                            $from =~ s/^(\d{4})(\d{2})(\d{2})$/$1-$2-$3/;
                            $to =~ s/^(\d{4})(\d{2})(\d{2})$/$1-$2-$3/;
                            $param
                                = $from && $to
                                ? {
                                option => 'range',
                                from   => $from,
                                to     => $to
                                }
                                : $from
                                ? { option => 'after', origin => $from }
                                : { option => 'before', origin => $to };
                        }
                        elsif ( $val =~ m/(\d+)days/i ) {
                            $param = { option => 'days', days => $1 };
                        }
                        elsif ( $val eq 'future' ) {
                            $param = { option => 'future' };
                        }
                        elsif ( $val eq 'past' ) {
                            $param = { option => 'past' };
                        }
                        return $param;
                    },
                    label_via_param => sub {
                        my $prop = shift;
                        my ( $app, $val ) = @_;
                        require MT::Util;
                        if ( $val =~ m/\-/ ) {
                            my ( $from, $to ) = split /-/, $val;
                            $from = undef unless $from =~ m/^\d{8}$/;
                            $to   = undef unless $to =~ m/^\d{8}$/;
                            my $format = '%x';
                            $from = MT::Util::format_ts(
                                $format, $from . '000000',
                                undef,   MT->current_language
                            ) if $from;
                            $to = MT::Util::format_ts(
                                $format, $to . '000000',
                                undef,   MT->current_language
                            ) if $to;
                            if ( $from && $to ) {
                                return MT->translate(
                                    '[_1] [_2] between [_3] and [_4]',
                                    $prop->datasource->class_label_plural,
                                    $prop->label,
                                    $from,
                                    $to,
                                );
                            }
                            elsif ($from) {
                                return MT->translate(
                                    '[_1] [_2] since [_3]',
                                    $prop->datasource->class_label_plural,
                                    $prop->label,
                                    $from,
                                );
                            }
                            else {
                                return MT->translate(
                                    '[_1] [_2] or before [_3]',
                                    $prop->datasource->class_label_plural,
                                    $prop->label,
                                    $to,
                                );
                            }
                        }
                        elsif ( $val =~ m/(\d+)days/i ) {
                            return MT->translate(
                                '[_1] [_2] these [_3] days',
                                $prop->datasource->class_label_plural,
                                $prop->label, $1,
                            );
                        }
                        elsif ( $val eq 'future' ) {
                            return MT->translate(
                                '[_1] [_2] future',
                                $prop->datasource->class_label_plural,
                                $prop->label,
                            );
                        }
                        elsif ( $val eq 'past' ) {
                            return MT->translate(
                                '[_1] [_2] past',
                                $prop->datasource->class_label_plural,
                                $prop->label,
                            );
                        }
                    },

                    filter_tmpl => sub {
                        ## since __trans macro doesn't work with including itself
                        ## recursively, so do translate by hand here.
                        my $prop  = shift;
                        my $label = '<mt:var name="label">';
                        my $tmpl
                            = $prop->use_future
                            ? 'filter_form_future_date'
                            : 'filter_form_date';
                        my $opts;
                        if ( $prop->use_future ) {
                            if ( $prop->use_blank ) {
                                $opts
                                    = '<mt:var name="future_blank_date_filter_options">';
                            }
                            else {
                                $opts
                                    = '<mt:var name="future_date_filter_options">';
                            }
                        }
                        else {
                            if ( $prop->use_blank ) {
                                $opts
                                    = '<mt:var name="blank_date_filter_options">';
                            }
                            else {
                                $opts = '<mt:var name="date_filter_options">';
                            }
                        }
                        my $contents
                            = $prop->use_future
                            ? '<mt:var name="future_date_filter_contents">'
                            : '<mt:var name="date_filter_contents">';
                        return MT->translate(
                            '<mt:var name="[_1]"> [_2] [_3] [_4]',
                            $tmpl, $label, $opts, $contents );
                    },
                    base_type => 'date',
                    html      => sub {
                        my $prop = shift;
                        my ( $obj, $app, $opts ) = @_;
                        my $ts          = $prop->raw(@_) or return '';
                        my $date_format = MT::App::CMS::LISTING_DATE_FORMAT();
                        my $blog        = $opts->{blog};
                        my $is_relative
                            = ( $app->user->date_format || 'relative' ) eq
                            'relative' ? 1 : 0;
                        return $is_relative
                            ? MT::Util::relative_date( $ts, time, $blog )
                            : MT::Util::format_ts(
                            $date_format,
                            $ts,
                            $blog,
                            $app->user ? $app->user->preferred_language
                            : undef
                            );
                    },
                    priority           => 5,
                    default_sort_order => 'descend',
                },
                single_select => {
                    base             => '__virtual.base',
                    sort             => 0,
                    singleton        => 1,
                    normalized_value => sub {
                        my $prop     = shift;
                        my ($args)   = @_;
                        my $lc_value = lc $args->{value};

                        for my $o ( @{ $prop->single_select_options } ) {
                            if ( $o->{text} && lc $o->{text} eq $lc_value ) {
                                return $o->{value};
                            }
                        }

                        return $args->{value};
                    },
                    terms => sub {
                        my $prop = shift;
                        my ( $args, $db_terms, $db_args ) = @_;
                        my $col = $prop->col || $prop->type or die;
                        my $value = $prop->normalized_value(@_);

                        if ( $col =~ /\./ ) {
                            my ( $parent, $c ) = split /\./, $col;
                            $db_args->{joins} ||= [];
                            my $ds = $prop->datasource->datasource;
                            push @{ $db_args->{joins} },
                                MT->model($parent)->join_on(
                                undef,
                                {   id => \"=${ds}_${parent}_id",
                                    $c => $value
                                },
                                );
                            return;
                        }
                        else {
                            return { $col => $value };
                        }
                    },
                    label_via_param => sub {
                        my $prop = shift;
                        my ( $app, $val ) = @_;
                        my $opts = $prop->single_select_options;
                        my ($selected) = grep { $_->{value} eq $val } @$opts
                            or return $prop->error(
                            MT->translate('Invalid parameter.') );
                        return MT->translate(
                            '[_1] [_3] [_2]',
                            $prop->label,
                            $selected->{label},
                            (   defined $prop->verb
                                ? $prop->verb
                                : $app->translate('__SELECT_FILTER_VERB')
                            )
                        );
                    },
                    args_via_param => sub {
                        my $prop = shift;
                        my ( $app, $val ) = @_;
                        return { value => $val };
                    },
                    filter_tmpl =>
                        '<mt:Var name="filter_form_single_select">',
                    base_type => 'single_select',
                    priority  => 2,
                },
                id => {
                    auto               => 1,
                    default_sort_order => 'ascend',
                    label              => 'ID',
                },
                ## translate('No Title')
                ## translate('No Name')
                ## translate('No Label')
                label => {
                    auto              => 1,
                    label             => 'Label',
                    display           => 'force',
                    alternative_label => 'No label',
                    html => \&MT::ListProperty::common_label_html,
                },
                title => {
                    base              => '__virtual.label',
                    alternative_label => 'No Title',
                },
                name => {
                    base              => '__virtual.label',
                    alternative_label => 'No Name',
                },
                created_on => {
                    auto    => 1,
                    label   => 'Date Created',
                    display => 'optional',
                },
                modified_on => {
                    auto    => 1,
                    label   => 'Date Modified',
                    display => 'optional',
                },
                author_name => {
                    label        => 'Author',
                    filter_label => 'Author Name',
                    display      => 'default',
                    base         => '__virtual.string',
                    raw          => sub {
                        my ( $prop, $obj ) = @_;
                        my $col
                            = $prop->datasource->has_column('author_id')
                            ? 'author_id'
                            : 'created_by';

                      # If there's no value in the column then no voter ID was
                      # recorded.
                        return '' if !$obj->$col;

                        my $author = MT->model('author')->load( $obj->$col );
                        return $author
                            ? ( $author->nickname || $author->name )
                            : MT->translate('*User deleted*');
                    },
                    terms => sub {
                        my $prop = shift;
                        my ( $args, $load_terms, $load_args ) = @_;
                        my $col
                            = $prop->datasource->has_column('author_id')
                            ? 'author_id'
                            : 'created_by';
                        my $driver  = $prop->datasource->driver;
                        my $colname = $driver->dbd->db_column_name(
                            $prop->datasource->datasource, $col );
                        $prop->{col} = 'name';
                        my $name_query = $prop->super(@_);
                        $prop->{col} = 'nickname';
                        my $nick_query = $prop->super(@_);
                        $load_args->{joins} ||= [];
                        push @{ $load_args->{joins} },
                            MT->model('author')->join_on(
                            undef,
                            [   { id => \"= $colname" },
                                '-and',
                                [   $name_query,
                                    (   $args->{'option'} eq 'not_contains'
                                        ? '-and'
                                        : '-or'
                                    ),
                                    $nick_query,
                                ]
                            ],
                            {}
                            );
                    },
                    bulk_sort => sub {
                        my $prop = shift;
                        my ($objs) = @_;
                        my $col
                            = $prop->datasource->has_column('author_id')
                            ? 'author_id'
                            : 'created_by';
                        my %author_id
                            = map { ( $_->$col ) ? ( $_->$col => 1 ) : () }
                            @$objs;
                        my @authors = MT->model('author')
                            ->load( { id => [ keys %author_id ] } );
                        my %nickname = map {
                                  $_->id => defined $_->nickname
                                ? $_->nickname
                                : ''
                        } @authors;
                        $nickname{0} = '';    # fallback
                        return sort {
                            $nickname{ $a->$col || 0 }
                                cmp $nickname{ $b->$col || 0 }
                        } @$objs;
                    },
                },
                tag => {
                    base    => '__virtual.string',
                    label   => 'Tag',
                    display => 'none',
                    terms   => sub {
                        my $prop = shift;
                        my ( $args, $base_terms, $base_args, $opts ) = @_;
                        my $option  = $args->{option};
                        my $query   = $args->{string};
                        my $blog_id = $opts->{blog_ids};
                        if ( 'contains' eq $option ) {
                            $query = { like => "%$query%" };
                        }
                        elsif ( 'not_contains' eq $option ) {

                            # After searching by LIKE, negate that results.
                            $query = { like => "%$query%" };
                        }
                        elsif ( 'beginning' eq $option ) {
                            $query = { like => "$query%" };
                        }
                        elsif ( 'end' eq $option ) {
                            $query = { like => "%$query" };
                        }
                        my $ds           = $prop->object_type;
                        my $tagged_class = $prop->tagged_class || $ds;
                        my $ds_join      = MT->model($ds)->join_on(
                            undef,
                            {   id => \'= objecttag_object_id',
                                ( $blog_id ? ( blog_id => $blog_id ) : () ),
                                (   $tagged_class eq '*' ? ()
                                    : ( class => $tagged_class )
                                ),
                            },
                            {   unique => 1,
                                (   $tagged_class eq '*' ? ( no_class => 1 )
                                    : ()
                                ),
                            }
                        );
                        my $tag_ds = $prop->tag_ds || $ds;

                        my @objecttag_terms_args = (
                            { object_datasource => $tag_ds },
                            {   fetchonly => { object_id => 1 },
                                unique    => 1,
                                joins     => [
                                    MT->model('tag')->join_on(
                                        undef,
                                        {   (          $option eq 'blank'
                                                    || $option eq 'not_blank'
                                                )
                                            ? ()
                                            : ( name => $query ),
                                            id => \'= objecttag_tag_id',
                                        },
                                    ),
                                    $ds_join,
                                ],
                            }
                        );
                        if ( 'not_contains' eq $option || 'blank' eq $option )
                        {
                            my @ids = map( $_->object_id,
                                MT->model('objecttag')
                                    ->load(@objecttag_terms_args) );
                            @ids ? { id => { not => \@ids } } : ();
                        }
                        else {
                            $base_args->{joins} ||= [];
                            push @{ $base_args->{joins} },
                                MT->model('objecttag')
                                ->join_on( undef, @objecttag_terms_args );
                        }
                    },
                },
                object_count => {
                    base               => '__virtual.integer',
                    col_class          => 'num',
                    default_sort_order => 'descend',
                    ref_column         => 'id',
                    raw                => sub {
                        my $prop = shift;
                        my ( $obj, $app, $opts ) = @_;
                        my $count_terms
                            = $prop->has('count_terms')
                            ? $prop->count_terms($opts)
                            : {};
                        my $count_args
                            = $prop->has('count_args')
                            ? $prop->count_args($opts)
                            : {};
                        MT->model( $prop->count_class )
                            ->count(
                            { %$count_terms, $prop->count_col => $obj->id },
                            $count_args, );
                    },
                    html => sub {
                        my $prop = shift;
                        my ( $obj, $app ) = @_;
                        my $count = $prop->raw(@_);
                        if ( $prop->has('list_permit_action') ) {
                            my $user = $app->user;
                            my $perm = $user->permissions(
                                  $obj->isa('MT::Blog')       ? ( $obj->id )
                                : $obj->has_column('blog_id') ? $obj->blog_id
                                : 0
                            );
                            return $count
                                unless $perm->can_do(
                                $prop->list_permit_action );
                        }
                        my $args;
                        if ( $prop->filter_type eq 'blog_id' ) {
                            $args = {
                                _type => $prop->list_screen
                                    || $prop->count_class,
                                blog_id => $obj->id,
                            };
                        }
                        else {
                            $args = {
                                _type => $prop->list_screen
                                    || $prop->count_class,
                                blog_id =>
                                    ( $app->blog ? $app->blog->id : 0 ),
                                (   $prop->has('filter_type')
                                    ? ( filter     => $prop->filter_type,
                                        filter_val => $obj->id,
                                        )
                                    : ()
                                ),
                            };
                        }
                        my $uri = $app->uri(
                            mode => 'list',
                            args => $args,
                        );
                        return qq{<a href="$uri">$count</a>};
                    },
                    bulk_sort => sub {
                        my $prop = shift;
                        my ( $objs, $opts ) = @_;
                        my $count_terms
                            = $prop->has('count_terms')
                            ? $prop->count_terms($opts)
                            : {};
                        my $count_args
                            = $prop->has('count_args')
                            ? $prop->count_args($opts)
                            : {};
                        my $iter
                            = MT->model( $prop->count_class )
                            ->count_group_by(
                            $count_terms,
                            {   %$count_args,
                                sort      => 'cnt',
                                direction => 'descend',
                                group     => [ $prop->count_col, ],
                            },
                            );
                        return @$objs unless $iter;
                        my @res;
                        my %obj_map = map { $_->id => $_ } @$objs;

                        while ( my ( $count, $id ) = $iter->() ) {
                            next unless $id;
                            push @res, delete $obj_map{$id} if $obj_map{$id};
                        }
                        push @res, values %obj_map;
                        return reverse @res;
                    },
                    terms => 0,
                    grep  => sub {
                        my $prop = shift;
                        my ( $args, $objs, $opts ) = @_;
                        my $count_terms
                            = $prop->has('count_terms')
                            ? $prop->count_terms($opts)
                            : {};
                        my $count_args
                            = $prop->has('count_args')
                            ? $prop->count_args($opts)
                            : {};
                        my $iter
                            = MT->model( $prop->count_class )
                            ->count_group_by(
                            $count_terms,
                            {   %$count_args,
                                direction => 'descend',
                                group     => [ $prop->count_col, ],
                            },
                            );
                        my %map;
                        while ( my ( $count, $id ) = $iter->() ) {
                            $map{$id} = $count;
                        }
                        my $op
                            = $args->{option} eq 'equal'         ? '=='
                            : $args->{option} eq 'not_equal'     ? '!='
                            : $args->{option} eq 'greater_than'  ? '<'
                            : $args->{option} eq 'greater_equal' ? '<='
                            : $args->{option} eq 'less_than'     ? '>'
                            : $args->{option} eq 'less_equal'    ? '>='
                            :                                      '';
                        return @$objs unless $op;
                        my $val     = $args->{value};
                        my $sub     = eval "sub { $val $op shift }";
                        my $ref_col = $prop->ref_column;
                        return
                            grep { $sub->( $map{ $_->$ref_col } || 0 ) }
                            @$objs;
                    },
                },
            },
            __common => {
                __legacy => {
                    label           => 'Legacy Quick Filter',
                    priority        => 1,
                    filter_editable => 0,
                    singleton       => 1,
                    terms           => sub {
                        my $prop = shift;
                        my ( $args, $db_terms, $db_args ) = @_;
                        my $ds         = $args->{ds};
                        my $filter_key = $args->{filter_key};
                        my $filter_val = $args->{filter_val};
                        if ($filter_val) {
                            MT->app->param( 'filter_val', $filter_val );
                        }
                        my $filter
                            = MT->registry(
                            applications => cms => list_filters => $ds =>
                                $filter_key )
                            or die "No regacy filter";
                        if ( my $code = $filter->{code}
                            || MT->handler_to_coderef( $filter->{handler} ) )
                        {
                            $code->( $db_terms, $db_args );
                        }
                        return undef;
                    },
                    filter_tmpl => '<mt:var name="filter_form_legacy">',
                },
                __id => {
                    base        => '__virtual.integer',
                    col         => 'id',
                    display     => 'none',
                    view_filter => [],
                    condition   => sub {
                        my $prop = shift;
                        return $prop->datasource->has_column('id') ? 1 : 0;
                    },
                },
                pack => {
                    view          => [],
                    terms         => \&MT::Filter::pack_terms,
                    grep          => \&MT::Filter::pack_grep,
                    requires_grep => \&MT::Filter::pack_requires_grep,
                },
                blog_name => {
                    label        => 'Site Name',
                    filter_label => 'Site Name',
                    order        => 10000,
                    display      => 'default',
                    site_name    => 1,
                    view         => [ 'system', 'website' ],
                    bulk_html    => sub {
                        my $prop     = shift;
                        my ($objs)   = @_;
                        my %blog_ids = map { $_->blog_id => 1 } @$objs;
                        my @blogs    = MT->model('blog')->load(
                            { id => [ keys %blog_ids ], },
                            {   fetchonly => {
                                    id        => 1,
                                    name      => 1,
                                    parent_id => 1,
                                }
                            }
                        );
                        my %blog_map = map { $_->id        => $_ } @blogs;
                        my %site_ids = map { $_->parent_id => 1 }
                            grep {
                            $_->parent_id
                                && !$blog_map{ $_->parent_id }
                            } @blogs;
                        my @sites;
                        @sites
                            = MT->model('website')
                            ->load( { id => [ keys %site_ids ], },
                            { fetchonly => { id => 1, name => 1, }, } )
                            if keys %site_ids;
                        my %blog_site_map
                            = map { $_->id => $_ } ( @blogs, @sites );
                        my @out;

                        for my $obj (@$objs) {
                            if ( !$obj->blog_id ) {
                                push @out, MT->translate('(system)');
                                next;
                            }
                            my $blog = $blog_site_map{ $obj->blog_id };
                            unless ($blog) {
                                push @out,
                                    MT->translate('*Website/Blog deleted*');
                                next;
                            }
                            my $site;
                            if ($blog->parent_id
                                && ( $site
                                    = $blog_site_map{ $blog->parent_id } )
                                && $prop->site_name
                                )
                            {
                                push @out,
                                    join( '/', $site->name, $blog->name );
                            }
                            else {
                                push @out, $blog->name;
                            }
                        }
                        return map { MT::Util::encode_html($_) } @out;
                    },
                    condition => sub {
                        my $prop = shift;
                        $prop->datasource->has_column('blog_id') or return;
                        my $app = MT->app or return;
                        return !$app->blog || !$app->blog->is_blog;
                    },
                    bulk_sort => sub {
                        my $prop    = shift;
                        my ($objs)  = @_;
                        my %blog_id = map { $_->blog_id => 1 } @$objs;
                        my @blogs
                            = MT->model('blog')
                            ->load( { id => [ keys %blog_id ] },
                            { no_class => 1, } );
                        my %blogname = map { $_->id => $_->name } @blogs;
                        return sort {
                            $blogname{ $a->blog_id }
                                cmp $blogname{ $b->blog_id }
                        } @$objs;
                    },
                },
                current_user => {
                    base            => '__virtual.hidden',
                    label           => 'My Items',
                    order           => 20000,
                    display         => 'none',
                    filter_editable => 0,
                    condition       => sub {
                        my $prop  = shift;
                        my $class = $prop->datasource;
                        return $class->has_column('author_id')
                            || $class->has_column('created_by');
                    },
                    terms => sub {
                        my $prop = shift;
                        my ( $args, $load_terms, $load_args ) = @_;
                        my $app = MT->app or return;
                        my $class = $prop->datasource;
                        my $col
                            = $class->has_column('author_id')
                            ? 'author_id'
                            : 'created_by';
                        return { $col => $app->user->id };
                    },
                    singleton       => 1,
                    label_via_param => sub {
                        my $prop  = shift;
                        my $class = $prop->datasource;
                        return MT->translate( 'My [_1]',
                            $class->class_label_plural );
                    },
                },
                current_context => {
                    base  => '__virtual.hidden',
                    label => sub {
                        my $prop = shift;
                        my ($settings) = @_;
                        return MT->translate(
                            '[_1] of this Site',
                            $settings->{object_label_plural}
                                || $prop->datasource->class_label_plural,
                        );
                    },
                    order           => 30000,
                    view            => 'website',
                    display         => 'none',
                    filter_editable => 1,
                    condition       => sub {
                        my $prop = shift;
                        $prop->datasource->has_column('blog_id');
                    },
                    terms => sub {
                        my $prop = shift;
                        my ( $args, $load_terms, $load_args, $opts ) = @_;
                        { blog_id => $opts->{blog_id} };
                    },
                    singleton => 1,
                },
                content => {
                    base            => '__virtual.hidden',
                    filter_editable => 0,
                    terms           => sub {
                        my ( $prop, $args, $db_terms, $db_args ) = @_;
                        my $defaults = $prop->{fields};
                        my $option   = $args->{option};
                        my $query    = $args->{string};
                        my $and_or;
                        if ( 'contains' eq $option ) {
                            $query = { like => "%$query%" };
                            $and_or = '-or';
                        }
                        elsif ( 'not_contains' eq $option ) {
                            $query = { not_like => "%$query%" };
                            $and_or = '-and';
                        }

                        my @fields;
                        if ( my $specifieds = $args->{fields} ) {
                            @fields = grep {
                                my $f = $_;
                                grep { $_ eq $f } @$defaults
                            } split ',', $specifieds;
                        }
                        else {
                            @fields = @$defaults;
                        }

                        my @terms;
                        for my $c (@fields) {
                            push @terms, ( @terms ? $and_or : () ),
                                { $c => $query, };
                        }

                        \@terms;
                    },
                },
            },
            website       => '$Core::MT::Website::list_props',
            blog          => '$Core::MT::Blog::list_props',
            entry         => '$Core::MT::Entry::list_props',
            page          => '$Core::MT::Page::list_props',
            asset         => '$Core::MT::Asset::list_props',
            category      => '$Core::MT::Category::list_props',
            folder        => '$Core::MT::Folder::list_props',
            comment       => '$Core::MT::Comment::list_props',
            ping          => '$Core::MT::TBPing::list_props',
            author        => '$Core::MT::Author::list_props',
            member        => '$Core::MT::Author::member_list_props',
            commenter     => '$Core::MT::Author::commenter_list_props',
            tag           => '$Core::MT::Tag::list_props',
            banlist       => '$Core::MT::IPBanList::list_props',
            association   => '$Core::MT::Association::list_props',
            role          => '$Core::MT::Role::list_props',
            notification  => '$Core::MT::Notification::list_props',
            log           => '$Core::MT::Log::list_props',
            filter        => '$Core::MT::Filter::list_props',
            permission    => '$Core::MT::Permission::list_props',
            template      => '$Core::MT::Template::list_props',
            templatemap   => '$Core::MT::TemplateMap::list_props',
            category_set  => '$Core::MT::CategorySet::list_props',
            content_type  => '$Core::MT::ContentType::list_props',
            content_field => '$Core::MT::ContentField::list_props',
            content_data => '$Core::MT::ContentData::list_props_for_data_api',
        },
        system_filters => {
            entry     => '$Core::MT::Entry::system_filters',
            page      => '$Core::MT::Page::system_filters',
            comment   => '$Core::MT::Comment::system_filters',
            ping      => '$Core::MT::TBPing::system_filters',
            tag       => '$Core::MT::Tag::system_filters',
            asset     => '$Core::MT::Asset::system_filters',
            author    => '$Core::MT::Author::system_filters',
            member    => '$Core::MT::Author::member_system_filters',
            commenter => '$Core::MT::Author::commenter_system_filters',
            log       => '$Core::MT::Log::system_filters',
        },
        listing_screens => {
            website => {
                object_label     => 'Site',
                primary          => 'name',
                view             => 'system',
                default_sort_key => 'name',
                scope_mode       => 'none',
                condition        => sub {
                    require MT::CMS::Website;
                    return MT::CMS::Website::can_view_website_list(
                        MT->instance );
                },
            },
            blog => {
                object_label     => 'Child Site',
                view             => [qw( system website )],
                primary          => 'name',
                default_sort_key => 'name',
                scope_mode       => 'none',
                condition        => sub {
                    require MT::CMS::Blog;
                    return MT::CMS::Blog::can_view_blog_list( MT->instance );
                },
                data_api_condition => sub {1},
            },
            entry => {
                object_label        => 'Entry',
                primary             => 'title',
                default_sort_key    => 'authored_on',
                data_api_scope_mode => 'this',
                permission          => "access_to_entry_list",
                data_api_permission => undef,
                feed_link           => sub {
                    my ($app) = @_;
                    return 1 if $app->user->is_superuser;

                    if ( $app->blog ) {
                        return 1
                            if $app->user->can_do( 'get_entry_feed',
                            at_least_one => 1 );
                    }
                    else {
                        my $iter = MT->model('permission')->load_iter(
                            {   author_id => $app->user->id,
                                blog_id   => { not => 0 },
                            }
                        );
                        my $cond;
                        while ( my $p = $iter->() ) {
                            $cond = 1, last
                                if $p->can_do('get_entry_feed');
                        }
                        return $cond ? 1 : 0;
                    }
                    0;
                },
            },
            page => {
                object_label        => 'Page',
                primary             => 'title',
                default_sort_key    => 'modified_on',
                data_api_scope_mode => 'this',
                permission          => 'access_to_page_list',
                data_api_permission => undef,
                feed_link           => sub {
                    my ($app) = @_;
                    return 1 if $app->user->is_superuser;

                    if ( $app->blog ) {
                        return 1
                            if $app->user->can_do( 'get_page_feed',
                            at_least_one => 1 );
                    }
                    else {
                        my $iter = MT->model('permission')->load_iter(
                            {   author_id => $app->user->id,
                                blog_id   => { not => 0 },
                            }
                        );
                        my $cond;
                        while ( my $p = $iter->() ) {
                            $cond = 1, last
                                if $p->can_do('get_page_feed');
                        }
                        return $cond ? 1 : 0;
                    }
                    0;
                },
            },
            asset => {
                object_label        => 'Asset',
                primary             => 'label',
                data_api_scope_mode => 'strict',
                permission          => 'access_to_asset_list',
                data_api_permission => undef,
                default_sort_key    => 'created_on',
            },
            log => {
                object_label        => 'Log',
                default_sort_key    => 'created_on',
                primary             => 'message',
                data_api_scope_mode => 'this',
                condition           => sub {
                    my $app     = MT->instance;
                    my $user    = $app->user;
                    my $blog_id = $app->param('blog_id');
                    return 1 if $user->is_superuser;
                    return 0 unless defined $blog_id;

                    my $terms;
                    push @$terms, { author_id => $user->id };
                    if ($blog_id) {
                        my $blog = MT->model('blog')->load($blog_id);
                        my @blog_ids;
                        push @blog_ids, $blog_id;
                        if ( $blog && !$blog->is_blog ) {
                            push @blog_ids, map { $_->id } @{ $blog->blogs };
                        }
                        push @$terms,
                            [
                            '-and',
                            {   blog_id => \@blog_ids,
                                permissions =>
                                    { like => "\%'view_blog_log'\%" },
                            }
                            ];
                    }
                    else {
                        push @$terms,
                            [
                            '-and',
                            [   {   blog_id => 0,
                                    permissions =>
                                        { like => "\%'view_log'\%" },
                                },
                                '-or',
                                {   blog_id => \' > 0',
                                    permissions =>
                                        { like => "\%'view_blog_log'\%" },
                                }
                            ]
                            ];
                    }

                    my $cnt = MT->model('permission')->count($terms);
                    return ( $cnt && $cnt > 0 ) ? 1 : 0;
                },
                feed_link => sub {
                    my ($app) = @_;
                    return 1 if $app->user->is_superuser;
                    return 1 if $app->can_do('get_all_system_feed');

                    if ( $app->blog ) {
                        return 1
                            if $app->user->can_do( 'get_system_feed',
                            at_least_one => 1 );
                    }
                    else {
                        my $iter = MT->model('permission')->load_iter(
                            {   author_id => $app->user->id,
                                blog_id   => { not => 0 },
                            }
                        );
                        my $cond;
                        while ( my $p = $iter->() ) {
                            $cond = 1, last
                                if $p->can_do('get_system_feed');
                        }
                        return $cond ? 1 : 0;
                    }

                    0;
                },
                feed_label   => 'Activity Feed',
                screen_label => 'Activity Log',
            },
            category => {
                object_label          => 'Category',
                primary               => 'label',
                template              => 'list_category.tmpl',
                contents_label        => 'Entry',
                contents_label_plural => 'Entries',
                permission            => {
                    permit_action => 'access_to_category_list',
                    inherit       => 0,
                },
                data_api_permission => undef,
                view                => [ 'website', 'blog' ],
                scope_mode          => 'this',
                condition           => sub {
                    my $app = shift;
                    ( $app->param('_type') || '' ) ne 'filter';
                },
            },
            folder => {
                primary               => 'label',
                object_label          => 'Folder',
                template              => 'list_category.tmpl',
                search_type           => 'page',
                contents_label        => 'Page',
                contents_label_plural => 'Pages',
                permission            => {
                    permit_action => 'access_to_folder_list',
                    inherit       => 0,
                },
                data_api_permission => undef,
                view                => [ 'website', 'blog' ],
                scope_mode          => 'this',
                condition           => sub {
                    my $app = shift;
                    ( $app->param('_type') || '' ) ne 'filter';
                },
            },
            author => {
                object_label        => 'Author',
                primary             => 'name',
                permission          => 'administer',
                data_api_permission => undef,
                default_sort_key    => 'name',
                view                => 'system',
                scope_mode          => 'none',
            },
            member => {
                primary             => 'name',
                object_label        => 'Member',
                object_label_plural => 'Members',
                object_type         => 'author',
                default_sort_key    => 'name',
                view                => [ 'blog', 'website' ],
                scope_mode          => 'none',
                permission          => {
                    permit_action => 'access_to_blog_member_list',
                    inherit       => 0,
                },
            },
            tag => {
                primary      => 'name',
                object_label => 'Tag',
                permission   => {
                    permit_action => 'access_to_tag_list',
                    inherit       => 0,
                },
                data_api_permission => undef,
                default_sort_key    => 'name',
                view                => [ 'blog', 'website' ],
                scope_mode          => 'none',
            },
            association => {
                object_label        => 'Permission',
                object_label_plural => 'Permissions',
                object_type         => 'association',
                search_type         => 'author',

                #permission => 'access_to_permission_list',
                default_sort_key => 'created_on',
                primary          => [ 'user_name', 'role_name' ],
                view             => 'system',
            },
            role => {
                object_label     => 'Role',
                object_type      => 'role',
                search_type      => 'author',
                primary          => 'name',
                permission       => 'access_to_role_list',
                default_sort_key => 'name',
                view             => 'system',
            },
            banlist => {
                object_label        => 'IP address',
                object_label_plural => 'IP addresses',
                action_label        => 'IP address',
                action_label_plural => 'IP addresses',
                zero_state          => 'IP address',
                condition           => sub {
                    my $app = shift;
                    return 1 if MT->config->ShowIPInformation;
                    $app->errtrans(
                        'IP Banlist is disabled by system configuration.');
                },
                primary          => 'ip',
                permission       => 'access_to_banlist',
                default_sort_key => 'created_on',
                screen_label     => 'IP Banning Settings',
            },
            notification => {
                object_label => 'Contact',
                condition    => sub {
                    my $app = shift;
                    return 1 if MT->config->EnableAddressbook;
                    $app->errtrans(
                        'Address Book is disabled by system configuration.');
                },
                permission       => 'access_to_notification_list',
                primary          => [ 'email', 'url' ],
                default_sort_key => 'created_on',
                screen_label     => 'Manage Address Book',
            },
            filter => {
                object_label     => 'Filter',
                view             => 'system',
                permission       => 'access_to_filter_list',
                primary          => 'label',
                default_sort_key => 'created_on',
                scope_mode       => 'none',
            },
            permission => {
                condition           => sub {0},
                data_api_condition  => sub {1},
                data_api_scope_mode => 'this',
            },
            template     => { data_api_scope_mode => 'strict', },
            category_set => {
                object_label     => 'Category Set',
                primary          => 'name',
                view             => [ 'website', 'blog' ],
                default_sort_key => 'name',
                permission       => {
                    permit_action => 'access_to_category_set_list',
                    inherit       => 0,
                },
                data_api_permission => undef,
                scope_mode          => 'this',
            },
            content_type => {
                screen_label        => 'Manage Content Type',
                object_label        => 'Content Type',
                object_label_plural => 'Content Types',
                object_type         => 'content_type',
                scope_mode          => 'this',
                use_filters         => 0,
                view                => [ 'website', 'blog' ],
                primary             => 'name',
            },
            content_field => {
                object_label        => 'Content Field',
                object_label_plural => 'Content Fields',
                object_type         => 'content_field',
                condition           => sub {0},
                data_api_condition  => sub {1},
                scope_mode          => 'this',
                use_filters         => 0,
                view                => [ 'website', 'blog' ],
                primary             => 'name',
            },
            content_data => {
                object_label        => 'Content Data',
                object_label_plural => 'Content Data',
                object_type         => 'content_data',
                condition           => sub {0},
                data_api_condition  => sub {1},
                scope_mode          => 'this',
                use_filters         => 0,
                view                => [ 'website', 'blog' ],
                primary             => 'id',
                default_sort_key    => 'modified_on',
            },
        },
        summaries => {
            'author' => {
                entry_count => {
                    type => 'integer',
                    code =>
                        '$Core::MT::Summary::Author::summarize_entry_count',
                    expires => {
                        'MT::Entry' => {
                            id_column => 'author_id',
                            code =>
                                '$Core::MT::Summary::Author::expire_entry_count',
                        },
                    },
                },
                comment_count => {
                    type => 'integer',
                    code =>
                        '$Core::MT::Summary::Author::summarize_comment_count',
                    expires => {
                        'MT::Comment' => {
                            id_column => 'commenter_id',
                            code =>
                                '$Core::MT::Summary::Author::expire_comment_count',
                        },
                        'MT::Entry' => {
                            id_column => 'author_id',
                            code =>
                                '$Core::MT::Summary::Author::expire_comment_count_entry',
                        },
                    },
                },
            },
            'entry' => {
                all_assets => {
                    type => 'text',
                    code => '$Core::MT::Summary::Entry::summarize_all_assets',
                    expires => {
                        'MT::ObjectAsset' => {
                            id_column => 'object_id',
                            code      => '$Core::MT::Summary::expire_all',
                        }
                    }
                }
            },
        },
        backup_instructions => \&load_backup_instructions,
        permissions         => \&load_core_permissions,
        config_settings     => {
            'AtomApp' => {
                type    => 'HASH',
                default => {
                    weblog   => 'MT::AtomServer::Weblog::Legacy',
                    '1.0'    => 'MT::AtomServer::Weblog',
                    comments => 'MT::AtomServer::Comments',
                },
            },
            'SchemaVersion'                => undef,
            'MTVersion'                    => undef,
            'MTReleaseNumber'              => undef,
            'RequiredCompatibility'        => { default => 0 },
            'EnableSessionKeyCompat'       => { default => 0 },
            'NotifyUpgrade'                => { default => 1 },
            'Database'                     => undef,
            'DBHost'                       => undef,
            'DBSocket'                     => undef,
            'DBPort'                       => undef,
            'DBUser'                       => undef,
            'DBPassword'                   => undef,
            'DBMaxRetries'                 => { default => 3 },
            'DBRetryInterval'              => { default => 1 },
            'PIDFilePath'                  => undef,
            'DefaultLanguage'              => { default => 'en_US', },
            'LocalPreviews'                => { default => 0 },
            'EnableAutoRewriteOnIIS'       => { default => 1 },
            'IISFastCGIMonitoringFilePath' => undef,
            'DefaultCommenterAuth'         => { default => 'MovableType' },
            'TemplatePath'                 => {
                default => 'tmpl',
                path    => 1,
            },
            'WeblogTemplatesPath' => {
                default => 'default_templates',
                path    => 1,
            },
            'AltTemplatePath' => {
                default => 'alt-tmpl',
                path    => 1,
                type    => 'ARRAY',
            },
            'CSSPath'    => { default => 'css', },
            'ImportPath' => {
                default => 'import',
                path    => 1,
            },
            'PluginPath' => {
                default => 'plugins',
                path    => 1,
                type    => 'ARRAY',
            },
            'LocalLib' => {
                default => undef,
                path    => 1,
                type    => 'ARRAY',
            },
            'EnableArchivePaths' => { default => 0, },
            'SearchTemplatePath' => {
                default => 'search_templates',
                path    => 1,
                type    => 'ARRAY',
            },
            'ThemesDirectory' => {
                default => 'themes',
                path    => 1,
                type    => 'ARRAY',
            },
            'SupportDirectoryPath' => { default => '', },
            'SupportDirectoryURL'  => { default => '' },
            'ObjectDriver'         => undef,
            'ObjectCacheLimit'     => { default => 1000 },
            'ObjectCacheDisabled'  => undef,
            'DisableObjectCache'   => { default => 0, },
            'AllowedTextFilters'   => undef,
            'Serializer'           => { default => 'MT', },
            'SendMailPath'         => { default => '/usr/lib/sendmail', },
            'RsyncPath'            => undef,
            'TimeOffset'           => { default => 0, },
            'WSSETimeout'          => { default => 120, },
            'StaticWebPath'        => { default => '', },
            'StaticFilePath'       => undef,
            'CGIPath'              => { default => '/cgi-bin/', },
            'AdminCGIPath'         => {
                default => sub { $_[0]->CGIPath }
            },
            'BaseSitePath'                   => undef,
            'HideBaseSitePath'               => { default => 0, },
            'HidePerformanceLoggingSettings' => { default => 0, },
            'HidePaformanceLoggingSettings' =>
                { alias => 'HidePerformanceLoggingSettings' },
            'CookieDomain'          => undef,
            'CookiePath'            => undef,
            'MailEncoding'          => { default => 'ISO-8859-1', },
            'MailTransfer'          => { default => 'sendmail' },
            'SMTPServer'            => { default => 'localhost', },
            'SMTPAuth'              => { default => 0, },
            'SMTPUser'              => undef,
            'SMTPPassword'          => undef,
            'SMTPPort'              => undef,
            'SMTPTimeout'           => { default => 10 },
            'SMTPSSLVerifyNone'     => undef,
            'SMTPSSLVersion'        => undef,
            'SMTPOptions'           => { type => 'HASH' },
            'SMTPAuthSASLMechanism' => undef,
            'FTPSSSLVerifyNone'     => undef,
            'FTPSSSLVersion'        => undef,
            'FTPSOptions'           => { type => 'HASH' },
            'SSLVerifyNone'         => undef,
            'SSLVersion'            => undef,
            'DebugEmailAddress'     => undef,
            'WeblogsPingURL' => { default => 'http://rpc.weblogs.com/RPC2', },
            'MTPingURL' =>
                { default => 'http://www.movabletype.org/update/', },
            'CGIMaxUpload' => {
                handler => \&CGIMaxUpload,
                default => 20_480_000,
            },
            'DBUmask'                => { default => '0111', },
            'HTMLUmask'              => { default => '0111', },
            'UploadUmask'            => { default => '0111', },
            'DirUmask'               => { default => '0000', },
            'HTMLPerms'              => { default => '0666', },
            'UploadPerms'            => { default => '0666', },
            'NoTempFiles'            => { default => 0, },
            'TempDir'                => { default => '/tmp', },
            'RichTextEditor'         => { default => 'archetype', },
            'WYSIWYGEditor'          => undef,
            'SourceEditor'           => undef,
            'Editor'                 => { default => 'tinymce', },
            'EditorStrategy'         => { default => 'Multi', },
            'EntriesPerRebuild'      => { default => 40, },
            'UseNFSSafeLocking'      => { default => 0, },
            'NoLocking'              => { default => 0, },
            'NoHTMLEntities'         => { default => 1, },
            'NoCDATA'                => { default => 0, },
            'NoPlacementCache'       => { default => 0, },
            'NoPublishMeansDraft'    => { default => 0, },
            'IgnoreISOTimezones'     => { default => 0, },
            'PingTimeout'            => { default => 60, },
            'HTTPTimeout'            => { default => 60 },
            'PingInterface'          => undef,
            'HTTPInterface'          => undef,
            'PingProxy'              => undef,
            'HTTPProxy'              => undef,
            'HTTPSProxy'             => undef,
            'PingNoProxy'            => { default => 'localhost', },
            'HTTPNoProxy'            => { default => 'localhost', },
            'HeaderCacheControl'     => undef,
            'ImageDriver'            => { default => 'ImageMagick', },
            'ImageQualityJpeg'       => { default => 75 },
            'ImageQualityPng'        => { default => 7 },
            'AutoChangeImageQuality' => { default => 1 },
            'NetPBMPath'             => undef,
            'AdminScript'            => { default => 'mt.cgi', },
            'ActivityFeedScript'     => { default => 'mt-feed.cgi', },
            'ActivityFeedItemLimit'  => { default => 50, },
            'CommentScript'          => { default => 'mt-comments.cgi', },
            'TrackbackScript'        => { default => 'mt-tb.cgi', },
            'SearchScript'           => {
                default => 'mt-search.cgi',
                handler => \&SearchScript,
            },
            'FreeTextSearchScript' => { default => 'mt-ftsearch.cgi', },
            'XMLRPCScript'         => { default => 'mt-xmlrpc.cgi', },
            'AtomScript'           => { default => 'mt-atom.cgi', },
            'UpgradeScript'        => { default => 'mt-upgrade.cgi', },
            'CheckScript'          => { default => 'mt-check.cgi', },
            'DataAPIScript'        => { default => 'mt-data-api.cgi', },
            'PublishCharset'       => { default => 'utf-8', },
            'SafeMode'             => { default => 1, },
            'AllowFileInclude'     => { default => 0, },
            'GlobalSanitizeSpec'   => {
                default =>
                    'a href,b,i,br/,p,strong,em,ul,ol,li,blockquote,pre',
            },
            'GenerateTrackBackRSS'        => { default => 0, },
            'DBIRaiseError'               => { default => 0, },
            'SearchAlwaysAllowTemplateID' => { default => 0, },
            'PreviewInNewWindow'          => { default => 1, },
            'BasenameCheckCompat'         => { default => 0, },

            ## Search settings, copied from Jay's mt-search and integrated
            ## into default config.
            'NoOverride'          => { default => '', },
            'RegexSearch'         => { default => 0, },
            'CaseSearch'          => { default => 0, },
            'ResultDisplay'       => { default => 'descend', },
            'ExcerptWords'        => { default => 40, },
            'SearchElement'       => { default => 'entries', },
            'ExcludeBlogs'        => undef,
            'IncludeBlogs'        => undef,
            'DefaultTemplate'     => { default => 'default.tmpl', },
            'Type'                => { default => 'straight', },
            'MaxResults'          => { default => '20', },
            'SearchCutoff'        => { default => '9999999', },
            'CommentSearchCutoff' => { default => '30', },
            'AltTemplate'         => {
                type    => 'ARRAY',
                default => 'feed results_feed.tmpl',
            },
            'SearchSortBy'             => undef,
            'SearchSortOrder'          => { default => 'ascend', },
            'SearchNoOverride'         => { default => 'SearchMaxResults', },
            'SearchResultDisplay'      => { alias => 'ResultDisplay', },
            'SearchExcerptWords'       => { alias => 'ExcerptWords', },
            'SearchDefaultTemplate'    => { alias => 'DefaultTemplate', },
            'SearchMaxResults'         => { alias => 'MaxResults', },
            'SearchAltTemplate'        => { alias => 'AltTemplate' },
            'SearchPrivateTags'        => { default => 0 },
            'DeepCopyRecursiveLimit'   => { default => 2 },
            'BulkLoadMetaObjectsLimit' => { default => 100 },
            'DisableMetaObjectCache'   => { default => 1, },
            'RegKeyURL' =>
                { default => 'http://www.typekey.com/extras/regkeys.txt', },
            'IdentitySystem' =>
                { default => 'http://www.typekey.com/t/typekey', },
            'SignOnURL' =>
                { default => 'https://www.typekey.com/t/typekey/login?', },
            'SignOffURL' =>
                { default => 'https://www.typekey.com/t/typekey/logout?', },
            'IdentityURL' => { default => "http://profile.typekey.com/", },
            'ReturnToURL' => undef,
            'DynamicComments'           => { default => 0, },
            'SignOnPublicKey'           => { default => '', },
            'ThrottleSeconds'           => { default => 20, },
            'SearchCacheTTL'            => { default => 20, },
            'SearchThrottleSeconds'     => { default => 5 },
            'SearchThrottleIPWhitelist' => undef,
            'CMSSearchLimit'            => { default => 125 },
            'OneHourMaxPings'           => { default => 10, },
            'OneDayMaxPings'            => { default => 50, },
            'SupportURL'                => {
                default => 'http://www.sixapart.com/movabletype/support/',
            },
            'NewsURL' =>
                { default => 'http://www.sixapart.com/movabletype/news/', },
            'NewsboxURL' => {
                default => 'https://www.movabletype.org/news/newsbox.json',
            },
            'FeedbackURL' =>
                { default => 'http://www.movabletype.org/feedback.html', },

# 'MTNewsURL' => {
#     default => 'http://www.sixapart.com/movabletype/news/mt4_news_widget.html',
# },
#            'LearningNewsURL' => {
#                default => 'http://learning.movabletype.org/newsbox.html',
#            },

            # 'HackingNewsURL' => {
            #     default => 'http://hacking.movabletype.org/newsbox.html',
            # },
            'EmailAddressMain'      => undef,
            'EmailReplyTo'          => undef,
            'EmailNotificationBcc'  => { default => 1, },
            'CommentSessionTimeout' => { default => 60 * 60 * 24 * 3, },
            'UserSessionTimeout'    => { default => 60 * 60 * 4, },
            'UserSessionCookieName' => { default => \&UserSessionCookieName },
            'UserSessionCookieDomain' =>
                { default => '<$MTBlogHost exclude_port="1"$>' },
            'UserSessionCookiePath' => { default => \&UserSessionCookiePath },
            'UserSessionCookieTimeout' => { default => 60 * 60 * 4, },
            'LaunchBackgroundTasks'    => { default => 0 },
            'TypeKeyVersion'           => { default => '1.1' },
            'TransparentProxyIPs'      => { default => 0, },
            'DebugMode'                => { default => 0, },
            'ShowIPInformation'        => { default => 0, },
            'AllowComments'            => { default => 1, },
            'AllowPings'               => { default => 1, },
            'HelpURL'                  => undef,

            #'HelpURL'               => {
            #    default => 'http://www.sixapart.com/movabletype/docs/4.0/',
            #},
            'UsePlugins'               => { default => 1, },
            'PluginSwitch'             => { type    => 'HASH', },
            'PluginSchemaVersion'      => { type    => 'HASH', },
            'YAMLModule'               => { default => undef },
            'OutboundTrackbackLimit'   => { default => 'any', },
            'OutboundTrackbackDomains' => { type    => 'ARRAY', },
            'IndexBasename'            => { default => 'index', },
            'LogExportEncoding'        => { default => 'utf-8', },
            'ActivityFeedsRunTasks'    => { default => 1, },
            'ExportEncoding'           => { default => 'utf-8', },
            'SQLSetNames'              => undef,
            'UseSQLite2'               => { default => 0, },

            #'UseJcodeModule'  => { default => 0, },
            'DefaultTimezone'    => { default => '0', },
            'CategoryNameNodash' => { default => '0', },
            'DefaultListPrefs'   => { type    => 'HASH', },
            'DefaultEntryPrefs'  => {
                type    => 'HASH',
                default => {
                    type   => 'Default',    # Default|All|Custom
                    button => 'Below',      # Above|Below|Both
                    height => 162,          # textarea height
                },
            },
            'DeleteFilesAtRebuild'      => { default => 1, },
            'RebuildAtDelete'           => { default => 1, },
            'MaxTagAutoCompletionItems' => { default => 1000, }, ## DEPRECATED
            'NewUserAutoProvisioning' =>
                { handler => \&NewUserAutoProvisioning, },
            'NewUserBlogTheme'        => { default => 'rainier' },
            'NewUserDefaultWebsiteId' => undef,
            'NewUserTemplateBlogId'   => undef,
            'DefaultSiteURL'          => undef,    ## DEPRECATED
            'DefaultSiteRoot'         => undef,                  ## DEPRECATED
            'DefaultUserLanguage'     => undef,
            'DefaultUserTagDelimiter' => {
                handler => \&DefaultUserTagDelimiter,
                default => 'comma',
            },
            'UserPasswordValidation' => { type    => 'ARRAY', },
            'UserPasswordMinLength'  => { default => 8, },
            'AuthenticationModule'   => { default => 'MT', },
            'AuthLoginURL'           => undef,
            'AuthLogoutURL'          => undef,
            'DefaultAssignments'     => { default => '' },
            'AutoSaveFrequency'      => { default => 5 },
            'FuturePostFrequency'    => { default => 1 },
            'UnpublishPostFrequency' => { default => 1 },
            'AssetCacheDir'          => { default => 'assets_c', },
            'IncludesDir'            => { default => 'includes_c', },
            'MemcachedServers'       => { type    => 'ARRAY', },
            'MemcachedNamespace'     => undef,
            'MemcachedDriver'        => { default => 'Cache::Memcached' },
            'CommenterRegistration'  => {
                type    => 'HASH',
                default => {
                    Allow  => '1',
                    Notify => q(),
                },
            },
            'CaptchaSourceImageBase' => undef,
            'SecretToken'            => { default => \&SecretToken, },
            ## NaughtyWordChars settings
            'NwcSmartReplace' => { default => 0, },
            'NwcReplaceField' =>
                { default => 'title,text,text_more,keywords,excerpt,tags', },
            'DisableNotificationPings' => { default => 0 },
            'SyncTarget'               => { type    => 'ARRAY' },
            'RsyncOptions'             => undef,
            'UserpicAllowRect'         => { default => 0 },
            'UserpicMaxUpload'         => { default => 0 },
            'UserpicThumbnailSize'     => { default => 100 },

            ## Stats settings
            'StatsCacheTTL'        => { default => 15 },          # in minutes
            'StatsCachePublishing' => { default => 'OnLoad' },    # Off|OnLoad

            # Basename settings
            'AuthorBasenameLimit' => { default => 30 },
            'PerformanceLogging'  => { default => 0 },
            'PerformanceLoggingPath' =>
                { handler => \&PerformanceLoggingPath },
            'PerformanceLoggingThreshold' => { default => 0.1 },
            'ProcessMemoryCommand' => { default => \&ProcessMemoryCommand },
            'PublishCommenterIcon' => { default => 1 },
            'EnableAddressBook'    => { default => 0 },
            'SingleCommunity'      => { default => 1 },
            'DefaultTemplateSet'   => { default => 'mt_blog' },
            'DefaultWebsiteTheme'  => { default => 'rainier' },
            'DefaultBlogTheme'     => { default => 'rainier' },
            'ThemeStaticFileExtensions' => {
                default => 'html jpg jpeg gif png js css ico flv swf otf ttf'
            },
            'AssetFileTypes'            => { type    => 'HASH' },
            'AssetFileExtensions'       => { default => undef },
            'DeniedAssetFileExtensions' => {
                default =>
                    q{ascx,asis,asp,aspx,bat,cfc,cfm,cgi,cmd,com,cpl,dll,exe,htaccess,htm,html,inc,jhtml,js,jsb,jsp,mht,mhtml,msi,php\d?,phps,phtm,phtml,pif,pl,pwml,py,reg,scr,sh,shtm,shtml,vbs,vxd,pm,so,rb,htc}
            },

            'FastCGIMaxTime'     => { default => 60 * 60 },    # 1 hour
            'FastCGIMaxRequests' => { default => 1000 },       # 1000 requests

            'RPTFreeMemoryLimit'      => undef,
            'RPTProcessCap'           => undef,
            'RPTSwapMemoryLimit'      => undef,
            'SchwartzClientDeadline'  => undef,
            'SchwartzFreeMemoryLimit' => undef,
            'SchwartzSwapMemoryLimit' => undef,

            # Revision History
            'TrackRevisions'    => { default => 1 },
            'RevisioningDriver' => { default => 'Local' },

            # User Lockout
            'UserLockoutLimit'               => { default => 6 },
            'UserLockoutInterval'            => { default => 1800 },
            'IPLockoutLimit'                 => { default => 10 },
            'IPLockoutInterval'              => { default => 1800 },
            'FailedLoginExpirationFrequency' => { default => 86400 },
            'LockoutExpireFrequency' =>
                { alias => 'FailedLoginExpirationFrequency' },
            'LockoutIPWhitelist' => undef,
            'LockoutNotifyTo'    => undef,

            # DataAPI
            'AccessTokenTTL'          => { default => 60 * 60, },
            'DataAPICORSAllowOrigin'  => { default => undef },
            'DataAPICORSAllowMethods' => { default => '*' },
            'DataAPICORSAllowHeaders' =>
                { default => 'X-MT-Authorization, X-Requested-With' },
            'DataAPICORSExposeHeaders' =>
                { default => 'X-MT-Next-Phase-URL' },
            'DisableResourceField' => {
                type    => 'HASH',
                default => {}
            },
            'DataAPIDisableSite'   => undef,
            'RebuildOffsetSeconds' => { default => 20 },

            # Enterprise.pack
            'LDAPOptions'           => { type => 'HASH' },
            'LDAPAuthURL'           => { type => 'ARRAY' },
            'LDAPAuthBindDN'        => { type => 'ARRAY' },
            'LDAPAuthPassword'      => { type => 'ARRAY' },
            'LDAPAuthSASLMechanism' => {
                default => 'PLAIN',
                type    => 'ARRAY',
            },
            'LDAPUserSearchBase'    => { type  => 'ARRAY' },
            'LDAPGroupSearchBase'   => { type  => 'ARRAY' },
            'AuthLDAPURL'           => { alias => 'LDAPAuthURL' },
            'AuthLDAPBindDN'        => { alias => 'LDAPAuthBindDN' },
            'AuthLDAPPassword'      => { alias => 'LDAPAuthPassword' },
            'AuthLDAPSASLMechanism' => { alias => 'LDAPAuthSASLMechanism' },

            'RestrictedPSGIApp' => { type    => 'ARRAY' },
            'XFrameOptions'     => { default => 'SAMEORIGIN' },
            'DynamicCacheTTL'   => { default => 0 },

            # Activity logging
            'LoggerLevel'  => { default => 'none' },
            'LoggerPath'   => undef,
            'LoggerModule' => undef,

            # Notification Center
            'NotificationCacheTTL' => { default => 3600 },

            # Dashboard
            'DisableVersionCheck' => undef,

            # Content Field Type - MT7
            'NumberFieldDecimalPlaces' => { default => 5 },
            'NumberFieldMaxValue'      => { default => 2147483647 },
            'NumberFieldMinValue'      => { default => -2147483648 },

<<<<<<< HEAD
            # RebuildTrigger - MT7
            'DefaultAccessAllowed' => { default => 1 },
            'AccessOverrides'      => undef,
=======
            'JSONCanonicalization' => { default => 1 },
>>>>>>> 38c66220
        },
        upgrade_functions => \&load_upgrade_fns,
        applications      => {
            'xmlrpc' => {
                handler => 'MT::XMLRPCServer',
                script  => sub { MT->config->XMLRPCScript },
                type    => 'xmlrpc',
            },
            'atom' => {
                handler => 'MT::AtomServer',
                script  => sub { MT->config->AtomScript },
                type    => 'run_once',
            },
            'feeds' => {
                handler => 'MT::App::ActivityFeeds',
                script  => sub { MT->config->ActivityFeedScript },
            },
            'wizard' => {
                handler => 'MT::App::Wizard',
                script  => sub {'mt-wizard.cgi'},
                type    => 'run_once',
            },
            'check' => {
                script => sub { MT->config->CheckScript },
                type   => 'run_once',
            },
            'new_search' => {
                handler => 'MT::App::Search',
                script  => sub { MT->config->SearchScript },
                tags    => sub {
                    require MT::Template::Context::Search;
                    return MT::Template::Context::Search->load_core_tags();
                },
                methods => sub { MT->app->core_methods() },
                default => sub { MT->app->core_parameters() },
            },
            'ft_search' => {
                handler => 'MT::App::Search::FreeText',
                script  => sub { MT->config->FreeTextSearchScript },
                tags    => sub {
                    require MT::Template::Context::Search;
                    return MT::Template::Context::Search->load_core_tags();
                },
                methods => sub { MT->app->core_methods() },
                default => sub { MT->app->core_parameters() },
            },
            'cms' => {
                handler         => 'MT::App::CMS',
                script          => sub { MT->config->AdminScript },
                cgi_path        => sub { MT->config->AdminCGIPath },
                cgi_base        => 'mt',
                page_actions    => sub { MT->app->core_page_actions(@_) },
                content_actions => sub { MT->app->core_content_actions(@_) },
                list_actions    => sub { MT->app->core_list_actions(@_) },
                menu_actions    => sub { MT->app->core_menu_actions(@_) },
                user_actions    => sub { MT->app->core_user_actions(@_) },
                search_apis     => sub {
                    require MT::CMS::Search;
                    return MT::CMS::Search::core_search_apis( MT->app, @_ );
                },
                menus          => sub { MT->app->core_menus() },
                methods        => sub { MT->app->core_methods() },
                widgets        => sub { MT->app->core_widgets() },
                import_formats => sub {
                    require MT::Import;
                    return MT::Import->core_import_formats();
                },
                compose_menus => sub { MT->app->core_compose_menus() },
                user_menus    => sub { MT->app->core_user_menus() },
                enable_object_methods =>
                    sub { MT->app->core_enable_object_methods() },
                site_stats_lines =>
                    sub { MT::CMS::Dashboard->site_stats_widget_lines() },
            },
            upgrade => {
                handler => 'MT::App::Upgrader',
                methods => '$Core::MT::App::Upgrader::core_methods',
                script  => sub { MT->config->UpgradeScript },
                type    => 'run_once',
            },
            'data_api' => {
                handler   => 'MT::App::DataAPI',
                script    => sub { MT->config->DataAPIScript },
                methods   => sub { MT->app->core_methods() },
                endpoints => sub { MT->app->core_endpoints() },
                resources => sub { MT::DataAPI::Resource->core_resources() },
                formats   => sub { MT::DataAPI::Format->core_formats() },
                default_format => 'json',
                query_builder =>
                    '$Core::MT::DataAPI::Endpoint::Common::query_builder',

                # This is for search endpoint.
                default =>
                    sub { MT::App::Search::core_parameters( MT->app ) },
                import_formats => sub {
                    require MT::Import;
                    return MT::Import->core_import_formats();
                },
            },
        },
        web_services    => undef,
        stats_providers => undef,
        archive_types   => \&load_archive_types,
        tags            => \&load_core_tags,
        text_filters    => {
            '__default__' => {
                label   => 'Convert Line Breaks',
                handler => 'MT::Util::html_text_transform',
            },
            'richtext' => {
                label     => 'Rich Text',
                handler   => 'MT::Util::rich_text_transform',
                condition => sub {
                    my ($type) = @_;
                    return 1 if $type && ( $type ne 'comment' );
                },
            },
        },
        richtext_editors => {
            'archetype' => {
                label    => 'Movable Type Default',
                template => 'archetype_editor.tmpl',
            },
        },
        commenter_authenticators => \&load_core_commenter_auth,
        captcha_providers        => \&load_captcha_providers,
        tasks                    => \&load_core_tasks,
        default_templates        => \&load_default_templates,
        template_sets            => {
            mt_blog => {
                label => "Classic Blog",
                order => 100,

                # means, load from 'default_templates' registry
                # which we've established for core templates with
                # the MT 4.0 registry
                templates => '*',
            },
        },
        theme_element_handlers =>
            '$Core::MT::Theme::core_theme_element_handlers',
        junk_filters => \&load_junk_filters,
        task_workers => {
            'mt_rebuild' => {
                label => "Publishes content.",
                class => 'MT::Worker::Publish',
            },
            'mt_sync' => {
                label => "Synchronizes content to other server(s).",
                class => 'MT::Worker::Sync',
            },
            'mt_summarize' => {
                label => "Refreshes object summaries.",
                class => 'MT::Worker::Summarize',
            },
            'mt_summary_watcher' => {
                label => "Adds Summarize workers to queue.",
                class => 'MT::Worker::SummaryWatcher',
            }
        },
        archivers => {
            'zip' => {
                class     => 'MT::Util::Archive::Zip',
                label     => 'zip',
                extension => 'zip',
                mimetype  => 'application/zip',
            },
            'tgz' => {
                class     => 'MT::Util::Archive::Tgz',
                label     => 'tar.gz',
                extension => 'tar.gz',
                mimetype  => 'application/x-tar-gz',
            },
        },
        template_snippets => {
            'insert_entries' => {
                trigger => 'entries',
                label   => 'Entries List',
                content =>
                    qq{<mt:Entries lastn="10">\n    \$0\n</mt:Entries>\n},
            },
            'blog_url' => {
                trigger => 'blogurl',
                label   => 'Blog URL',
                content => '<$mt:BlogURL$>$0',
            },
            'blog_id' => {
                trigger => 'blogid',
                label   => 'Blog ID',
                content => '<$mt:BlogID$>$0',
            },
            'blog_name' => {
                trigger => 'blogname',
                label   => 'Blog Name',
                content => '<$mt:BlogName$>$0',
            },
            'entry_body' => {
                trigger => 'entrybody',
                label   => 'Entry Body',
                content => '<$mt:EntryBody$>$0',
            },
            'entry_excerpt' => {
                trigger => 'entryexcerpt',
                label   => 'Entry Excerpt',
                content => '<$mt:EntryExcerpt$>$0',
            },
            'entry_link' => {
                trigger => 'entrylink',
                label   => 'Entry Link',
                content => '<$mt:EntryLink$>$0',
            },
            'entry_more' => {
                trigger => 'entrymore',
                label   => 'Entry Extended Text',
                content => '<$mt:EntryMore$>$0',
            },
            'entry_title' => {
                trigger => 'entrytitle',
                label   => 'Entry Title',
                content => '<$mt:EntryTitle$>$0',
            },
            'if' => {
                trigger => 'mtif',
                label   => 'If Block',
                content => qq{<mt:if name="variable">\n    \$0\n</mt:if>\n},
            },
            'if_else' => {
                trigger => 'mtife',
                label   => 'If/Else Block',
                content =>
                    qq{<mt:if name="variable">\n    \$0\n<mt:else>\n\n</mt:if>\n},
            },
            'include_module' => {
                trigger => 'module',
                label   => 'Include Template Module',
                content => '<$mt:Include module="$0"$>',
            },
            'include_file' => {
                trigger => 'file',
                label   => 'Include Template File',
                content => '<$mt:Include file="$0"$>',
            },
            'getvar' => {
                trigger => 'get',
                label   => 'Get Variable',
                content => '<$mt:var name="$0"$>',
            },
            'setvar' => {
                trigger => 'set',
                label   => 'Set Variable',
                content => '<$mt:var name="$0" value="value"$>',
            },
            'setvarblock' => {
                trigger => 'setb',
                label   => 'Set Variable Block',
                content =>
                    qq{<mt:SetVarBlock name="variable">\n    \$0\n</mt:SetVarBlock>\n},
            },
            'widget_manager' => {
                trigger => 'widget',
                label   => 'Widget Set',
                content => '<$mt:WidgetSet name="$0"$>',
            },
        },
        content_field_types =>
            '$Core::MT::ContentFieldType::core_content_field_types',
    };
}

sub id {
    return 'core';
}

sub load_junk_filters {
    require MT::JunkFilter;
    return MT::JunkFilter->core_filters;
}

sub load_core_tasks {
    my $cfg = MT->config;
    return {
        'FuturePost' => {
            label     => 'Publish Scheduled Entries',
            frequency => $cfg->FuturePostFrequency * 60,    # once per minute
            code      => sub {
                MT->instance->publisher->publish_future_posts;
            }
        },
        'UnpublishingPost' => {
            label     => 'Unpublish Past Entries',
            frequency => $cfg->UnpublishPostFrequency * 60,  # once per minute
            code      => sub {
                MT->instance->publisher->unpublish_past_entries;
            }
        },
        'FutureContent' => {
            label     => 'Publish Scheduled Contents',
            frequency => $cfg->FuturePostFrequency * 60,     # once per minute
            code      => sub {
                MT->instance->publisher->publish_future_contents;
            }
        },
        'UnpublishingContent' => {
            label     => 'Unpublish Past Contents',
            frequency => $cfg->UnpublishPostFrequency * 60,  # once per minute
            code      => sub {
                MT->instance->publisher->unpublish_past_contents;
            }
        },
        'AddSummaryWatcher' => {
            label     => 'Add Summary Watcher to queue',
            frequency => 2 * 60,                          # every other minute
            code      => sub {
                require MT::TheSchwartz;
                require TheSchwartz::Job;
                my $job = TheSchwartz::Job->new();
                $job->funcname('MT::Worker::SummaryWatcher');
                $job->uniqkey(1);
                $job->priority(4);
                MT::TheSchwartz->insert($job);
            },
        },
        'JunkExpiration' => {
            label => 'Junk Folder Expiration',
            frequency => 12 * 60 * 60,    # no more than every 12 hours
            code      => sub {
                require MT::JunkFilter;
                MT::JunkFilter->task_expire_junk;
            },
        },
        'CleanTemporaryFiles' => {
            label     => 'Remove Temporary Files',
            frequency => 60 * 60,                    # once per hour
            code      => sub {
                MT::Core->remove_temporary_files;
            },
        },
        'PurgeExpiredSessionRecords' => {
            label => 'Purge Stale Session Records',
            frequency => 60,     # * 60 * 24,   # once a day
            code      => sub {
                MT::Core->purge_session_records;
            }
        },
        'PurgeExpiredDataAPISessionRecords' => {
            label => 'Purge Stale DataAPI Session Records',
            frequency => 60,     # * 60 * 24,   # once a day
            code      => sub {
                require MT::App::DataAPI;
                MT::App::DataAPI->purge_session_records;
            }
        },
        'CleanExpiredFailedLogin' => {
            label     => 'Remove expired lockout data',
            frequency => $cfg->FailedLoginExpirationFrequency,
            code      => sub {
                my $app = MT->instance;
                $app->model('failedlogin')->cleanup($app);
            }
        },
        'CleanFileInfoRecords' => {
            label     => 'Purge Unused FileInfo Records',
            frequency => 60 * 60 * 24,                      # once a day
            code      => sub {
                my $app = MT->instance;
                $app->model('fileinfo')->cleanup;
            }
        },
        'CleanCompiledTemplateFiles' => {
            label     => 'Remove Compiled Template Files',
            frequency => 60 * 60,                            # once per hour
            code      => sub {
                MT::Core->remove_compiled_template_files;
            }
        },
    };
}

sub remove_compiled_template_files {
    my $ttl = MT->config->DynamicCacheTTL;
    return '' if !$ttl;

    require MT::FileMgr;
    my $fmgr = MT::FileMgr->new('Local');

    my @compile_dirs;

    # Load all website
    my $iter = MT->model('blog')->load_iter( { class => '*' } );
    while ( my $blog = $iter->() ) {
        push @compile_dirs,
            File::Spec->catdir( $blog->site_path, 'templates_c' );
    }

    foreach my $dir (@compile_dirs) {
        my $compile_glob = File::Spec->catfile( $dir, "*.php" );
        my @files = glob($compile_glob);
        foreach my $file (@files) {
            my $mod_time = $fmgr->file_mod_time($file);
            if ( $ttl < time - $mod_time ) {
                $fmgr->delete($file);
            }
        }
    }

}

sub remove_temporary_files {
    require MT::Session;

    my @files
        = MT::Session->load(
        { kind => 'TF', start => [ undef, time - 60 * 60 ] },
        { range => { start => 1 } } );
    my $fmgr = MT::FileMgr->new('Local');
    foreach my $f (@files) {
        if ( $fmgr->delete( $f->name ) ) {
            $f->remove;
        }
    }

    # This is a silent task; no need to log removal of temporary files
    return '';
}

sub purge_user_session_records {
    my ( $kind, $timeout ) = @_;

    my $iter = MT::Session->load_iter(
        {   kind  => $kind,
            start => [ undef, time - $timeout ],
        },
        { range => { start => 1 } }
    );

    my @ids = ();
    while ( my $s = $iter->() ) {
        push @ids, $s->id unless $s->get('remember');
    }

    return unless @ids;
    MT::Session->remove( { id => \@ids } );
}

sub purge_session_records {
    require MT::Session;

    # remove expired user sessions
    purge_user_session_records( 'US', MT->config->UserSessionTimeout );

    # remove stale search cache
    MT::Session->remove( { kind => 'CS', start => [ undef, time - 60 * 60 ] },
        { range => { start => 1 } } );

    # remove all the other session records
    # that have their duration expired
    MT::Session->purge();

    return '';
}

sub load_default_templates {
    require MT::DefaultTemplates;
    return MT::DefaultTemplates->core_default_templates;
}

sub load_captcha_providers {
    return MT->core_captcha_providers;
}

sub load_core_commenter_auth {
    return MT->core_commenter_authenticators;
}

sub load_core_tags {
    require MT::Template::ContextHandlers;
    return MT::Template::Context::core_tags();
}

sub load_upgrade_fns {
    require MT::Upgrade;
    require MT::Upgrade::Core;
    return MT::Upgrade::Core->upgrade_functions;
}

sub load_backup_instructions {
    require MT::BackupRestore;
    return MT::BackupRestore::core_backup_instructions();
}

sub load_core_permissions {
    require MT::ContentType;
    my @content_type_permissions
        = keys %{ MT->app->model('content_type')->all_permissions };

    return {
        'blog.administer_site' => {
            'group'        => 'blog_admin',
            'label'        => 'Manage Sites',
            'order'        => 100,
            'inherit_from' => [
                'blog.comment',              'blog.create_post',
                'blog.edit_all_posts',       'blog.edit_assets',
                'blog.edit_categories',      'blog.edit_config',
                'blog.edit_notifications',   'blog.edit_tags',
                'blog.edit_templates',       'blog.manage_pages',
                'blog.manage_users',         'blog.publish_post',
                'blog.rebuild',              'blog.send_notifications',
                'blog.set_publish_paths',    'blog.upload',
                'blog.view_blog_log',        'blog.manage_feedback',
                'blog.manage_themes',        'blog.create_site',
                'blog.manage_category_set',  'blog.manage_content_data',
                'blog.manage_content_types', @content_type_permissions
            ],
            'permitted_action' => {

                # administer_website
                'save_all_settings_for_website' => 1,
                'access_to_website_list'        => 1,
                'administer_website'            => 1,
                'clone_blog'                    => 1,
                'delete_website'                => 1,

                # administer_blog
                'access_to_blog_association_list'  => 1,
                'access_to_member_list'            => 1,
                'access_to_blog_list'              => 1,
                'access_to_log_list'               => 1,
                'administer_blog'                  => 1,
                'backup_blog'                      => 1,
                'backup_download'                  => 1,
                'create_association'               => 1,
                'delete_association'               => 1,
                'delete_blog'                      => 1,
                'get_blog_feed'                    => 1,
                'get_system_feed'                  => 1,
                'grant_administer_role'            => 1,
                'import_blog_with_authors'         => 1,
                'open_blog_export_screen'          => 1,
                'remove_administer_member'         => 1,
                'remove_administrator_association' => 1,
                'reset_plugin_setting'             => 1,
                'revoke_administer_role'           => 1,
                'save_all_settings_for_blog'       => 1,
                'save_plugin_setting'              => 1,
                'search_authors'                   => 1,
                'search_members'                   => 1,
                'start_backup'                     => 1,
                'start_restore'                    => 1,
                'use_tools:search'                 => 1,

                'remove_user_assoc'            => 1,
                'administer_site'              => 1,
                'manage_member_blogs'          => 1,
                'open_blog_listing_screen'     => 1,
                'open_all_blog_listing_screen' => 1,
            }
        },
        'blog.administer_website' => {
            'group'   => 'blog_admin',
            'label'   => 'Manage Website',
            'order'   => 100,
            'display' => 0,
        },
        'blog.administer_blog' => {
            'group'   => 'blog_admin',
            'label'   => 'Manage Blog',
            'order'   => 100,
            'display' => 0,
        },
        'blog.manage_member_blogs' => {
            'group'   => 'blog_admin',
            'label'   => 'Manage Website with Blogs',
            'order'   => 100,
            'display' => 0,
        },
        'blog.create_site' => {
            'group'            => 'blog_admin',
            'label'            => 'Create Sites',
            'order'            => 200,
            'permitted_action' => {
                'create_blog'                  => 1,
                'create_new_blog'              => 1,
                'use_blog:create_menu'         => 1,
                'edit_new_blog_config'         => 1,
                'open_new_blog_screen'         => 1,
                'set_new_blog_publish_paths'   => 1,
                'use_tools:search'             => 1,
                'create_site'                  => 1,
                'open_blog_listing_screen'     => 1,
                'open_all_blog_listing_screen' => 1,
            }
        },
        'blog.comment' => {
            'group' => 'blog_comment',
            'label' => 'Post Comments',
            'order' => 100,
        },
        'blog.create_post' => {
            'group'            => 'auth_pub',
            'label'            => 'Create Entries',
            'order'            => 100,
            'permitted_action' => {
                'access_to_insert_asset_list'           => 1,
                'access_to_atom_server'                 => 1,
                'access_to_entry_list'                  => 1,
                'access_to_new_entry_editor'            => 1,
                'create_new_entry'                      => 1,
                'create_new_entry_via_xmlrpc_server'    => 1,
                'create_post'                           => 1,
                'edit_own_entry'                        => 1,
                'edit_own_unpublished_entry'            => 1,
                'get_blog_info_via_atom_server'         => 1,
                'get_blog_info_via_xmlrpc_server'       => 1,
                'get_categories_via_xmlrpc_server'      => 1,
                'get_category_list_via_xmlrpc_server'   => 1,
                'get_entries_via_xmlrpc_server'         => 1,
                'get_post_categories_via_xmlrpc_server' => 1,
                'get_tag_list_via_xmlrpc_server'        => 1,
                'insert_asset'                          => 1,
                'open_existing_own_entry_screen'        => 1,
                'open_new_entry_screen'                 => 1,
                'view_feedback'                         => 1,
                'use_entry:manage_menu'                 => 1,
                'use_tools:search'                      => 1,
                'get_entry_feed'                        => 1,
                'add_tags_to_entry_via_list'            => 1,
                'remove_tags_from_entry_via_list'       => 1,
                'edit_entry_authored_on'                => 1,
                'edit_entry_unpublished_on'             => 1,
            }
        },
        'blog.edit_all_posts' => {
            'group'            => 'auth_pub',
            'inherit_from'     => ['blog.manage_feedback'],
            'label'            => 'Edit All Entries',
            'order'            => 400,
            'permitted_action' => {
                'access_to_entry_list'             => 1,
                'add_tags_to_entry_via_list'       => 1,
                'edit_all_entries'                 => 1,
                'edit_all_posts'                   => 1,
                'edit_all_published_entry'         => 1,
                'edit_all_unpublished_entry'       => 1,
                'handle_junk'                      => 1,
                'handle_not_junk'                  => 1,
                'list_asset'                       => 1,
                'load_next_scheduled_entry'        => 1,
                'open_batch_entry_editor_via_list' => 1,
                'publish_all_entry'                => 1,
                'remove_tags_from_entry_via_list'  => 1,
                'set_entry_draft_via_list'         => 1,
                'use_entry:manage_menu'            => 1,
                'use_tools:search'                 => 1,
                'get_entry_feed'                   => 1,
                'save_multiple_entries'            => 1,
                'open_select_author_dialog'        => 1,
                'insert_asset'                     => 1,
                'access_to_insert_asset_list'      => 1,
            }
        },
        'blog.edit_assets' => {
            'group'            => 'blog_upload',
            'inherit_from'     => ['blog.upload'],
            'label'            => 'Manage Assets',
            'order'            => 200,
            'permitted_action' => {
                'access_to_asset_list'             => 1,
                'add_tags_to_assets'               => 1,
                'add_tags_to_assets_via_list'      => 1,
                'delete_asset'                     => 1,
                'delete_asset_file'                => 1,
                'edit_assets'                      => 1,
                'open_asset_edit_screen'           => 1,
                'remove_tags_from_assets'          => 1,
                'remove_tags_from_assets_via_list' => 1,
                'save_asset'                       => 1,
                'use_tools:search'                 => 1,
                'search_assets'                    => 1,
            }
        },
        'blog.edit_categories' => {
            'group'            => 'blog_admin',
            'label'            => 'Manage Categories',
            'order'            => 400,
            'permitted_action' => {
                'access_to_category_list'   => 1,
                'delete_category'           => 1,
                'edit_categories'           => 1,
                'open_category_edit_screen' => 1,
                'save_category'             => 1,
            }
        },
        'blog.edit_config' => {
            'group'            => 'blog_admin',
            'label'            => 'Change Settings',
            'order'            => 300,
            'permitted_action' => {
                'access_to_blog_config_screen' => 1,
                'access_to_blog_list'          => 1,
                'edit_blog_config'             => 1,
                'edit_config'                  => 1,
                'edit_junk_auto_delete'        => 1,
                'export_blog'                  => 1,
                'import_blog'                  => 1,
                'import_blog_as_me'            => 1,
                'load_next_scheduled_entry'    => 1,
                'open_blog_config_screen'      => 1,
                'open_start_import_screen'     => 1,
                'save_blog_config'             => 1,
                'update_welcome_message'       => 1,
            }
        },
        'blog.edit_notifications' => {
            'group'            => 'blog_admin',
            'label'            => 'Manage Address Book',
            'order'            => 500,
            'permitted_action' => {
                'access_to_notification_list' => 1,
                'edit_notifications'          => 1,
                'export_addressbook'          => 1,
                'save_addressbook'            => 1,
                'delete_addressbook'          => 1,
            }
        },
        'blog.edit_tags' => {
            'group'            => 'blog_admin',
            'label'            => 'Manage Tags',
            'order'            => 600,
            'permitted_action' => {
                'access_to_tag_list' => 1,
                'edit_tags'          => 1,
                'remove_tag'         => 1,
                'rename_tag'         => 1,
            }
        },
        'blog.edit_templates' => {
            'group'            => 'blog_design',
            'label'            => 'Manage Templates',
            'order'            => 100,
            'permitted_action' => {
                'access_to_template_list'   => 1,
                'copy_template_via_list'    => 1,
                'edit_templates'            => 1,
                'refresh_template_via_list' => 1,
                'reset_blog_templates'      => 1,
                'search_templates'          => 1,
                'use_tools:search'          => 1,
                'refresh_templates'         => 1.
            }
        },

        'blog.manage_feedback' => {
            'group'            => 'blog_comment',
            'label'            => 'Manage Feedback',
            'order'            => 200,
            'permitted_action' => {
                'delete_junk_feedbacks'   => 1,
                'handle_junk'             => 1,
                'handle_not_junk'         => 1,
                'open_blog_config_screen' => 1,
                'save_banlist'            => 1,
                'delete_banlist'          => 1,
                'view_feedback'           => 1,
                'access_to_banlist'       => 1,
                'use_tools:search'        => 1,
                'manage_feedback'         => 1,
            }
        },
        'blog.manage_content_types' => {
            group              => 'blog_design',
            label              => 'Manage Content Types',
            order              => 300,
            'permitted_action' => {
                'create_new_content_type'    => 1,
                'delete_folder'              => 1,
                'delete_content_type'        => 1,
                'edit_all_content_types'     => 1,
                'edit_own_content_type'      => 1,
                'manage_content_types'       => 1,
                'save_folder'                => 1,
                'save_multiple_content_type' => 1,
                'save_page'                  => 1,
            }
        },
        'blog.manage_content_data' => {
            group            => 'auth_pub',
            label            => 'Manage Content Data',
            order            => 700,
            permitted_action => {
                'access_to_content_data_list'             => 1,
                'add_tags_to_content_data_via_list'       => 1,
                'create_new_content_data'                 => 1,
                'edit_all_content_data'                   => 1,
                'edit_all_posts'                          => 1,
                'edit_all_published_content_data'         => 1,
                'edit_all_unpublished_content_data'       => 1,
                'handle_junk'                             => 1,
                'handle_not_junk'                         => 1,
                'list_asset'                              => 1,
                'load_next_scheduled_content_data'        => 1,
                'open_batch_content_data_editor_via_list' => 1,
                'publish_all_content_data'                => 1,
                'remove_tags_from_content_data_via_list'  => 1,
                'set_content_data_draft_via_list'         => 1,
                'use_content_data:manage_menu'            => 1,
                'use_tools:search'                        => 1,
                'get_content_data_feed'                   => 1,
                'save_multiple_content_data'              => 1,
                'open_select_author_dialog'               => 1,
                'insert_asset'                            => 1,
                'access_to_insert_asset_list'             => 1,
            },
        },
        'blog.manage_pages' => {
            'group'            => 'auth_pub',
            'label'            => 'Manage Pages',
            'order'            => 500,
            'permitted_action' => {
                'access_to_insert_asset_list'     => 1,
                'access_to_folder_list'           => 1,
                'access_to_page_list'             => 1,
                'add_tags_to_pages_via_list'      => 1,
                'create_new_page'                 => 1,
                'delete_folder'                   => 1,
                'delete_page'                     => 1,
                'edit_all_pages'                  => 1,
                'edit_own_page'                   => 1,
                'get_page_feed'                   => 1,
                'manage_pages'                    => 1,
                'open_batch_page_editor_via_list' => 1,
                'open_folder_edit_screen'         => 1,
                'open_page_edit_screen'           => 1,
                'remove_tags_from_pages_via_list' => 1,
                'save_folder'                     => 1,
                'save_multiple_pages'             => 1,
                'save_page'                       => 1,
                'set_page_draft_via_list'         => 1,
                'use_tools:search'                => 1,
                'open_blog_listing_screen'        => 1,
                'publish_page_via_list'           => 1,
                'open_select_author_dialog'       => 1,
                'insert_asset'                    => 1,
                'edit_page_basename'              => 1,
                'edit_page_authored_on'           => 1,
                'edit_page_unpublished_on'        => 1,
            }
        },
        'blog.manage_users' => {
            'group'            => 'blog_admin',
            'label'            => 'Manage Users',
            'order'            => 700,
            'permitted_action' => {
                'access_to_blog_member_list' => 1,
                'grant_role_for_blog'        => 1,
                'manage_users'               => 1,
                'search_authors'             => 1,
                'remove_user_assoc'          => 1,
                'revoke_role'                => 1,
                'use_tools:search'           => 1,
            }
        },
        'blog.manage_themes' => {
            'group'            => 'blog_design',
            'label'            => 'Manage Themes',
            'order'            => 200,
            'permitted_action' => {
                'use_design:themes_menu'     => 1,
                'use_tools:themeexport_menu' => 1,
                'open_theme_listing_screen'  => 1,
                'apply_theme'                => 1,
                'open_theme_export_screen'   => 1,
                'do_export_theme'            => 1,
                'refresh_templates'          => 1.
            },
        },
        'blog.publish_post' => {
            'group'            => 'auth_pub',
            'inherit_from'     => ['blog.create_post'],
            'label'            => 'Publish Entries',
            'order'            => 200,
            'permitted_action' => {
                'publish_entry_via_list'             => 1,
                'edit_entry_basename'                => 1,
                'edit_own_published_entry'           => 1,
                'handle_junk_for_own_entry'          => 1,
                'handle_not_junk_for_own_entry'      => 1,
                'load_next_scheduled_entry'          => 1,
                'publish_entry_via_xmlrpc_server'    => 1,
                'publish_new_post_via_atom_server'   => 1,
                'publish_new_post_via_xmlrpc_server' => 1,
                'publish_own_entry'                  => 1,
                'publish_post'                       => 1,
                'set_entry_draft_via_list'           => 1,
                'use_tools:search'                   => 1,
            }
        },
        'blog.rebuild' => {
            'group'            => 'auth_pub',
            'label'            => 'Publish Site',
            'order'            => 600,
            'permitted_action' => {
                'rebuild'                       => 1,
                'publish_entry_via_list'        => 1,
                'publish_content_data_via_list' => 1,
            }
        },
        'blog.send_notifications' => {
            'group'            => 'auth_pub',
            'inherit_from'     => ['blog.create_post'],
            'label'            => 'Send Notifications',
            'order'            => 300,
            'permitted_action' => {
                'open_entry_notification_screen' => 1,
                'send_entry_notification'        => 1,
                'send_notifications'             => 1,
            }
        },
        'blog.set_publish_paths' => {
            'group'            => 'blog_admin',
            'inherit_from'     => ['blog.edit_config'],
            'label'            => 'Set Publishing Paths',
            'order'            => 800,
            'permitted_action' => {
                'edit_blog_pathinfo' => 1,
                'save_blog_pathinfo' => 1,
                'set_publish_paths'  => 1,
            }
        },
        'blog.view_blog_log' => {
            'group'            => 'blog_admin',
            'label'            => 'View Activity Log',
            'order'            => 900,
            'permitted_action' => {
                'export_blog_log'      => 1,
                'get_system_feed'      => 1,
                'open_blog_log_screen' => 1,
                'reset_blog_log'       => 1,
                'search_blog_log'      => 1,
                'view_blog_log'        => 1,
                'use_tools:search'     => 1,
            }
        },
        'blog.manage_category_set' => {
            'group'            => 'blog_admin',
            'label'            => 'Manage Category Set',
            'order'            => 1000,
            'inherit_from'     => ['blog.edit_categories'],
            'permitted_action' => {
                'edit_category_set',           'save_category_set',
                'access_to_category_set_list', 'delete_category_set',
            }
        },
        'blog.upload' => {
            'group'            => 'blog_upload',
            'label'            => 'Upload File',
            'order'            => 100,
            'permitted_action' => {
                'upload'                         => 1,
                'upload_asset_via_atom_server'   => 1,
                'upload_asset_via_xmlrpc_server' => 1,
            }
        },
        'system.administer' => {
            'group'        => 'sys_admin',
            'label'        => 'System Administrator',
            'inherit_from' => [
                'system.edit_templates',      'system.manage_plugins',
                'system.view_log',            'system.create_site',
                'system.sign_in_cms',         'system.sign_in_data_api',
                'system.manage_users_groups', 'system.manage_content_types',
                'system.manage_content_data'
            ],
            'order'            => 0,
            'permitted_action' => {
                'access_to_all_association_list' => 1,
                'access_to_system_author_list'   => 1,
                'access_to_system_dashboard'     => 1,
                'administer'                     => 1,
                'create_role'                    => 1,
                'create_user'                    => 1,
                'create_any_association'         => 1,
                'access_to_any_permission_list'  => 1,
                'delete_user_via_list'           => 1,
                'edit_authors'                   => 1,
                'edit_other_profile'             => 1,
                'edit_role'                      => 1,
                'get_debug_feed'                 => 1,
                'grant_role_for_all_blogs'       => 1,
                'restore_blog'                   => 1,
                'save_role'                      => 1,
                'uninstall_theme_package'        => 1,
                'move_blogs'                     => 1,
                'use_tools:search'               => 1,
                'open_system_check_screen'       => 1,
                'use_tools:system_info_menu'     => 1,
                'delete_any_filters'             => 1,
                'open_dialog_select_theme'       => 1,
            }
        },
        'system.create_blog' => {
            'group'   => 'sys_admin',
            'label'   => 'Create Child Sites',
            'order'   => 200,
            'display' => 0,
        },
        'system.edit_templates' => {
            'group'        => 'sys_admin',
            'inherit_from' => [ 'blog.edit_templates', 'blog.manage_themes' ],
            'label'        => 'Manage Templates',
            'order'        => 250,
            'permitted_action' => {
                'access_to_website_list'       => 1,
                'access_to_blog_list'          => 1,
                'access_to_system_dashboard'   => 1,
                'use_tools:search'             => 1,
                'open_blog_listing_screen'     => 1,
                'open_all_blog_listing_screen' => 1,
                'refresh_templates'            => 1,
                'refresh_template_via_list'    => 1,
            },
        },
        'system.manage_plugins' => {
            'group'            => 'sys_admin',
            'label'            => 'Manage Plugins',
            'order'            => 300,
            'permitted_action' => {
                'config_plugins'             => 1,
                'manage_plugins'             => 1,
                'reset_plugin_setting'       => 1,
                'save_plugin_setting'        => 1,
                'toggle_plugin_switch'       => 1,
                'access_to_system_dashboard' => 1,
            }
        },
        'system.view_log' => {
            'group'            => 'sys_admin',
            'label'            => 'View System Activity Log',
            'order'            => 400,
            'permitted_action' => {
                'export_system_log'          => 1,
                'get_all_system_feed'        => 1,
                'open_system_log_screen'     => 1,
                'reset_system_log'           => 1,
                'search_log'                 => 1,
                'view_log'                   => 1,
                'access_to_system_dashboard' => 1,
                'use_tools:search'           => 1,
            }
        },
        'system.sign_in_cms' => {
            'group'            => 'sys_admin',
            'label'            => 'Sign In(CMS)',
            'order'            => 500,
            'permitted_action' => { 'sign_in_cms' => 1 },
        },
        'system.sign_in_data_api' => {
            'group'            => 'sys_admin',
            'label'            => 'Sign In(Data API)',
            'order'            => 600,
            'permitted_action' => { 'sign_in_data_api' => 1 },
        },
        'system.create_site' => {
            'group'            => 'sys_admin',
            'label'            => 'Create Sites',
            'order'            => 700,
            'permitted_action' => {

                # create website
                'create_new_website'            => 1,
                'create_website'                => 1,
                'use_website:create_menu'       => 1,
                'edit_new_website_config'       => 1,
                'open_new_website_screen'       => 1,
                'set_new_website_publish_paths' => 1,
                'access_to_system_dashboard'    => 1,
                'use_tools:search'              => 1,

                # create blog
                'create_blog'                => 1,
                'create_new_blog'            => 1,
                'use_blog:create_menu'       => 1,
                'edit_new_blog_config'       => 1,
                'open_new_blog_screen'       => 1,
                'set_new_blog_publish_paths' => 1,

                'create_new_site'            => 1,
                'create_site'                => 1,
                'use_site:create_menu'       => 1,
                'edit_new_site_config'       => 1,
                'open_new_site_screen'       => 1,
                'set_new_site_publish_paths' => 1,
                }

        },
        'system.create_website' => {
            'group'   => 'sys_admin',
            'label'   => 'Create Websites',
            'order'   => 700,
            'display' => 0,
        },
        'system.manage_users_groups' => {
            'group'            => 'sys_admin',
            'label'            => 'Manage Users & Groups',
            'order'            => 800,
            'inherit_from'     => ['blog.manage_users'],
            'permitted_action' => {
                'access_to_any_group_list'   => 1,
                'access_to_system_dashboard' => 1,
                'grant_administer_role'      => 1,
                'grant_role_for_blog'        => 1,
            },
        },
        'system.manage_content_data' => {
            group            => 'sys_admin',
            label            => 'Manage Content Data',
            order            => 900,
            permitted_action => {
                'access_to_content_data_list'             => 1,
                'add_tags_to_content_data_via_list'       => 1,
                'create_new_content_data'                 => 1,
                'edit_all_content_data'                   => 1,
                'edit_all_posts'                          => 1,
                'edit_all_published_content_data'         => 1,
                'edit_all_unpublished_content_data'       => 1,
                'handle_junk'                             => 1,
                'handle_not_junk'                         => 1,
                'list_asset'                              => 1,
                'load_next_scheduled_content_data'        => 1,
                'open_batch_content_data_editor_via_list' => 1,
                'publish_all_content_data'                => 1,
                'remove_tags_from_content_data_via_list'  => 1,
                'set_content_data_draft_via_list'         => 1,
                'use_content_data:manage_menu'            => 1,
                'use_tools:search'                        => 1,
                'get_content_data_feed'                   => 1,
                'save_multiple_content_data'              => 1,
                'open_select_author_dialog'               => 1,
                'insert_asset'                            => 1,
                'access_to_insert_asset_list'             => 1,
                'access_to_system_dashboard'              => 1,
            },
        },
        'system.manage_content_types' => {
            group            => 'sys_admin',
            label            => 'Manage Content Types',
            order            => 1000,
            inherit_from     => ['system.manage_content_data'],
            permitted_action => {
                'access_to_system_dashboard' => 1,
                'create_new_content_type'    => 1,
                'delete_folder'              => 1,
                'delete_content_type'        => 1,
                'edit_all_content_types'     => 1,
                'edit_own_content_type'      => 1,
                'manage_content_types'       => 1,
                'save_folder'                => 1,
                'save_multiple_content_type' => 1,
                'save_page'                  => 1,
            },
        },
    };
}

sub l10n_class {'MT::L10N'}

sub init_registry {
    my $c = shift;
    return $c->{registry} = $core_registry;
}

# Config handlers for these settings...

sub load_archive_types {
    require MT::ContentPublisher;
    return MT::ContentPublisher->core_archive_types;
}

sub PerformanceLoggingPath {
    my $cfg = shift;
    my ( $path, $default );
    return $cfg->set_internal( 'PerformanceLoggingPath', @_ ) if @_;

    unless ( $path = $cfg->get_internal('PerformanceLoggingPath') ) {
        $path = $default
            = File::Spec->catdir( MT->instance->support_directory_path,
            'logs' );
    }

    return $path
        unless $cfg->get_internal('PerformanceLogging');

    # If the $path is not a writeable directory, we need to
    # do some work to see if we can create it
    if ( !( -d $path and -w $path ) ) {

        # Determine where MT should put its logging data.  It will be
        # the first existing and writeable directory found or created
        # between PerformanceLoggingPath configuration directive value
        # and the default fallback of MT_DIR/support/logs.  If neither
        # can be used, we return an undefined value and simply don't
        # log the performance stats.
        #
        # However, we do log any such errors in the activity log to
        # notify the user that there is a problem.

        my @dirs
            = ( $path, ( $default && $path ne $default ? ($default) : () ) );
        require File::Spec;
        foreach my $dir (@dirs) {
            my $msg = '';
            if ( -d $dir and -w $dir ) {
                $path = $dir;
            }
            elsif ( !-e $dir ) {
                require File::Path;
                eval { File::Path::mkpath( [$dir], 0, 0777 ); $path = $dir; };
                if ($@) {
                    $msg = MT->translate(
                        'Error creating performance logs directory, [_1]. Please either change the permissions to make it writable or specify an alternate using the PerformanceLoggingPath configuration directive. [_2]',
                        $dir, $@
                    );
                }
            }
            elsif ( -e $dir and !-d $dir ) {
                $msg = MT->translate(
                    'Error creating performance logs: PerformanceLoggingPath setting must be a directory path, not a file. [_1]',
                    $dir
                );
            }
            elsif ( -e $dir and !-w $dir ) {
                $msg = MT->translate(
                    'Error creating performance logs: PerformanceLoggingPath directory exists but is not writeable. [_1]',
                    $dir
                );
            }

            if ($msg) {

                # Issue MT log within an eval block in the
                # event that the plugin error is happening before
                # the database has been initialized...
                require MT::Log;
                MT->log(
                    {   message  => $msg,
                        class    => 'system',
                        level    => MT::Log::ERROR(),
                        category => 'performance-log',
                    }
                );
            }
            last if $path;
        }
    }
    return $path;
}

sub ProcessMemoryCommand {
    my $cfg = shift;
    my $os  = $^O;
    my $cmd;
    if ( $os eq 'darwin' ) {
        $cmd = 'ps $$ -o rss=';
    }
    elsif ( $os eq 'linux' ) {
        $cmd = 'ps -p $$ -o rss=';
    }
    elsif ( $os eq 'MSWin32' ) {
        $cmd = {
            command => q{tasklist /FI "PID eq $$" /FO TABLE /NH},
            regex   => qr/([\d,]+) K/
        };
    }
    return $cmd;
}

sub SecretToken {
    my $cfg    = shift;
    my @alpha  = ( 'a' .. 'z', 'A' .. 'Z', 0 .. 9 );
    my $secret = join '', map $alpha[ rand @alpha ], 1 .. 40;
    $secret = $cfg->set_internal( 'SecretToken', $secret, 1 );
    $cfg->save_config();
    return $secret;
}

sub DefaultUserTagDelimiter {
    my $mgr = shift;
    return $mgr->set_internal( 'DefaultUserTagDelimiter', @_ ) if @_;
    my $delim = $mgr->get_internal('DefaultUserTagDelimiter');
    if ( lc $delim eq 'comma' ) {
        return ord(',');
    }
    elsif ( lc $delim eq 'space' ) {
        return ord(' ');
    }
    else {
        return ord(',');
    }
}

sub NewUserAutoProvisioning {
    my $mgr = shift;
    return $mgr->set_internal( 'NewUserAutoProvisioning', @_ ) if @_;
    return 0 unless $mgr->NewUserDefaultWebsiteId;
    $mgr->get_internal('NewUserAutoProvisioning');
}

sub UserSessionCookieName {
    my $mgr = shift;
    if ( $mgr->get_internal('SingleCommunity') ) {
        return 'mt_blog_user';
    }
    else {
        return 'mt_blog%b_user';
    }
}

sub UserSessionCookiePath {
    my $mgr = shift;
    if ( $mgr->get_internal('SingleCommunity') ) {
        return '/';
    }
    else {
        return '<$MTBlogRelativeURL$>';
    }
}

sub CGIMaxUpload {
    my $mgr = shift;
    $mgr->set_internal( 'CGIMaxUpload', @_ ) if @_;

    my $val = $mgr->get_internal('CGIMaxUpload');
    return $mgr->default('CGIMaxUpload') unless $val;

    eval "require Scalar::Util";
    if ( !$@ ) {
        return $mgr->default('CGIMaxUpload')
            unless Scalar::Util::looks_like_number($val);
    }
    else {
        return $mgr->default('CGIMaxUpload')
            unless ( $val =~ /^[+-]?[0-9]+$/ );
    }
    return $val;
}

sub SearchScript {
    my $mgr = shift;

    return $mgr->set_internal( 'SearchScript', @_ ) if @_;

    if ( MT->app && MT->app->isa('MT::App::Search::FreeText') ) {
        return $mgr->get_internal('FreeTextSearchScript');
    }
    else {
        return $mgr->get_internal('SearchScript');
    }
}

1;
__END__

=head1 NAME

MT::Core - Core component for Movable Type functionality.

=head1 METHODS

=head2 MT::Core::trans($phrase)

Stub method that returns the phrase it is given.

=head2 MT::Core->name()

Returns a string identifying this component.

=head2 MT::Core->id()

Returns the identifier for this component.

=head2 MT::Core::load_junk_filters()

Routine that returns the core junk filter registry elements (these
live in the L<MT::JunkFilter> package).

=head2 MT::Core::load_core_tasks()

Routine that returns the core L<MT::TaskMgr> registry elements.

=head2 MT::Core->remove_temporary_files()

Utility method for removing any temporary files that MT generates.

=head2 MT::Core->remove_expired_sessions()

Utility method for clearing expired MT user session records.

=head2 MT::Core->remove_expired_search_caches()

Utility method for removing expired search cache records.

=head2 MT::Core::load_default_templates()

Routine that returns the default template set registry elements.

=head2 MT::Core::load_captcha_providers()

Routine that returns the CAPTCHA provider registry elements.

=head2 MT::Core::load_core_commenter_auth()

Routine that returns the core registry elements for commenter
authentication methods.

=head2 MT::Core::load_core_tags()

Routine that returns the core registry elements for the MT
template tags are enabled for the entire system (excludes
application-specific tags).

=head2 MT::Core::load_upgrade_fns()

Routine that returns the core registry elements for the MT
schema upgrade framework.

=head2 MT::Core::load_backup_instructions

Routine that returns the core registry elements for the MT
Backup/Restore framework.

=head2 MT::Core->l10n_class

Returns the localization package for the core component.

=head2 $core->init_registry()

=head2 MT::Core::load_archive_types()

Routine that returns the core registry elements for the
publishable archive types. See L<MT::ArchiveType>.

=head2 MT::Core::PerformanceLoggingPath

A L<MT::ConfigMgr> get/set method for the C<PerformanceLoggingPath>
configuration setting. If the user has not designated a path, this
will return a default location, which is programatically determined.

=head2 MT::Core::ProcessMemoryCommand

A L<MT::ConfigMgr> get/set method for the C<ProcessMemoryCommand>
configuration setting. If the user has not assigned this themselves,
it will return a default command, determined by the operating system
Movable Type is running on.

=head2 MT::Core::SecretToken

A L<MT::ConfigMgr> get/set method for the C<SecretToken>
configuration setting. If the user has not assigned this themselves,
it will return a random token value, and save it to the database for
future use.

=head2 MT::Core::DefaultUserTagDelimiter

A L<MT::ConfigMgr> get/set method for the C<DefaultUserTagDelimiter>
configuration setting. Translates the keyword values 'comma' and
'space' to the ASCII code for those characters.

=head2 MT::Core::NewUserAutoProvisioning

A L<MT::ConfigMgr> get/set method for the C<NewUserAutoProvisioning>
configuration setting. Even if the user has enabled this setting,
it will force a value of '0' unless the C<DefaultSiteRoot> and
C<DefaultSiteURL> configuration settings are also assigned.

=head2 MT::Core::UserSessionCookieName

A L<MT::ConfigMgr> get/set method for the C<UserSessionCookieName>
configuration setting. If the user has not specifically assigned
this setting, a default value is returned, affected by the
C<SingleCommunity> setting. If C<SingleCommunity> is enabled, it
returns a cookie name that is the same for all blogs. If it is
off, it returns a cookie name that is blog-specific (contains the
blog id in the cookie name).

=head2 UserSessionCookiePath

A L<MT::ConfigMgr> get/set method for the C<UserSessionCookiePath>
configuration setting. If the user has not specifically assigned
this setting, a default value is returned, affected by the
C<SingleCommunity> setting. If C<SingleCommunity> is enabled, it
returns a path that is the same for all blogs ('/'). If it is
off, it returns a value that will yield the blog's relative
URL path.

=head2 CGIMaxUpload

A L<MT::ConfigMgr> get/set method for the C<CGIMaxUpload>
configuration setting. If the user sets invalid value for
this directive, the system will be use a default value.


=head1 LICENSE

The license that applies is the one you agreed to when downloading
Movable Type.

=head1 AUTHOR & COPYRIGHT

Please see the I<MT> manpage for author, copyright, and license information.

=cut<|MERGE_RESOLUTION|>--- conflicted
+++ resolved
@@ -2175,13 +2175,11 @@
             'NumberFieldMaxValue'      => { default => 2147483647 },
             'NumberFieldMinValue'      => { default => -2147483648 },
 
-<<<<<<< HEAD
             # RebuildTrigger - MT7
             'DefaultAccessAllowed' => { default => 1 },
             'AccessOverrides'      => undef,
-=======
+
             'JSONCanonicalization' => { default => 1 },
->>>>>>> 38c66220
         },
         upgrade_functions => \&load_upgrade_fns,
         applications      => {
