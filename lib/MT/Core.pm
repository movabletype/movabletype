# Movable Type (r) (C) Six Apart Ltd. All Rights Reserved.
# This code cannot be redistributed without permission from www.sixapart.com.
# For more information, consult your Movable Type license.
#
# $Id$

package MT::Core;

use strict;
use warnings;
use MT;
use base 'MT::Component';

# This is just to make our localization scanner happy
sub trans {
    return shift;
}

sub name {
    return "Core";
}

my $core_registry;

BEGIN {
    $core_registry = {
        version        => MT->VERSION,
        schema_version => MT->schema_version,
        object_drivers => {
            'mysql' => {
                label          => 'MySQL Database (Recommended)',
                dbd_package    => 'DBD::mysql',
                config_package => 'DBI::mysql',
                display        => [
                    'dbserver', 'dbname', 'dbuser', 'dbpass',
                    'dbport',   'dbsocket'
                ],
                recommended => 1,
            },
            'postgres' => {
                label          => 'PostgreSQL Database',
                dbd_package    => 'DBD::Pg',
                dbd_version    => '1.32',
                config_package => 'DBI::postgres',
                display =>
                    [ 'dbserver', 'dbname', 'dbuser', 'dbpass', 'dbport' ],
            },
            'sqlite' => {
                label          => 'SQLite Database',
                dbd_package    => 'DBD::SQLite',
                config_package => 'DBI::sqlite',
                display        => ['dbpath'],
            },
        },
        db_form_data => {
            dbserver => {
                element => 'input',
                type    => 'text',
                label   => 'Database Server',
                default => 'localhost',
                hint    => sub {
                    MT->translate("This is often 'localhost'.");
                },
                show_hint => 1,
                order     => 10,
            },
            dbname => {
                element => 'input',
                type    => 'text',
                label   => 'Database Name',
                order   => 20,
            },
            dbuser => {
                element => 'input',
                type    => 'text',
                label   => 'Username',
                order   => 30,
            },
            dbpass => {
                element => 'input',
                type    => 'password',
                label   => 'Password',
                order   => 40,
            },
            dbpath => {
                element => 'input',
                type    => 'text',
                label   => 'Database Path',
                default => './db/mt.db',
                hint    => sub {
                    MT->translate(
                        "The physical file path for your SQLite database. ");
                },
                show_hint => 1,
                order     => 50,
            },
            dbport => {
                advanced => 1,
                element  => 'input',
                type     => 'text',
                label    => 'Database Port',
                order    => 10,
            },
            dbsocket => {
                advanced => 1,
                element  => 'input',
                type     => 'text',
                label    => 'Database Socket',
                order    => 20,
            },
        },
        object_types => {
            'entry'           => 'MT::Entry',
            'author'          => 'MT::Author',
            'asset'           => 'MT::Asset',
            'file'            => 'MT::Asset',
            'asset.file'      => 'MT::Asset',
            'asset.image'     => 'MT::Asset::Image',
            'image'           => 'MT::Asset::Image',
            'asset.audio'     => 'MT::Asset::Audio',
            'audio'           => 'MT::Asset::Audio',
            'asset.video'     => 'MT::Asset::Video',
            'video'           => 'MT::Asset::Video',
            'entry.page'      => 'MT::Page',
            'page'            => 'MT::Page',
            'category.folder' => 'MT::Folder',
            'folder'          => 'MT::Folder',
            'category'        => 'MT::Category',
            'user'            => 'MT::Author',
            'commenter'       => 'MT::Author',
            'blog'            => 'MT::Blog',
            'site'            => 'MT::Blog',
            'blog.website'    => 'MT::Website',
            'website'         => 'MT::Website',
            'template'        => 'MT::Template',
            'comment'         => 'MT::Comment',
            'notification'    => 'MT::Notification',
            'templatemap'     => 'MT::TemplateMap',
            'banlist'         => 'MT::IPBanList',
            'ipbanlist'       => 'MT::IPBanList',
            'tbping'          => 'MT::TBPing',
            'ping'            => 'MT::TBPing',
            'ping_cat'        => 'MT::TBPing',
            'log'             => 'MT::Log',
            'log.ping'        => 'MT::Log::TBPing',
            'log.entry'       => 'MT::Log::Entry',
            'log.comment'     => 'MT::Log::Comment',
            'log.system'      => 'MT::Log',
            'tag'             => 'MT::Tag',
            'role'            => 'MT::Role',
            'association'     => 'MT::Association',
            'permission'      => 'MT::Permission',
            'fileinfo'        => 'MT::FileInfo',
            'deletefileinfo'  => 'MT::DeleteFileInfo',
            'placement'       => 'MT::Placement',
            'plugindata'      => 'MT::PluginData',
            'session'         => 'MT::Session',
            'trackback'       => 'MT::Trackback',
            'config'          => 'MT::Config',
            'objecttag'       => 'MT::ObjectTag',
            'objectscore'     => 'MT::ObjectScore',
            'objectasset'     => 'MT::ObjectAsset',
            'filter'          => 'MT::Filter',
            'touch'           => 'MT::Touch',
            'failedlogin'     => 'MT::FailedLogin',
            'accesstoken'     => 'MT::AccessToken',

            # MT7
            'category_set'        => 'MT::CategorySet',
            'cd'                  => 'MT::ContentData',
            'content_data'        => 'MT::ContentData',
            'cf'                  => 'MT::ContentField',
            'content_field'       => 'MT::ContentField',
            'cf_idx'              => 'MT::ContentFieldIndex',
            'content_field_index' => 'MT::ContentFieldIndex',
            'content_type'        => 'MT::ContentType',
            'objectcategory'      => 'MT::ObjectCategory',
            'rebuild_trigger'     => 'MT::RebuildTrigger',

            # TheSchwartz tables
            'ts_job'        => 'MT::TheSchwartz::Job',
            'ts_error'      => 'MT::TheSchwartz::Error',
            'ts_exitstatus' => 'MT::TheSchwartz::ExitStatus',
            'ts_funcmap'    => 'MT::TheSchwartz::FuncMap',

            # group
            'group' => 'MT::Group',
        },
        object_type_aliases => {
            cd        => ['content_data'],
            cf        => ['content_field'],
            cf_idx    => ['content_field_index'],
            ipbanlist => ['banlist'],
            tbping    => [ 'ping', 'ping_cat' ],
        },
        list_properties => {
            __virtual => {
                base => {
                    init => sub {
                        my $prop = shift;
                        if ( $prop->has('col') ) {
                            $prop->{raw} = sub {
                                my $prop  = shift;
                                my ($obj) = @_;
                                my $col   = $prop->col;
                                return $obj->$col;
                                }
                                unless $prop->has('raw');
                            $prop->{sort} = sub {
                                my $prop = shift;
                                my ( $terms, $args ) = @_;
                                $args->{sort} = $prop->col;
                                return;
                                }
                                unless $prop->has('sort')
                                || $prop->has('bulk_sort')
                                || $prop->has('sort_method');
                        }
                    },
                    label => '',
                },
                hidden => {
                    base  => '__virtual.base',
                    terms => sub {
                        my $prop = shift;
                        my ( $args, $db_terms, $db_args ) = @_;
                        my $col    = $prop->col or die;
                        my $option = $args->{option};
                        my $value  = $args->{value};
                        if ( $prop->is_meta ) {
                            return $prop->join_meta( $db_args, $value );
                        }
                        else {
                            return { $col => $value };
                        }
                    },
                    filter_tmpl => '<mt:Var name="filter_form_hidden">',
                    base_type   => 'hidden',
                    priority    => 4,
                },
                string => {
                    base      => '__virtual.base',
                    col_class => 'string',
                    terms     => sub {
                        my $prop = shift;
                        my ( $args, $db_terms, $db_args ) = @_;
                        my $col    = $prop->col or die;
                        my $option = $args->{option};
                        my $query  = $args->{string};
                        if ( 'contains' eq $option ) {
                            $query = { like => "%$query%" };
                        }
                        elsif ( 'not_contains' eq $option ) {
                            $query
                                = [ { not_like => "%$query%" }, \'IS NULL' ];
                        }
                        elsif ( 'beginning' eq $option ) {
                            $query = { like => "$query%" };
                        }
                        elsif ( 'end' eq $option ) {
                            $query = { like => "%$query" };
                        }
                        elsif ( 'blank' eq $option ) {
                            $query = [ \'IS NULL', '' ];
                        }
                        elsif ( 'not_blank' eq $option ) {
                            $query
                                = [ '-and', \'IS NOT NULL', { not => '' } ];
                        }
                        if ( $prop->is_meta ) {
                            return $prop->join_meta( $db_args, $query );
                        }
                        else {
                            return { $col => $query };
                        }
                    },
                    filter_tmpl => sub {
                        my $prop = shift;
                        my $tmpl
                            = $prop->use_blank
                            ? 'filter_form_blank_string'
                            : 'filter_form_string';
                        qq{<mt:var name="${tmpl}">};
                    },
                    base_type      => 'string',
                    args_via_param => sub {
                        my $prop = shift;
                        my ( $app, $val ) = @_;
                        return { option => 'equal', string => $val };
                    },
                    label_via_param => sub {
                        my $prop = shift;
                        my ( $app, $val ) = @_;
                        return MT->translate(
                            '[_1] in [_2]: [_3]',
                            $prop->datasource->class_label_plural,
                            $prop->label,
                            MT::Util::encode_html($val),
                        );
                    },
                    priority => 7,
                },
                integer => {
                    base      => '__virtual.base',
                    col_class => 'num',

                    #sort_method => sub {
                    #    my $prop = shift;
                    #    my ( $obj_a, $obj_b ) = @_;
                    #    my $col = $prop->{col};
                    #    return $obj_a->$col <=> $obj_b->$col;
                    #},
                    terms => sub {
                        my $prop = shift;
                        my ( $args, $db_terms, $db_args ) = @_;
                        my $col    = $prop->col or die;
                        my $option = $args->{option};
                        my $value  = $args->{value};
                        my $query;
                        if ( 'equal' eq $option ) {
                            $query = $value;
                        }
                        elsif ( 'not_equal' eq $option ) {
                            $query = [ { not => $value }, \'IS NULL' ];
                        }
                        elsif ( 'greater_than' eq $option ) {
                            $query = { '>' => $value };
                        }
                        elsif ( 'greater_equal' eq $option ) {
                            $query = { '>=' => $value };
                        }
                        elsif ( 'less_than' eq $option ) {
                            $query = { '<' => $value };
                        }
                        elsif ( 'less_equal' eq $option ) {
                            $query = { '<=' => $value };
                        }
                        elsif ( 'blank' eq $option ) {
                            $query = \'IS NULL';
                        }
                        elsif ( 'not_blank' eq $option ) {
                            $query = \'IS NOT NULL';
                        }
                        if ( $prop->is_meta ) {
                            return $prop->join_meta( $db_args, $query );
                        }
                        else {
                            return { $col => $query };
                        }
                    },
                    args_via_param => sub {
                        my $prop = shift;
                        my ( $app, $val ) = @_;
                        return { option => 'equal', value => $val };
                    },
                    filter_tmpl => sub {
                        my $prop       = shift;
                        my $base_type  = $prop->base_type;
                        my $use_blank  = $prop->use_blank ? 'blank_' : '';
                        my $use_signed = $prop->use_signed ? 'signed_' : '';
                        my $tmpl
                            = "filter_form_${use_blank}${use_signed}${base_type}";
                        qq{<mt:Var name="${tmpl}">};
                    },
                    base_type          => 'integer',
                    priority           => 4,
                    default_sort_order => 'descend',
                },
                float => {
                    base        => '__virtual.integer',
                    col_class   => 'num',
                    data_format => '%.1f',
                    html        => sub {
                        my ( $prop, $obj ) = @_;
                        my $col = $prop->col;
                        return sprintf $prop->data_format, $obj->$col;
                    },
                    base_type => 'float',
                },
                double => { base => '__virtual.float' },
                date   => {
                    base          => '__virtual.base',
                    col_class     => 'date',
                    use_future    => 0,
                    validate_item => sub {
                        my $prop   = shift;
                        my ($item) = @_;
                        my $args   = $item->{args};
                        my $option = $args->{option}
                            or return $prop->error(
                            MT->translate('option is required') );
                        my %params = (
                            range  => { from   => 1, to => 1 },
                            before => { origin => 1 },
                            after  => { origin => 1 },
                            days   => { days   => 1 },
                        );

                        my $using = $params{$option};
                        $using->{option} = 1;
                        for my $key ( keys %$args ) {
                            if ( $using->{$key} ) {
                                ## validate it
                                if ( $key eq 'days' ) {
                                    return $prop->error(
                                        MT->translate(
                                            q{Days must be a number.})
                                    ) if $args->{days} =~ /\D/;
                                }
                                elsif ( $key ne 'option' ) {
                                    my $date = $args->{$key};
                                    return $prop->error(
                                        MT->translate(q{Invalid date.}) )
                                        unless $date
                                        =~ m/^\d{4}\-\d{2}\-\d{2}$/;
                                }
                            }
                            else {
                                ## or remove from $args.
                                delete $args->{$key};
                            }
                        }
                        return 1;
                    },
                    terms => sub {
                        my $prop = shift;
                        my ( $args, $db_terms, $db_args ) = @_;
                        my $col      = $prop->col;
                        my $option   = $args->{option};
                        my $boundary = $args->{boundary};
                        my $query;
                        my $blog = MT->app ? MT->app->blog : undef;
                        require MT::Util;
                        my $now = MT::Util::epoch2ts( $blog, time() );
                        my $from   = $args->{from}   || '';
                        my $to     = $args->{to}     || '';
                        my $origin = $args->{origin} || '';
                        $from =~ s/\D//g;
                        $to =~ s/\D//g;
                        $origin =~ s/\D//g;
                        $from .= '000000' if $from;
                        $to   .= '235959' if $to;

                        if ( 'range' eq $option ) {
                            $query = [
                                '-and',
                                { op => '>=', value => $from },
                                { op => '<=', value => $to },
                            ];
                        }
                        elsif ( 'days' eq $option ) {
                            my $days   = $args->{days};
                            my $origin = MT::Util::epoch2ts( $blog,
                                time - $days * 60 * 60 * 24 );
                            $query = [
                                '-and',
                                { op => '>', value => $origin },
                                { op => '<', value => $now },
                            ];
                        }
                        elsif ( 'before' eq $option ) {
                            if ($boundary) {
                                $query = {
                                    op    => '<=',
                                    value => $origin . '235959',
                                };
                            }
                            else {
                                $query = {
                                    op    => '<',
                                    value => $origin . '000000'
                                };
                            }
                        }
                        elsif ( 'after' eq $option ) {
                            if ($boundary) {
                                $query = {
                                    op    => '>=',
                                    value => $origin . '000000',
                                };
                            }
                            else {
                                $query = {
                                    op    => '>',
                                    value => $origin . '235959'
                                };
                            }
                        }
                        elsif ( 'future' eq $option ) {
                            $query = {
                                op    => '>',
                                value => $now
                            };
                        }
                        elsif ( 'past' eq $option ) {
                            $query = {
                                op    => '<',
                                value => $now
                            };
                        }
                        elsif ( 'blank' eq $option ) {
                            $query = \'IS NULL';
                        }
                        elsif ( 'not_blank' eq $option ) {
                            $query = \'IS NOT NULL';
                        }

                        if ( $prop->is_meta ) {
                            $prop->join_meta( $db_args, $query );
                        }
                        else {
                            return { $col => $query };
                        }
                    },
                    args_via_param => sub {
                        my $prop = shift;
                        my ( $app, $val ) = @_;
                        my $param;
                        if ( $val =~ m/\-/ ) {
                            my ( $from, $to ) = split /-/, $val;
                            $from = undef unless $from =~ m/^\d{8}$/;
                            $to   = undef unless $to =~ m/^\d{8}$/;
                            $from =~ s/^(\d{4})(\d{2})(\d{2})$/$1-$2-$3/;
                            $to =~ s/^(\d{4})(\d{2})(\d{2})$/$1-$2-$3/;
                            $param
                                = $from && $to
                                ? {
                                option => 'range',
                                from   => $from,
                                to     => $to
                                }
                                : $from
                                ? { option => 'after', origin => $from }
                                : { option => 'before', origin => $to };
                        }
                        elsif ( $val =~ m/(\d+)days/i ) {
                            $param = { option => 'days', days => $1 };
                        }
                        elsif ( $val eq 'future' ) {
                            $param = { option => 'future' };
                        }
                        elsif ( $val eq 'past' ) {
                            $param = { option => 'past' };
                        }
                        return $param;
                    },
                    label_via_param => sub {
                        my $prop = shift;
                        my ( $app, $val ) = @_;
                        require MT::Util;
                        if ( $val =~ m/\-/ ) {
                            my ( $from, $to ) = split /-/, $val;
                            $from = undef unless $from =~ m/^\d{8}$/;
                            $to   = undef unless $to =~ m/^\d{8}$/;
                            my $format = '%x';
                            $from = MT::Util::format_ts(
                                $format, $from . '000000',
                                undef,   MT->current_language
                            ) if $from;
                            $to = MT::Util::format_ts(
                                $format, $to . '000000',
                                undef,   MT->current_language
                            ) if $to;
                            if ( $from && $to ) {
                                return MT->translate(
                                    '[_1] [_2] between [_3] and [_4]',
                                    $prop->datasource->class_label_plural,
                                    $prop->label,
                                    $from,
                                    $to,
                                );
                            }
                            elsif ($from) {
                                return MT->translate(
                                    '[_1] [_2] since [_3]',
                                    $prop->datasource->class_label_plural,
                                    $prop->label,
                                    $from,
                                );
                            }
                            else {
                                return MT->translate(
                                    '[_1] [_2] or before [_3]',
                                    $prop->datasource->class_label_plural,
                                    $prop->label,
                                    $to,
                                );
                            }
                        }
                        elsif ( $val =~ m/(\d+)days/i ) {
                            return MT->translate(
                                '[_1] [_2] these [_3] days',
                                $prop->datasource->class_label_plural,
                                $prop->label, $1,
                            );
                        }
                        elsif ( $val eq 'future' ) {
                            return MT->translate(
                                '[_1] [_2] future',
                                $prop->datasource->class_label_plural,
                                $prop->label,
                            );
                        }
                        elsif ( $val eq 'past' ) {
                            return MT->translate(
                                '[_1] [_2] past',
                                $prop->datasource->class_label_plural,
                                $prop->label,
                            );
                        }
                    },

                    filter_tmpl => sub {
                        ## since __trans macro doesn't work with including itself
                        ## recursively, so do translate by hand here.
                        my $prop  = shift;
                        my $label = '<mt:var name="label" encode_html="1">';
                        my $tmpl
                            = $prop->use_future
                            ? 'filter_form_future_date'
                            : 'filter_form_date';
                        my $opts;
                        if ( $prop->use_future ) {
                            if ( $prop->use_blank ) {
                                $opts
                                    = '<mt:var name="future_blank_date_filter_options">';
                            }
                            else {
                                $opts
                                    = '<mt:var name="future_date_filter_options">';
                            }
                        }
                        else {
                            if ( $prop->use_blank ) {
                                $opts
                                    = '<mt:var name="blank_date_filter_options">';
                            }
                            else {
                                $opts = '<mt:var name="date_filter_options">';
                            }
                        }
                        my $contents
                            = $prop->use_future
                            ? '<mt:var name="future_date_filter_contents">'
                            : '<mt:var name="date_filter_contents">';
                        return MT->translate(
                            '<mt:var name="[_1]"> [_2] [_3] [_4]',
                            $tmpl, $label, $opts, $contents );
                    },
                    base_type => 'date',
                    html      => sub {
                        my $prop = shift;
                        my ( $obj, $app, $opts ) = @_;
                        my $ts          = $prop->raw(@_) or return '';
                        my $date_format = MT::App::CMS::LISTING_DATE_FORMAT();
                        my $blog        = $opts->{blog};
                        my $is_relative
                            = ( $app->user->date_format || 'relative' ) eq
                            'relative' ? 1 : 0;
                        my $date = $is_relative
                            ? MT::Util::relative_date( $ts, time, $blog )
                            : MT::Util::format_ts(
                            $date_format,
                            $ts,
                            $blog,
                            $app->user ? $app->user->preferred_language
                            : undef
                            );
                        my $timestamp = MT::Util::format_ts(
                            '%Y-%m-%d %H:%M:%S',
                            $ts,
                            $blog,
                            );
                        return qq{<span title="$timestamp">$date</span>};
                    },
                    priority           => 5,
                    default_sort_order => 'descend',
                },
                single_select => {
                    base             => '__virtual.base',
                    sort             => 0,
                    singleton        => 1,
                    normalized_value => sub {
                        my $prop     = shift;
                        my ($args)   = @_;
                        my $lc_value = lc $args->{value};

                        for my $o ( @{ $prop->single_select_options } ) {
                            if ( $o->{text} && lc $o->{text} eq $lc_value ) {
                                return $o->{value};
                            }
                        }

                        return $args->{value};
                    },
                    terms => sub {
                        my $prop = shift;
                        my ( $args, $db_terms, $db_args ) = @_;
                        my $col = $prop->col || $prop->type or die;
                        my $value = $prop->normalized_value(@_);

                        if ( $col =~ /\./ ) {
                            my ( $parent, $c ) = split /\./, $col;
                            $db_args->{joins} ||= [];
                            my $ds = $prop->datasource->datasource;
                            push @{ $db_args->{joins} },
                                MT->model($parent)->join_on(
                                undef,
                                {   id => \"=${ds}_${parent}_id",
                                    $c => $value
                                },
                                );
                            return;
                        }
                        else {
                            return { $col => $value };
                        }
                    },
                    label_via_param => sub {
                        my $prop = shift;
                        my ( $app, $val ) = @_;
                        my $opts = $prop->single_select_options;
                        my ($selected) = grep { $_->{value} eq $val } @$opts
                            or return $prop->error(
                            MT->translate('Invalid parameter.') );
                        return MT->translate(
                            '[_1] [_3] [_2]',
                            $prop->label,
                            $selected->{label},
                            (   defined $prop->verb
                                ? $prop->verb
                                : $app->translate('__SELECT_FILTER_VERB')
                            )
                        );
                    },
                    args_via_param => sub {
                        my $prop = shift;
                        my ( $app, $val ) = @_;
                        return { value => $val };
                    },
                    filter_tmpl =>
                        '<mt:Var name="filter_form_single_select">',
                    base_type => 'single_select',
                    priority  => 2,
                },
                id => {
                    auto               => 1,
                    default_sort_order => 'ascend',
                    label              => 'ID',
                },
                ## translate('No Title')
                ## translate('No Name')
                ## translate('No Label')
                label => {
                    auto              => 1,
                    label             => 'Label',
                    display           => 'force',
                    alternative_label => 'No label',
                    html => \&MT::ListProperty::common_label_html,
                },
                title => {
                    base              => '__virtual.label',
                    alternative_label => 'No Title',
                },
                name => {
                    base              => '__virtual.label',
                    alternative_label => 'No Name',
                },
                created_on => {
                    auto    => 1,
                    label   => 'Date Created',
                    display => 'optional',
                },
                modified_on => {
                    auto    => 1,
                    label   => 'Date Modified',
                    display => 'optional',
                },
                author_name => {
                    label        => 'Created by',
                    filter_label => 'Created by',
                    display      => 'default',
                    base         => '__virtual.string',
                    raw          => sub {
                        my ( $prop, $obj ) = @_;
                        my $col
                            = $prop->datasource->has_column('author_id')
                            ? 'author_id'
                            : 'created_by';
                      my $author_id = $obj->$col;
                      # If there's no value in the column then no voter ID was
                      # recorded.
                        return '' if !$author_id;

                        my $author = MT->request->{__stash}{author_cache}{$author_id} ||= MT->model('author')->load($author_id);
                        return $author
                            ? ( $author->nickname || $author->name )
                            : MT->translate('*User deleted*');
                    },
                    terms => sub {
                        my $prop = shift;
                        my ( $args, $load_terms, $load_args ) = @_;
                        my $col
                            = $prop->datasource->has_column('author_id')
                            ? 'author_id'
                            : 'created_by';
                        my $driver  = $prop->datasource->driver;
                        my $colname = $driver->dbd->db_column_name(
                            $prop->datasource->datasource, $col );
                        $prop->{col} = 'name';
                        my $name_query = $prop->super(@_);
                        $prop->{col} = 'nickname';
                        my $nick_query = $prop->super(@_);
                        $load_args->{joins} ||= [];
                        push @{ $load_args->{joins} },
                            MT->model('author')->join_on(
                            undef,
                            [   { id => \"= $colname" },
                                '-and',
                                [   $name_query,
                                    (   $args->{'option'} eq 'not_contains'
                                        ? '-and'
                                        : '-or'
                                    ),
                                    $nick_query,
                                ]
                            ],
                            {}
                            );
                    },
                    bulk_sort => sub {
                        my $prop = shift;
                        my ($objs) = @_;
                        my $col
                            = $prop->datasource->has_column('author_id')
                            ? 'author_id'
                            : 'created_by';
                        my %author_id
                            = map { ( $_->$col ) ? ( $_->$col => 1 ) : () }
                            @$objs;
                        my @authors = MT->model('author')
                            ->load( { id => [ keys %author_id ] } );
                        my %nickname = map {
                                  $_->id => defined $_->nickname
                                ? $_->nickname
                                : ''
                        } @authors;
                        $nickname{0} = '';    # fallback
                        return sort {
                            $nickname{ $a->$col || 0 }
                                cmp $nickname{ $b->$col || 0 }
                        } @$objs;
                    },
                },
                modified_by => {
                    label        => 'Modified by',
                    filter_label => 'Modified by',
                    display      => 'optional',
                    base         => '__virtual.string',
                    raw          => sub {
                        my ( $prop, $obj ) = @_;

                        # If there's no value in the column then no voter ID was
                        # recorded.
                        return '' if !$obj->modified_by;

                        my $author = MT->model('author')->load( $obj->modified_by );
                        return $author
                            ? ( $author->nickname || $author->name )
                            : MT->translate('*User deleted*');
                    },
                    terms => sub {
                        my $prop = shift;
                        my ( $args, $load_terms, $load_args ) = @_;
                        my $driver  = $prop->datasource->driver;
                        my $colname = $driver->dbd->db_column_name(
                            $prop->datasource->datasource, 'modified_by' );
                        $prop->{col} = 'name';
                        my $name_query = $prop->super(@_);
                        $prop->{col} = 'nickname';
                        my $nick_query = $prop->super(@_);
                        $load_args->{joins} ||= [];
                        push @{ $load_args->{joins} },
                            MT->model('author')->join_on(
                            undef,
                            [   { id => \"= $colname" },
                                '-and',
                                [   $name_query,
                                    (   $args->{'option'} eq 'not_contains'
                                        ? '-and'
                                        : '-or'
                                    ),
                                    $nick_query,
                                ]
                            ],
                            {}
                            );
                    },
                    bulk_sort => sub {
                        my $prop = shift;
                        my ($objs) = @_;
                        my %author_id
                            = map { ( $_->modified_by ) ? ( $_->modified_by => 1 ) : () }
                            @$objs;
                        my @authors = MT->model('author')
                            ->load( { id => [ keys %author_id ] } );
                        my %nickname = map {
                                  $_->id => defined $_->nickname
                                ? $_->nickname
                                : ''
                        } @authors;
                        $nickname{0} = '';    # fallback
                        return sort {
                            $nickname{ $a->modified_by || 0 }
                                cmp $nickname{ $b->modified_by || 0 }
                        } @$objs;
                    },
                },
                tag => {
                    base    => '__virtual.string',
                    label   => 'Tag',
                    display => 'none',
                    terms   => sub {
                        my $prop = shift;
                        my ( $args, $base_terms, $base_args, $opts ) = @_;
                        my $option  = $args->{option};
                        my $query   = $args->{string};
                        my $blog_id = $opts->{blog_ids};
                        if ( 'contains' eq $option ) {
                            $query = { like => "%$query%" };
                        }
                        elsif ( 'not_contains' eq $option ) {

                            # After searching by LIKE, negate that results.
                            $query = { like => "%$query%" };
                        }
                        elsif ( 'beginning' eq $option ) {
                            $query = { like => "$query%" };
                        }
                        elsif ( 'end' eq $option ) {
                            $query = { like => "%$query" };
                        }
                        my $ds           = $prop->object_type;
                        my $tagged_class = $prop->tagged_class || $ds;
                        my $ds_join      = MT->model($ds)->join_on(
                            undef,
                            {   id => \'= objecttag_object_id',
                                ( $blog_id ? ( blog_id => $blog_id ) : () ),
                                (   $tagged_class eq '*' ? ()
                                    : ( class => $tagged_class )
                                ),
                            },
                            {   unique => 1,
                                (   $tagged_class eq '*' ? ( no_class => 1 )
                                    : ()
                                ),
                            }
                        );
                        my $tag_ds = $prop->tag_ds || $ds;

                        my @objecttag_terms_args = (
                            { object_datasource => $tag_ds },
                            {   fetchonly => { object_id => 1 },
                                unique    => 1,
                                joins     => [
                                    MT->model('tag')->join_on(
                                        undef,
                                        {   (          $option eq 'blank'
                                                    || $option eq 'not_blank'
                                                )
                                            ? ()
                                            : ( name => $query ),
                                            id => \'= objecttag_tag_id',
                                        },
                                    ),
                                    $ds_join,
                                ],
                            }
                        );
                        if ( 'not_contains' eq $option || 'blank' eq $option )
                        {
                            my @ids = map( $_->object_id,
                                MT->model('objecttag')
                                    ->load(@objecttag_terms_args) );
                            @ids ? { id => { not => \@ids } } : ();
                        }
                        else {
                            $base_args->{joins} ||= [];
                            push @{ $base_args->{joins} },
                                MT->model('objecttag')
                                ->join_on( undef, @objecttag_terms_args );
                        }
                    },
                },
                object_count => {
                    base               => '__virtual.integer',
                    col_class          => 'num',
                    default_sort_order => 'descend',
                    ref_column         => 'id',
                    raw                => sub {
                        my $prop = shift;
                        my ( $obj, $app, $opts ) = @_;
                        my $count_terms
                            = $prop->has('count_terms')
                            ? $prop->count_terms($opts)
                            : {};
                        my $count_args
                            = $prop->has('count_args')
                            ? $prop->count_args($opts)
                            : {};
                        MT->model( $prop->count_class )
                            ->count(
                            { %$count_terms, $prop->count_col => $obj->id },
                            $count_args, );
                    },
                    html => sub {
                        my $prop = shift;
                        my ( $obj, $app ) = @_;
                        my $count = $prop->raw(@_);
                        if ( $prop->has('list_permit_action') ) {
                            my $user = $app->user;
                            my $perm = $user->permissions(
                                  $obj->isa('MT::Blog')       ? ( $obj->id )
                                : $obj->has_column('blog_id') ? $obj->blog_id
                                : 0
                            );
                            return $count
                                unless $perm->can_do(
                                $prop->list_permit_action );
                        }
                        my $args;
                        if ( $prop->filter_type eq 'blog_id' ) {
                            $args = {
                                _type => $prop->list_screen
                                    || $prop->count_class,
                                blog_id => $obj->id,
                            };
                        }
                        else {
                            $args = {
                                _type => $prop->list_screen
                                    || $prop->count_class,
                                blog_id =>
                                    ( $app->blog ? $app->blog->id : 0 ),
                                (   $prop->has('filter_type')
                                    ? ( filter     => $prop->filter_type,
                                        filter_val => $obj->id,
                                        )
                                    : ()
                                ),
                            };
                        }
                        my $uri = $app->uri(
                            mode => 'list',
                            args => $args,
                        );
                        return qq{<a href="$uri">$count</a>};
                    },
                    bulk_sort => sub {
                        my $prop = shift;
                        my ( $objs, $opts ) = @_;
                        my $count_terms
                            = $prop->has('count_terms')
                            ? $prop->count_terms($opts)
                            : {};
                        my $count_args
                            = $prop->has('count_args')
                            ? $prop->count_args($opts)
                            : {};
                        my $iter
                            = MT->model( $prop->count_class )
                            ->count_group_by(
                            $count_terms,
                            {   %$count_args,
                                sort      => 'cnt',
                                direction => 'descend',
                                group     => [ $prop->count_col, ],
                            },
                            );
                        return @$objs unless $iter;
                        my @res;
                        my %obj_map = map { $_->id => $_ } @$objs;

                        while ( my ( $count, $id ) = $iter->() ) {
                            next unless $id;
                            push @res, delete $obj_map{$id} if $obj_map{$id};
                        }
                        push @res, values %obj_map;
                        return reverse @res;
                    },
                    terms => 0,
                    grep  => sub {
                        my $prop = shift;
                        my ( $args, $objs, $opts ) = @_;
                        my $count_terms
                            = $prop->has('count_terms')
                            ? $prop->count_terms($opts)
                            : {};
                        my $count_args
                            = $prop->has('count_args')
                            ? $prop->count_args($opts)
                            : {};
                        my $iter
                            = MT->model( $prop->count_class )
                            ->count_group_by(
                            $count_terms,
                            {   %$count_args,
                                direction => 'descend',
                                group     => [ $prop->count_col, ],
                            },
                            );
                        my %map;
                        while ( my ( $count, $id ) = $iter->() ) {
                            $map{$id} = $count;
                        }
                        my $op
                            = $args->{option} eq 'equal'         ? '=='
                            : $args->{option} eq 'not_equal'     ? '!='
                            : $args->{option} eq 'greater_than'  ? '<'
                            : $args->{option} eq 'greater_equal' ? '<='
                            : $args->{option} eq 'less_than'     ? '>'
                            : $args->{option} eq 'less_equal'    ? '>='
                            :                                      '';
                        return @$objs unless $op;
                        my $val     = $args->{value};
                        my $sub     = eval "sub { $val $op shift }";
                        my $ref_col = $prop->ref_column;
                        return
                            grep { $sub->( $map{ $_->$ref_col } || 0 ) }
                            @$objs;
                    },
                },
            },
            __common => {
                __legacy => {
                    label           => 'Legacy Quick Filter',
                    priority        => 1,
                    filter_editable => 0,
                    singleton       => 1,
                    terms           => sub {
                        my $prop = shift;
                        my ( $args, $db_terms, $db_args ) = @_;
                        my $ds         = $args->{ds};
                        my $filter_key = $args->{filter_key};
                        my $filter_val = $args->{filter_val};
                        if ($filter_val) {
                            MT->app->param( 'filter_val', $filter_val );
                        }
                        my $filter
                            = MT->registry(
                            applications => cms => list_filters => $ds =>
                                $filter_key )
                            or die "No regacy filter";
                        if ( my $code = $filter->{code}
                            || MT->handler_to_coderef( $filter->{handler} ) )
                        {
                            $code->( $db_terms, $db_args );
                        }
                        return undef;
                    },
                    filter_tmpl => '<mt:var name="filter_form_legacy">',
                },
                __id => {
                    base        => '__virtual.integer',
                    col         => 'id',
                    display     => 'none',
                    view_filter => [],
                    condition   => sub {
                        my $prop = shift;
                        return $prop->datasource->has_column('id') ? 1 : 0;
                    },
                },
                pack => {
                    view          => [],
                    terms         => \&MT::Filter::pack_terms,
                    grep          => \&MT::Filter::pack_grep,
                    requires_grep => \&MT::Filter::pack_requires_grep,
                },
                blog_id => {
                    auto            => 0,
                    col             => 'blog_id',
                    display         => 'none',
                    filter_editable => 0,
                },
                blog_name => {
                    label        => 'Site Name',
                    filter_label => 'Site Name',
                    order        => 10000,
                    display      => 'default',
                    site_name    => 1,
                    view         => [ 'system', 'website' ],
                    bulk_html    => sub {
                        my $prop     = shift;
                        my ($objs)   = @_;
                        my %blog_ids = map { $_->blog_id => 1 } @$objs;
                        my @blogs    = MT->model('blog')->load(
                            { id => [ keys %blog_ids ], },
                            {   fetchonly => {
                                    id        => 1,
                                    name      => 1,
                                    parent_id => 1,
                                }
                            }
                        );
                        my %blog_map = map { $_->id        => $_ } @blogs;
                        my %site_ids = map { $_->parent_id => 1 }
                            grep {
                            $_->parent_id
                                && !$blog_map{ $_->parent_id }
                            } @blogs;
                        my @sites;
                        @sites
                            = MT->model('website')
                            ->load( { id => [ keys %site_ids ], },
                            { fetchonly => { id => 1, name => 1, }, } )
                            if keys %site_ids;
                        my %blog_site_map
                            = map { $_->id => $_ } ( @blogs, @sites );
                        my @out;

                        for my $obj (@$objs) {
                            if ( !$obj->blog_id ) {
                                push @out, MT->translate('(system)');
                                next;
                            }
                            my $blog = $blog_site_map{ $obj->blog_id };
                            unless ($blog) {
                                push @out,
                                    MT->translate('*Website/Blog deleted*');
                                next;
                            }
                            my $site;
                            if ($blog->parent_id
                                && ( $site
                                    = $blog_site_map{ $blog->parent_id } )
                                && $prop->site_name
                                )
                            {
                                push @out,
                                    join( '/', $site->name, $blog->name );
                            }
                            else {
                                push @out, $blog->name;
                            }
                        }
                        return map { MT::Util::encode_html($_) } @out;
                    },
                    condition => sub {
                        my $prop = shift;
                        $prop->datasource->has_column('blog_id') or return;
                        my $app = MT->app or return;
                        return !$app->blog || !$app->blog->is_blog;
                    },
                    bulk_sort => sub {
                        my $prop    = shift;
                        my ($objs)  = @_;
                        my %blog_id = map { $_->blog_id => 1 } @$objs;
                        my @blogs
                            = MT->model('blog')
                            ->load( { id => [ keys %blog_id ] },
                            { no_class => 1, } );
                        my %blogname = map { $_->id => $_->name } @blogs;
                        return sort {
                            $blogname{ $a->blog_id }
                                cmp $blogname{ $b->blog_id }
                        } @$objs;
                    },
                },
                current_user => {
                    base            => '__virtual.hidden',
                    label           => 'My Items',
                    order           => 20000,
                    display         => 'none',
                    filter_editable => 0,
                    condition       => sub {
                        my $prop  = shift;
                        my $class = $prop->datasource;
                        return $class->has_column('author_id')
                            || $class->has_column('created_by');
                    },
                    terms => sub {
                        my $prop = shift;
                        my ( $args, $load_terms, $load_args ) = @_;
                        my $app = MT->app or return;
                        my $class = $prop->datasource;
                        my $col
                            = $class->has_column('author_id')
                            ? 'author_id'
                            : 'created_by';
                        return { $col => $app->user->id };
                    },
                    singleton       => 1,
                    label_via_param => sub {
                        my $prop  = shift;
                        my $class = $prop->datasource;
                        return MT->translate( 'My [_1]',
                            $class->class_label_plural );
                    },
                },
                current_context => {
                    base  => '__virtual.hidden',
                    label => sub {
                        my $prop = shift;
                        my ($settings) = @_;
                        return MT->translate(
                            '[_1] of this Site',
                            $settings->{object_label_plural}
                                || $prop->datasource->class_label_plural,
                        );
                    },
                    order           => 30000,
                    view            => 'website',
                    display         => 'none',
                    filter_editable => 1,
                    condition       => sub {
                        my $prop = shift;
                        $prop->datasource->has_column('blog_id');
                    },
                    terms => sub {
                        my $prop = shift;
                        my ( $args, $load_terms, $load_args, $opts ) = @_;
                        { blog_id => $opts->{blog_id} };
                    },
                    singleton => 1,
                },
                content => {
                    base            => '__virtual.hidden',
                    filter_editable => 0,
                    terms           => sub {
                        my ( $prop, $args, $db_terms, $db_args ) = @_;
                        my $defaults = $prop->{fields};
                        my $option   = $args->{option};
                        my $query    = $args->{string};
                        my $and_or;
                        if ( 'contains' eq $option ) {
                            $query = { like => "%$query%" };
                            $and_or = '-or';
                        }
                        elsif ( 'not_contains' eq $option ) {
                            $query = { not_like => "%$query%" };
                            $and_or = '-and';
                        }

                        my @fields;
                        if ( my $specifieds = $args->{fields} ) {
                            @fields = grep {
                                my $f = $_;
                                grep { $_ eq $f } @$defaults
                            } split ',', $specifieds;
                        }
                        else {
                            @fields = @{ $defaults || [] };
                        }

                        my @terms;
                        for my $c (@fields) {
                            push @terms, ( @terms ? $and_or : () ),
                                { $c => $query, };
                        }

                        \@terms;
                    },
                },
            },
            website       => '$Core::MT::Website::list_props',
            blog          => '$Core::MT::Blog::list_props',
            entry         => '$Core::MT::Entry::list_props',
            page          => '$Core::MT::Page::list_props',
            asset         => '$Core::MT::Asset::list_props',
            category      => '$Core::MT::Category::list_props',
            folder        => '$Core::MT::Folder::list_props',
            author        => '$Core::MT::Author::list_props',
            member        => '$Core::MT::Author::member_list_props',
            tag           => '$Core::MT::Tag::list_props',
            banlist       => '$Core::MT::IPBanList::list_props',
            association   => '$Core::MT::Association::list_props',
            role          => '$Core::MT::Role::list_props',
            notification  => '$Core::MT::Notification::list_props',
            log           => '$Core::MT::Log::list_props',
            filter        => '$Core::MT::Filter::list_props',
            permission    => '$Core::MT::Permission::list_props',
            template      => '$Core::MT::Template::list_props',
            templatemap   => '$Core::MT::TemplateMap::list_props',
            category_set  => '$Core::MT::CategorySet::list_props',
            content_type  => '$Core::MT::ContentType::list_props',
            content_field => '$Core::MT::ContentField::list_props',
            content_data  => '$Core::MT::ContentData::list_props',
            group         => '$Core::MT::Group::list_props',
            group_member  => '$Core::MT::Group::member_list_props',
            ts_job        => '$Core::MT::TheSchwartz::Job::list_props',
        },
        system_filters => {
            entry        => '$Core::MT::Entry::system_filters',
            page         => '$Core::MT::Page::system_filters',
            tag          => '$Core::MT::Tag::system_filters',
            asset        => '$Core::MT::Asset::system_filters',
            author       => '$Core::MT::Author::system_filters',
            member       => '$Core::MT::Author::member_system_filters',
            log          => '$Core::MT::Log::system_filters',
            association  => '$Core::MT::Association::system_filters',
            group        => '$Core::MT::Group::system_filters',
            group_member => '$Core::MT::Group::member_system_filters',
            website      => '$Core::MT::Website::system_filters',
        },
        listing_screens => {
            website => {
                object_label     => 'Site',
                primary          => 'name',
                view             => 'system',
                default_sort_key => 'name',
                scope_mode       => 'none',
                condition        => sub {
                    require MT::CMS::Website;
                    return MT::CMS::Website::can_view_website_list(
                        MT->instance );
                },
            },
            blog => {
                object_label     => 'Child Site',
                view             => [qw( system website )],
                primary          => 'name',
                default_sort_key => 'name',
                scope_mode       => 'none',
                condition        => sub {
                    require MT::CMS::Blog;
                    return MT::CMS::Blog::can_view_blog_list( MT->instance );
                },
                data_api_condition => sub {1},
            },
            entry => {
                object_label        => 'Entry',
                primary             => 'title',
                default_sort_key    => 'authored_on',
                data_api_scope_mode => 'this',
                permission          => "access_to_entry_list",
                data_api_permission => undef,
                view                => [ 'website', 'blog' ],
            },
            page => {
                object_label        => 'Page',
                primary             => 'title',
                default_sort_key    => 'modified_on',
                data_api_scope_mode => 'this',
                permission          => 'access_to_page_list',
                data_api_permission => undef,
                view                => [ 'website', 'blog' ],
            },
            asset => {
                object_label        => 'Asset',
                primary             => 'label',
                data_api_scope_mode => 'strict',
                permission          => 'access_to_asset_list',
                data_api_permission => undef,
                default_sort_key    => 'created_on',
            },
            log => {
                object_label        => 'Log',
                default_sort_key    => 'created_on',
                primary             => 'message',
                data_api_scope_mode => 'this',
                condition           => sub {
                    my $app     = MT->instance;
                    my $user    = $app->user;
                    my $blog_id = $app->param('blog_id');
                    return 1 if $user->is_superuser;
                    return 0 unless defined $blog_id;

                    my $terms;
                    push @$terms, { author_id => $user->id };
                    if ($blog_id) {
                        my $blog = MT->request->{__stash}{__obj}{"site:$blog_id"} ||= MT->model('blog')->load($blog_id);
                        my @blog_ids;
                        push @blog_ids, $blog_id;
                        if ( $blog && !$blog->is_blog ) {
                            push @blog_ids, map { $_->id } @{ $blog->blogs };
                        }
                        push @$terms,
                            [
                            '-and',
                            {   blog_id => \@blog_ids,
                                permissions =>
                                    { like => "\%'view_blog_log'\%" },
                            }
                            ];
                    }
                    else {
                        push @$terms,
                            [
                            '-and',
                            [   {   blog_id => 0,
                                    permissions =>
                                        { like => "\%'view_log'\%" },
                                },
                                '-or',
                                {   blog_id => \' > 0',
                                    permissions =>
                                        { like => "\%'view_blog_log'\%" },
                                }
                            ]
                            ];
                    }

                    my $cnt = MT->model('permission')->count($terms);
                    return ( $cnt && $cnt > 0 ) ? 1 : 0;
                },
                screen_label => 'Activity Log',
            },
            category => {
                object_label          => 'Category',
                primary               => 'label',
                template              => 'list_category.tmpl',
                contents_label        => 'Entry',
                contents_label_plural => 'Entries',
                permission            => sub {
                    my $app = shift;
                    if ( $app->param('is_category_set') ) {
                        return 'access_to_category_set_list';
                    }
                    else {
                        return 'access_to_category_list';
                    }
                },
                data_api_permission => undef,
                view                => [ 'website', 'blog' ],
                scope_mode          => 'this',
                condition           => sub {
                    my $app = shift;
                    ( $app->param('_type') || '' ) ne 'filter';
                },
            },
            folder => {
                primary               => 'label',
                object_label          => 'Folder',
                template              => 'list_category.tmpl',
                search_type           => 'page',
                contents_label        => 'Page',
                contents_label_plural => 'Pages',
                permission            => {
                    permit_action => 'access_to_folder_list',
                    inherit       => 0,
                },
                data_api_permission => undef,
                view                => [ 'website', 'blog' ],
                scope_mode          => 'this',
                condition           => sub {
                    my $app = shift;
                    ( $app->param('_type') || '' ) ne 'filter';
                },
            },
            author => {
                object_label        => 'Author',
                primary             => 'name',
                permission          => 'manage_users_groups',
                data_api_permission => undef,
                default_sort_key    => 'name',
                view                => 'system',
                scope_mode          => 'none',
            },
            member => {
                primary             => 'name',
                object_label        => 'Member',
                object_label_plural => 'Members',
                object_type         => 'author',
                default_sort_key    => 'name',
                view                => [ 'blog', 'website' ],
                scope_mode          => 'none',
                permission          => {
                    permit_action => 'access_to_blog_member_list',
                    inherit       => 0,
                },
            },
            tag => {
                primary      => 'name',
                object_label => 'Tag',
                permission   => {
                    permit_action => 'access_to_tag_list',
                    inherit       => 0,
                },
                data_api_permission => undef,
                default_sort_key    => 'name',
                view                => [ 'blog', 'website' ],
                scope_mode          => 'none',
            },
            association => {
                object_label        => 'Permission',
                object_label_plural => 'Permissions',
                object_type         => 'association',
                search_type         => 'author',
                default_sort_key    => 'created_on',
                primary             => [ 'user_name', 'role_name' ],
                view                => 'system',
            },
            role => {
                object_label     => 'Role',
                object_type      => 'role',
                search_type      => 'author',
                primary          => 'name',
                permission       => 'access_to_role_list',
                default_sort_key => 'name',
                view             => 'system',
            },
            banlist => {
                object_label        => 'IP address',
                object_label_plural => 'IP addresses',
                action_label        => 'IP address',
                action_label_plural => 'IP addresses',
                zero_state          => 'IP address',
                condition           => sub {
                    my $app = shift;
                    return 1 if MT->config->ShowIPInformation;
                    $app->errtrans(
                        'IP Banlist is disabled by system configuration.');
                },
                primary          => 'ip',
                permission       => 'access_to_banlist',
                default_sort_key => 'created_on',
                screen_label     => 'IP Banning Settings',
            },
            notification => {
                object_label => 'Contact',
                condition    => sub {
                    my $app = shift;
                    return 1 if MT->config->EnableAddressbook;
                    $app->errtrans(
                        'Address Book is disabled by system configuration.');
                },
                permission       => 'access_to_notification_list',
                primary          => [ 'email', 'url' ],
                default_sort_key => 'created_on',
                screen_label     => 'Manage Address Book',
            },
            filter => {
                object_label     => 'Filter',
                view             => 'system',
                permission       => 'access_to_filter_list',
                primary          => 'label',
                default_sort_key => 'created_on',
                scope_mode       => 'none',
            },
            permission => {
                condition           => sub {0},
                data_api_condition  => sub {1},
                data_api_scope_mode => 'this',
            },
            template     => { data_api_scope_mode => 'strict', },
            category_set => {
                object_label        => 'Category Set',
                primary             => 'name',
                view                => [ 'website', 'blog' ],
                default_sort_key    => 'name',
                data_api_permission => undef,
                scope_mode          => 'this',
                permission          => 'access_to_category_set_list',
            },
            content_type => {
                screen_label        => 'Manage Content Type',
                object_label        => 'Content Type',
                object_label_plural => 'Content Types',
                object_type         => 'content_type',
                scope_mode          => 'this',
                use_filters         => 0,
                view                => [ 'website', 'blog' ],
                primary             => 'name',
                permission          => 'access_to_content_type_list',
            },
            content_field => {
                object_label        => 'Content Field',
                object_label_plural => 'Content Fields',
                object_type         => 'content_field',
                condition           => sub {0},
                data_api_condition  => sub {1},
                scope_mode          => 'this',
                use_filters         => 0,
                view                => [ 'website', 'blog' ],
                primary             => 'name',
            },
            group => {
                object_label     => 'Group',
                default_sort_key => 'name',
                primary          => 'name',
                permission       => 'administer,manage_users_groups',
                view             => 'system',
            },
            group_member => {
                screen_label        => 'Manage Group Members',
                object_label_plural => 'Group Members',
                object_label        => 'Group Member',
                object_type         => 'association',
                default_sort_key    => 'name',
                permission          => 'administer,manage_users_groups',
                primary             => 'name',
                view                => 'system',
                search_label        => 'User',
                search_type         => 'author',
            },
            ts_job => {
                object_label => 'Job',
                view         => 'system',
                id_column    => 'jobid',
                primary      => 'funcid',
                condition    => sub {
                    my $app = shift;
                    return 1 if MT->config->ShowTsJob;
                    $app->errtrans(
                        'View Background Jobs is disabled by system configuration.');
                },
                permission       => 'administer',
                use_filters      => 0,
                default_sort_key => 'insert_time',
                screen_label     => 'View Background Jobs',
            },
        },
        summaries => {
            'author' => {
                entry_count => {
                    type => 'integer',
                    code =>
                        '$Core::MT::Summary::Author::summarize_entry_count',
                    expires => {
                        'MT::Entry' => {
                            id_column => 'author_id',
                            code =>
                                '$Core::MT::Summary::Author::expire_entry_count',
                        },
                    },
                },
                comment_count => {
                    type => 'integer',
                    code =>
                        '$Core::MT::Summary::Author::summarize_comment_count',
                    expires => {
                        'MT::Comment' => {
                            id_column => 'commenter_id',
                            code =>
                                '$Core::MT::Summary::Author::expire_comment_count',
                        },
                        'MT::Entry' => {
                            id_column => 'author_id',
                            code =>
                                '$Core::MT::Summary::Author::expire_comment_count_entry',
                        },
                    },
                },
            },
            'entry' => {
                all_assets => {
                    type => 'text',
                    code => '$Core::MT::Summary::Entry::summarize_all_assets',
                    expires => {
                        'MT::ObjectAsset' => {
                            id_column => 'object_id',
                            code      => '$Core::MT::Summary::expire_all',
                        }
                    }
                }
            },
        },
        backup_instructions => \&load_backup_instructions,
        permissions         => \&load_core_permissions,
        config_settings     => {
            'SchemaVersion'                => undef,
            'MTVersion'                    => undef,
            'MTReleaseNumber'              => undef,
            'RequiredCompatibility'        => { default => 0 },
            'EnableSessionKeyCompat'       => { default => 0 },
            'NotifyUpgrade'                => { default => 1 },
            'Database'                     => undef,
            'DBHost'                       => undef,
            'DBSocket'                     => undef,
            'DBPort'                       => undef,
            'DBUser'                       => undef,
            'DBPassword'                   => undef,
            'DBMaxRetries'                 => { default => 3 },
            'DBRetryInterval'              => { default => 1 },
            'PIDFilePath'                  => undef,
            'DefaultLanguage'              => { default => 'en_US', },
            'DefaultSupportedLanguages'    => undef,
            'LocalPreviews'                => { default => 0 },
            'EnableAutoRewriteOnIIS'       => { default => 1 },
            'IISFastCGIMonitoringFilePath' => undef,
            'DefaultCommenterAuth'         => { default => 'MovableType' },
            'TemplatePath'                 => {
                default => 'tmpl',
                path    => 1,
            },
            'WeblogTemplatesPath' => {
                default => 'default_templates',
                path    => 1,
            },
            'AltTemplatePath' => {
                default => 'alt-tmpl',
                path    => 1,
                type    => 'ARRAY',
            },
            'UserTemplatePath' => {
                type    => 'ARRAY',
            },
            'ImportPath' => {
                default => 'import',
                path    => 1,
            },
            'PluginPath' => {
                default => 'plugins',
                path    => 1,
                type    => 'ARRAY',
            },
            'UserPluginPath' => {
                type    => 'ARRAY',
            },
            'LocalLib' => {
                default => undef,
                path    => 1,
                type    => 'ARRAY',
            },
            'EnableArchivePaths' => { default => 0, }, ## DEPRECATED
            'SearchTemplatePath' => {
                default => 'search_templates',
                path    => 1,
                type    => 'ARRAY',
            },
            'ContentDataSearchTemplatePath' => {
                default => sub { $_[0]->SearchTemplatePath }
            },
            'ThemesDirectory' => {
                default => 'themes',
                path    => 1,
                type    => 'ARRAY',
            },
            'UserThemesDirectory'  => undef,
            'SupportDirectoryPath' => { default => '', },
            'SupportDirectoryURL'  => { default => '' },
            'ObjectDriver'         => undef,
            'ObjectCacheLimit'     => { default => 1000 },
            'DisableObjectCache'   => { default => 0, },
            'AllowedTextFilters'   => undef,
            'Serializer'           => { default => 'MT', },
            'SendMailPath'         => { default => '/usr/lib/sendmail', },
            'RsyncPath'            => undef,
            'TimeOffset'           => { default => 0, },
            'StaticWebPath'        => { default => '', },
            'StaticFilePath'       => undef,
            'CGIPath'              => { default => '/cgi-bin/', },
            'AdminCGIPath'         => {
                default => sub { $_[0]->CGIPath }
            },
            'BaseSitePath'                   => undef,
            'BaseTemplatePath'               => { default => undef },
            'HideBaseSitePath'               => { default => 0, },
            'HidePerformanceLoggingSettings' => { default => 0, },
            'CookieDomain'          => undef,
            'CookiePath'            => undef,
            'MailModule'            => { default => 'MIME::Lite', },
            'MailEncoding'          => { default => 'UTF-8', },
            'MailTransfer'          => { default => 'sendmail' },
            'MailTransferEncoding'  => undef,
            'MailLogAlways'         => undef,
            'SMTPServer'            => { default => 'localhost', },
            'SMTPAuth'              => { default => 0, },
            'SMTPUser'              => undef,
            'SMTPPassword'          => undef,
            'SMTPPort'              => undef,
            'SMTPTimeout'           => { default => 10 },
            'SMTPS'                 => undef,
            'SMTPSSLVerifyNone'     => undef,
            'SMTPSSLVersion'        => undef,
            'SMTPOptions'           => { type => 'HASH' },
            'SMTPAuthSASLMechanism' => undef,
            'FTPSSSLVerifyNone'     => undef,
            'FTPSSSLVersion'        => undef,

            # MTC-26629
            'FTPSOptions' => {
                type    => 'HASH',
                default => { ReuseSession => 1 }
            },
            'SSLVerifyNone'     => undef,
            'SSLVersion'        => undef,
            'DebugEmailAddress' => undef,
            'CGIMaxUpload' => {
                handler => \&CGIMaxUpload,
                default => 20_480_000,
            },
            'DBUmask'                => { default => '0111', },
            'HTMLUmask'              => { default => '0111', },
            'UploadUmask'            => { default => '0111', },
            'DirUmask'               => { default => '0000', },
            'HTMLPerms'              => { default => '0666', },
            'UploadPerms'            => { default => '0666', },
            'NoTempFiles'            => { default => 0, },
            'TempDir'                => { default => '/tmp', },
            'ExportTempDir'          => { default => undef },
            'RichTextEditor'         => { default => 'archetype', },
            'WYSIWYGEditor'          => undef,
            'SourceEditor'           => undef,
            'Editor'                 => { default => 'tinymce', },
            'EditorStrategy'         => { default => 'Multi', },
            'EntriesPerRebuild'      => { default => 40, },
            'UseNFSSafeLocking'      => { default => 0, },
            'NoLocking'              => { default => 0, },
            'NoHTMLEntities'         => { default => 1, },
            'NoCDATA'                => { default => 0, },
            'IgnoreISOTimezones'     => { default => 0, },
            'HTTPTimeout'            => { default => 60 },
            'HTTPInterface'          => undef,
            'HTTPProxy'              => undef,
            'HTTPSProxy'             => undef,
            'HTTPNoProxy'            => { default => 'localhost', },
            'CacheControl'           => { default => 'no-store' },
            'ForceCacheControl'      => undef,
            'HeaderCacheControl'     => { alias => 'ForceCacheControl' },
            'ImageDriver'            => { default => 'ImageMagick', },
            'ImageQualityJpeg'       => { default => 85 },
            'ImageQualityPng'        => { default => 7 },
            'AutoChangeImageQuality' => { default => 1 },
            'NetPBMPath'             => undef,
            'AdminScript'            => { default => 'mt.cgi', },
            'CommentScript'          => { default => 'mt-comments.cgi', },
            'TrackbackScript'        => { default => 'mt-tb.cgi', },
            'SearchScript'           => {
                default => 'mt-search.cgi',
                handler => \&SearchScript,
            },
            'ContentDataSearchScript' => { default => 'mt-cdsearch.cgi' },
            'UpgradeScript'           => { default => 'mt-upgrade.cgi', },
            'CheckScript'             => { default => 'mt-check.cgi', },
            'DataAPIScript'           => { default => 'mt-data-api.cgi', },
            'PublishCharset'          => { default => 'utf-8', },
            'SafeMode'                => { default => 1, },
            'AllowFileInclude'        => { default => 0, },
            'GlobalSanitizeSpec'      => {
                default =>
                    'a href,b,i,br/,p,strong,em,ul,ol,li,blockquote,pre',
            },
            'GenerateTrackBackRSS'                   => { default => 0, },
            'DBIRaiseError'                          => { default => 0, },
            'DBIShowErrorStatement'                  => { default => 0, },
            'DBIConnectOptions'                      => { type => 'HASH' },
            'SearchAlwaysAllowTemplateID'            => { default => 0, },
            'ContentDataSearchAlwaysAllowTemplateID' => {
                default => sub { $_[0]->SearchAlwaysAllowTemplateID }
            },
            'PreviewInNewWindow'  => { default => 1, },
            'BasenameCheckCompat' => { default => 0, },

            ## Search settings, copied from Jay's mt-search and integrated
            ## into default config.
            'ExcludeBlogs'            => undef,
            'ContentDataExcludeBlogs' => {
                default => sub { $_[0]->ExcludeBlogs }
            },
            'IncludeBlogs'            => undef,
            'ContentDataIncludeBlogs' => {
                default => sub { $_[0]->IncludeBlogs }
            },
            'MaxResults'          => { default => '20', },
            'SearchSortBy'            => undef,
            'ContentDataSearchSortBy' => {
                default => sub { $_[0]->SearchSortBy }
            },
            'SearchNoOverride' => { default => 'SearchMaxResults', },
            'ContentDataSearchNoOverride' => {
                default => sub { $_[0]->SearchNoOverride }
            },
            'SearchResultDisplay'            => { default => 'descend', },
            'ContentDataSearchResultDisplay' => {
                default => sub { $_[0]->SearchResultDisplay }
            },
            'SearchExcerptWords'    => { default => 40, },
            'SearchDefaultTemplate' => { default => 'default.tmpl', },
            'ContentDataSearchDefaultTemplate' =>
                { default => 'content_data_default.tmpl' },
            'SearchMaxResults'            => { alias => 'MaxResults', },
            'ContentDataSearchMaxResults' => {
                default => sub { $_[0]->SearchMaxResults }
            },
            'SearchAltTemplate'  => {
                type    => 'ARRAY',
                default => 'feed results_feed.tmpl',
            },
            'ContentDataSearchAltTemplate' => {
                type    => 'ARRAY',
                default => 'feed content_data_results_feed.tmpl',
            },
            'SearchPrivateTags'         => { default => 0 },
            'DeepCopyRecursiveLimit'    => { default => 2 },
            'BulkLoadMetaObjectsLimit'  => { default => 100 },
            'DisableMetaObjectCache'    => { default => 1, },
            'ReturnToURL'               => undef,
            'ThrottleSeconds'           => { default => 20, },
            'SearchCacheTTL'            => { default => 20, },
            'ContentDataSearchCacheTTL' => {
                default => sub { $_[0]->SearchCacheTTL }
            },
            'SearchThrottleSeconds'            => { default => 5 },
            'ContentDataSearchThrottleSeconds' => {
                default => sub { $_[0]->SearchThrottleSeconds }
            },
            'SearchThrottleIPWhitelist'            => undef,
            'ContentDataSearchThrottleIPWhitelist' => {
                default => sub { $_[0]->SearchThrottleIPWhitelist }
            },
            'SearchContentTypes' => undef,
            'CMSSearchLimit'     => { default => 125 },
            'OneHourMaxPings'    => { default => 10, },
            'OneDayMaxPings'     => { default => 50, },
            'SupportURL'         => undef,
            'NewsURL'            => undef,
            'NewsboxURL'         => undef,
            'FeedbackURL'        => undef,

            'EmailAddressMain'         => undef,
            'EmailReplyTo'             => undef,
            'EmailNotificationBcc'     => { default => 1, },
            'CommentSessionTimeout'    => { default => 60 * 60 * 24 * 3, },
            'UserSessionTimeout'       => { default => 60 * 60 * 4, },
            'AutosaveSessionTimeout'   => { default => 60 * 60 * 24 * 30, },
            'UserSessionCookieName'    => { default => \&UserSessionCookieName },
            'UserSessionCookieDomain'  => { default => '<$MTBlogHost exclude_port="1"$>' },
            'UserSessionCookiePath'    => { default => \&UserSessionCookiePath },
            'UserSessionCookieTimeout' => { default => 60 * 60 * 4, },
            'MaxUserSession'           => { default => 10000 },
            'LaunchBackgroundTasks'    => { default => 0 },
            'TransparentProxyIPs'      => { default => 0, },
            'DebugMode'                => { default => 0, },
            'ShowIPInformation'        => { default => 0, },
            'ShowTsJob'                => { default => 0, },
            'AllowComments'            => { default => 1, },
            'AllowPings'               => { default => 1, },
            'HelpURL'                  => undef,

            #'HelpURL'               => {
            #    default => 'http://www.sixapart.com/movabletype/docs/4.0/',
            #},
            'UsePlugins'               => { default => 1, },
            'PluginAlias'              => { type    => 'HASH', },
            'PluginSwitch'             => { type    => 'HASH', },
            'PluginSchemaVersion'      => { type    => 'HASH', },
            'YAMLModule'               => { default => undef },
            'OutboundTrackbackLimit'   => { default => 'any', },
            'OutboundTrackbackDomains' => { type    => 'ARRAY', },
            'IndexBasename'            => { default => 'index', },
            'LogExportEncoding'        => { default => 'utf-8', },
            'ExportEncoding'           => { default => 'utf-8', },
            'SQLSetNames'              => undef,

            #'UseJcodeModule'  => { default => 0, },
            'DefaultTimezone'    => { default => '0', },
            'CategoryNameNodash' => { default => '0', },
            'DefaultListPrefs'   => { type    => 'HASH', },
            'DefaultEntryPrefs'  => {
                type    => 'HASH',
                default => {
                    type   => 'Default',    # Default|All|Custom
                    button => 'Below',      # Above|Below|Both
                    height => 162,          # textarea height
                },
            },
            'DeleteFilesAfterRebuild'   => { default => 0, },
            'DeleteFilesAtRebuild'      => { default => 1, },
            'RebuildAtDelete'           => { default => 1, },
            'MaxTagAutoCompletionItems' => { default => 1000, }, ## DEPRECATED
            'NewUserDefaultWebsiteId' => undef,                  ## DEPRECATED
            'DefaultSiteURL'          => undef,                  ## DEPRECATED
            'DefaultSiteRoot'         => undef,                  ## DEPRECATED
            'DefaultUserLanguage'     => undef,
            'DefaultUserTagDelimiter' => {
                handler => \&DefaultUserTagDelimiter,
                default => 'comma',
            },
            'UserPasswordValidation' => { type    => 'ARRAY', },
            'UserPasswordMinLength'  => { default => 8, },
            'AuthenticationModule'   => { default => 'MT', },
            'AuthLoginURL'           => undef,
            'AuthLogoutURL'          => undef,
            'DefaultAssignments'     => { default => '' },
            'AutoSaveFrequency'      => { default => 5 },
            'FuturePostFrequency'    => { default => 1 },
            'UnpublishPostFrequency' => { default => 1 },
            'AssetCacheDir'          => { default => 'assets_c', },
            'IncludesDir'            => { default => 'includes_c', },
            'MemcachedServers'       => { type    => 'ARRAY', },
            'MemcachedNamespace'     => undef,
            'MemcachedDriver'        => { default => 'Cache::Memcached' },
            'CommenterRegistration'  => {
                type    => 'HASH',
                default => {
                    Allow  => '1',
                    Notify => q(),
                },
            },
            'CaptchaSourceImageBase' => undef,
            'SecretToken'            => { default => \&SecretToken, },
            ## NaughtyWordChars settings
            'NwcSmartReplace' => { default => 0, },
            'NwcReplaceField' =>
                { default => 'title,text,text_more,keywords,excerpt,tags', },
            'DisableNotificationPings' => { default => 0 },
            'SyncTarget'               => { type    => 'ARRAY' },
            'RsyncOptions'             => undef,
            'UserpicAllowRect'         => { default => 0 },
            'UserpicThumbnailSize'     => { default => 100 },

            ## Stats settings
            'StatsCacheTTL'        => { default => 15 },          # in minutes
            'StatsCachePublishing' => { default => 'OnLoad' },    # Off|OnLoad

            # Basename settings
            'AuthorBasenameLimit' => { default => 30 },
            'PerformanceLogging'  => { default => 0 },
            'PerformanceLoggingPath' =>
                { handler => \&PerformanceLoggingPath },
            'PerformanceLoggingThreshold' => { default => 0.1 },
            'ProcessMemoryCommand' => { default => \&ProcessMemoryCommand },
            'PublishCommenterIcon' => { default => 1 },
            'EnableAddressBook'    => { default => 0 },
            'SingleCommunity'      => { default => 1 },
            'DefaultWebsiteTheme'  => { default => 'mont-blanc' },
            'DefaultBlogTheme'     => { default => 'mont-blanc' },
            'ThemeStaticFileExtensions' => {
                default =>
                    'html jpg jpeg gif png js css ico flv swf otf ttf svg webp map json'
            },
            'AssetFileTypes'            => { type    => 'HASH' },
            'AssetFileExtensions'       => { default => undef },
            'DeniedAssetFileExtensions' => {
                default =>
                    q{ascx,asis,asp,aspx,bat,cfc,cfm,cgi,cmd,com,cpl,dll,exe,htaccess,htm,html,inc,jhtml,js,jsb,jsp,mht,mhtml,msi,php\d?,phps,phtm,phtml,pif,pl,pwml,py,reg,scr,sh,shtm,shtml,vbs,vxd,pm,so,rb,htc}
            },
            'DisableFileExtensionConversion' => { default => 0 },

            'FastCGIMaxTime'     => { default => 60 * 60 },    # 1 hour
            'FastCGIMaxRequests' => { default => 1000 },       # 1000 requests

            'RPTFreeMemoryLimit'      => undef,
            'RPTProcessCap'           => undef,
            'RPTSwapMemoryLimit'      => undef,
            'SchwartzClientDeadline'  => undef,
            'SchwartzFreeMemoryLimit' => undef,
            'SchwartzSwapMemoryLimit' => undef,

            # Revision History
            'TrackRevisions'    => { default => 1 },
            'RevisioningDriver' => { default => 'Local' },

            # User Lockout
            'UserLockoutLimit'               => { default => 6 },
            'UserLockoutInterval'            => { default => 1800 },
            'IPLockoutLimit'                 => { default => 10 },
            'IPLockoutInterval'              => { default => 1800 },
            'FailedLoginExpirationFrequency' => { default => 86400 },
            'LockoutIPWhitelist' => undef,
            'LockoutNotifyTo'    => undef,

            # DataAPI
            'AccessTokenTTL'          => { default => 60 * 60, },
            'DataAPICORSAllowOrigin'  => { default => undef },
            'DataAPICORSAllowMethods' => { default => '*' },
            'DataAPICORSAllowHeaders' =>
                { default => 'X-MT-Authorization, X-Requested-With' },
            'DataAPICORSExposeHeaders' =>
                { default => 'X-MT-Next-Phase-URL' },
            'DisableResourceField' => {
                type    => 'HASH',
                default => {}
            },
            'DataAPIDisableSite'   => undef,
            'SuperuserRespectsDataAPIDisableSite' => undef,
            'RebuildOffsetSeconds' => { default => 20 },
            'DisableDataAPI'       => { default => 0 },

            # Enterprise.pack
            'LDAPOptions'           => { type => 'HASH' },
            'LDAPAuthURL'           => { type => 'ARRAY' },
            'LDAPAuthBindDN'        => { type => 'ARRAY' },
            'LDAPAuthPassword'      => { type => 'ARRAY' },
            'LDAPAuthSASLMechanism' => {
                default => 'PLAIN',
                type    => 'ARRAY',
            },
            'LDAPUserSearchBase'    => { type  => 'ARRAY' },
            'LDAPGroupSearchBase'   => { type  => 'ARRAY' },

            'RestrictedPSGIApp' => { type    => 'ARRAY' },
            'XFrameOptions'     => { default => 'SAMEORIGIN' },
            'XXSSProtection'    => undef,
            'ReferrerPolicy'    => undef,
            'DynamicCacheTTL'   => { default => 0 },

            # Activity logging
            'LoggerLevel'    => { default => 'info' },
            'LoggerPath'     => undef,
            'LoggerModule'   => undef,
            'LoggerFileName' => undef,
            'LoggerConfig'   => undef,

            'FluentLoggerOption' => { type => 'HASH' },

            # Notification Center
            'NotificationCacheTTL' => { default => 3600 },

            # Dashboard
            'DisableVersionCheck' => undef,

            # Content Field Type - MT7
            'NumberFieldDecimalPlaces' => { default => 5 },
            'NumberFieldMaxValue'      => { default => 2147483647 },
            'NumberFieldMinValue'      => { default => -2147483648 },

            # RebuildTrigger - MT7
            'DefaultAccessAllowed' => { default => 1 },
            'AccessOverrides'      => undef,

            'JSONCanonicalization' => { default => 1 },
            'UseMTCommonJSON'      => { default => 0 },
            'UseSVGForEverybody'   => { default => 0 },
            'UseJQueryJSON'        => { default => 0 },

            'RequiredUserEmail'       => { default => 1 },
            'DefaultClassParamFilter' => { default => 'all' },

            'UseTraditionalTransformer' => undef,
            'DisableValidateParam'      => undef,
            'UseExternalArchiver' => undef,
            'BinTarPath' => undef,
            'BinZipPath' => undef,
            'BinUnzipPath' => undef,

            'MaxFavoriteSites' => { default => 5 },
            'DisableImagePopup' => undef,
            'ForceExifRemoval' => { default => 1 },
            'TemporaryFileExpiration' => { default => 60 * 60 },
            'PSGIStreaming' => { default => 1 },
            'PSGIServeStatic' => { default => 1 },
            'HideVersion' => { default => 1 },
            'BuilderModule' => { default => 'MT::Builder' },
            'HideConfigWarnings' => { default => undef },
            'GlobalTemplateMaxRevisions' => { default => 20 },
            'DefaultStatsProvider' => { default => 'GoogleAnalyticsV4' },
            'DefaultListLimit' => { default => '50' },
            'WaitAfterReboot' => { default => '1.0' },
            'DisableMetaRefresh' => { default => 1 },
            'DynamicTemplateAllowPHP' => { default => 1 },
            'AdminThemeId' => { default => 'admin2023' },
            'PHPErrorLogFilePath' => undef,
            'LogEachFilePublishedInTheBackground' => undef,
            'TrimFilePath' => { default => 0 },
<<<<<<< HEAD
            'UseRiot' => undef,
=======
            'UseRiot' => { default => 1 },
>>>>>>> 20e5c42d
        },
        upgrade_functions => \&load_upgrade_fns,
        applications      => {
            'wizard' => {
                handler => 'MT::App::Wizard',
                script  => sub {'mt-wizard.cgi'},
                type    => 'run_once',
            },
            'check' => {
                script => sub { MT->config->CheckScript },
                type   => 'run_once',
            },
            'new_search' => {
                handler => 'MT::App::Search',
                script  => sub { MT->config->SearchScript },
                tags    => sub {
                    require MT::Template::Context::Search;
                    return MT::Template::Context::Search->load_core_tags();
                },
                methods => sub { MT->app->core_methods() },
                default => sub { MT->app->core_parameters() },
            },
            'cd_search' => {
                handler => 'MT::App::Search::ContentData',
                script  => sub { MT->config->ContentDataSearchScript },
                tags    => sub {
                    require MT::Template::Context::Search;
                    return MT::Template::Context::Search->load_core_tags();
                },
                methods => sub { MT->app->core_methods() },
                default => sub { MT->app->core_parameters() },
            },
            'cms' => {
                handler         => 'MT::App::CMS',
                type            => 'psgi_streaming',
                script          => sub { MT->config->AdminScript },
                cgi_path        => sub { MT->config->AdminCGIPath },
                cgi_base        => 'mt',
                page_actions    => sub { MT->app->core_page_actions(@_) },
                content_actions => sub { MT->app->core_content_actions(@_) },
                list_actions    => sub { MT->app->core_list_actions(@_) },
                menu_actions    => sub { MT->app->core_menu_actions(@_) },
                user_actions    => sub { MT->app->core_user_actions(@_) },
                search_apis     => sub {
                    require MT::CMS::Search;
                    return MT::CMS::Search::core_search_apis( MT->app, @_ );
                },
                menus          => sub { MT->app->core_menus() },
                methods        => sub { MT->app->core_methods() },
                widgets        => sub { MT->app->core_widgets() },
                import_formats => sub {
                    require MT::Import;
                    return MT::Import->core_import_formats();
                },
                compose_menus => sub { MT->app->core_compose_menus() },
                user_menus    => sub { MT->app->core_user_menus() },
                enable_object_methods =>
                    sub { MT->app->core_enable_object_methods() },
                site_stats_lines =>
                    sub { MT::CMS::Dashboard->site_stats_widget_lines() },
            },
            upgrade => {
                handler => 'MT::App::Upgrader',
                methods => '$Core::MT::App::Upgrader::core_methods',
                script  => sub { MT->config->UpgradeScript },
                type    => 'run_once',
            },
            'data_api' => {
                handler   => 'MT::App::DataAPI',
                script    => sub { MT->config->DataAPIScript },
                methods   => sub { MT->app->core_methods() },
                endpoints => sub { MT->app->core_endpoints() },
                resources => sub { MT::DataAPI::Resource->core_resources() },
                formats   => sub { MT::DataAPI::Format->core_formats() },
                default_format => 'json',
                query_builder =>
                    '$Core::MT::DataAPI::Endpoint::Common::query_builder',

                # This is for search endpoint.
                default        => sub { MT->app->core_parameters() },
                import_formats => sub {
                    require MT::Import;
                    return MT::Import->core_import_formats();
                },
            },
        },
        web_services    => undef,
        stats_providers => undef,
        archive_types   => \&load_archive_types,
        tags            => \&load_core_tags,
        text_filters    => {
            '__default__' => {
                label   => 'Convert Line Breaks',
                handler => sub {
                    MT->config->UseTraditionalTransformer
                        ? MT::Util::html_text_transform_traditional(@_)
                        : MT::Util::html_text_transform(@_);
                }
            },
            'richtext' => {
                label     => 'Rich Text',
                handler   => 'MT::Util::rich_text_transform',
                condition => sub {
                    my ($type) = @_;
                    return 1 if $type && ( $type ne 'comment' );
                },
            },
        },
        richtext_editors => {
            'archetype' => {
                label    => 'Movable Type Default',
                template => 'archetype_editor.tmpl',
            },
        },
        commenter_authenticators => \&load_core_commenter_auth,
        captcha_providers        => \&load_captcha_providers,
        tasks                    => \&load_core_tasks,
        default_templates        => \&load_default_templates,
        template_sets            => {
            mt_blog => {
                label => "Classic Blog",
                order => 100,

                # means, load from 'default_templates' registry
                # which we've established for core templates with
                # the MT 4.0 registry
                templates => '*',
            },
        },
        theme_element_handlers =>
            '$Core::MT::Theme::core_theme_element_handlers',
        junk_filters => \&load_junk_filters,
        task_workers => {
            'mt_rebuild' => {
                label => "Publishes content.",
                class => 'MT::Worker::Publish',
            },
            'mt_sync' => {
                label => "Synchronizes content to other server(s).",
                class => 'MT::Worker::Sync',
            },
            'mt_summarize' => {
                label => "Refreshes object summaries.",
                class => 'MT::Worker::Summarize',
            },
            'mt_summary_watcher' => {
                label => "Adds Summarize workers to queue.",
                class => 'MT::Worker::SummaryWatcher',
            }
        },
        archivers => {
            'zip' => {
                class     => 'MT::Util::Archive::Zip',
                label     => 'zip',
                extension => 'zip',
                mimetype  => 'application/zip',
            },
            'tgz' => {
                class     => 'MT::Util::Archive::Tgz',
                label     => 'tar.gz',
                extension => 'tar.gz',
                mimetype  => 'application/x-tar-gz',
            },
        },
        template_snippets => {
            'insert_entries' => {
                trigger => 'entries',
                label   => 'Entries List',
                content =>
                    qq{<mt:Entries lastn="10">\n    \$0\n</mt:Entries>\n},
            },
            'blog_url' => {
                trigger => 'blogurl',
                label   => 'Blog URL',
                content => '<$mt:BlogURL$>$0',
            },
            'blog_id' => {
                trigger => 'blogid',
                label   => 'Blog ID',
                content => '<$mt:BlogID$>$0',
            },
            'blog_name' => {
                trigger => 'blogname',
                label   => 'Blog Name',
                content => '<$mt:BlogName$>$0',
            },
            'entry_body' => {
                trigger => 'entrybody',
                label   => 'Entry Body',
                content => '<$mt:EntryBody$>$0',
            },
            'entry_excerpt' => {
                trigger => 'entryexcerpt',
                label   => 'Entry Excerpt',
                content => '<$mt:EntryExcerpt$>$0',
            },
            'entry_link' => {
                trigger => 'entrylink',
                label   => 'Entry Link',
                content => '<$mt:EntryLink$>$0',
            },
            'entry_more' => {
                trigger => 'entrymore',
                label   => 'Entry Extended Text',
                content => '<$mt:EntryMore$>$0',
            },
            'entry_title' => {
                trigger => 'entrytitle',
                label   => 'Entry Title',
                content => '<$mt:EntryTitle$>$0',
            },
            'if' => {
                trigger => 'mtif',
                label   => 'If Block',
                content => qq{<mt:if name="variable">\n    \$0\n</mt:if>\n},
            },
            'if_else' => {
                trigger => 'mtife',
                label   => 'If/Else Block',
                content =>
                    qq{<mt:if name="variable">\n    \$0\n<mt:else>\n\n</mt:if>\n},
            },
            'include_module' => {
                trigger => 'module',
                label   => 'Include Template Module',
                content => '<$mt:Include module="$0"$>',
            },
            'include_file' => {
                trigger => 'file',
                label   => 'Include Template File',
                content => '<$mt:Include file="$0"$>',
            },
            'getvar' => {
                trigger => 'get',
                label   => 'Get Variable',
                content => '<$mt:var name="$0"$>',
            },
            'setvar' => {
                trigger => 'set',
                label   => 'Set Variable',
                content => '<$mt:var name="$0" value="value"$>',
            },
            'setvarblock' => {
                trigger => 'setb',
                label   => 'Set Variable Block',
                content =>
                    qq{<mt:SetVarBlock name="variable">\n    \$0\n</mt:SetVarBlock>\n},
            },
            'widget_manager' => {
                trigger => 'widget',
                label   => 'Widget Set',
                content => '<$mt:WidgetSet name="$0"$>',
            },
        },
        content_field_types =>
            '$Core::MT::ContentFieldType::core_content_field_types',
    };
}

sub id {
    return 'core';
}

sub load_junk_filters {
    require MT::JunkFilter;
    return MT::JunkFilter->core_filters;
}

sub load_core_tasks {
    my $cfg = MT->config;
    return {
        'FuturePost' => {
            label     => 'Publish Scheduled Entries',
            frequency => $cfg->FuturePostFrequency * 60,    # once per minute
            code      => sub {
                MT->instance->publisher->publish_future_posts;
            }
        },
        'UnpublishingPost' => {
            label     => 'Unpublish Past Entries',
            frequency => $cfg->UnpublishPostFrequency * 60,  # once per minute
            code      => sub {
                MT->instance->publisher->unpublish_past_entries;
            }
        },
        'FutureContent' => {
            label     => 'Publish Scheduled Contents',
            frequency => $cfg->FuturePostFrequency * 60,     # once per minute
            code      => sub {
                MT->instance->publisher->publish_future_contents;
            }
        },
        'UnpublishingContent' => {
            label     => 'Unpublish Past Contents',
            frequency => $cfg->UnpublishPostFrequency * 60,  # once per minute
            code      => sub {
                MT->instance->publisher->unpublish_past_contents;
            }
        },
        'AddSummaryWatcher' => {
            label     => 'Add Summary Watcher to queue',
            frequency => 2 * 60,                          # every other minute
            code      => sub {
                require MT::TheSchwartz;
                require TheSchwartz::Job;
                my $job = TheSchwartz::Job->new();
                $job->funcname('MT::Worker::SummaryWatcher');
                $job->uniqkey(1);
                $job->priority(4);
                MT::TheSchwartz->insert($job);
                return;
            },
        },
        'JunkExpiration' => {
            label => 'Junk Folder Expiration',
            frequency => 12 * 60 * 60,    # no more than every 12 hours
            code      => sub {
                require MT::JunkFilter;
                MT::JunkFilter->task_expire_junk;
            },
        },
        'CleanTemporaryFiles' => {
            label     => 'Remove Temporary Files',
            frequency => $cfg->TemporaryFileExpiration,   # once per hour by default
            code      => sub {
                MT::Core->remove_temporary_files;
            },
        },
        'PurgeExpiredSessionRecords' => {
            label => 'Purge Stale Session Records',
            frequency => 60,     # * 60 * 24,   # once a day
            code      => sub {
                MT::Core->purge_session_records;
            }
        },
        'PurgeExpiredDataAPISessionRecords' => {
            label => 'Purge Stale DataAPI Session Records',
            frequency => 60,     # * 60 * 24,   # once a day
            code      => sub {
                require MT::App::DataAPI;
                MT::App::DataAPI->purge_session_records;
            }
        },
        'CleanExpiredFailedLogin' => {
            label     => 'Remove expired lockout data',
            frequency => $cfg->FailedLoginExpirationFrequency,
            code      => sub {
                my $app = MT->instance;
                $app->model('failedlogin')->cleanup($app);
            }
        },
        'CleanFileInfoRecords' => {
            label     => 'Purge Unused FileInfo Records',
            frequency => 60 * 60 * 24,                      # once a day
            code      => sub {
                my $app = MT->instance;
                $app->model('fileinfo')->cleanup;
            }
        },
        'CleanCompiledTemplateFiles' => {
            label     => 'Remove Compiled Template Files',
            frequency => 60 * 60,                            # once per hour
            code      => sub {
                MT::Core->remove_compiled_template_files;
            }
        },
    };
}

sub remove_compiled_template_files {
    my $ttl = MT->config->DynamicCacheTTL;
    return '' if !$ttl;

    require MT::FileMgr;
    my $fmgr = MT::FileMgr->new('Local');

    my @compile_dirs;

    # Load all website
    my $iter = MT->model('blog')->load_iter( { class => '*' } );
    while ( my $blog = $iter->() ) {
        push @compile_dirs,
            File::Spec->catdir( $blog->site_path, 'templates_c' );
    }

    foreach my $dir (@compile_dirs) {
        my $compile_glob = File::Spec->catfile( $dir, "*.php" );
        my @files = glob($compile_glob);
        foreach my $file (@files) {
            my $mod_time = $fmgr->file_mod_time($file);
            if ( $ttl < time - $mod_time ) {
                $fmgr->delete($file);
            }
        }
    }

}

sub remove_temporary_files {
    require MT::Session;

    my $expiration = MT->config->TemporaryFileExpiration;

    my @files
        = MT::Session->load(
        { kind => 'TF', start => [ undef, time - $expiration ] },
        { range => { start => 1 } } );
    my $fmgr = MT::FileMgr->new('Local');
    my @ids;
    foreach my $f (@files) {
        if ( $fmgr->delete( $f->name ) ) {
            # MTC-26474
            require File::Basename;
            my $dir = File::Basename::dirname($f->name);
            if (File::Basename::basename($dir) =~ /^mt\-preview\-/ && !glob("$dir/*")) {
                rmdir($dir);
            }
            push @ids, $f->id;
        }
    }
    return unless @ids;
    MT::Session->remove({id => \@ids});

    # This is a silent task; no need to log removal of temporary files
    return '';
}

sub purge_user_session_records {
    my ( $kind, $timeout ) = @_;

    my $iter = MT::Session->load_iter(
        {   kind  => $kind,
            start => [ undef, time - $timeout ],
        },
        { range => { start => 1 } }
    );

    my @ids = ();
    while ( my $s = $iter->() ) {
        push @ids, $s->id unless $s->get('remember');
    }

    return unless @ids;
    MT::Session->remove( { id => \@ids } );
}

sub purge_session_records {
    require MT::Session;

    # remove expired user sessions
    purge_user_session_records( 'US', MT->config->UserSessionTimeout );

    # remove stale search cache
    MT::Session->remove( { kind => 'CS', start => [ undef, time - 60 * 60 ] },
        { range => { start => 1 } } );

    # remove autosave sessions
    MT::Session->remove( { kind => 'AS', start => [ undef, time - MT->config->AutosaveSessionTimeout ] },
        { range => { start => 1 } } );

    # remove all the other session records
    # that have their duration expired
    MT::Session->purge();

    return '';
}

sub load_default_templates {
    require MT::DefaultTemplates;
    return MT::DefaultTemplates->core_default_templates;
}

sub load_captcha_providers {
    return MT->core_captcha_providers;
}

sub load_core_commenter_auth {
    return MT->core_commenter_authenticators;
}

sub load_core_tags {
    require MT::Template::ContextHandlers;
    return MT::Template::Context::core_tags();
}

sub load_upgrade_fns {
    require MT::Upgrade;
    require MT::Upgrade::Core;
    return MT::Upgrade::Core->upgrade_functions;
}

sub load_backup_instructions {
    require MT::BackupRestore;
    return MT::BackupRestore::core_backup_instructions();
}

sub load_core_permissions {
    require MT::ContentType;
    my @content_type_permissions
        = eval { keys %{ MT->app->model('content_type')->all_permissions } };
    if ( $@ && $MT::DebugMode ) {
        warn "An error occurred when loading the content_type class: $@";
    }

    return {
        'blog.administer_site' => {
            'group'        => 'blog_admin',
            'label'        => 'Manage Sites',
            'order'        => 100,
            'inherit_from' => [
                'blog.comment',              'blog.create_post',
                'blog.edit_all_posts',       'blog.edit_assets',
                'blog.edit_categories',      'blog.edit_config',
                'blog.edit_notifications',   'blog.edit_tags',
                'blog.edit_templates',       'blog.manage_pages',
                'blog.manage_users',         'blog.publish_post',
                'blog.rebuild',              'blog.send_notifications',
                'blog.set_publish_paths',    'blog.upload',
                'blog.view_blog_log',        'blog.manage_feedback',
                'blog.manage_themes',        'blog.create_site',
                'blog.manage_category_set',  'blog.manage_content_data',
                'blog.manage_content_types', @content_type_permissions
            ],
            'permitted_action' => {

                # administer_website
                'save_all_settings_for_website' => 1,
                'access_to_website_list'        => 1,
                'administer_website'            => 1,
                'clone_blog'                    => 1,
                'delete_website'                => 1,

                # administer_blog
                'access_to_blog_association_list'  => 1,
                'access_to_member_list'            => 1,
                'access_to_blog_list'              => 1,
                'access_to_log_list'               => 1,
                'administer_blog'                  => 1,
                'backup_blog'                      => 1,
                'backup_download'                  => 1,
                'create_association'               => 1,
                'delete_association'               => 1,
                'delete_blog'                      => 1,
                'get_blog_feed'                    => 1,
                'get_system_feed'                  => 1,
                'grant_administer_role'            => 1,
                'import_blog_with_authors'         => 1,
                'open_blog_export_screen'          => 1,
                'remove_administer_member'         => 1,
                'remove_administrator_association' => 1,
                'reset_plugin_setting'             => 1,
                'revoke_administer_role'           => 1,
                'save_all_settings_for_blog'       => 1,
                'save_plugin_setting'              => 1,
                'search_authors'                   => 1,
                'search_members'                   => 1,
                'start_backup'                     => 1,
                'start_restore'                    => 1,
                'use_tools:search'                 => 1,

                'remove_user_assoc'            => 1,
                'administer_site'              => 1,
                'manage_member_blogs'          => 1,
                'open_blog_listing_screen'     => 1,
                'open_all_blog_listing_screen' => 1,
            }
        },
        'blog.administer_website' => {
            'group'   => 'blog_admin',
            'label'   => 'Manage Website',
            'order'   => 100,
            'display' => 0,
        },
        'blog.administer_blog' => {
            'group'   => 'blog_admin',
            'label'   => 'Manage Blog',
            'order'   => 100,
            'display' => 0,
        },
        'blog.manage_member_blogs' => {
            'group'   => 'blog_admin',
            'label'   => 'Manage Website with Blogs',
            'order'   => 100,
            'display' => 0,
        },
        'blog.create_site' => {
            'group'            => 'blog_admin',
            'label'            => 'Create Sites',
            'order'            => 200,
            'permitted_action' => {
                'create_blog'                  => 1,
                'create_new_blog'              => 1,
                'use_blog:create_menu'         => 1,
                'edit_new_blog_config'         => 1,
                'open_new_blog_screen'         => 1,
                'set_new_blog_publish_paths'   => 1,
                'use_tools:search'             => 1,
                'create_site'                  => 1,
                'open_blog_listing_screen'     => 1,
                'open_all_blog_listing_screen' => 1,
            }
        },
        'blog.comment' => {
            'group' => 'blog_comment',
            'label' => 'Post Comments',
            'order' => 100,
        },
        'blog.create_post' => {
            'group'            => 'auth_pub',
            'label'            => 'Create Entries',
            'order'            => 100,
            'permitted_action' => {
                'access_to_insert_asset_list'           => 1,
                'access_to_atom_server'                 => 1,
                'access_to_entry_list'                  => 1,
                'access_to_new_entry_editor'            => 1,
                'create_new_entry'                      => 1,
                'create_new_entry_via_xmlrpc_server'    => 1,
                'create_post'                           => 1,
                'edit_own_entry'                        => 1,
                'edit_own_unpublished_entry'            => 1,
                'get_blog_info_via_atom_server'         => 1,
                'get_blog_info_via_xmlrpc_server'       => 1,
                'get_categories_via_xmlrpc_server'      => 1,
                'get_category_list_via_xmlrpc_server'   => 1,
                'get_entries_via_xmlrpc_server'         => 1,
                'get_post_categories_via_xmlrpc_server' => 1,
                'get_tag_list_via_xmlrpc_server'        => 1,
                'insert_asset'                          => 1,
                'open_existing_own_entry_screen'        => 1,
                'open_new_entry_screen'                 => 1,
                'view_feedback'                         => 1,
                'use_entry:manage_menu'                 => 1,
                'use_tools:search'                      => 1,
                'get_entry_feed'                        => 1,
                'add_tags_to_entry_via_list'            => 1,
                'remove_tags_from_entry_via_list'       => 1,
                'edit_entry_authored_on'                => 1,
                'edit_entry_unpublished_on'             => 1,
                'save_edit_prefs'                       => 1,
                'view_thumbnail_image'                  => 1,
            }
        },
        'blog.edit_all_posts' => {
            'group'            => 'auth_pub',
            'inherit_from'     => ['blog.manage_feedback'],
            'label'            => 'Edit All Entries',
            'order'            => 400,
            'permitted_action' => {
                'access_to_entry_list'             => 1,
                'add_tags_to_entry_via_list'       => 1,
                'edit_all_entries'                 => 1,
                'edit_all_posts'                   => 1,
                'edit_all_published_entry'         => 1,
                'edit_all_unpublished_entry'       => 1,
                'handle_junk'                      => 1,
                'handle_not_junk'                  => 1,
                'list_asset'                       => 1,
                'load_next_scheduled_entry'        => 1,
                'open_batch_entry_editor_via_list' => 1,
                'publish_all_entry'                => 1,
                'remove_tags_from_entry_via_list'  => 1,
                'set_entry_draft_via_list'         => 1,
                'use_entry:manage_menu'            => 1,
                'use_tools:search'                 => 1,
                'get_entry_feed'                   => 1,
                'save_multiple_entries'            => 1,
                'open_select_author_dialog'        => 1,
                'insert_asset'                     => 1,
                'access_to_insert_asset_list'      => 1,
                'save_edit_prefs'                  => 1,
                'view_thumbnail_image'             => 1,
            }
        },
        'blog.edit_assets' => {
            'group'            => 'blog_upload',
            'inherit_from'     => ['blog.upload'],
            'label'            => 'Manage Assets',
            'order'            => 200,
            'permitted_action' => {
                'access_to_asset_list'             => 1,
                'add_tags_to_assets'               => 1,
                'add_tags_to_assets_via_list'      => 1,
                'delete_asset'                     => 1,
                'delete_asset_file'                => 1,
                'edit_assets'                      => 1,
                'open_asset_edit_screen'           => 1,
                'view_thumbnail_image'             => 1,
                'remove_tags_from_assets'          => 1,
                'remove_tags_from_assets_via_list' => 1,
                'save_asset'                       => 1,
                'use_tools:search'                 => 1,
                'search_assets'                    => 1,
            }
        },
        'blog.edit_categories' => {
            'group'            => 'blog_admin',
            'label'            => 'Manage Categories',
            'order'            => 400,
            'permitted_action' => {
                'access_to_category_list'   => 1,
                'delete_category'           => 1,
                'edit_categories'           => 1,
                'open_category_edit_screen' => 1,
                'save_category'             => 1,
            }
        },
        'blog.edit_config' => {
            'group'            => 'blog_admin',
            'label'            => 'Change Settings',
            'order'            => 300,
            'permitted_action' => {
                'access_to_blog_config_screen' => 1,
                'access_to_blog_list'          => 1,
                'edit_blog_config'             => 1,
                'edit_config'                  => 1,
                'edit_junk_auto_delete'        => 1,
                'export_blog'                  => 1,
                'import_blog'                  => 1,
                'import_blog_as_me'            => 1,
                'load_next_scheduled_entry'    => 1,
                'open_blog_config_screen'      => 1,
                'open_start_import_screen'     => 1,
                'save_blog_config'             => 1,
            }
        },
        'blog.edit_notifications' => {
            'group'            => 'blog_admin',
            'label'            => 'Manage Address Book',
            'order'            => 500,
            'permitted_action' => {
                'access_to_notification_list' => 1,
                'edit_notifications'          => 1,
                'export_addressbook'          => 1,
                'save_addressbook'            => 1,
                'delete_addressbook'          => 1,
            }
        },
        'blog.edit_tags' => {
            'group'            => 'blog_admin',
            'label'            => 'Manage Tags',
            'order'            => 600,
            'permitted_action' => {
                'access_to_tag_list' => 1,
                'edit_tags'          => 1,
                'remove_tag'         => 1,
                'rename_tag'         => 1,
            }
        },
        'blog.edit_templates' => {
            'group'            => 'blog_design',
            'label'            => 'Manage Templates',
            'order'            => 100,
            'permitted_action' => {
                'access_to_template_list'   => 1,
                'copy_template_via_list'    => 1,
                'edit_templates'            => 1,
                'refresh_template_via_list' => 1,
                'search_templates'          => 1,
                'use_tools:search'          => 1,
                'refresh_templates'         => 1,
                'save_template_prefs'       => 1,
            }
        },

        'blog.manage_feedback' => {
            'group'            => 'blog_comment',
            'label'            => 'Manage Feedback',
            'order'            => 200,
            'permitted_action' => {
                'delete_junk_feedbacks'   => 1,
                'handle_junk'             => 1,
                'handle_not_junk'         => 1,
                'open_blog_config_screen' => 1,
                'save_banlist'            => 1,
                'delete_banlist'          => 1,
                'view_feedback'           => 1,
                'access_to_banlist'       => 1,
                'use_tools:search'        => 1,
                'manage_feedback'         => 1,
            }
        },
        'blog.manage_content_types' => {
            group              => 'blog_design',
            label              => 'Manage Content Types',
            order              => 300,
            'permitted_action' => {
                'create_new_content_type'     => 1,
                'delete_content_type'         => 1,
                'edit_all_content_types'      => 1,
                'edit_own_content_type'       => 1,
                'manage_content_types'        => 1,
                'save_multiple_content_type'  => 1,
                'access_to_content_type_list' => 1,
            }
        },
        'blog.manage_content_data' => {
            group            => 'auth_pub',
            label            => 'Manage All Content Data',
            order            => 700,
            permitted_action => {
                'access_to_content_data_list'             => 1,
                'add_tags_to_content_data_via_list'       => 1,
                'create_new_content_data'                 => 1,
                'edit_all_content_data'                   => 1,
                'edit_all_published_content_data'         => 1,
                'edit_all_unpublished_content_data'       => 1,
                'handle_junk'                             => 1,
                'handle_not_junk'                         => 1,
                'list_asset'                              => 1,
                'load_next_scheduled_content_data'        => 1,
                'open_batch_content_data_editor_via_list' => 1,
                'publish_all_content_data'                => 1,
                'remove_tags_from_content_data_via_list'  => 1,
                'set_content_data_draft_via_list'         => 1,
                'use_content_data:manage_menu'            => 1,
                'get_content_data_feed'                   => 1,
                'save_multiple_content_data'              => 1,
                'open_select_author_dialog'               => 1,
                'insert_asset'                            => 1,
                'access_to_insert_asset_list'             => 1,
                'manage_content_data'                     => 1,
                'use_tools:search'                        => 1,
                'view_thumbnail_image'                    => 1,
            },
        },
        'blog.manage_pages' => {
            'group'            => 'auth_pub',
            'label'            => 'Manage Pages',
            'order'            => 500,
            'permitted_action' => {
                'access_to_insert_asset_list'     => 1,
                'access_to_folder_list'           => 1,
                'access_to_page_list'             => 1,
                'add_tags_to_pages_via_list'      => 1,
                'create_new_page'                 => 1,
                'delete_folder'                   => 1,
                'delete_page'                     => 1,
                'edit_all_pages'                  => 1,
                'edit_own_page'                   => 1,
                'get_page_feed'                   => 1,
                'manage_pages'                    => 1,
                'open_batch_page_editor_via_list' => 1,
                'open_folder_edit_screen'         => 1,
                'open_page_edit_screen'           => 1,
                'remove_tags_from_pages_via_list' => 1,
                'save_folder'                     => 1,
                'save_multiple_pages'             => 1,
                'save_page'                       => 1,
                'set_page_draft_via_list'         => 1,
                'use_tools:search'                => 1,
                'open_blog_listing_screen'        => 1,
                'publish_page_via_list'           => 1,
                'open_select_author_dialog'       => 1,
                'insert_asset'                    => 1,
                'edit_page_basename'              => 1,
                'edit_page_authored_on'           => 1,
                'edit_page_unpublished_on'        => 1,
                'save_edit_prefs'                 => 1,
                'view_thumbnail_image'            => 1,
            }
        },
        'blog.manage_users' => {
            'group'            => 'blog_admin',
            'label'            => 'Manage Users',
            'order'            => 700,
            'permitted_action' => {
                'access_to_blog_member_list' => 1,
                'grant_role_for_blog'        => 1,
                'manage_users'               => 1,
                'search_members'             => 1,
                'search_authors'             => 1,
                'remove_user_assoc'          => 1,
                'revoke_role'                => 1,
                'use_tools:search'           => 1,
            }
        },
        'blog.manage_themes' => {
            'group'            => 'blog_design',
            'label'            => 'Manage Themes',
            'order'            => 200,
            'permitted_action' => {
                'use_design:themes_menu'     => 1,
                'use_tools:themeexport_menu' => 1,
                'open_theme_listing_screen'  => 1,
                'apply_theme'                => 1,
                'open_theme_export_screen'   => 1,
                'do_export_theme'            => 1,
                'refresh_templates'          => 1.
            },
        },
        'blog.publish_post' => {
            'group'            => 'auth_pub',
            'inherit_from'     => ['blog.create_post'],
            'label'            => 'Publish Entries',
            'order'            => 200,
            'permitted_action' => {
                'publish_entry_via_list'             => 1,
                'edit_entry_basename'                => 1,
                'edit_own_published_entry'           => 1,
                'handle_junk_for_own_entry'          => 1,
                'handle_not_junk_for_own_entry'      => 1,
                'load_next_scheduled_entry'          => 1,
                'publish_entry_via_xmlrpc_server'    => 1,
                'publish_new_post_via_atom_server'   => 1,
                'publish_new_post_via_xmlrpc_server' => 1,
                'publish_own_entry'                  => 1,
                'publish_post'                       => 1,
                'set_entry_draft_via_list'           => 1,
                'use_tools:search'                   => 1,
            }
        },
        'blog.rebuild' => {
            'group'            => 'auth_pub',
            'label'            => 'Publish Site',
            'order'            => 600,
            'permitted_action' => {
                'rebuild'                       => 1,
                'publish_entry_via_list'        => 1,
                'publish_content_data_via_list' => 1,
            }
        },
        'blog.send_notifications' => {
            'group'            => 'auth_pub',
            'inherit_from'     => ['blog.create_post'],
            'label'            => 'Send Notifications',
            'order'            => 300,
            'permitted_action' => {
                'open_entry_notification_screen' => 1,
                'send_entry_notification'        => 1,
                'send_notifications'             => 1,
            }
        },
        'blog.set_publish_paths' => {
            'group'            => 'blog_admin',
            'inherit_from'     => ['blog.edit_config'],
            'label'            => 'Set Publishing Paths',
            'order'            => 800,
            'permitted_action' => {
                'edit_blog_pathinfo' => 1,
                'save_blog_pathinfo' => 1,
                'set_publish_paths'  => 1,
            }
        },
        'blog.view_blog_log' => {
            'group'            => 'blog_admin',
            'label'            => 'View Activity Log',
            'order'            => 900,
            'permitted_action' => {
                'export_blog_log'      => 1,
                'get_system_feed'      => 1,
                'open_blog_log_screen' => 1,
                'reset_blog_log'       => 1,
                'search_blog_log'      => 1,
                'view_blog_log'        => 1,
                'use_tools:search'     => 1,
            }
        },
        'blog.manage_category_set' => {
            'group'            => 'blog_admin',
            'label'            => 'Manage Category Set',
            'order'            => 1000,
            'permitted_action' => {
                'edit_category_set'                      => 1,
                'save_category_set'                      => 1,
                'access_to_category_set_list'            => 1,
                'delete_category_set'                    => 1,
                'manage_category_set'                    => 1,
                'open_category_set_category_edit_screen' => 1,
                'save_catefory_set_category'             => 1,
            }
        },
        'blog.upload' => {
            'group'            => 'blog_upload',
            'label'            => 'Upload File',
            'order'            => 100,
            'permitted_action' => {
                'upload'                         => 1,
                'upload_asset_via_atom_server'   => 1,
                'upload_asset_via_xmlrpc_server' => 1,
            }
        },
        'system.administer' => {
            'group'        => 'sys_admin',
            'label'        => 'System Administrator',
            'inherit_from' => [
                'system.edit_templates',      'system.manage_plugins',
                'system.view_log',            'system.create_site',
                'system.sign_in_cms',         'system.sign_in_data_api',
                'system.manage_users_groups', 'system.manage_content_types',
                'system.manage_content_data'
            ],
            'order'            => 0,
            'permitted_action' => {
                'access_to_system_dashboard' => 1,
                'administer'                 => 1,
                'create_role'                => 1,
                'edit_role'                  => 1,
                'get_debug_feed'             => 1,
                'grant_role_for_all_blogs'   => 1,
                'restore_blog'               => 1,
                'save_role'                  => 1,
                'uninstall_theme_package'    => 1,
                'move_blogs'                 => 1,
                'use_tools:search'           => 1,
                'open_system_check_screen'   => 1,
                'use_tools:system_info_menu' => 1,
                'delete_any_filters'         => 1,
            }
        },
        'system.create_blog' => {
            'group'   => 'sys_admin',
            'label'   => 'Create Child Sites',
            'order'   => 200,
            'display' => 0,
        },
        'system.edit_templates' => {
            'group'        => 'sys_admin',
            'inherit_from' => [
                'system.sign_in_cms', 'blog.edit_templates',
                'blog.manage_themes'
            ],
            'label'            => 'Manage Templates',
            'order'            => 250,
            'permitted_action' => {
                'access_to_website_list'       => 1,
                'access_to_blog_list'          => 1,
                'access_to_system_dashboard'   => 1,
                'use_tools:search'             => 1,
                'open_blog_listing_screen'     => 1,
                'open_all_blog_listing_screen' => 1,
                'refresh_templates'            => 1,
                'refresh_template_via_list'    => 1,
            },
        },
        'system.manage_plugins' => {
            'group'            => 'sys_admin',
            'inherit_from'     => ['system.sign_in_cms'],
            'label'            => 'Manage Plugins',
            'order'            => 300,
            'permitted_action' => {
                'config_plugins'             => 1,
                'manage_plugins'             => 1,
                'reset_plugin_setting'       => 1,
                'save_plugin_setting'        => 1,
                'toggle_plugin_switch'       => 1,
                'access_to_system_dashboard' => 1,
            }
        },
        'system.view_log' => {
            'group'            => 'sys_admin',
            'inherit_from'     => ['system.sign_in_cms'],
            'label'            => 'View System Activity Log',
            'order'            => 400,
            'permitted_action' => {
                'export_system_log'          => 1,
                'get_all_system_feed'        => 1,
                'open_system_log_screen'     => 1,
                'reset_system_log'           => 1,
                'search_log'                 => 1,
                'view_log'                   => 1,
                'access_to_system_dashboard' => 1,
                'use_tools:search'           => 1,
            }
        },
        'system.sign_in_cms' => {
            'group'            => 'sys_admin',
            'label'            => 'Sign In(CMS)',
            'order'            => 500,
            'permitted_action' => { 'sign_in_cms' => 1 },
        },
        'system.sign_in_data_api' => {
            'group'            => 'sys_admin',
            'label'            => 'Sign In(Data API)',
            'order'            => 600,
            'permitted_action' => { 'sign_in_data_api' => 1 },
        },
        'system.create_site' => {
            'group'            => 'sys_admin',
            'inherit_from'     => ['system.sign_in_cms'],
            'label'            => 'Create Sites',
            'order'            => 700,
            'permitted_action' => {

                # create website
                'create_new_website'            => 1,
                'create_website'                => 1,
                'use_website:create_menu'       => 1,
                'edit_new_website_config'       => 1,
                'open_new_website_screen'       => 1,
                'set_new_website_publish_paths' => 1,
                'access_to_system_dashboard'    => 1,
                'use_tools:search'              => 1,

                # create blog
                'create_blog'                => 1,
                'create_new_blog'            => 1,
                'use_blog:create_menu'       => 1,
                'edit_new_blog_config'       => 1,
                'open_new_blog_screen'       => 1,
                'set_new_blog_publish_paths' => 1,

                'create_new_site'            => 1,
                'create_site'                => 1,
                'use_site:create_menu'       => 1,
                'edit_new_site_config'       => 1,
                'open_new_site_screen'       => 1,
                'set_new_site_publish_paths' => 1,
                }

        },
        'system.create_website' => {
            'group'   => 'sys_admin',
            'label'   => 'Create Websites',
            'order'   => 700,
            'display' => 0,
        },
        'system.manage_users_groups' => {
            'group'        => 'sys_admin',
            'label'        => 'Manage Users & Groups',
            'order'        => 800,
            'inherit_from' => [ 'system.sign_in_cms', 'blog.manage_users' ],
            'permitted_action' => {
                'access_to_blog_member_list'     => 1,
                'manage_users_groups'            => 1,
                'search_members'                 => 1,
                'search_authors'                 => 1,
                'remove_user_assoc'              => 1,
                'revoke_role'                    => 1,
                'access_to_any_group_list'       => 1,
                'access_to_system_dashboard'     => 1,
                'grant_administer_role'          => 1,
                'grant_role_for_blog'            => 1,
                'access_to_all_association_list' => 1,
                'access_to_system_author_list'   => 1,
                'create_user'                    => 1,
                'access_to_any_permission_list'  => 1,
                'edit_authors'                   => 1,
                'edit_groups'                    => 1,
                'edit_other_profile'             => 1,
                'access_to_website_list'         => 1,
                'access_to_blog_list'            => 1,
                'delete_user_via_list'           => 1,
                'access_to_permission_list'      => 1,
                'create_any_association'         => 1,
                'grant_role_for_all_blogs'       => 1,
                'use_tools:search'               => 1,
            },
        },
        'system.manage_content_data' => {
            group        => 'sys_admin',
            label        => 'Manage All Content Data',
            order        => 900,
            inherit_from => [
                'system.sign_in_cms', 'blog.manage_content_data',
                'blog.edit_assets'
            ],
            permitted_action => {
                'access_to_content_data_list'             => 1,
                'add_tags_to_content_data_via_list'       => 1,
                'create_new_content_data'                 => 1,
                'edit_all_content_data'                   => 1,
                'edit_all_published_content_data'         => 1,
                'edit_all_unpublished_content_data'       => 1,
                'handle_junk'                             => 1,
                'handle_not_junk'                         => 1,
                'list_asset'                              => 1,
                'load_next_scheduled_content_data'        => 1,
                'open_batch_content_data_editor_via_list' => 1,
                'publish_all_content_data'                => 1,
                'remove_tags_from_content_data_via_list'  => 1,
                'set_content_data_draft_via_list'         => 1,
                'use_content_data:manage_menu'            => 1,
                'get_content_data_feed'                   => 1,
                'save_multiple_content_data'              => 1,
                'open_select_author_dialog'               => 1,
                'insert_asset'                            => 1,
                'access_to_insert_asset_list'             => 1,
                'access_to_system_dashboard'              => 1,
                'access_to_website_list'                  => 1,
                'access_to_blog_list'                     => 1,
                'use_tools:search'                        => 1,
                'view_thumbnail_image'                    => 1,
            },
        },
        'system.manage_content_types' => {
            group          => 'sys_admin',
            label          => 'Manage Content Types',
            order          => 1000,
            inherit_from   => [
                'system.manage_content_data', 'blog.manage_category_set',
                'system.sign_in_cms'
            ],
            permitted_action => {
                'access_to_system_dashboard'  => 1,
                'create_new_content_type'     => 1,
                'delete_content_type'         => 1,
                'edit_all_content_types'      => 1,
                'edit_own_content_type'       => 1,
                'manage_content_types'        => 1,
                'save_multiple_content_type'  => 1,
                'access_to_website_list'      => 1,
                'access_to_blog_list'         => 1,
                'use_tools:search'            => 0,
                'access_to_content_type_list' => 1,
                'edit_category_set'           => 1,
            },
        },
    };
}

sub l10n_class {'MT::L10N'}

sub init_registry {
    my $c = shift;
    return $c->{registry} = $core_registry;
}

# Config handlers for these settings...

sub load_archive_types {
    require MT::ContentPublisher;
    return MT::ContentPublisher->core_archive_types;
}

sub PerformanceLoggingPath {
    my $cfg = shift;
    my ( $path, $default );
    return $cfg->set_internal( 'PerformanceLoggingPath', @_ ) if @_;

    unless ( $path = $cfg->get_internal('PerformanceLoggingPath') ) {
        $path = $default
            = File::Spec->catdir( MT->instance->support_directory_path,
            'logs' );
    }

    return $path
        unless $cfg->get_internal('PerformanceLogging');

    # If the $path is not a writeable directory, we need to
    # do some work to see if we can create it
    if ( !( -d $path and -w $path ) ) {

        # Determine where MT should put its logging data.  It will be
        # the first existing and writeable directory found or created
        # between PerformanceLoggingPath configuration directive value
        # and the default fallback of MT_DIR/support/logs.  If neither
        # can be used, we return an undefined value and simply don't
        # log the performance stats.
        #
        # However, we do log any such errors in the activity log to
        # notify the user that there is a problem.

        my @dirs
            = ( $path, ( $default && $path ne $default ? ($default) : () ) );
        require File::Spec;
        foreach my $dir (@dirs) {
            my $msg = '';
            if ( -d $dir and -w $dir ) {
                $path = $dir;
            }
            elsif ( !-e $dir ) {
                require File::Path;
                eval { File::Path::mkpath( [$dir], 0, 0777 ); $path = $dir; };
                if ($@) {
                    $msg = MT->translate(
                        'Error creating performance logs directory, [_1]. Please either change the permissions to make it writable or specify an alternate using the PerformanceLoggingPath configuration directive. [_2]',
                        $dir, $@
                    );
                }
            }
            elsif ( -e $dir and !-d $dir ) {
                $msg = MT->translate(
                    'Error creating performance logs: PerformanceLoggingPath setting must be a directory path, not a file. [_1]',
                    $dir
                );
            }
            elsif ( -e $dir and !-w $dir ) {
                $msg = MT->translate(
                    'Error creating performance logs: PerformanceLoggingPath directory exists but is not writeable. [_1]',
                    $dir
                );
            }

            if ($msg) {

                # Issue MT log within an eval block in the
                # event that the plugin error is happening before
                # the database has been initialized...
                require MT::Log;
                MT->log(
                    {   message  => $msg,
                        class    => 'system',
                        level    => MT::Log::ERROR(),
                        category => 'performance-log',
                    }
                );
            }
            last if $path;
        }
    }
    return $path;
}

sub ProcessMemoryCommand {
    my $cfg = shift;
    my $os  = $^O;
    my $cmd;
    if ( $os eq 'darwin' ) {
        $cmd = 'ps $$ -o rss=';
    }
    elsif ( $os eq 'linux' ) {
        $cmd = 'ps -p $$ -o rss=';
    }
    elsif ( $os eq 'MSWin32' ) {
        $cmd = {
            command => q{tasklist /FI "PID eq $$" /FO TABLE /NH},
            regex   => qr/([\d,]+) K/
        };
    }
    return $cmd;
}

sub SecretToken {
    my $cfg    = shift;
    my @alpha  = ( 'a' .. 'z', 'A' .. 'Z', 0 .. 9 );
    my $secret = join '', map $alpha[ rand @alpha ], 1 .. 40;
    $secret = $cfg->set_internal( 'SecretToken', $secret, 1 );
    $cfg->save_config();
    return $secret;
}

sub DefaultUserTagDelimiter {
    my $mgr = shift;
    return $mgr->set_internal( 'DefaultUserTagDelimiter', @_ ) if @_;
    my $delim = $mgr->get_internal('DefaultUserTagDelimiter');
    if ( lc $delim eq 'comma' ) {
        return ord(',');
    }
    elsif ( lc $delim eq 'space' ) {
        return ord(' ');
    }
    else {
        return ord(',');
    }
}

sub UserSessionCookieName {
    my $mgr = shift;
    if ( $mgr->get_internal('SingleCommunity') ) {
        return 'mt_blog_user';
    }
    else {
        return 'mt_blog%b_user';
    }
}

sub UserSessionCookiePath {
    my $mgr = shift;
    if ( $mgr->get_internal('SingleCommunity') ) {
        return '/';
    }
    else {
        return '<$MTBlogRelativeURL$>';
    }
}

sub CGIMaxUpload {
    my $mgr = shift;
    $mgr->set_internal( 'CGIMaxUpload', @_ ) if @_;

    my $val = $mgr->get_internal('CGIMaxUpload');
    return $mgr->default('CGIMaxUpload') unless $val;

    eval "require Scalar::Util";
    if ( !$@ ) {
        return $mgr->default('CGIMaxUpload')
            unless Scalar::Util::looks_like_number($val);
    }
    else {
        return $mgr->default('CGIMaxUpload')
            unless ( $val =~ /^[+-]?[0-9]+$/ );
    }
    return $val;
}

sub SearchScript {
    my $mgr = shift;

    return $mgr->set_internal( 'SearchScript', @_ ) if @_;

    if ( MT->app && MT->app->isa('MT::App::Search::ContentData') ) {
        return $mgr->get_internal('ContentDataSearchScript');
    }
    else {
        return $mgr->get_internal('SearchScript');
    }
}

1;
__END__

=head1 NAME

MT::Core - Core component for Movable Type functionality.

=head1 METHODS

=head2 MT::Core::trans($phrase)

Stub method that returns the phrase it is given.

=head2 MT::Core->name()

Returns a string identifying this component.

=head2 MT::Core->id()

Returns the identifier for this component.

=head2 MT::Core::load_junk_filters()

Routine that returns the core junk filter registry elements (these
live in the L<MT::JunkFilter> package).

=head2 MT::Core::load_core_tasks()

Routine that returns the core L<MT::TaskMgr> registry elements.

=head2 MT::Core->remove_temporary_files()

Utility method for removing any temporary files that MT generates.

=head2 MT::Core->remove_expired_sessions()

Utility method for clearing expired MT user session records.

=head2 MT::Core->remove_expired_search_caches()

Utility method for removing expired search cache records.

=head2 MT::Core::load_default_templates()

Routine that returns the default template set registry elements.

=head2 MT::Core::load_captcha_providers()

Routine that returns the CAPTCHA provider registry elements.

=head2 MT::Core::load_core_commenter_auth()

Routine that returns the core registry elements for commenter
authentication methods.

=head2 MT::Core::load_core_tags()

Routine that returns the core registry elements for the MT
template tags are enabled for the entire system (excludes
application-specific tags).

=head2 MT::Core::load_upgrade_fns()

Routine that returns the core registry elements for the MT
schema upgrade framework.

=head2 MT::Core::load_backup_instructions

Routine that returns the core registry elements for the MT
Backup/Restore framework.

=head2 MT::Core->l10n_class

Returns the localization package for the core component.

=head2 $core->init_registry()

=head2 MT::Core::load_archive_types()

Routine that returns the core registry elements for the
publishable archive types. See L<MT::ArchiveType>.

=head2 MT::Core::PerformanceLoggingPath

A L<MT::ConfigMgr> get/set method for the C<PerformanceLoggingPath>
configuration setting. If the user has not designated a path, this
will return a default location, which is programatically determined.

=head2 MT::Core::ProcessMemoryCommand

A L<MT::ConfigMgr> get/set method for the C<ProcessMemoryCommand>
configuration setting. If the user has not assigned this themselves,
it will return a default command, determined by the operating system
Movable Type is running on.

=head2 MT::Core::SecretToken

A L<MT::ConfigMgr> get/set method for the C<SecretToken>
configuration setting. If the user has not assigned this themselves,
it will return a random token value, and save it to the database for
future use.

=head2 MT::Core::DefaultUserTagDelimiter

A L<MT::ConfigMgr> get/set method for the C<DefaultUserTagDelimiter>
configuration setting. Translates the keyword values 'comma' and
'space' to the ASCII code for those characters.

=head2 MT::Core::UserSessionCookieName

A L<MT::ConfigMgr> get/set method for the C<UserSessionCookieName>
configuration setting. If the user has not specifically assigned
this setting, a default value is returned, affected by the
C<SingleCommunity> setting. If C<SingleCommunity> is enabled, it
returns a cookie name that is the same for all blogs. If it is
off, it returns a cookie name that is blog-specific (contains the
blog id in the cookie name).

=head2 UserSessionCookiePath

A L<MT::ConfigMgr> get/set method for the C<UserSessionCookiePath>
configuration setting. If the user has not specifically assigned
this setting, a default value is returned, affected by the
C<SingleCommunity> setting. If C<SingleCommunity> is enabled, it
returns a path that is the same for all blogs ('/'). If it is
off, it returns a value that will yield the blog's relative
URL path.

=head2 CGIMaxUpload

A L<MT::ConfigMgr> get/set method for the C<CGIMaxUpload>
configuration setting. If the user sets invalid value for
this directive, the system will be use a default value.


=head1 LICENSE

The license that applies is the one you agreed to when downloading
Movable Type.

=head1 AUTHOR & COPYRIGHT

Please see the I<MT> manpage for author, copyright, and license information.

=cut<|MERGE_RESOLUTION|>--- conflicted
+++ resolved
@@ -2244,11 +2244,7 @@
             'PHPErrorLogFilePath' => undef,
             'LogEachFilePublishedInTheBackground' => undef,
             'TrimFilePath' => { default => 0 },
-<<<<<<< HEAD
-            'UseRiot' => undef,
-=======
             'UseRiot' => { default => 1 },
->>>>>>> 20e5c42d
         },
         upgrade_functions => \&load_upgrade_fns,
         applications      => {
