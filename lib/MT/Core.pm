# Movable Type (r) Open Source (C) 2001-2012 Six Apart, Ltd.
# This program is distributed under the terms of the
# GNU General Public License, version 2.
#
# $Id$

package MT::Core;

use strict;
use MT;
use base 'MT::Component';

# This is just to make our localization scanner happy
sub trans {
    return shift;
}

sub name {
    return "Core";
}

my $core_registry;

BEGIN {
    $core_registry = {
        version        => MT->VERSION,
        schema_version => MT->schema_version,
        object_drivers => {
            'mysql' => {
                label          => 'MySQL Database (Recommended)',
                dbd_package    => 'DBD::mysql',
                config_package => 'DBI::mysql',
                display        => [
                    'dbserver', 'dbname', 'dbuser', 'dbpass',
                    'dbport',   'dbsocket'
                ],
            },
            'postgres' => {
                label          => 'PostgreSQL Database',
                dbd_package    => 'DBD::Pg',
                dbd_version    => '1.32',
                config_package => 'DBI::postgres',
                display =>
                    [ 'dbserver', 'dbname', 'dbuser', 'dbpass', 'dbport' ],
            },
            'sqlite' => {
                label          => 'SQLite Database',
                dbd_package    => 'DBD::SQLite',
                config_package => 'DBI::sqlite',
                display        => ['dbpath'],
            },
            'sqlite2' => {
                label          => 'SQLite Database (v2)',
                dbd_package    => 'DBD::SQLite2',
                config_package => 'DBI::sqlite',
                display        => ['dbpath'],
            },
        },
        db_form_data => {
            dbserver => {
                element => 'input',
                type    => 'text',
                label   => 'Database Server',
                default => 'localhost',
                hint    => sub {
                    MT->translate("This is often 'localhost'.");
                },
                show_hint => 1,
                order     => 10,
            },
            dbname => {
                element => 'input',
                type    => 'text',
                label   => 'Database Name',
                order   => 20,
            },
            dbuser => {
                element => 'input',
                type    => 'text',
                label   => 'Username',
                order   => 30,
            },
            dbpass => {
                element => 'input',
                type    => 'password',
                label   => 'Password',
                order   => 40,
            },
            dbpath => {
                element => 'input',
                type    => 'text',
                label   => 'Database Path',
                default => './db/mt.db',
                hint    => sub {
                    MT->translate(
                        "The physical file path for your SQLite database. ");
                },
                show_hint => 1,
                order     => 50,
            },
            dbport => {
                advanced => 1,
                element  => 'input',
                type     => 'text',
                label    => 'Database Port',
                order    => 10,
            },
            dbsocket => {
                advanced => 1,
                element  => 'input',
                type     => 'text',
                label    => 'Database Socket',
                order    => 20,
            },
        },
        object_types => {
            'entry'           => 'MT::Entry',
            'author'          => 'MT::Author',
            'asset'           => 'MT::Asset',
            'file'            => 'MT::Asset',
            'asset.file'      => 'MT::Asset',
            'asset.image'     => 'MT::Asset::Image',
            'image'           => 'MT::Asset::Image',
            'asset.audio'     => 'MT::Asset::Audio',
            'audio'           => 'MT::Asset::Audio',
            'asset.video'     => 'MT::Asset::Video',
            'video'           => 'MT::Asset::Video',
            'entry.page'      => 'MT::Page',
            'page'            => 'MT::Page',
            'category.folder' => 'MT::Folder',
            'folder'          => 'MT::Folder',
            'category'        => 'MT::Category',
            'user'            => 'MT::Author',
            'commenter'       => 'MT::Author',
            'blog'            => 'MT::Blog',
            'blog.website'    => 'MT::Website',
            'website'         => 'MT::Website',
            'template'        => 'MT::Template',
            'comment'         => 'MT::Comment',
            'notification'    => 'MT::Notification',
            'templatemap'     => 'MT::TemplateMap',
            'banlist'         => 'MT::IPBanList',
            'ipbanlist'       => 'MT::IPBanList',
            'tbping'          => 'MT::TBPing',
            'ping'            => 'MT::TBPing',
            'ping_cat'        => 'MT::TBPing',
            'log'             => 'MT::Log',
            'log.ping'        => 'MT::Log::TBPing',
            'log.entry'       => 'MT::Log::Entry',
            'log.comment'     => 'MT::Log::Comment',
            'log.system'      => 'MT::Log',
            'tag'             => 'MT::Tag',
            'role'            => 'MT::Role',
            'association'     => 'MT::Association',
            'permission'      => 'MT::Permission',
            'fileinfo'        => 'MT::FileInfo',
            'placement'       => 'MT::Placement',
            'plugindata'      => 'MT::PluginData',
            'session'         => 'MT::Session',
            'trackback'       => 'MT::Trackback',
            'config'          => 'MT::Config',
            'objecttag'       => 'MT::ObjectTag',
            'objectscore'     => 'MT::ObjectScore',
            'objectasset'     => 'MT::ObjectAsset',
            'filter'          => 'MT::Filter',
            'touch'           => 'MT::Touch',
            'failedlogin'     => 'MT::FailedLogin',

            # TheSchwartz tables
            'ts_job'        => 'MT::TheSchwartz::Job',
            'ts_error'      => 'MT::TheSchwartz::Error',
            'ts_exitstatus' => 'MT::TheSchwartz::ExitStatus',
            'ts_funcmap'    => 'MT::TheSchwartz::FuncMap',
        },
        list_properties => {
            __virtual => {
                base => {
                    init => sub {
                        my $prop = shift;
                        if ( $prop->has('col') ) {
                            $prop->{raw} = sub {
                                my $prop  = shift;
                                my ($obj) = @_;
                                my $col   = $prop->col;
                                return $obj->$col;
                                }
                                unless $prop->has('raw');
                            $prop->{sort} = sub {
                                my $prop = shift;
                                my ( $terms, $args ) = @_;
                                $args->{sort} = $prop->col;
                                return;
                                }
                                unless $prop->has('sort')
                                    || $prop->has('bulk_sort')
                                    || $prop->has('sort_method');
                        }
                    },
                },
                hidden => {
                    base  => '__virtual.base',
                    terms => sub {
                        my $prop = shift;
                        my ( $args, $db_terms, $db_args ) = @_;
                        my $col    = $prop->col or die;
                        my $option = $args->{option};
                        my $value  = $args->{value};
                        if ( $prop->is_meta ) {
                            return $prop->join_meta( $db_args, $value );
                        }
                        else {
                            return { $col => $value };
                        }
                    },
                    filter_tmpl => '<mt:Var name="filter_form_hidden">',
                    base_type   => 'hidden',
                    priority    => 4,
                },
                string => {
                    base      => '__virtual.base',
                    col_class => 'string',
                    terms     => sub {
                        my $prop = shift;
                        my ( $args, $db_terms, $db_args ) = @_;
                        my $col    = $prop->col or die;
                        my $option = $args->{option};
                        my $query  = $args->{string};
                        if ( 'contains' eq $option ) {
                            $query = { like => "%$query%" };
                        }
                        elsif ( 'not_contains' eq $option ) {
                            $query = { not_like => "%$query%" };
                        }
                        elsif ( 'beginning' eq $option ) {
                            $query = { like => "$query%" };
                        }
                        elsif ( 'end' eq $option ) {
                            $query = { like => "%$query" };
                        }
                        if ( $prop->is_meta ) {
                            return $prop->join_meta( $db_args, $query );
                        }
                        else {
                            return { $col => $query };
                        }
                    },
                    filter_tmpl    => '<mt:var name="filter_form_string">',
                    base_type      => 'string',
                    args_via_param => sub {
                        my $prop = shift;
                        my ( $app, $val ) = @_;
                        return { option => 'equal', string => $val };
                    },
                    label_via_param => sub {
                        my $prop = shift;
                        my ( $app, $val ) = @_;
                        return MT->translate(
                            '[_1] in [_2]: [_3]',
                            $prop->datasource->class_label_plural,
                            $prop->label,
                            MT::Util::encode_html($val),
                        );
                    },
                    priority => 7,
                },
                integer => {
                    base      => '__virtual.base',
                    col_class => 'num',

                    #sort_method => sub {
                    #    my $prop = shift;
                    #    my ( $obj_a, $obj_b ) = @_;
                    #    my $col = $prop->{col};
                    #    return $obj_a->$col <=> $obj_b->$col;
                    #},
                    terms => sub {
                        my $prop = shift;
                        my ( $args, $db_terms, $db_args ) = @_;
                        my $col    = $prop->col or die;
                        my $option = $args->{option};
                        my $value  = $args->{value};
                        my $query;
                        if ( 'equal' eq $option ) {
                            $query = $value;
                        }
                        elsif ( 'not_equal' eq $option ) {
                            $query = { not => $value };
                        }
                        elsif ( 'greater_than' eq $option ) {
                            $query = { '>' => $value };
                        }
                        elsif ( 'greater_equal' eq $option ) {
                            $query = { '>=' => $value };
                        }
                        elsif ( 'less_than' eq $option ) {
                            $query = { '<' => $value };
                        }
                        elsif ( 'less_equal' eq $option ) {
                            $query = { '<=' => $value };
                        }
                        if ( $prop->is_meta ) {
                            return $prop->join_meta( $db_args, $query );
                        }
                        else {
                            return { $col => $query };
                        }
                    },
                    args_via_param => sub {
                        my $prop = shift;
                        my ( $app, $val ) = @_;
                        return { option => 'equal', value => $val };
                    },
                    filter_tmpl => '<mt:Var name="filter_form_integer">',
                    base_type   => 'integer',
                    priority    => 4,
                    default_sort_order => 'descend',
                },
                float => {
                    base      => '__virtual.integer',
                    condition => sub {0},
                    col_class => 'num',
                    html      => sub {
                        my ( $prop, $obj ) = @_;
                        my $col = $prop->col;
                        return sprintf "%0.1f", $obj->$col;
                    },
                    base_type => 'float',
                },
                date => {
                    base          => '__virtual.base',
                    col_class     => 'date',
                    use_future    => 0,
                    validate_item => sub {
                        my $prop   = shift;
                        my ($item) = @_;
                        my $args   = $item->{args};
                        my $option = $args->{option}
                            or return $prop->error(
                            MT->translate('option is required') );
                        my %params = (
                            range  => { from   => 1, to => 1 },
                            before => { origin => 1 },
                            after  => { origin => 1 },
                            days   => { days   => 1 },
                        );

                        my $using = $params{$option};
                        $using->{option} = 1;
                        for my $key ( keys %$args ) {
                            if ( $using->{$key} ) {
                                ## validate it
                                if ( $key eq 'days' ) {
                                    return $prop->error(
                                        MT->translate(
                                            q{Days must be a number.}
                                        )
                                    ) if $args->{days} =~ /\D/;
                                }
                                elsif ( $key ne 'option' ) {
                                    my $date = $args->{$key};
                                    return $prop->error(
                                        MT->translate(q{Invalid date.}) )
                                        unless $date
                                            =~ m/^\d{4}\-\d{2}\-\d{2}$/;
                                }
                            }
                            else {
                                ## or remove from $args.
                                delete $args->{$key};
                            }
                        }
                        return 1;
                    },
                    terms => sub {
                        my $prop = shift;
                        my ( $args, $db_terms, $db_args ) = @_;
                        my $col    = $prop->col;
                        my $option = $args->{option};
                        my $query;
                        my $blog = MT->app ? MT->app->blog : undef;
                        require MT::Util;
                        my $now = MT::Util::epoch2ts( $blog, time() );
                        my $from   = $args->{from}   || undef;
                        my $to     = $args->{to}     || undef;
                        my $origin = $args->{origin} || undef;
                        $from   =~ s/\D//g;
                        $to     =~ s/\D//g;
                        $origin =~ s/\D//g;
                        $from .= '000000' if $from;
                        $to   .= '235959' if $to;

                        if ( 'range' eq $option ) {
                            $query = [
                                '-and',
                                { op => '>', value => $from },
                                { op => '<', value => $to },
                            ];
                        }
                        elsif ( 'days' eq $option ) {
                            my $days   = $args->{days};
                            my $origin = MT::Util::epoch2ts( $blog,
                                time - $days * 60 * 60 * 24 );
                            $query = [
                                '-and',
                                { op => '>', value => $origin },
                                { op => '<', value => $now },
                            ];
                        }
                        elsif ( 'before' eq $option ) {
                            $query = {
                                op    => '<',
                                value => $origin . '000000'
                            };
                        }
                        elsif ( 'after' eq $option ) {
                            $query = {
                                op    => '>',
                                value => $origin . '235959'
                            };
                        }
                        elsif ( 'future' eq $option ) {
                            $query = { op => '>', value => $now };
                        }
                        elsif ( 'past' eq $option ) {
                            $query = { op => '<', value => $now };
                        }

                        if ( $prop->is_meta ) {
                            $prop->join_meta( $db_args, $query );
                        }
                        else {
                            return { $col => $query };
                        }
                    },
                    args_via_param => sub {
                        my $prop = shift;
                        my ( $app, $val ) = @_;
                        my $param;
                        if ( $val =~ m/\-/ ) {
                            my ( $from, $to ) = split /-/, $val;
                            $from = undef unless $from =~ m/^\d{8}$/;
                            $to   = undef unless $to   =~ m/^\d{8}$/;
                            $from =~ s/^(\d{4})(\d{2})(\d{2})$/$1-$2-$3/;
                            $to   =~ s/^(\d{4})(\d{2})(\d{2})$/$1-$2-$3/;
                            $param
                                = $from && $to
                                ? {
                                option => 'range',
                                from   => $from,
                                to     => $to
                                }
                                : $from
                                ? { option => 'after', origin => $from }
                                : { option => 'before', origin => $to };
                        }
                        elsif ( $val =~ m/(\d+)days/i ) {
                            $param = { option => 'days', days => $1 };
                        }
                        elsif ( $val eq 'future' ) {
                            $param = { option => 'future' };
                        }
                        elsif ( $val eq 'past' ) {
                            $param = { option => 'past' };
                        }
                        return $param;
                    },
                    label_via_param => sub {
                        my $prop = shift;
                        my ( $app, $val ) = @_;
                        require MT::Util;
                        my ( $mode, $from, $to );
                        if ( $val =~ m/\-/ ) {
                            my ( $from, $to ) = split /-/, $val;
                            $from = undef unless $from =~ m/^\d{8}$/;
                            $to   = undef unless $to   =~ m/^\d{8}$/;
                            my $format = '%x';
                            $from = MT::Util::format_ts(
                                $format, $from . '000000',
                                undef,   MT->current_language
                            ) if $from;
                            $to = MT::Util::format_ts(
                                $format, $to . '000000',
                                undef,   MT->current_language
                            ) if $to;
                            if ( $from && $to ) {
                                return MT->translate(
                                    '[_1] [_2] between [_3] and [_4]',
                                    $prop->datasource->class_label_plural,
                                    $prop->label,
                                    $from,
                                    $to,
                                );
                            }
                            elsif ($from) {
                                return MT->translate(
                                    '[_1] [_2] since [_3]',
                                    $prop->datasource->class_label_plural,
                                    $prop->label,
                                    $from,
                                );
                            }
                            else {
                                return MT->translate(
                                    '[_1] [_2] or before [_3]',
                                    $prop->datasource->class_label_plural,
                                    $prop->label,
                                    $to,
                                );
                            }
                        }
                        elsif ( $val =~ m/(\d+)days/i ) {
                            return MT->translate(
                                '[_1] [_2] these [_3] days',
                                $prop->datasource->class_label_plural,
                                $prop->label, $1,
                            );
                        }
                        elsif ( $val eq 'future' ) {
                            return MT->translate(
                                '[_1] [_2] future',
                                $prop->datasource->class_label_plural,
                                $prop->label,
                            );
                        }
                        elsif ( $val eq 'past' ) {
                            return MT->translate(
                                '[_1] [_2] past',
                                $prop->datasource->class_label_plural,
                                $prop->label,
                            );
                        }
                    },

                    filter_tmpl => sub {
                        ## since __trans macro doesn't work with including itself
                        ## recursively, so do translate by hand here.
                        my $prop  = shift;
                        my $label = '<mt:var name="label">';
                        my $tmpl
                            = $prop->use_future
                            ? 'filter_form_future_date'
                            : 'filter_form_date';
                        my $opts
                            = $prop->use_future
                            ? '<mt:var name="future_date_filter_options">'
                            : '<mt:var name="date_filter_options">';
                        my $contents
                            = $prop->use_future
                            ? '<mt:var name="future_date_filter_contents">'
                            : '<mt:var name="date_filter_contents">';
                        return MT->translate(
                            '<mt:var name="[_1]"> [_2] [_3] [_4]',
                            $tmpl, $label, $opts, $contents );
                    },
                    base_type => 'date',
                    html      => sub {
                        my $prop = shift;
                        my ( $obj, $app, $opts ) = @_;
                        my $ts          = $prop->raw(@_) or return '';
                        my $date_format = MT::App::CMS::LISTING_DATE_FORMAT();
                        my $blog        = $opts->{blog};
                        my $is_relative
                            = ( $app->user->date_format || 'relative' ) eq
                            'relative' ? 1 : 0;
                        return $is_relative
                            ? MT::Util::relative_date( $ts, time, $blog )
                            : MT::Util::format_ts(
                            $date_format,
                            $ts,
                            $blog,
                            $app->user ? $app->user->preferred_language
                            : undef
                            );
                    },
                    priority           => 5,
                    default_sort_order => 'descend',
                },
                single_select => {
                    base      => '__virtual.base',
                    sort      => 0,
                    singleton => 1,
                    terms     => sub {
                        my $prop   = shift;
                        my ($args) = @_;
                        my $col    = $prop->col || $prop->type or die;
                        my $value  = $args->{value};
                        return { $col => $value };
                    },
                    label_via_param => sub {
                        my $prop = shift;
                        my ( $app, $val ) = @_;
                        my $opts = $prop->single_select_options;
                        my ($selected) = grep { $_->{value} eq $val } @$opts
                            or return $prop->error(
                            MT->translate('Invalid parameter.') );
                        return MT->translate(
                            '[_1] [_3] [_2]',
                            $prop->label,
                            $selected->{label},
                            (   defined $prop->verb
                                ? $prop->verb
                                : $app->translate('__SELECT_FILTER_VERB')
                            )
                        );
                    },
                    args_via_param => sub {
                        my $prop = shift;
                        my ( $app, $val ) = @_;
                        return { value => $val };
                    },
                    filter_tmpl =>
                        '<mt:Var name="filter_form_single_select">',
                    base_type => 'single_select',
                    priority  => 2,
                },
                id => {
                    auto               => 1,
                    default_sort_order => 'ascend',
                    label              => 'ID',
                },
                ## translate('No Title')
                ## translate('No Name')
                ## translate('No Label')
                label => {
                    auto              => 1,
                    label             => 'Label',
                    display           => 'force',
                    alternative_label => 'No label',
                    html => \&MT::ListProperty::common_label_html,
                },
                title => {
                    base              => '__virtual.label',
                    alternative_label => 'No Title',
                },
                name => {
                    base              => '__virtual.label',
                    alternative_label => 'No Name',
                },
                created_on => {
                    auto    => 1,
                    label   => 'Date Created',
                    display => 'optional',
                },
                modified_on => {
                    auto    => 1,
                    label   => 'Date Modified',
                    display => 'optional',
                },
                author_name => {
                    label        => 'Author',
                    filter_label => 'Author Name',
                    display      => 'default',
                    base         => '__virtual.string',
                    raw          => sub {
                        my ( $prop, $obj ) = @_;
                        my $col
                            = $prop->datasource->has_column('author_id')
                            ? 'author_id'
                            : 'created_by';
                        my $author = MT->model('author')->load( $obj->$col );
                        return $author
                            ? ( $author->nickname || $author->name )
                            : MT->translate('*User deleted*');
                    },
                    terms => sub {
                        my $prop = shift;
                        my ( $args, $load_terms, $load_args ) = @_;
                        my $col
                            = $prop->datasource->has_column('author_id')
                            ? 'author_id'
                            : 'created_by';
                        my $driver  = $prop->datasource->driver;
                        my $colname = $driver->dbd->db_column_name(
                            $prop->datasource->datasource, $col );
                        $prop->{col} = 'name';
                        my $name_query = $prop->super(@_);
                        $prop->{col} = 'nickname';
                        my $nick_query = $prop->super(@_);
                        $load_args->{joins} ||= [];
                        push @{ $load_args->{joins} },
                            MT->model('author')->join_on(
                            undef,
                            [   [   {   id => \"= $colname",
                                        %$name_query,
                                    },
                                    (   $args->{'option'} eq 'not_contains'
                                        ? '-and'
                                        : '-or'
                                    ),
                                    {   id => \"= $colname",
                                        %$nick_query,
                                    },
                                ]
                            ],
                            {}
                            );
                    },
                    bulk_sort => sub {
                        my $prop = shift;
                        my ($objs) = @_;
                        my $col
                            = $prop->datasource->has_column('author_id')
                            ? 'author_id'
                            : 'created_by';
                        my %author_id = map { $_->$col => 1 } @$objs;
                        my @authors = MT->model('author')
                            ->load( { id => [ keys %author_id ] } );
                        my %nickname
                            = map { $_->id => $_->nickname } @authors;
                        return sort {
                            $nickname{ $a->$col } cmp $nickname{ $b->$col }
                        } @$objs;
                    },
                },
                tag => {
                    base    => '__virtual.string',
                    label   => 'Tag',
                    display => 'none',
                    terms   => sub {
                        my $prop = shift;
                        my ( $args, $base_terms, $base_args, $opts ) = @_;
                        my $option  = $args->{option};
                        my $query   = $args->{string};
                        my $blog_id = $opts->{blog_ids};
                        if ( 'contains' eq $option ) {
                            $query = { like => "%$query%" };
                        }
                        elsif ( 'not_contains' eq $option ) {

                            # After searching by LIKE, negate that results.
                            $query = { like => "%$query%" };
                        }
                        elsif ( 'beginning' eq $option ) {
                            $query = { like => "$query%" };
                        }
                        elsif ( 'end' eq $option ) {
                            $query = { like => "%$query" };
                        }
                        my $ds           = $prop->object_type;
                        my $tagged_class = $prop->tagged_class || $ds;
                        my $ds_join      = MT->model($ds)->join_on(
                            undef,
                            {   id => \'= objecttag_object_id',
                                ( $blog_id ? ( blog_id => $blog_id ) : () ),
                                (   $tagged_class eq '*' ? ()
                                    : ( class => $tagged_class )
                                ),
                            },
                            {   unique => 1,
                                (   $tagged_class eq '*' ? ( no_class => 1 )
                                    : ()
                                ),
                            }
                        );

                        my $tag_ds = $prop->tag_ds || $ds;
                        my @objecttag_terms_args = (
                            { object_datasource => $tag_ds, },
                            {   fetchonly => { object_id => 1 },
                                unique    => 1,
                                joins     => [
                                    MT->model('tag')->join_on(
                                        undef,
                                        {   name => $query,
                                            id   => \'= objecttag_tag_id',
                                        },
                                    ),
                                    $ds_join,
                                ],
                            }
                        );
                        if ( 'not_contains' eq $option ) {
                            my @ids = map( $_->object_id,
                                MT->model('objecttag')
                                    ->load(@objecttag_terms_args) );
                            { id => { not => \@ids } };
                        }
                        else {
                            $base_args->{joins} ||= [];
                            push @{ $base_args->{joins} },
                                MT->model('objecttag')
                                ->join_on( undef, @objecttag_terms_args );
                        }
                    },
                },
                object_count => {
                    base               => '__virtual.integer',
                    col_class          => 'num',
                    default_sort_order => 'descend',
                    ref_column         => 'id',
                    raw                => sub {
                        my $prop = shift;
                        my ( $obj, $app, $opts ) = @_;
                        my $count_terms
                            = $prop->has('count_terms')
                            ? $prop->count_terms($opts)
                            : {};
                        my $count_args
                            = $prop->has('count_args')
                            ? $prop->count_args($opts)
                            : {};
                        MT->model( $prop->count_class )
                            ->count(
                            { %$count_terms, $prop->count_col => $obj->id },
                            $count_args, );
                    },
                    html => sub {
                        my $prop = shift;
                        my ( $obj, $app ) = @_;
                        my $count = $prop->raw(@_);
                        if ( $prop->has('list_permit_action') ) {
                            my $user = $app->user;
                            my $perm = $user->permissions(
                                  $obj->isa('MT::Blog')       ? ( $obj->id )
                                : $obj->has_column('blog_id') ? $obj->blog_id
                                : 0
                            );
                            return $count
                                unless $perm->can_do(
                                $prop->list_permit_action );
                        }
                        my $args;
                        if ( $prop->filter_type eq 'blog_id' ) {
                            $args = {
                                _type => $prop->list_screen
                                    || $prop->count_class,
                                blog_id => $obj->id,
                            };
                        }
                        else {
                            $args = {
                                _type => $prop->list_screen
                                    || $prop->count_class,
                                blog_id =>
                                    ( $app->blog ? $app->blog->id : 0 ),
                                (   $prop->has('filter_type')
                                    ? ( filter     => $prop->filter_type,
                                        filter_val => $obj->id,
                                        )
                                    : ()
                                ),
                            };
                        }
                        my $uri = $app->uri(
                            mode => 'list',
                            args => $args,
                        );
                        return qq{<a href="$uri">$count</a>};
                    },
                    bulk_sort => sub {
                        my $prop = shift;
                        my ( $objs, $opts ) = @_;
                        my $count_terms
                            = $prop->has('count_terms')
                            ? $prop->count_terms($opts)
                            : {};
                        my $count_args
                            = $prop->has('count_args')
                            ? $prop->count_args($opts)
                            : {};
                        my $iter
                            = MT->model( $prop->count_class )->count_group_by(
                            $count_terms,
                            {   %$count_args,
                                sort      => 'cnt',
                                direction => 'descend',
                                group     => [ $prop->count_col, ],
                            },
                            );
                        return @$objs unless $iter;
                        my @res;
                        my %obj_map = map { $_->id => $_ } @$objs;

                        while ( my ( $count, $id ) = $iter->() ) {
                            next unless $id;
                            push @res, delete $obj_map{$id} if $obj_map{$id};
                        }
                        push @res, values %obj_map;
                        return reverse @res;
                    },
                    terms => 0,
                    grep  => sub {
                        my $prop = shift;
                        my ( $args, $objs, $opts ) = @_;
                        my $count_terms
                            = $prop->has('count_terms')
                            ? $prop->count_terms($opts)
                            : {};
                        my $count_args
                            = $prop->has('count_args')
                            ? $prop->count_args($opts)
                            : {};
                        my $iter
                            = MT->model( $prop->count_class )->count_group_by(
                            $count_terms,
                            {   %$count_args,
                                direction => 'descend',
                                group     => [ $prop->count_col, ],
                            },
                            );
                        my %map;
                        while ( my ( $count, $id ) = $iter->() ) {
                            $map{$id} = $count;
                        }
                        my $op
                            = $args->{option} eq 'equal'         ? '=='
                            : $args->{option} eq 'not_equal'     ? '!='
                            : $args->{option} eq 'greater_than'  ? '<'
                            : $args->{option} eq 'greater_equal' ? '<='
                            : $args->{option} eq 'less_than'     ? '>'
                            : $args->{option} eq 'less_equal'    ? '>='
                            :                                      '';
                        return @$objs unless $op;
                        my $val     = $args->{value};
                        my $sub     = eval "sub { $val $op shift }";
                        my $ref_col = $prop->ref_column;
                        return
                            grep { $sub->( $map{ $_->$ref_col } || 0 ) }
                            @$objs;
                    },
                },
            },
            __common => {
                __legacy => {
                    label           => 'Legacy Quick Filter',
                    priority        => 1,
                    filter_editable => 0,
                    singleton       => 1,
                    terms           => sub {
                        my $prop = shift;
                        my ( $args, $db_terms, $db_args ) = @_;
                        my $ds         = $args->{ds};
                        my $filter_key = $args->{filter_key};
                        my $filter_val = $args->{filter_val};
                        if ($filter_val) {
                            MT->app->param( 'filter_val', $filter_val );
                        }
                        my $filter
                            = MT->registry(
                            applications => cms => list_filters => $ds =>
                                $filter_key )
                            or die "No regacy filter";
                        if ( my $code = $filter->{code}
                            || MT->handler_to_coderef( $filter->{handler} ) )
                        {
                            $code->( $db_terms, $db_args );
                        }
                        return undef;
                    },
                    filter_tmpl => '<mt:var name="filter_form_legacy">',
                },
                __id => {
                    base        => '__virtual.integer',
                    col         => 'id',
                    display     => 'none',
                    view_filter => [],
                },
                pack => {
                    view  => [],
                    terms => \&MT::Filter::pack_terms,
                    grep  => \&MT::Filter::pack_grep,
                },
                blog_name => {
                    label        => 'Website/Blog Name',
                    filter_label => '__WEBSITE_BLOG_NAME',
                    order        => 10000,
                    display      => 'default',
                    site_name    => 1,
                    view         => [ 'system', 'website' ],
                    bulk_html    => sub {
                        my $prop     = shift;
                        my ($objs)   = @_;
                        my %blog_ids = map { $_->blog_id => 1 } @$objs;
                        my @blogs    = MT->model('blog')->load(
                            { id => [ keys %blog_ids ], },
                            {   fetchonly => {
                                    id        => 1,
                                    name      => 1,
                                    parent_id => 1,
                                }
                            }
                        );
                        my %blog_map = map { $_->id        => $_ } @blogs;
                        my %site_ids = map { $_->parent_id => 1 }
                            grep {
                            $_->parent_id
                                && !$blog_map{ $_->parent_id }
                            } @blogs;
                        my @sites
                            = MT->model('website')
                            ->load( { id => [ keys %site_ids ], },
                            { fetchonly => { id => 1, name => 1, }, } )
                            if keys %site_ids;
                        my %blog_site_map
                            = map { $_->id => $_ } ( @blogs, @sites );
                        my @out;

                        for my $obj (@$objs) {
                            if ( !$obj->blog_id ) {
                                push @out, MT->translate('(system)');
                                next;
                            }
                            my $blog = $blog_site_map{ $obj->blog_id };
                            unless ($blog) {
                                push @out,
                                    MT->translate('*Website/Blog deleted*');
                                next;
                            }
                            if ((   my $site
                                    = $blog_site_map{ $blog->parent_id }
                                )
                                && $prop->site_name
                                )
                            {
                                push @out,
                                    join( '/', $site->name, $blog->name );
                            }
                            else {
                                push @out, $blog->name;
                            }
                        }
                        return map { MT::Util::encode_html($_) } @out;
                    },
                    condition => sub {
                        my $prop = shift;
                        $prop->datasource->has_column('blog_id') or return;
                        my $app = MT->app or return;
                        return !$app->blog || !$app->blog->is_blog;
                    },
                    bulk_sort => sub {
                        my $prop    = shift;
                        my ($objs)  = @_;
                        my %blog_id = map { $_->blog_id => 1 } @$objs;
                        my @blogs
                            = MT->model('blog')
                            ->load( { id => [ keys %blog_id ] },
                            { no_class => 1, } );
                        my %blogname = map { $_->id => $_->name } @blogs;
                        return sort {
                            $blogname{ $a->blog_id }
                                cmp $blogname{ $b->blog_id }
                        } @$objs;
                    },
                },
                current_user => {
                    base            => '__virtual.hidden',
                    label           => 'My Items',
                    order           => 20000,
                    display         => 'none',
                    filter_editable => 0,
                    condition       => sub {
                        my $prop  = shift;
                        my $class = $prop->datasource;
                        return $class->has_column('author_id')
                            || $class->has_column('created_by');
                    },
                    terms => sub {
                        my $prop = shift;
                        my ( $args, $load_terms, $load_args ) = @_;
                        my $app = MT->app or return;
                        my $class = $prop->datasource;
                        my $col
                            = $class->has_column('author_id')
                            ? 'author_id'
                            : 'created_by';
                        return { $col => $app->user->id };
                    },
                    singleton       => 1,
                    label_via_param => sub {
                        my $prop  = shift;
                        my $class = $prop->datasource;
                        return MT->translate( 'My [_1]',
                            $class->class_label_plural );
                    },
                },
                current_context => {
                    base  => '__virtual.hidden',
                    label => sub {
                        my $prop = shift;
                        my ($settings) = @_;
                        return MT->translate(
                            '[_1] of this Website',
                            $settings->{object_label_plural}
                                || $prop->datasource->class_label_plural,
                        );
                    },
                    order           => 30000,
                    view            => 'website',
                    display         => 'none',
                    filter_editable => 1,
                    condition       => sub {
                        my $prop = shift;
                        $prop->datasource->has_column('blog_id');
                    },
                    terms => sub {
                        my $prop = shift;
                        my ( $args, $load_terms, $load_args, $opts ) = @_;
                        { blog_id => $opts->{blog_id} };
                    },
                    singleton => 1,
                },
            },
            website      => '$Core::MT::Website::list_props',
            blog         => '$Core::MT::Blog::list_props',
            entry        => '$Core::MT::Entry::list_props',
            page         => '$Core::MT::Page::list_props',
            asset        => '$Core::MT::Asset::list_props',
            category     => '$Core::MT::Category::list_props',
            folder       => '$Core::MT::Folder::list_props',
            comment      => '$Core::MT::Comment::list_props',
            ping         => '$Core::MT::TBPing::list_props',
            author       => '$Core::MT::Author::list_props',
            member       => '$Core::MT::Author::member_list_props',
            commenter    => '$Core::MT::Author::commenter_list_props',
            tag          => '$Core::MT::Tag::list_props',
            banlist      => '$Core::MT::IPBanList::list_props',
            association  => '$Core::MT::Association::list_props',
            role         => '$Core::MT::Role::list_props',
            notification => '$Core::MT::Notification::list_props',
            log          => '$Core::MT::Log::list_props',
            filter       => '$Core::MT::Filter::list_props',
        },
        system_filters => {
            entry     => '$Core::MT::Entry::system_filters',
            page      => '$Core::MT::Page::system_filters',
            comment   => '$Core::MT::Comment::system_filters',
            ping      => '$Core::MT::TBPing::system_filters',
            tag       => '$Core::MT::Tag::system_filters',
            asset     => '$Core::MT::Asset::system_filters',
            author    => '$Core::MT::Author::system_filters',
            member    => '$Core::MT::Author::member_system_filters',
            commenter => '$Core::MT::Author::commenter_system_filters',
            log       => '$Core::MT::Log::system_filters',
        },
        listing_screens => {
            website => {
                object_label     => 'Website',
                primary          => 'name',
                view             => 'system',
                default_sort_key => 'name',
                scope_mode       => 'none',
                condition        => sub {
                    require MT::CMS::Website;
                    return MT::CMS::Website::can_view_website_list(
                        MT->instance );
                },
            },
            blog => {
                object_label     => 'Blog',
                view             => [qw( system website )],
                primary          => 'name',
                default_sort_key => 'name',
                scope_mode       => 'none',
                condition        => sub {
                    require MT::CMS::Blog;
                    return MT::CMS::Blog::can_view_blog_list( MT->instance );
                },
            },
            entry => {
                object_label     => 'Entry',
                primary          => 'title',
                default_sort_key => 'authored_on',
                permission       => "access_to_entry_list",
                feed_link        => sub {
                    my ($app) = @_;
                    return 0 if $app->blog && !$app->blog->is_blog;
                    return 1 if $app->user->is_superuser;

                    if ( $app->blog ) {
                        return 1
                            if $app->user->can_do( 'get_entry_feed',
                            at_least_one => 1 );
                    }
                    else {
                        my $iter = MT->model('permission')->load_iter(
                            {   author_id => $app->user->id,
                                blog_id   => { not => 0 },
                            }
                        );
                        my $cond;
                        while ( my $p = $iter->() ) {
                            $cond = 1, last
                                if $p->can_do('get_entry_feed');
                        }
                        return $cond ? 1 : 0;
                    }
                    0;
                },
                condition => sub {
                    my $app = MT->instance;
                    return 1 if $app->user->is_superuser;

                    my $blog = $app->blog;
                    my $blog_ids
                        = !$blog         ? undef
                        : $blog->is_blog ? [ $blog->id ]
                        :   [ map { $_->id } @{ $blog->blogs } ];

                    require MT::Permission;
                    my $iter = MT::Permission->load_iter(
                        {   author_id => $app->user->id,
                            (   $blog_ids
                                ? ( blog_id => $blog_ids )
                                : ( blog_id => { not => 0 } )
                            ),
                        }
                    );

                    my $cond;
                    while ( my $p = $iter->() ) {
                        $cond = 1, last
                            if $p->can_do('access_to_entry_list')
                                and $p->blog->is_blog;
                    }
                    return $cond ? 1 : 0;
                },
            },
            page => {
                object_label     => 'Page',
                primary          => 'title',
                default_sort_key => 'modified_on',
                permission       => 'access_to_page_list',
                feed_link        => sub {
                    my ($app) = @_;
                    return 1 if $app->user->is_superuser;

                    if ( $app->blog ) {
                        return 1
                            if $app->user->can_do( 'get_page_feed',
                            at_least_one => 1 );
                    }
                    else {
                        my $iter = MT->model('permission')->load_iter(
                            {   author_id => $app->user->id,
                                blog_id   => { not => 0 },
                            }
                        );
                        my $cond;
                        while ( my $p = $iter->() ) {
                            $cond = 1, last
                                if $p->can_do('get_page_feed');
                        }
                        return $cond ? 1 : 0;
                    }
                    0;
                },
            },
            asset => {
                object_label     => 'Asset',
                primary          => 'label',
                permission       => 'access_to_asset_list',
                default_sort_key => 'created_on',
            },
            log => {
                object_label     => 'Log',
                default_sort_key => 'created_on',
                primary          => 'message',
                condition        => sub {
                    my $app     = MT->instance;
                    my $user    = $app->user;
                    my $blog_id = $app->param('blog_id');
                    return 1 if $user->is_superuser;
                    return 0 unless defined $blog_id;

                    my $terms;
                    push @$terms, { author_id => $user->id };
                    if ($blog_id) {
                        my $blog = MT->model('blog')->load($blog_id);
                        my @blog_ids;
                        push @blog_ids, $blog_id;
                        if ( $blog && !$blog->is_blog ) {
                            push @blog_ids, map { $_->id } @{ $blog->blogs };
                        }
                        push @$terms,
                            [
                            '-and',
                            {   blog_id => \@blog_ids,
                                permissions =>
                                    { like => "\%'view_blog_log'\%" },
                            }
                            ];
                    }
                    else {
                        push @$terms,
                            [
                            '-and',
                            [   {   blog_id => 0,
                                    permissions =>
                                        { like => "\%'view_log'\%" },
                                },
                                '-or',
                                {   blog_id => \' > 0',
                                    permissions =>
                                        { like => "\%'view_blog_log'\%" },
                                }
                            ]
                            ];
                    }

                    my $cnt = MT->model('permission')->count($terms);
                    return ( $cnt && $cnt > 0 ) ? 1 : 0;
                },
                feed_link => sub {
                    my ($app) = @_;
                    return 1 if $app->user->is_superuser;
                    return 1 if $app->can_do('get_all_system_feed');

                    if ( $app->blog ) {
                        return 1
                            if $app->user->can_do( 'get_system_feed',
                            at_least_one => 1 );
                    }
                    else {
                        my $iter = MT->model('permission')->load_iter(
                            {   author_id => $app->user->id,
                                blog_id   => { not => 0 },
                            }
                        );
                        my $cond;
                        while ( my $p = $iter->() ) {
                            $cond = 1, last
                                if $p->can_do('get_system_feed');
                        }
                        return $cond ? 1 : 0;
                    }

                    0;
                },
                feed_label   => 'Activity Feed',
                screen_label => 'Activity Log',
            },
            category => {
                object_label          => 'Category',
                primary               => 'label',
                template              => 'list_category.tmpl',
                contents_label        => 'Entry',
                contents_label_plural => 'Entries',
                permission            => 'access_to_category_list',
                view                  => 'blog',
                scope_mode            => 'this',
                condition             => sub {
                    my $app = shift;
                    ( $app->param('_type') || '' ) ne 'filter';
                },
            },
            folder => {
                primary               => 'label',
                object_label          => 'Folder',
                template              => 'list_category.tmpl',
                search_type           => 'page',
                contents_label        => 'Page',
                contents_label_plural => 'Pages',
                permission            => 'access_to_folder_list',
                view                  => [ 'website', 'blog' ],
                scope_mode            => 'this',
                condition             => sub {
                    my $app = shift;
                    ( $app->param('_type') || '' ) ne 'filter';
                },
            },
            comment => {
                object_label     => 'Comment',
                default_sort_key => 'created_on',
                permission       => 'access_to_comment_list',
                primary          => 'comment',
                feed_link        => sub {
                    my ($app) = @_;
                    return 1 if $app->user->is_superuser;

                    if ( $app->blog ) {
                        return 1
                            if $app->user->can_do( 'get_comment_feed',
                            at_least_one => 1 );
                    }
                    else {
                        my $iter = MT->model('permission')->load_iter(
                            {   author_id => $app->user->id,
                                blog_id   => { not => 0 },
                            }
                        );
                        my $cond;
                        while ( my $p = $iter->() ) {
                            $cond = 1, last
                                if $p->can_do('get_comment_feed');
                        }
                        return $cond ? 1 : 0;
                    }
                    0;
                },
            },
            ping => {
                primary          => 'excerpt',
                object_label     => 'Trackback',
                default_sort_key => 'created_on',
                permission       => 'access_to_trackback_list',
                feed_link        => sub {
                    my ($app) = @_;
                    return 1 if $app->user->is_superuser;

                    if ( $app->blog ) {
                        return 1
                            if $app->user->can_do( 'get_trackback_feed',
                            at_least_one => 1 );
                    }
                    else {
                        my $iter = MT->model('permission')->load_iter(
                            {   author_id => $app->user->id,
                                blog_id   => { not => 0 },
                            }
                        );
                        my $cond;
                        while ( my $p = $iter->() ) {
                            $cond = 1, last
                                if $p->can_do('get_trackback_feed');
                        }
                        return $cond ? 1 : 0;
                    }
                    0;
                },
            },
            author => {
                object_label     => 'Author',
                primary          => 'name',
                permission       => 'administer',
                default_sort_key => 'name',
                view             => 'system',
                scope_mode       => 'none',
            },
            commenter => {
                primary             => 'name',
                object_label        => 'Commenter',
                object_label_plural => 'Commenters',
                object_type         => 'author',
                permission          => 'administer',
                default_sort_key    => 'name',
                condition           => sub {
                    return MT->config->SingleCommunity;
                },
                view         => 'system',
                scope_mode   => 'none',
                screen_label => 'Manage Commenters',
            },
            member => {
                primary             => 'name',
                object_label        => 'Member',
                object_label_plural => 'Members',
                object_type         => 'author',
                default_sort_key    => 'name',
                view                => [ 'blog', 'website' ],
                scope_mode          => 'none',
                permission          => {
                    permit_action => 'access_to_blog_member_list',
                    inherit       => 0,
                },
            },
            tag => {
                primary      => 'name',
                object_label => 'Tag',
                permission   => {
                    permit_action => 'access_to_tag_list',
                    inherit       => 0,
                },
                default_sort_key => 'name',
                view             => [ 'blog', 'website' ],
                scope_mode       => 'none',
            },
            association => {
                object_label        => 'Permission',
                object_label_plural => 'Permissions',
                object_type         => 'association',
                search_type         => 'author',

                #permission => 'access_to_permission_list',
                default_sort_key => 'created_on',
                primary          => [ 'user_name', 'role_name' ],
                view             => 'system',
            },
            role => {
                object_label     => 'Role',
                object_type      => 'role',
                search_type      => 'author',
                primary          => 'name',
                permission       => 'access_to_role_list',
                default_sort_key => 'name',
                view             => 'system',
            },
            banlist => {
                object_label        => 'IP address',
                object_label_plural => 'IP addresses',
                action_label        => 'IP address',
                action_label_plural => 'IP addresses',
                zero_state          => 'IP address',
                condition           => sub {
                    my $app = shift;
                    return 1 if MT->config->ShowIPInformation;
                    $app->errtrans(
                        'IP Banlist is disabled by system configuration.');
                },
                primary          => 'ip',
                permission       => 'access_to_banlist',
                default_sort_key => 'created_on',
                screen_label     => 'IP Banning Settings',
            },
            notification => {
                object_label => 'Contact',
                condition    => sub {
                    my $app = shift;
                    return 1 if MT->config->EnableAddressbook;
                    $app->errtrans(
                        'Address Book is disabled by system configuration.');
                },
                permission       => 'access_to_notification_list',
                primary          => [ 'email', 'url' ],
                default_sort_key => 'created_on',
                screen_label     => 'Manage Address Book',
            },
            filter => {
                object_label     => 'Filter',
                view             => 'system',
                permission       => 'access_to_filter_list',
                primary          => 'label',
                default_sort_key => 'created_on',
                scope_mode       => 'none',
            },
        },
        summaries => {
            'author' => {
                entry_count => {
                    type => 'integer',
                    code =>
                        '$Core::MT::Summary::Author::summarize_entry_count',
                    expires => {
                        'MT::Entry' => {
                            id_column => 'author_id',
                            code =>
                                '$Core::MT::Summary::Author::expire_entry_count',
                        },
                    },
                },
                comment_count => {
                    type => 'integer',
                    code =>
                        '$Core::MT::Summary::Author::summarize_comment_count',
                    expires => {
                        'MT::Comment' => {
                            id_column => 'commenter_id',
                            code =>
                                '$Core::MT::Summary::Author::expire_comment_count',
                        },
                        'MT::Entry' => {
                            id_column => 'author_id',
                            code =>
                                '$Core::MT::Summary::Author::expire_comment_count_entry',
                        },
                    },
                },
            },
            'entry' => {
                all_assets => {
                    type => 'string',
                    code => '$Core::MT::Summary::Entry::summarize_all_assets',
                    expires => {
                        'MT::ObjectAsset' => {
                            id_column => 'object_id',
                            code      => '$Core::MT::Summary::expire_all',
                        }
                    }
                }
            },
        },
        backup_instructions => \&load_backup_instructions,
        permissions         => \&load_core_permissions,
        config_settings     => {
            'AtomApp' => {
                type    => 'HASH',
                default => {
                    weblog   => 'MT::AtomServer::Weblog::Legacy',
                    '1.0'    => 'MT::AtomServer::Weblog',
                    comments => 'MT::AtomServer::Comments',
                },
            },
            'SchemaVersion'          => undef,
            'MTVersion'              => undef,
            'MTReleaseNumber'        => undef,
            'RequiredCompatibility'  => { default => 0 },
            'NotifyUpgrade'          => { default => 1 },
            'Database'               => undef,
            'DBHost'                 => undef,
            'DBSocket'               => undef,
            'DBPort'                 => undef,
            'DBUser'                 => undef,
            'DBPassword'             => undef,
            'PIDFilePath'            => undef,
            'DefaultLanguage'        => { default => 'en_US', },
            'LocalPreviews'          => { default => 0 },
            'EnableAutoRewriteOnIIS' => { default => 1 },
            'DefaultCommenterAuth' =>
                { default => 'MovableType,LiveJournal' },
            'TemplatePath' => {
                default => 'tmpl',
                path    => 1,
            },
            'WeblogTemplatesPath' => {
                default => 'default_templates',
                path    => 1,
            },
            'AltTemplatePath' => {
                default => 'alt-tmpl',
                path    => 1,
                type    => 'ARRAY',
            },
            'CSSPath'    => { default => 'css', },
            'ImportPath' => {
                default => 'import',
                path    => 1,
            },
            'PluginPath' => {
                default => 'plugins',
                path    => 1,
                type    => 'ARRAY',
            },
            'LocalLib' => {
                default => undef,
                path    => 1,
                type    => 'ARRAY',
            },
            'EnableArchivePaths' => { default => 0, },
            'SearchTemplatePath' => {
                default => 'search_templates',
                path    => 1,
                type    => 'ARRAY',
            },
            'ThemesDirectory' => {
                default => 'themes',
                path    => 1,
                type    => 'ARRAY',
            },
            'SupportDirectoryPath' => { default => '', },
            'SupportDirectoryURL'  => { default => '' },
            'ObjectDriver'         => undef,
            'ObjectCacheLimit'     => { default => 1000 },
            'ObjectCacheDisabled'  => undef,
            'DisableObjectCache'   => { default => 0, },
            'AllowedTextFilters'   => undef,
            'Serializer'           => { default => 'MT', },
            'SendMailPath'         => { default => '/usr/lib/sendmail', },
            'RsyncPath'            => undef,
            'TimeOffset'           => { default => 0, },
            'WSSETimeout'          => { default => 120, },
            'StaticWebPath'        => { default => '', },
            'StaticFilePath'       => undef,
            'CGIPath'              => { default => '/cgi-bin/', },
            'AdminCGIPath'         => {
                default => sub { $_[0]->CGIPath }
            },
            'BaseSitePath'                  => undef,
            'HideBaseSitePath'              => { default => 0, },
            'HidePaformanceLoggingSettings' => { default => 0, },
            'CookieDomain'                  => undef,
            'CookiePath'                    => undef,
            'MailEncoding'                  => { default => 'ISO-8859-1', },
            'MailTransfer'                  => { default => 'sendmail' },
            'SMTPServer'                    => { default => 'localhost', },
            'SMTPAuth'                      => { default => 0, },
            'SMTPUser'                      => undef,
            'SMTPPassword'                  => undef,
            'SMTPPort'                      => undef,
            'DebugEmailAddress'             => undef,
            'WeblogsPingURL' => { default => 'http://rpc.weblogs.com/RPC2', },
            'MTPingURL' =>
                { default => 'http://www.movabletype.org/update/', },
            'CGIMaxUpload'          => { default => 20_480_000 },
            'DBUmask'               => { default => '0111', },
            'HTMLUmask'             => { default => '0111', },
            'UploadUmask'           => { default => '0111', },
            'DirUmask'              => { default => '0000', },
            'HTMLPerms'             => { default => '0666', },
            'UploadPerms'           => { default => '0666', },
            'NoTempFiles'           => { default => 0, },
            'TempDir'               => { default => '/tmp', },
            'RichTextEditor'        => { default => 'archetype', },
            'WYSIWYGEditor'         => undef,
            'SourceEditor'          => undef,
            'Editor'                => { default => 'tinymce', },
            'EditorStrategy'        => { default => 'Multi', },
            'EntriesPerRebuild'     => { default => 40, },
            'UseNFSSafeLocking'     => { default => 0, },
            'NoLocking'             => { default => 0, },
            'NoHTMLEntities'        => { default => 1, },
            'NoCDATA'               => { default => 0, },
            'NoPlacementCache'      => { default => 0, },
            'NoPublishMeansDraft'   => { default => 0, },
            'IgnoreISOTimezones'    => { default => 0, },
            'PingTimeout'           => { default => 60, },
            'HTTPTimeout'           => { default => 60 },
            'PingInterface'         => undef,
            'HTTPInterface'         => undef,
            'PingProxy'             => undef,
            'HTTPProxy'             => undef,
            'HTTPSProxy'            => undef,
            'PingNoProxy'           => { default => 'localhost', },
            'HTTPNoProxy'           => { default => 'localhost', },
            'HeaderCacheControl'    => undef,
            'ImageDriver'           => { default => 'ImageMagick', },
            'NetPBMPath'            => undef,
            'AdminScript'           => { default => 'mt.cgi', },
            'ActivityFeedScript'    => { default => 'mt-feed.cgi', },
            'ActivityFeedItemLimit' => { default => 50, },
            'CommentScript'         => { default => 'mt-comments.cgi', },
            'TrackbackScript'       => { default => 'mt-tb.cgi', },
            'SearchScript'          => { default => 'mt-search.cgi', },
            'XMLRPCScript'          => { default => 'mt-xmlrpc.cgi', },
            'ViewScript'            => { default => 'mt-view.cgi', },
            'AtomScript'            => { default => 'mt-atom.cgi', },
            'UpgradeScript'         => { default => 'mt-upgrade.cgi', },
            'CheckScript'           => { default => 'mt-check.cgi', },
            'NotifyScript'          => { default => 'mt-add-notify.cgi', },
            'PublishCharset'        => { default => 'utf-8', },
            'SafeMode'              => { default => 1, },
            'AllowFileInclude'      => { default => 0, },
            'GlobalSanitizeSpec'    => {
                default =>
                    'a href,b,i,br/,p,strong,em,ul,ol,li,blockquote,pre',
            },
            'GenerateTrackBackRSS'        => { default => 0, },
            'DBIRaiseError'               => { default => 0, },
            'SearchAlwaysAllowTemplateID' => { default => 0, },

            ## Search settings, copied from Jay's mt-search and integrated
            ## into default config.
            'NoOverride'          => { default => '', },
            'RegexSearch'         => { default => 0, },
            'CaseSearch'          => { default => 0, },
            'ResultDisplay'       => { default => 'descend', },
            'ExcerptWords'        => { default => 40, },
            'SearchElement'       => { default => 'entries', },
            'ExcludeBlogs'        => undef,
            'IncludeBlogs'        => undef,
            'DefaultTemplate'     => { default => 'default.tmpl', },
            'Type'                => { default => 'straight', },
            'MaxResults'          => { default => '20', },
            'SearchCutoff'        => { default => '9999999', },
            'CommentSearchCutoff' => { default => '30', },
            'AltTemplate'         => {
                type    => 'ARRAY',
                default => 'feed results_feed.tmpl',
            },
            'SearchSortBy'             => undef,
            'SearchSortOrder'          => { default => 'ascend', },
            'SearchNoOverride'         => { default => 'SearchMaxResults', },
            'SearchResultDisplay'      => { alias => 'ResultDisplay', },
            'SearchExcerptWords'       => { alias => 'ExcerptWords', },
            'SearchDefaultTemplate'    => { alias => 'DefaultTemplate', },
            'SearchMaxResults'         => { alias => 'MaxResults', },
            'SearchAltTemplate'        => { alias => 'AltTemplate' },
            'SearchPrivateTags'        => { default => 0 },
            'DeepCopyRecursiveLimit'   => { default => 2 },
            'BulkLoadMetaObjectsLimit' => { default => 100 },
            'DisableMetaObjectCache'   => { default => 1, },
            'RegKeyURL' =>
                { default => 'http://www.typekey.com/extras/regkeys.txt', },
            'IdentitySystem' =>
                { default => 'http://www.typekey.com/t/typekey', },
            'SignOnURL' =>
                { default => 'https://www.typekey.com/t/typekey/login?', },
            'SignOffURL' =>
                { default => 'https://www.typekey.com/t/typekey/logout?', },
            'IdentityURL' => { default => "http://profile.typekey.com/", },
            'DynamicComments'           => { default => 0, },
            'SignOnPublicKey'           => { default => '', },
            'ThrottleSeconds'           => { default => 20, },
            'SearchCacheTTL'            => { default => 20, },
            'SearchThrottleSeconds'     => { default => 5 },
            'SearchThrottleIPWhitelist' => undef,
            'OneHourMaxPings'           => { default => 10, },
            'OneDayMaxPings'            => { default => 50, },
            'SupportURL'                => {
                default => 'http://www.sixapart.com/movabletype/support/',
            },
            'NewsURL' =>
                { default => 'http://www.sixapart.com/movabletype/news/', },
            'NewsboxURL' => {
                default =>
                    'http://www.sixapart.com/movabletype/news/mt4_news_widget.html',
            },
            'FeedbackURL' =>
                { default => 'http://www.movabletype.org/feedback.html', },

# 'MTNewsURL' => {
#     default => 'http://www.sixapart.com/movabletype/news/mt4_news_widget.html',
# },
#            'LearningNewsURL' => {
#                default => 'http://learning.movabletype.org/newsbox.html',
#            },

            # 'HackingNewsURL' => {
            #     default => 'http://hacking.movabletype.org/newsbox.html',
            # },
            'EmailAddressMain'      => undef,
            'EmailReplyTo'          => undef,
            'EmailNotificationBcc'  => { default => 1, },
            'CommentSessionTimeout' => { default => 60 * 60 * 24 * 3, },
            'UserSessionTimeout'    => { default => 60 * 60 * 4, },
            'UserSessionCookieName' => { default => \&UserSessionCookieName },
            'UserSessionCookieDomain' =>
                { default => '<$MTBlogHost exclude_port="1"$>' },
            'UserSessionCookiePath' => { default => \&UserSessionCookiePath },
            'UserSessionCookieTimeout' => { default => 60 * 60 * 4, },
            'LaunchBackgroundTasks'    => { default => 0 },
            'TypeKeyVersion'           => { default => '1.1' },
            'TransparentProxyIPs'      => { default => 0, },
            'DebugMode'                => { default => 0, },
            'ShowIPInformation'        => { default => 0, },
            'AllowComments'            => { default => 1, },
            'AllowPings'               => { default => 1, },
            'HelpURL'                  => undef,

            #'HelpURL'               => {
            #    default => 'http://www.sixapart.com/movabletype/docs/4.0/',
            #},
            'UsePlugins'               => { default => 1, },
            'PluginSwitch'             => { type    => 'HASH', },
            'PluginSchemaVersion'      => { type    => 'HASH', },
            'OutboundTrackbackLimit'   => { default => 'any', },
            'OutboundTrackbackDomains' => { type    => 'ARRAY', },
            'IndexBasename'            => { default => 'index', },
            'LogExportEncoding'        => { default => 'utf-8', },
            'ActivityFeedsRunTasks'    => { default => 1, },
            'ExportEncoding'           => { default => 'utf-8', },
            'SQLSetNames'              => undef,
            'UseSQLite2'               => { default => 0, },

            #'UseJcodeModule'  => { default => 0, },
            'DefaultTimezone'    => { default => '0', },
            'CategoryNameNodash' => { default => '0', },
            'DefaultListPrefs'   => { type    => 'HASH', },
            'DefaultEntryPrefs'  => {
                type    => 'HASH',
                default => {
                    type   => 'Default',    # Default|All|Custom
                    button => 'Below',      # Above|Below|Both
                    height => 162,          # textarea height
                },
            },
            'DeleteFilesAtRebuild'      => { default => 1, },
            'RebuildAtDelete'           => { default => 1, },
            'MaxTagAutoCompletionItems' => { default => 1000, }, ## DEPRECATED
            'NewUserAutoProvisioning' =>
                { handler => \&NewUserAutoProvisioning, },
            'NewUserBlogTheme'        => { default => 'rainier' },
            'NewUserDefaultWebsiteId' => undef,
            'DefaultSiteURL'          => undef,    ## DEPRECATED
            'DefaultSiteRoot'         => undef,                  ## DEPRECATED
            'DefaultUserLanguage'     => undef,
            'DefaultUserTagDelimiter' => {
                handler => \&DefaultUserTagDelimiter,
                default => 'comma',
            },
            'UserPasswordValidation' => { type    => 'ARRAY', },
            'UserPasswordMinLength'  => { default => 8, },
            'AuthenticationModule'   => { default => 'MT', },
            'AuthLoginURL'           => undef,
            'AuthLogoutURL'          => undef,
            'DefaultAssignments'     => { default => '' },
            'AutoSaveFrequency'      => { default => 5 },
            'FuturePostFrequency'    => { default => 1 },
            'AssetCacheDir'          => { default => 'assets_c', },
            'IncludesDir'            => { default => 'includes_c', },
            'MemcachedServers'       => { type    => 'ARRAY', },
            'MemcachedNamespace'     => undef,
            'MemcachedDriver'        => { default => 'Cache::Memcached' },
            'CommenterRegistration'  => {
                type    => 'HASH',
                default => {
                    Allow  => '1',
                    Notify => q(),
                },
            },
            'CaptchaSourceImageBase' => undef,
            'SecretToken'            => { default => \&SecretToken, },
            ## NaughtyWordChars settings
            'NwcSmartReplace' => { default => 0, },
            'NwcReplaceField' =>
                { default => 'title,text,text_more,keywords,excerpt,tags', },
            'DisableNotificationPings' => { default => 0 },
            'SyncTarget'               => { type    => 'ARRAY' },
            'RsyncOptions'             => undef,
            'UserpicAllowRect'         => { default => 0 },
            'UserpicMaxUpload'         => { default => 0 },
            'UserpicThumbnailSize'     => { default => 100 },

            ## Stats settings
            'StatsCacheTTL'        => { default => 15 },          # in minutes
            'StatsCachePublishing' => { default => 'OnLoad' },    # Off|OnLoad

            # Basename settings
            'AuthorBasenameLimit' => { default => 30 },
            'PerformanceLogging'  => { default => 0 },
            'PerformanceLoggingPath' =>
                { handler => \&PerformanceLoggingPath },
            'PerformanceLoggingThreshold' => { default => 0.1 },
            'ProcessMemoryCommand' => { default => \&ProcessMemoryCommand },
            'EnableAddressBook'    => { default => 0 },
            'SingleCommunity'      => { default => 1 },
            'DefaultTemplateSet'   => { default => 'mt_blog' },
            'DefaultWebsiteTheme'  => { default => 'classic_website' },
<<<<<<< HEAD
            'DefaultBlogTheme'     => { default => 'classic_blog' },
            'ThemeStaticFileExtensions' => {
                default => 'html jpg jpeg gif png js css ico flv swf otf ttf'
            },
=======
            'DefaultBlogTheme'     => { default => 'rainier' },
            'ThemeStaticFileExtensions' => 
                { default => 'html jpg jpeg gif png js css ico flv swf otf ttf' },
>>>>>>> ec9a4874

            'AssetFileTypes'            => { type    => 'HASH' },
            'AssetFileExtensions'       => { default => undef },
            'DeniedAssetFileExtensions' => {
                default =>
                    q{ascx,asis,asp,aspx,bat,cfc,cfm,cgi,cmd,com,cpl,dll,exe,htaccess,htm,html,inc,jhtml,js,jsb,jsp,mht,mhtml,msi,php\d?,phps,phtm,phtml,pif,pl,pwml,py,reg,scr,sh,shtm,shtml,vbs,vxd,pm,so,rb,htc}
            },

            'FastCGIMaxTime'     => { default => 60 * 60 },    # 1 hour
            'FastCGIMaxRequests' => { default => 1000 },       # 1000 requests

            'RPTFreeMemoryLimit'      => undef,
            'RPTProcessCap'           => undef,
            'RPTSwapMemoryLimit'      => undef,
            'SchwartzClientDeadline'  => undef,
            'SchwartzFreeMemoryLimit' => undef,
            'SchwartzSwapMemoryLimit' => undef,

            # Revision History
            'TrackRevisions'    => { default => 1 },
            'RevisioningDriver' => { default => 'Local' },

            # User Lockout
            'UserLockoutLimit'               => { default => 6 },
            'UserLockoutInterval'            => { default => 1800 },
            'IPLockoutLimit'                 => { default => 10 },
            'IPLockoutInterval'              => { default => 1800 },
            'FailedLoginExpirationFrequency' => { default => 86400 },
            'LockoutIPWhitelist'             => undef,
            'LockoutNotifyTo'                => undef,
        },
        upgrade_functions => \&load_upgrade_fns,
        applications      => {
            'xmlrpc' => {
                handler => 'MT::XMLRPCServer',
                script  => sub { MT->config->XMLRPCScript },
                type    => 'xmlrpc',
            },
            'atom' => {
                handler => 'MT::AtomServer',
                script  => sub { MT->config->AtomScript },
            },
            'feeds' => {
                handler => 'MT::App::ActivityFeeds',
                script  => sub { MT->config->ActivityFeedScript },
            },
            'view' => {
                handler => 'MT::App::Viewer',
                script  => sub { MT->config->ViewScript },
            },
            'notify' => {
                handler => 'MT::App::NotifyList',
                script  => sub { MT->config->NotifyScript },
            },
            'tb' => {
                handler => 'MT::App::Trackback',
                script  => sub { MT->config->TrackbackScript },
            },
            'wizard' => {
                handler => 'MT::App::Wizard',
                script  => sub {'mt-wizard.cgi'},
                type    => 'run_once',
            },
            'check' => {
                script => sub { MT->config->CheckScript },
                type   => 'run_once',
            },
            'comments' => {
                handler => 'MT::App::Comments',
                script  => sub { MT->config->CommentScript },
                tags    => sub { MT->app->load_core_tags },
            },
            'search' => {
                handler => 'MT::App::Search::Legacy',
                script  => sub { MT->config->SearchScript },
                tags    => sub { MT->app->load_core_tags },
            },
            'new_search' => {
                handler => 'MT::App::Search',
                script  => sub { MT->config->SearchScript },
                tags    => sub {
                    require MT::Template::Context::Search;
                    return MT::Template::Context::Search->load_core_tags();
                },
                methods => sub { MT->app->core_methods() },
                default => sub { MT->app->core_parameters() },
            },
            'cms' => {
                handler         => 'MT::App::CMS',
                script          => sub { MT->config->AdminScript },
                cgi_path        => sub { MT->config->AdminCGIPath },
                cgi_base        => 'mt',
                page_actions    => sub { MT->app->core_page_actions(@_) },
                content_actions => sub { MT->app->core_content_actions(@_) },
                list_actions    => sub { MT->app->core_list_actions(@_) },
                search_apis     => sub {
                    require MT::CMS::Search;
                    return MT::CMS::Search::core_search_apis( MT->app, @_ );
                },
                menus           => sub { MT->app->core_menus() },
                methods         => sub { MT->app->core_methods() },
                widgets         => sub { MT->app->core_widgets() },
                blog_stats_tabs => sub { MT->app->core_blog_stats_tabs() },
                import_formats  => sub {
                    require MT::Import;
                    return MT::Import->core_import_formats();
                },
                compose_menus => sub { MT->app->core_compose_menus() },
                user_menus    => sub { MT->app->core_user_menus() },
                disable_object_methods =>
                    sub { MT->app->core_disable_object_methods() },
            },
            upgrade => {
                handler => 'MT::App::Upgrader',
                methods => '$Core::MT::App::Upgrader::core_methods',
                script  => sub { MT->config->UpgradeScript },
                type    => 'run_once',
            },
        },
        archive_types => \&load_archive_types,
        tags          => \&load_core_tags,
        text_filters  => {
            '__default__' => {
                label   => 'Convert Line Breaks',
                handler => 'MT::Util::html_text_transform',
            },
            'richtext' => {
                label     => 'Rich Text',
                handler   => 'MT::Util::rich_text_transform',
                condition => sub {
                    my ($type) = @_;
                    return 1 if $type && ( $type ne 'comment' );
                },
            },
        },
        richtext_editors => {
            'archetype' => {
                label    => 'Movable Type Default',
                template => 'archetype_editor.tmpl',
            },
        },
        ping_servers => {
            'weblogs' => {
                label => 'weblogs.com',
                url   => 'http://rpc.weblogs.com/RPC2',
            },
            'google' => {
                label => 'google.com',
                url   => 'http://blogsearch.google.com/ping/RPC2',
            },
        },
        commenter_authenticators => \&load_core_commenter_auth,
        captcha_providers        => \&load_captcha_providers,
        tasks                    => \&load_core_tasks,
        default_templates        => \&load_default_templates,
        template_sets            => {
            mt_blog => {
                label => "Classic Blog",
                order => 100,

                # means, load from 'default_templates' registry
                # which we've established for core templates with
                # the MT 4.0 registry
                templates => '*',
            },
        },
        theme_element_handlers =>
            '$Core::MT::Theme::core_theme_element_handlers',
        junk_filters => \&load_junk_filters,
        task_workers => {
            'mt_rebuild' => {
                label => "Publishes content.",
                class => 'MT::Worker::Publish',
            },
            'mt_sync' => {
                label => "Synchronizes content to other server(s).",
                class => 'MT::Worker::Sync',
            },
            'mt_summarize' => {
                label => "Refreshes object summaries.",
                class => 'MT::Worker::Summarize',
            },
            'mt_summary_watcher' => {
                label => "Adds Summarize workers to queue.",
                class => 'MT::Worker::SummaryWatcher',
            }
        },
        archivers => {
            'zip' => {
                class     => 'MT::Util::Archive::Zip',
                label     => 'zip',
                extension => 'zip',
                mimetype  => 'application/zip',
            },
            'tgz' => {
                class     => 'MT::Util::Archive::Tgz',
                label     => 'tar.gz',
                extension => 'tar.gz',
                mimetype  => 'application/x-tar-gz',
            },
        },
        template_snippets => {
            'insert_entries' => {
                trigger => 'entries',
                label   => 'Entries List',
                content =>
                    qq{<mt:Entries lastn="10">\n    \$0\n</mt:Entries>\n},
            },
            'blog_url' => {
                trigger => 'blogurl',
                label   => 'Blog URL',
                content => '<$mt:BlogURL$>$0',
            },
            'blog_id' => {
                trigger => 'blogid',
                label   => 'Blog ID',
                content => '<$mt:BlogID$>$0',
            },
            'blog_name' => {
                trigger => 'blogname',
                label   => 'Blog Name',
                content => '<$mt:BlogName$>$0',
            },
            'entry_body' => {
                trigger => 'entrybody',
                label   => 'Entry Body',
                content => '<$mt:EntryBody$>$0',
            },
            'entry_excerpt' => {
                trigger => 'entryexcerpt',
                label   => 'Entry Excerpt',
                content => '<$mt:EntryExcerpt$>$0',
            },
            'entry_link' => {
                trigger => 'entrylink',
                label   => 'Entry Link',
                content => '<$mt:EntryLink$>$0',
            },
            'entry_more' => {
                trigger => 'entrymore',
                label   => 'Entry Extended Text',
                content => '<$mt:EntryMore$>$0',
            },
            'entry_title' => {
                trigger => 'entrytitle',
                label   => 'Entry Title',
                content => '<$mt:EntryTitle$>$0',
            },
            'if' => {
                trigger => 'mtif',
                label   => 'If Block',
                content => qq{<mt:if name="variable">\n    \$0\n</mt:if>\n},
            },
            'if_else' => {
                trigger => 'mtife',
                label   => 'If/Else Block',
                content =>
                    qq{<mt:if name="variable">\n    \$0\n<mt:else>\n\n</mt:if>\n},
            },
            'include_module' => {
                trigger => 'module',
                label   => 'Include Template Module',
                content => '<$mt:Include module="$0"$>',
            },
            'include_file' => {
                trigger => 'file',
                label   => 'Include Template File',
                content => '<$mt:Include file="$0"$>',
            },
            'getvar' => {
                trigger => 'get',
                label   => 'Get Variable',
                content => '<$mt:var name="$0"$>',
            },
            'setvar' => {
                trigger => 'set',
                label   => 'Set Variable',
                content => '<$mt:var name="$0" value="value"$>',
            },
            'setvarblock' => {
                trigger => 'setb',
                label   => 'Set Variable Block',
                content =>
                    qq{<mt:SetVarBlock name="variable">\n    \$0\n</mt:SetVarBlock>\n},
            },
            'widget_manager' => {
                trigger => 'widget',
                label   => 'Widget Set',
                content => '<$mt:WidgetSet name="$0"$>',
            },
        },
    };
}

sub id {
    return 'core';
}

sub load_junk_filters {
    require MT::JunkFilter;
    return MT::JunkFilter->core_filters;
}

sub load_core_tasks {
    my $cfg = MT->config;
    return {
        'FuturePost' => {
            label     => 'Publish Scheduled Entries',
            frequency => $cfg->FuturePostFrequency * 60,    # once per minute
            code      => sub {
                MT->instance->publisher->publish_future_posts;
                }
        },
        'AddSummaryWatcher' => {
            label     => 'Add Summary Watcher to queue',
            frequency => 2 * 60,                          # every other minute
            code      => sub {
                require MT::TheSchwartz;
                require TheSchwartz::Job;
                my $job = TheSchwartz::Job->new();
                $job->funcname('MT::Worker::SummaryWatcher');
                $job->uniqkey(1);
                $job->priority(4);
                MT::TheSchwartz->insert($job);
            },
        },
        'JunkExpiration' => {
            label => 'Junk Folder Expiration',
            frequency => 12 * 60 * 60,    # no more than every 12 hours
            code      => sub {
                require MT::JunkFilter;
                MT::JunkFilter->task_expire_junk;
            },
        },
        'CleanTemporaryFiles' => {
            label     => 'Remove Temporary Files',
            frequency => 60 * 60,                    # once per hour
            code      => sub {
                MT::Core->remove_temporary_files;
            },
        },
        'PurgeExpiredSessionRecords' => {
            label => 'Purge Stale Session Records',
            frequency => 60,     # * 60 * 24,   # once a day
            code      => sub {
                MT::Core->purge_session_records;
                }
        },
        'CleanExpiredFailedLogin' => {
            label     => 'Remove expired lockout data',
            frequency => $cfg->FailedLoginExpirationFrequency,
            code      => sub {
                my $app = MT->instance;
                $app->model('failedlogin')->cleanup($app);
                }
        },
        'CleanFileInfoRecords' => {
            label     => 'Purge Unused FileInfo Records',
            frequency => 60 * 60 * 24,                      # once a day
            code      => sub {
                my $app = MT->instance;
                $app->model('fileinfo')->cleanup;
                }
        },
    };
}

sub remove_temporary_files {
    require MT::Session;

    my @files
        = MT::Session->load(
        { kind => 'TF', start => [ undef, time - 60 * 60 ] },
        { range => { start => 1 } } );
    my $fmgr = MT::FileMgr->new('Local');
    foreach my $f (@files) {
        if ( $fmgr->delete( $f->name ) ) {
            $f->remove;
        }
    }

    # This is a silent task; no need to log removal of temporary files
    return '';
}

sub purge_user_session_records {
    my $iter = MT::Session->load_iter(
        {   kind  => 'US',
            start => [ undef, time - MT->config->UserSessionTimeout ],
        },
        { range => { start => 1 } }
    );

    my @ids = ();
    while ( my $s = $iter->() ) {
        push @ids, $s->id unless $s->get('remember');
    }

    MT::Session->remove( { id => \@ids } );
}

sub purge_session_records {
    require MT::Session;

    # remove expired user sessions
    purge_user_session_records();

    # remove stale search cache
    MT::Session->remove( { kind => 'CS', start => [ undef, time - 60 * 60 ] },
        { range => { start => 1 } } );

    # remove all the other session records
    # that have their duration expired
    MT::Session->purge();

    return '';
}

sub load_default_templates {
    require MT::DefaultTemplates;
    return MT::DefaultTemplates->core_default_templates;
}

sub load_captcha_providers {
    return MT->core_captcha_providers;
}

sub load_core_commenter_auth {
    return MT->core_commenter_authenticators;
}

sub load_core_tags {
    require MT::Template::ContextHandlers;
    return MT::Template::Context::core_tags();
}

sub load_upgrade_fns {
    require MT::Upgrade;
    require MT::Upgrade::Core;
    return MT::Upgrade::Core->upgrade_functions;
}

sub load_backup_instructions {
    require MT::BackupRestore;
    return MT::BackupRestore::core_backup_instructions();
}

sub load_core_permissions {
    return {
        'blog.administer_website' => {
            'group'            => 'blog_admin',
            'inherit_from'     => ['blog.administer_blog'],
            'label'            => 'Manage Website',
            'order'            => 200,
            'permitted_action' => {
                'save_all_settings_for_website' => 1,
                'access_to_website_list'        => 1,
                'administer_website'            => 1,
                'clone_blog'                    => 1,
                'delete_website'                => 1,
                'remove_user_assoc'             => 1,
            },
        },
        'blog.administer_blog' => {
            'group'        => 'blog_admin',
            'inherit_from' => [
                'blog.comment',            'blog.create_post',
                'blog.edit_all_posts',     'blog.edit_assets',
                'blog.edit_categories',    'blog.edit_config',
                'blog.edit_notifications', 'blog.edit_tags',
                'blog.edit_templates',     'blog.manage_pages',
                'blog.manage_users',       'blog.publish_post',
                'blog.rebuild',            'blog.save_image_defaults',
                'blog.send_notifications', 'blog.set_publish_paths',
                'blog.upload',             'blog.view_blog_log',
                'blog.manage_feedback',    'blog.manage_themes',
            ],
            'label'            => 'Manage Blog',
            'order'            => 300,
            'permitted_action' => {
                'access_to_blog_association_list'  => 1,
                'access_to_member_list'            => 1,
                'access_to_blog_list'              => 1,
                'access_to_log_list'               => 1,
                'administer_blog'                  => 1,
                'backup_blog'                      => 1,
                'backup_download'                  => 1,
                'create_association'               => 1,
                'delete_association'               => 1,
                'delete_blog'                      => 1,
                'force_post_comment'               => 1,
                'get_blog_feed'                    => 1,
                'get_system_feed'                  => 1,
                'grant_administer_role'            => 1,
                'import_blog_with_authors'         => 1,
                'open_blog_export_screen'          => 1,
                'remove_administer_member'         => 1,
                'remove_administrator_association' => 1,
                'reset_plugin_setting'             => 1,
                'revoke_administer_role'           => 1,
                'save_all_settings_for_blog'       => 1,
                'save_plugin_setting'              => 1,
                'search_authors'                   => 1,
                'search_members'                   => 1,
                'start_backup'                     => 1,
                'start_restore'                    => 1,
                'use_tools:search'                 => 1,
                'remove_user_assoc'                => 1,
                'edit_global_commenter_status'     => 1,
            },
        },
        'blog.manage_member_blogs' => {
            'group'            => 'blog_admin',
            'label'            => 'Manage Website with Blogs',
            'inherit_from'     => ['blog.administer_website'],
            'order'            => 100,
            'permitted_action' => {
                'manage_member_blogs'          => 1,
                'open_blog_listing_screen'     => 1,
                'open_all_blog_listing_screen' => 1,
            },
        },
        'blog.comment' => {
            'group'            => 'blog_comment',
            'label'            => 'Post Comments',
            'order'            => 100,
            'permitted_action' => {
                'comment'      => 1,
                'post_comment' => 1,
            }
        },
        'blog.create_post' => {
            'group'            => 'auth_pub',
            'label'            => 'Create Entries',
            'order'            => 100,
            'permitted_action' => {
                'access_to_insert_asset_list'             => 1,
                'access_to_atom_server'                   => 1,
                'access_to_entry_list'                    => 1,
                'access_to_new_entry_editor'              => 1,
                'access_to_trackback_list'                => 1,
                'access_to_comment_list'                  => 1,
                'create_new_entry'                        => 1,
                'create_new_entry_via_xmlrpc_server'      => 1,
                'create_post'                             => 1,
                'edit_own_entry'                          => 1,
                'delete_own_entry_unpublished_trackback'  => 1,
                'delete_own_entry_unpublished_comment'    => 1,
                'edit_own_entry_comment_without_status'   => 1,
                'edit_own_entry_trackback_without_status' => 1,
                'edit_own_unpublished_entry'              => 1,
                'get_blog_info_via_atom_server'           => 1,
                'get_blog_info_via_xmlrpc_server'         => 1,
                'get_categories_via_xmlrpc_server'        => 1,
                'get_category_list_via_xmlrpc_server'     => 1,
                'get_entries_via_xmlrpc_server'           => 1,
                'get_post_categories_via_xmlrpc_server'   => 1,
                'get_tag_list_via_xmlrpc_server'          => 1,
                'insert_asset'                            => 1,
                'open_existing_own_entry_screen'          => 1,
                'open_new_entry_screen'                   => 1,
                'open_own_entry_comment_edit_screen'      => 1,
                'open_own_entry_trackback_edit_screen'    => 1,
                'view_feedback'                           => 1,
                'use_entry:manage_menu'                   => 1,
                'use_tools:search'                        => 1,
                'view_own_entry_comment'                  => 1,
                'view_own_entry_trackback'                => 1,
                'get_entry_feed'                          => 1,
                'get_comment_feed'                        => 1,
                'get_trackback_feed'                      => 1,
                'add_tags_to_entry_via_list'              => 1,
                'remove_tags_from_entry_via_list'         => 1,
                'edit_entry_authored_on'                  => 1,
            }
        },
        'blog.edit_all_posts' => {
            'group'            => 'auth_pub',
            'inherit_from'     => ['blog.manage_feedback'],
            'label'            => 'Edit All Entries',
            'order'            => 400,
            'permitted_action' => {
                'access_to_entry_list'             => 1,
                'add_tags_to_entry_via_list'       => 1,
                'edit_all_entries'                 => 1,
                'edit_all_posts'                   => 1,
                'edit_all_published_entry'         => 1,
                'edit_all_unpublished_entry'       => 1,
                'edit_comment_status'              => 1,
                'edit_trackback_status'            => 1,
                'handle_junk'                      => 1,
                'handle_not_junk'                  => 1,
                'list_asset'                       => 1,
                'load_next_scheduled_entry'        => 1,
                'open_all_trackback_edit_screen'   => 1,
                'open_batch_entry_editor_via_list' => 1,
                'publish_all_entry'                => 1,
                'remove_tags_from_entry_via_list'  => 1,
                'set_entry_draft_via_list'         => 1,
                'use_entry:manage_menu'            => 1,
                'use_tools:search'                 => 1,
                'get_entry_feed'                   => 1,
                'save_multiple_entries'            => 1,
                'open_select_author_dialog'        => 1,
                'send_update_pings_entry'          => 1,
                'insert_asset'                     => 1,
                'access_to_insert_asset_list'      => 1,
            }
        },
        'blog.edit_assets' => {
            'group'        => 'blog_upload',
            'inherit_from' => [ 'blog.upload', 'blog.save_image_defaults' ],
            'label'        => 'Manage Assets',
            'order'        => 300,
            'permitted_action' => {
                'access_to_asset_list'             => 1,
                'add_tags_to_assets'               => 1,
                'add_tags_to_assets_via_list'      => 1,
                'delete_asset'                     => 1,
                'delete_asset_file'                => 1,
                'edit_assets'                      => 1,
                'open_asset_edit_screen'           => 1,
                'remove_tags_from_assets'          => 1,
                'remove_tags_from_assets_via_list' => 1,
                'save_asset'                       => 1,
                'use_tools:search'                 => 1,
                'search_assets'                    => 1,
            }
        },
        'blog.edit_categories' => {
            'group'            => 'blog_admin',
            'label'            => 'Manage Categories',
            'order'            => 500,
            'permitted_action' => {
                'access_to_category_list'             => 1,
                'bulk_edit_category_trackbacks'       => 1,
                'delete_category'                     => 1,
                'delete_category_trackback'           => 1,
                'edit_categories'                     => 1,
                'handle_junk_for_category_trackback'  => 1,
                'open_category_edit_screen'           => 1,
                'open_category_trackback_edit_screen' => 1,
                'save_category'                       => 1,
                'save_category_trackback'             => 1,
                'search_category_trackbacks'          => 1,
            }
        },
        'blog.edit_config' => {
            'group'            => 'blog_admin',
            'label'            => 'Change Settings',
            'order'            => 400,
            'permitted_action' => {
                'access_to_blog_config_screen' => 1,
                'access_to_blog_list'          => 1,
                'edit_blog_config'             => 1,
                'edit_config'                  => 1,
                'edit_junk_auto_delete'        => 1,
                'export_blog'                  => 1,
                'import_blog'                  => 1,
                'import_blog_as_me'            => 1,
                'load_next_scheduled_entry'    => 1,
                'open_blog_config_screen'      => 1,
                'open_start_import_screen'     => 1,
                'save_blog_config'             => 1,
                'update_welcome_message'       => 1,
            }
        },
        'blog.edit_notifications' => {
            'group'            => 'blog_admin',
            'label'            => 'Manage Address Book',
            'order'            => 600,
            'permitted_action' => {
                'access_to_notification_list' => 1,
                'edit_notifications'          => 1,
                'export_addressbook'          => 1,
                'save_addressbook'            => 1,
                'delete_addressbook'          => 1,
            }
        },
        'blog.edit_tags' => {
            'group'            => 'blog_admin',
            'label'            => 'Manage Tags',
            'order'            => 700,
            'permitted_action' => {
                'access_to_tag_list' => 1,
                'edit_tags'          => 1,
                'remove_tag'         => 1,
                'rename_tag'         => 1,
            }
        },
        'blog.edit_templates' => {
            'group'            => 'blog_design',
            'label'            => 'Manage Templates',
            'order'            => 100,
            'permitted_action' => {
                'access_to_template_list'   => 1,
                'copy_template_via_list'    => 1,
                'edit_templates'            => 1,
                'refresh_template_via_list' => 1,
                'reset_blog_templates'      => 1,
                'search_templates'          => 1,
                'use_tools:search'          => 1,
                'refresh_templates'         => 1.
            }
        },
        'blog.manage_feedback' => {
            'group'            => 'blog_comment',
            'label'            => 'Manage Feedback',
            'order'            => 200,
            'permitted_action' => {
                'access_to_comment_list'                => 1,
                'access_to_trackback_list'              => 1,
                'approve_all_comment'                   => 1,
                'approve_all_trackback'                 => 1,
                'ban_commenters_via_list'               => 1,
                'bulk_edit_all_comments'                => 1,
                'bulk_edit_all_entry_trackbacks'        => 1,
                'delete_all_trackbacks'                 => 1,
                'delete_every_comment'                  => 1,
                'delete_junk_comments'                  => 1,
                'delete_junk_feedbacks'                 => 1,
                'edit_all_comments'                     => 1,
                'edit_all_trackbacks'                   => 1,
                'edit_comment_status'                   => 1,
                'edit_commenter'                        => 1,
                'edit_commenter_status'                 => 1,
                'edit_trackback_status'                 => 1,
                'edit_trackback_status_via_notify_mail' => 1,
                'get_comment_feed'                      => 1,
                'get_trackback_feed'                    => 1,
                'handle_junk'                           => 1,
                'handle_junk_for_all_trackbacks'        => 1,
                'handle_not_junk'                       => 1,
                'open_all_trackback_edit_screen'        => 1,
                'open_blog_config_screen'               => 1,
                'open_comment_edit_screen'              => 1,
                'open_commenter_edit_screen'            => 1,
                'open_own_entry_comment_edit_screen'    => 1,
                'publish_trackback'                     => 1,
                'reply_comment_from_cms'                => 1,
                'save_all_trackback'                    => 1,
                'save_banlist'                          => 1,
                'delete_banlist'                        => 1,
                'save_existing_comment'                 => 1,
                'trust_commenters_via_list'             => 1,
                'unapprove_comments_via_list'           => 1,
                'unapprove_trackbacks_via_list'         => 1,
                'approve_comments_via_list'             => 1,
                'approve_trackback_via_list'            => 1,
                'unban_commenters_via_list'             => 1,
                'untrust_commenters_via_list'           => 1,
                'view_commenter'                        => 1,
                'view_feedback'                         => 1,
                'access_to_banlist'                     => 1,
                'use_tools:search'                      => 1,
                'view_all_comments'                     => 1,
                'view_all_trackbacks'                   => 1,
                'manage_feedback'                       => 1,
                'delete_comments_via_list'              => 1,
            }
        },
        'blog.manage_pages' => {
            'group'            => 'auth_pub',
            'label'            => 'Manage Pages',
            'order'            => 500,
            'permitted_action' => {
                'access_to_insert_asset_list'     => 1,
                'access_to_folder_list'           => 1,
                'access_to_page_list'             => 1,
                'add_tags_to_pages_via_list'      => 1,
                'create_new_page'                 => 1,
                'delete_folder'                   => 1,
                'delete_page'                     => 1,
                'edit_all_pages'                  => 1,
                'edit_own_page'                   => 1,
                'get_page_feed'                   => 1,
                'manage_pages'                    => 1,
                'open_all_comment_edit_screen'    => 1,
                'open_batch_page_editor_via_list' => 1,
                'open_folder_edit_screen'         => 1,
                'open_page_edit_screen'           => 1,
                'remove_tags_from_pages_via_list' => 1,
                'save_folder'                     => 1,
                'save_multiple_pages'             => 1,
                'save_page'                       => 1,
                'set_page_draft_via_list'         => 1,
                'use_tools:search'                => 1,
                'open_blog_listing_screen'        => 1,
                'publish_page_via_list'           => 1,
                'view_all_comments'               => 1,
                'open_select_author_dialog'       => 1,
                'send_update_pings_page'          => 1,
                'insert_asset'                    => 1,
                'edit_page_basename'              => 1,
                'edit_page_authored_on'           => 1,
            }
        },
        'blog.manage_users' => {
            'group'            => 'blog_admin',
            'label'            => 'Manage Users',
            'order'            => 800,
            'permitted_action' => {
                'access_to_blog_member_list' => 1,
                'grant_role_for_blog'        => 1,
                'manage_users'               => 1,
                'search_authors'             => 1,
                'remove_user_assoc'          => 1,
                'revoke_role'                => 1,
                'use_tools:search'           => 1,
            }
        },
        'blog.manage_themes' => {
            'group'            => 'blog_design',
            'label'            => 'Manage Themes',
            'order'            => 200,
            'permitted_action' => {
                'use_design:themes_menu'     => 1,
                'use_tools:themeexport_menu' => 1,
                'open_theme_listing_screen'  => 1,
                'apply_theme'                => 1,
                'open_theme_export_screen'   => 1,
                'do_export_theme'            => 1,
                'refresh_templates'          => 1.
            },
        },
        'blog.publish_post' => {
            'group'            => 'auth_pub',
            'inherit_from'     => ['blog.create_post'],
            'label'            => 'Publish Entries',
            'order'            => 200,
            'permitted_action' => {
                'publish_entry_via_list'                => 1,
                'approve_own_entry_comment'             => 1,
                'approve_own_entry_trackback'           => 1,
                'bulk_edit_own_entry_comments'          => 1,
                'bulk_edit_own_entry_trackbacks'        => 1,
                'delete_own_entry_trackback'            => 1,
                'delete_own_entry_comment'              => 1,
                'edit_entry_basename'                   => 1,
                'edit_own_entry_trackback'              => 1,
                'edit_own_entry_trackback_status'       => 1,
                'edit_own_entry_comment_status'         => 1,
                'edit_own_published_entry'              => 1,
                'edit_trackback_status'                 => 1,
                'edit_trackback_status_via_notify_mail' => 1,
                'handle_junk_for_own_entry'             => 1,
                'handle_junk_for_own_entry_trackback'   => 1,
                'handle_not_junk_for_own_entry'         => 1,
                'load_next_scheduled_entry'             => 1,
                'publish_entry_via_xmlrpc_server'       => 1,
                'publish_new_post_via_atom_server'      => 1,
                'publish_new_post_via_xmlrpc_server'    => 1,
                'publish_own_entry'                     => 1,
                'publish_own_entry_trackback'           => 1,
                'publish_post'                          => 1,
                'set_entry_draft_via_list'              => 1,
                'unapprove_comments_via_list'           => 1,
                'unapprove_trackbacks_via_list'         => 1,
                'approve_comments_via_list'             => 1,
                'approve_trackback_via_list'            => 1,
                'delete_comments_via_list'              => 1,
                'use_tools:search'                      => 1,
                'reply_comment_from_cms'                => 1,
                'edit_comment_status_of_own_entry'      => 1,
                'send_update_pings_entry'               => 1,
                'edit_own_entry_comment'                => 1,
            }
        },
        'blog.rebuild' => {
            'group'            => 'auth_pub',
            'label'            => 'Publish Site',
            'order'            => 600,
            'permitted_action' => {
                'rebuild'                => 1,
                'publish_entry_via_list' => 1,
            }
        },
        'blog.save_image_defaults' => {
            'group'            => 'blog_upload',
            'inherit_from'     => ['blog.upload'],
            'label'            => 'Save Image Defaults',
            'order'            => 200,
            'permitted_action' => { 'save_image_defaults' => 1 }
        },
        'blog.send_notifications' => {
            'group'            => 'auth_pub',
            'inherit_from'     => ['blog.create_post'],
            'label'            => 'Send Notifications',
            'order'            => 300,
            'permitted_action' => {
                'open_entry_notification_screen' => 1,
                'send_entry_notification'        => 1,
                'send_notifications'             => 1,
            }
        },
        'blog.set_publish_paths' => {
            'group'            => 'blog_admin',
            'inherit_from'     => ['blog.edit_config'],
            'label'            => 'Set Publishing Paths',
            'order'            => 900,
            'permitted_action' => {
                'edit_blog_pathinfo' => 1,
                'save_blog_pathinfo' => 1,
                'set_publish_paths'  => 1,
            }
        },
        'blog.upload' => {
            'group'            => 'blog_upload',
            'label'            => 'Upload File',
            'order'            => 100,
            'permitted_action' => {
                'upload'                         => 1,
                'upload_asset_via_atom_server'   => 1,
                'upload_asset_via_xmlrpc_server' => 1,
            }
        },
        'blog.view_blog_log' => {
            'group'            => 'blog_admin',
            'label'            => 'View Activity Log',
            'order'            => 1000,
            'permitted_action' => {
                'export_blog_log'      => 1,
                'get_system_feed'      => 1,
                'open_blog_log_screen' => 1,
                'reset_blog_log'       => 1,
                'search_blog_log'      => 1,
                'view_blog_log'        => 1,
                'use_tools:search'     => 1,
            }
        },
        'system.administer' => {
            'group'        => 'sys_admin',
            'label'        => 'System Administrator',
            'inherit_from' => [
                'system.create_blog',    'system.create_website',
                'system.edit_templates', 'system.manage_plugins',
                'system.view_log',
            ],
            'order'            => 0,
            'permitted_action' => {
                'access_to_all_association_list' => 1,
                'access_to_system_author_list'   => 1,
                'access_to_system_dashboard'     => 1,
                'access_to_all_commenter_list'   => 1,
                'administer'                     => 1,
                'create_role'                    => 1,
                'create_user'                    => 1,
                'create_any_association'         => 1,
                'access_to_any_permission_list'  => 1,
                'delete_all_junk_comments'       => 1,
                'delete_user_via_list'           => 1,
                'edit_authors'                   => 1,
                'edit_other_profile'             => 1,
                'edit_role'                      => 1,
                'get_debug_feed'                 => 1,
                'grant_role_for_all_blogs'       => 1,
                'restore_blog'                   => 1,
                'save_role'                      => 1,
                'uninstall_theme_package'        => 1,
                'move_blogs'                     => 1,
                'use_tools:search'               => 1,
                'open_system_check_screen'       => 1,
                'use_tools:system_info_menu'     => 1,
                'edit_commenter_status'          => 1,
                'delete_any_filters'             => 1,
                'open_dialog_select_theme'       => 1,
            }
        },
        'system.create_blog' => {
            'group'            => 'sys_admin',
            'label'            => 'Create Blogs',
            'order'            => 200,
            'permitted_action' => {
                'create_blog'                => 1,
                'create_new_blog'            => 1,
                'use_blog:create_menu'       => 1,
                'edit_new_blog_config'       => 1,
                'open_new_blog_screen'       => 1,
                'set_new_blog_publish_paths' => 1,
                'access_to_system_dashboard' => 1,
                'use_tools:search'           => 1,
            }
        },
        'system.create_website' => {
            'group'            => 'sys_admin',
            'label'            => 'Create Websites',
            'order'            => 100,
            'permitted_action' => {
                'create_new_website'            => 1,
                'create_website'                => 1,
                'use_website:create_menu'       => 1,
                'edit_new_website_config'       => 1,
                'open_new_website_screen'       => 1,
                'set_new_website_publish_paths' => 1,
                'access_to_system_dashboard'    => 1,
                'use_tools:search'              => 1,
            }
        },
        'system.edit_templates' => {
            'group'        => 'sys_admin',
            'inherit_from' => [ 'blog.edit_templates', 'blog.manage_themes' ],
            'label'        => 'Manage Templates',
            'order'        => 250,
            'permitted_action' => {
                'access_to_website_list'       => 1,
                'access_to_blog_list'          => 1,
                'access_to_system_dashboard'   => 1,
                'use_tools:search'             => 1,
                'open_blog_listing_screen'     => 1,
                'open_all_blog_listing_screen' => 1,
                'refresh_templates'            => 1,
                'refresh_template_via_list'    => 1,
            },
        },
        'system.manage_plugins' => {
            'group'            => 'sys_admin',
            'label'            => 'Manage Plugins',
            'order'            => 300,
            'permitted_action' => {
                'config_plugins'             => 1,
                'manage_plugins'             => 1,
                'reset_plugin_setting'       => 1,
                'save_plugin_setting'        => 1,
                'toggle_plugin_switch'       => 1,
                'access_to_system_dashboard' => 1,
            }
        },
        'system.view_log' => {
            'group'            => 'sys_admin',
            'label'            => 'View System Activity Log',
            'order'            => 400,
            'permitted_action' => {
                'export_system_log'          => 1,
                'get_all_system_feed'        => 1,
                'open_system_log_screen'     => 1,
                'reset_system_log'           => 1,
                'search_log'                 => 1,
                'view_log'                   => 1,
                'access_to_system_dashboard' => 1,
                'use_tools:search'           => 1,
            }
        }
    };
}

sub l10n_class {'MT::L10N'}

sub init_registry {
    my $c = shift;
    return $c->{registry} = $core_registry;
}

# Config handlers for these settings...

sub load_archive_types {
    require MT::WeblogPublisher;
    return MT::WeblogPublisher->core_archive_types;
}

sub PerformanceLoggingPath {
    my $cfg = shift;
    my ( $path, $default );
    return $cfg->set_internal( 'PerformanceLoggingPath', @_ ) if @_;

    unless ( $path = $cfg->get_internal('PerformanceLoggingPath') ) {
        $path = $default
            = File::Spec->catdir( MT->instance->support_directory_path,
            'logs' );
    }

    # If the $path is not a writeable directory, we need to
    # do some work to see if we can create it
    if ( !( -d $path and -w $path ) ) {

        # Determine where MT should put its logging data.  It will be
        # the first existing and writeable directory found or created
        # between PerformanceLoggingPath configuration directive value
        # and the default fallback of MT_DIR/support/logs.  If neither
        # can be used, we return an undefined value and simply don't
        # log the performance stats.
        #
        # However, we do log any such errors in the activity log to
        # notify the user that there is a problem.

        my @dirs
            = ( $path, ( $default && $path ne $default ? ($default) : () ) );
        require File::Spec;
        foreach my $dir (@dirs) {
            my $msg = '';
            if ( -d $dir and -w $dir ) {
                $path = $dir;
            }
            elsif ( !-e $dir ) {
                require File::Path;
                eval { File::Path::mkpath( [$dir], 0, 0777 ); $path = $dir; };
                if ($@) {
                    $msg = MT->translate(
                        'Error creating performance logs directory, [_1]. Please either change the permissions to make it writable or specify an alternate using the PerformanceLoggingPath configuration directive. [_2]',
                        $dir, $@
                    );
                }
            }
            elsif ( -e $dir and !-d $dir ) {
                $msg = MT->translate(
                    'Error creating performance logs: PerformanceLoggingPath setting must be a directory path, not a file. [_1]',
                    $dir
                );
            }
            elsif ( -e $dir and !-w $dir ) {
                $msg = MT->translate(
                    'Error creating performance logs: PerformanceLoggingPath directory exists but is not writeable. [_1]',
                    $dir
                );
            }

            if ($msg) {

                # Issue MT log within an eval block in the
                # event that the plugin error is happening before
                # the database has been initialized...
                require MT::Log;
                MT->log(
                    {   message  => $msg,
                        class    => 'system',
                        level    => MT::Log::ERROR(),
                        category => 'performance-log',
                    }
                );
            }
            last if $path;
        }
    }
    return $path;
}

sub ProcessMemoryCommand {
    my $cfg = shift;
    my $os  = $^O;
    my $cmd;
    if ( $os eq 'darwin' ) {
        $cmd = 'ps $$ -o rss=';
    }
    elsif ( $os eq 'linux' ) {
        $cmd = 'ps -p $$ -o rss=';
    }
    elsif ( $os eq 'MSWin32' ) {
        $cmd = {
            command => q{tasklist /FI "PID eq $$" /FO TABLE /NH},
            regex   => qr/([\d,]+) K/
        };
    }
    return $cmd;
}

sub SecretToken {
    my $cfg    = shift;
    my @alpha  = ( 'a' .. 'z', 'A' .. 'Z', 0 .. 9 );
    my $secret = join '', map $alpha[ rand @alpha ], 1 .. 40;
    $secret = $cfg->set_internal( 'SecretToken', $secret, 1 );
    $cfg->save_config();
    return $secret;
}

sub DefaultUserTagDelimiter {
    my $mgr = shift;
    return $mgr->set_internal( 'DefaultUserTagDelimiter', @_ ) if @_;
    my $delim = $mgr->get_internal('DefaultUserTagDelimiter');
    if ( lc $delim eq 'comma' ) {
        return ord(',');
    }
    elsif ( lc $delim eq 'space' ) {
        return ord(' ');
    }
    else {
        return ord(',');
    }
}

sub NewUserAutoProvisioning {
    my $mgr = shift;
    return $mgr->set_internal( 'NewUserAutoProvisioning', @_ ) if @_;
    return 0 unless $mgr->NewUserDefaultWebsiteId;
    $mgr->get_internal('NewUserAutoProvisioning');
}

sub UserSessionCookieName {
    my $mgr = shift;
    if ( $mgr->get_internal('SingleCommunity') ) {
        return 'mt_blog_user';
    }
    else {
        return 'mt_blog%b_user';
    }
}

sub UserSessionCookiePath {
    my $mgr = shift;
    if ( $mgr->get_internal('SingleCommunity') ) {
        return '/';
    }
    else {
        return '<$MTBlogRelativeURL$>';
    }
}

1;
__END__

=head1 NAME

MT::Core - Core component for Movable Type functionality.

=head1 METHODS

=head2 MT::Core::trans($phrase)

Stub method that returns the phrase it is given.

=head2 MT::Core->name()

Returns a string identifying this component.

=head2 MT::Core->id()

Returns the identifier for this component.

=head2 MT::Core::load_junk_filters()

Routine that returns the core junk filter registry elements (these
live in the L<MT::JunkFilter> package).

=head2 MT::Core::load_core_tasks()

Routine that returns the core L<MT::TaskMgr> registry elements.

=head2 MT::Core->remove_temporary_files()

Utility method for removing any temporary files that MT generates.

=head2 MT::Core->remove_expired_sessions()

Utility method for clearing expired MT user session records.

=head2 MT::Core->remove_expired_search_caches()

Utility method for removing expired search cache records.

=head2 MT::Core::load_default_templates()

Routine that returns the default template set registry elements.

=head2 MT::Core::load_captcha_providers()

Routine that returns the CAPTCHA provider registry elements.

=head2 MT::Core::load_core_commenter_auth()

Routine that returns the core registry elements for commenter
authentication methods.

=head2 MT::Core::load_core_tags()

Routine that returns the core registry elements for the MT
template tags are enabled for the entire system (excludes
application-specific tags).

=head2 MT::Core::load_upgrade_fns()

Routine that returns the core registry elements for the MT
schema upgrade framework.

=head2 MT::Core::load_backup_instructions

Routine that returns the core registry elements for the MT
Backup/Restore framework.

=head2 MT::Core->l10n_class

Returns the localization package for the core component.

=head2 $core->init_registry()

=head2 MT::Core::load_archive_types()

Routine that returns the core registry elements for the
publishable archive types. See L<MT::ArchiveType>.

=head2 MT::Core::PerformanceLoggingPath

A L<MT::ConfigMgr> get/set method for the C<PerformanceLoggingPath>
configuration setting. If the user has not designated a path, this
will return a default location, which is programatically determined.

=head2 MT::Core::ProcessMemoryCommand

A L<MT::ConfigMgr> get/set method for the C<ProcessMemoryCommand>
configuration setting. If the user has not assigned this themselves,
it will return a default command, determined by the operating system
Movable Type is running on.

=head2 MT::Core::SecretToken

A L<MT::ConfigMgr> get/set method for the C<SecretToken>
configuration setting. If the user has not assigned this themselves,
it will return a random token value, and save it to the database for
future use.

=head2 MT::Core::DefaultUserTagDelimiter

A L<MT::ConfigMgr> get/set method for the C<DefaultUserTagDelimiter>
configuration setting. Translates the keyword values 'comma' and
'space' to the ASCII code for those characters.

=head2 MT::Core::NewUserAutoProvisioning

A L<MT::ConfigMgr> get/set method for the C<NewUserAutoProvisioning>
configuration setting. Even if the user has enabled this setting,
it will force a value of '0' unless the C<DefaultSiteRoot> and
C<DefaultSiteURL> configuration settings are also assigned.

=head2 MT::Core::UserSessionCookieName

A L<MT::ConfigMgr> get/set method for the C<UserSessionCookieName>
configuration setting. If the user has not specifically assigned
this setting, a default value is returned, affected by the
C<SingleCommunity> setting. If C<SingleCommunity> is enabled, it
returns a cookie name that is the same for all blogs. If it is
off, it returns a cookie name that is blog-specific (contains the
blog id in the cookie name).

=head2 UserSessionCookiePath

A L<MT::ConfigMgr> get/set method for the C<UserSessionCookiePath>
configuration setting. If the user has not specifically assigned
this setting, a default value is returned, affected by the
C<SingleCommunity> setting. If C<SingleCommunity> is enabled, it
returns a path that is the same for all blogs ('/'). If it is
off, it returns a value that will yield the blog's relative
URL path.

=head1 LICENSE

The license that applies is the one you agreed to when downloading
Movable Type.

=head1 AUTHOR & COPYRIGHT

Please see the I<MT> manpage for author, copyright, and license information.

=cut<|MERGE_RESOLUTION|>--- conflicted
+++ resolved
@@ -1904,17 +1904,10 @@
             'SingleCommunity'      => { default => 1 },
             'DefaultTemplateSet'   => { default => 'mt_blog' },
             'DefaultWebsiteTheme'  => { default => 'classic_website' },
-<<<<<<< HEAD
-            'DefaultBlogTheme'     => { default => 'classic_blog' },
+            'DefaultBlogTheme'     => { default => 'rainier' },
             'ThemeStaticFileExtensions' => {
                 default => 'html jpg jpeg gif png js css ico flv swf otf ttf'
             },
-=======
-            'DefaultBlogTheme'     => { default => 'rainier' },
-            'ThemeStaticFileExtensions' => 
-                { default => 'html jpg jpeg gif png js css ico flv swf otf ttf' },
->>>>>>> ec9a4874
-
             'AssetFileTypes'            => { type    => 'HASH' },
             'AssetFileExtensions'       => { default => undef },
             'DeniedAssetFileExtensions' => {
