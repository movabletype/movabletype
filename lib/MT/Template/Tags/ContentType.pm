--- conflicted
+++ resolved
@@ -50,14 +50,8 @@
 sub _hdlr_contents {
     my ( $ctx, $args, $cond ) = @_;
 
-<<<<<<< HEAD
     my $at = $ctx->{current_archive_type} || $ctx->{archive_type};
-=======
-    my $id        = $args->{id};
-    my $unique_id = $args->{unique_id};
-    my $at        = $ctx->{current_archive_type} || $ctx->{archive_type};
-    my $archiver  = MT->publisher->archiver($at);
->>>>>>> b5aabe8b
+    my $archiver = MT->publisher->archiver($at);
     my $blog_id
         = $args->{site_id} || $args->{blog_id} || $ctx->stash('blog_id');
     my $blog = $ctx->stash('blog');
