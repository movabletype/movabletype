--- conflicted
+++ resolved
@@ -1721,18 +1721,12 @@
         : '';
     my $arch = $blog->archive_url;
     $arch .= '/' unless $arch =~ m!/$!;
-<<<<<<< HEAD
-    $arch = $arch . archive_file_for( undef, $blog, 'Category', $cat );
-    $arch = MT::Util::strip_index( $arch, $blog ) unless $args->{with_index};
-    $arch = MT::Util::strip_protocol($arch, $args);
-
-=======
     $arch = $arch
         . archive_file_for( undef, $blog, $cat_at_label, $cat, '', '', '',
         $content_type_id );
     $arch = MT::Util::strip_index( $arch, $blog )
         unless $args->{with_index};
->>>>>>> d2f2ae52
+    $arch = MT::Util::strip_protocol($arch, $args);
     $arch;
 }
 
