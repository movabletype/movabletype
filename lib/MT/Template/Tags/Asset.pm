--- conflicted
+++ resolved
@@ -409,16 +409,6 @@
     else {
         my $blog = $ctx->stash('blog');
         my $so
-<<<<<<< HEAD
-            = lc(  $args->{sort_order}
-                || ( $blog ? $blog->sort_order_posts : undef )
-                || '' );
-        my $col = lc( $args->{sort_by} || 'created_on' );
-
-        unless ( $col eq 'none' ) {
-
-          # TBD: check column being sorted; if it is numeric, use numeric sort
-=======
             = lc( $args->{sort_order} || '' )
             || ( $blog ? $blog->sort_order_posts : undef )
             || '';
@@ -433,18 +423,12 @@
             $no_resort = 0;
         }
         else {
->>>>>>> e69068e1
             @$assets
                 = $so eq 'ascend'
                 ? sort { $a->$col() cmp $b->$col() } @$assets
                 : sort { $b->$col() cmp $a->$col() } @$assets;
-<<<<<<< HEAD
-        }
-        $no_resort = 1;
-=======
             $no_resort = 1;
         }
->>>>>>> e69068e1
         if (@filters) {
             my $i   = 0;
             my $j   = 0;
@@ -1209,14 +1193,10 @@
     }
 
     if ( !$args->{force} ) {
-<<<<<<< HEAD
-        delete $arg{Width} if $arg{Width} and $arg{Width} > $a->image_width;
+        delete $arg{Width}
+            if $arg{Width} and $arg{Width} > $a->image_width;
         delete $arg{Height}
             if $arg{Height} and $arg{Height} > $a->image_height;
-=======
-        delete $arg{Width}  if ( $arg{Width} && $arg{Width} > $a->image_width );
-        delete $arg{Height} if ( $arg{Height} && $arg{Height} > $a->image_height );
->>>>>>> e69068e1
     }
 
     my ( $url, $w, $h ) = $a->thumbnail_url(%arg);
