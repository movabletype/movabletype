# Movable Type (r) (C) 2001-2018 Six Apart, Ltd. All Rights Reserved.
# This code cannot be redistributed without permission from www.sixapart.com.
# For more information, consult your Movable Type license.
#
# $Id$
package MT::Template::Tags::Userpic;

use strict;
use warnings;

use MT;
use MT::Asset;

###########################################################################

=head2 AuthorUserpic

This template tags returns a complete HTML <img> tag representing the
current author's userpic. For example:

    <img src="http://www.yourblog.com/path/to/userpic.jpg"
        width="100" height="100" />

=for tags authors, userpics

=cut

sub _hdlr_author_userpic {
    my ($ctx) = @_;
    my $author = $ctx->stash('author');
    unless ($author) {
        my $e = $ctx->stash('entry');
        $author = $e->author if $e;
    }
    return $ctx->_no_author_error() unless $author;
    return $author->userpic_html() || '';
}

###########################################################################

=head2 AuthorUserpicURL

This template tag returns the fully qualified URL for the userpic of
the author currently in context.

If the author has no userpic, this will output an empty string.

=for tags authors, userpics

=cut

sub _hdlr_author_userpic_url {
    my ($ctx, $args) = @_;
    my $author = $ctx->stash('author');
    unless ($author) {
        my $e = $ctx->stash('entry');
        $author = $e->author if $e;
    }
    return $ctx->_no_author_error() unless $author;
    my $url = $author->userpic_url() || '';

    $url = MT::Util::strip_protocol($url, $args);

    return $url;
}

###########################################################################

=head2 AuthorUserpicAsset

This container tag creates a context that contains the userpic asset for
the current author. This then allows you to use all of Movable Type's
asset template tags to display the userpic's properties.

    <ul><mt:Authors>
         <mt:AuthorUserpicAsset>
           <li>
             <img src="<$mt:AssetThumbnailURL width="20" height="20"$>"
                width="20" height="20"  />
             <$mt:AuthorName$>
           </li>
         </mt:AuthorUserpicAsset>
    </mt:Authors></ul>

=for tags authors, userpics, assets

=cut

sub _hdlr_author_userpic_asset {
    my ( $ctx, $args, $cond ) = @_;

    my $author = $ctx->stash('author');
    unless ($author) {
        my $e = $ctx->stash('entry');
        $author = $e->author if $e;
    }
    return $ctx->_no_author_error() unless $author;
    my $asset = $author->userpic or return '';

    my $tok     = $ctx->stash('tokens');
    my $builder = $ctx->stash('builder');

    local $ctx->{__stash}{asset} = $asset;
    $builder->build( $ctx, $tok, {%$cond} );
}

###########################################################################

=head2 EntryAuthorUserpic

Outputs the HTML for the userpic of the author for the current entry
in context.

=cut

sub _hdlr_entry_author_userpic {
    my ($ctx) = @_;
    my $e = $ctx->stash('entry')
        or return $ctx->_no_entry_error();
    my $a = $e->author or return '';
    return $a->userpic_html() || '';
}

###########################################################################

=head2 EntryAuthorUserpicURL

Outputs the URL for the userpic image of the author for the current entry
in context.

=cut

sub _hdlr_entry_author_userpic_url {
    my ($ctx, $args) = @_;
    my $e = $ctx->stash('entry')
        or return $ctx->_no_entry_error();
    my $a = $e->author or return '';
    my $url = $a->userpic_url() || '';

    $url = MT::Util::strip_protocol($url, $args);

    return $url;
}

###########################################################################

=head2 EntryAuthorUserpicAsset

A block tag providing an asset context for the userpic of the
author for the current entry in context. See the L<Assets> tag
for more information about publishing assets.

=cut

sub _hdlr_entry_author_userpic_asset {
    my ( $ctx, $args, $cond ) = @_;
    my $e = $ctx->stash('entry')
        or return $ctx->_no_entry_error();
    my $author = $e->author;
    return '' unless $author;

    my $asset = $author->userpic or return '';

    my $tok     = $ctx->stash('tokens');
    my $builder = $ctx->stash('builder');

    local $ctx->{__stash}{asset} = $asset;
    return $builder->build( $ctx, $tok, {%$cond} );
}

<<<<<<< HEAD
###########################################################################

=head2 CommenterUserpic

This template tag returns a complete HTML C<img> tag for the current
commenter's userpic. For example:

    <img src="http://yourblog.com/userpics/1.jpg" width="100" height="100" />

B<Example:>

    <h2>Recent Commenters</h2>
    <mt:Entries recently_commented_on="10">
        <div class="userpic" style="float: left; padding: 5px;"><$mt:CommenterUserpic$></div>
    </mt:Entries>

=for tags comments

=cut

sub _hdlr_commenter_userpic {
    my ($ctx) = @_;
    my $c = $ctx->stash('comment')
        or return $ctx->_no_comment_error();
    my $cmntr = $ctx->stash('commenter') or return '';
    return $cmntr->userpic_html() || '';
}

###########################################################################

=head2 CommenterUserpicURL

This template tag returns the URL to the image of the current
commenter's userpic.

B<Example:>

    <img src="<$mt:CommenterUserpicURL$>" />

=for tags comments

=cut

sub _hdlr_commenter_userpic_url {
    my ($ctx, $args) = @_;
    my $cmntr = $ctx->stash('commenter') or return '';
    my $url = $cmntr->userpic_url() || '';

    $url = MT::Util::strip_protocol($url, $args);

    return $url;
}

###########################################################################

=head2 CommenterUserpicAsset

This template tag is a container tag that puts the current commenter's
userpic asset in context. Because userpics are stored as assets within
Movable Type, this allows you to utilize all of the asset-related
template tags when displaying a user's userpic.

B<Example:>

     <mt:CommenterUserpicAsset>
        <img src="<$mt:AssetThumbnailURL width="20" height="20"$>"
            width="20" height="20"  />
     </mt:CommenterUserpicAsset>

=for tags comments, assets

=cut

sub _hdlr_commenter_userpic_asset {
    my ( $ctx, $args, $cond ) = @_;
    my $c = $ctx->stash('comment')
        or return $ctx->_no_comment_error();
    my $cmntr = $ctx->stash('commenter');

    # undef means commenter has no commenter_id
    # need default userpic asset? do nothing now.
    return '' unless $cmntr;

    my $asset = $cmntr->userpic or return '';

    my $tok     = $ctx->stash('tokens');
    my $builder = $ctx->stash('builder');

    local $ctx->{__stash}{asset} = $asset;
    $builder->build( $ctx, $tok, {%$cond} );
}

=======
>>>>>>> d2f2ae52
1;<|MERGE_RESOLUTION|>--- conflicted
+++ resolved
@@ -168,99 +168,4 @@
     return $builder->build( $ctx, $tok, {%$cond} );
 }
 
-<<<<<<< HEAD
-###########################################################################
-
-=head2 CommenterUserpic
-
-This template tag returns a complete HTML C<img> tag for the current
-commenter's userpic. For example:
-
-    <img src="http://yourblog.com/userpics/1.jpg" width="100" height="100" />
-
-B<Example:>
-
-    <h2>Recent Commenters</h2>
-    <mt:Entries recently_commented_on="10">
-        <div class="userpic" style="float: left; padding: 5px;"><$mt:CommenterUserpic$></div>
-    </mt:Entries>
-
-=for tags comments
-
-=cut
-
-sub _hdlr_commenter_userpic {
-    my ($ctx) = @_;
-    my $c = $ctx->stash('comment')
-        or return $ctx->_no_comment_error();
-    my $cmntr = $ctx->stash('commenter') or return '';
-    return $cmntr->userpic_html() || '';
-}
-
-###########################################################################
-
-=head2 CommenterUserpicURL
-
-This template tag returns the URL to the image of the current
-commenter's userpic.
-
-B<Example:>
-
-    <img src="<$mt:CommenterUserpicURL$>" />
-
-=for tags comments
-
-=cut
-
-sub _hdlr_commenter_userpic_url {
-    my ($ctx, $args) = @_;
-    my $cmntr = $ctx->stash('commenter') or return '';
-    my $url = $cmntr->userpic_url() || '';
-
-    $url = MT::Util::strip_protocol($url, $args);
-
-    return $url;
-}
-
-###########################################################################
-
-=head2 CommenterUserpicAsset
-
-This template tag is a container tag that puts the current commenter's
-userpic asset in context. Because userpics are stored as assets within
-Movable Type, this allows you to utilize all of the asset-related
-template tags when displaying a user's userpic.
-
-B<Example:>
-
-     <mt:CommenterUserpicAsset>
-        <img src="<$mt:AssetThumbnailURL width="20" height="20"$>"
-            width="20" height="20"  />
-     </mt:CommenterUserpicAsset>
-
-=for tags comments, assets
-
-=cut
-
-sub _hdlr_commenter_userpic_asset {
-    my ( $ctx, $args, $cond ) = @_;
-    my $c = $ctx->stash('comment')
-        or return $ctx->_no_comment_error();
-    my $cmntr = $ctx->stash('commenter');
-
-    # undef means commenter has no commenter_id
-    # need default userpic asset? do nothing now.
-    return '' unless $cmntr;
-
-    my $asset = $cmntr->userpic or return '';
-
-    my $tok     = $ctx->stash('tokens');
-    my $builder = $ctx->stash('builder');
-
-    local $ctx->{__stash}{asset} = $asset;
-    $builder->build( $ctx, $tok, {%$cond} );
-}
-
-=======
->>>>>>> d2f2ae52
 1;