--- conflicted
+++ resolved
@@ -67,16 +67,13 @@
                 '$Core::MT::Template::Tags::Website::_hdlr_blog_parent_website',
             'SiteHasChildSite?' =>
                 '$Core::MT::Template::Tags::Site::_hdlr_site_has_child_site',
-<<<<<<< HEAD
             'SiteIfCommentsOpen?' =>
                 '$Core::MT::Template::Tags::Comment::_hdlr_blog_if_comments_open',
             'SitesLocalSite' =>
                 '$Core::MT::Template::Tags::Site::_hdlr_sites_local_site',
             'SitesIfLocalSite?' =>
                 '$Core::MT::Template::Tags::Site::_hdlr_sites_if_local_site',
-=======
             'SiteIfCommentsOpen?' => sub {''},
->>>>>>> 19d34520
 
             ## Blog
             Blogs     => '$Core::MT::Template::Tags::Blog::_hdlr_blogs',
