--- conflicted
+++ resolved
@@ -2051,11 +2051,10 @@
     background-color: #666666;
     border-radius: 3px;
 }
-<<<<<<< HEAD
 .custom-control .custom-control-label input[type=text] {
   padding-top: 0;
   padding-bottom: 0;
-=======
+}
 
 .panel-description {
   .view-site-link {
@@ -2065,5 +2064,4 @@
       background-image: url(../images/status_icons/view.gif);
     }
   }
->>>>>>> 6123e5ec
 }