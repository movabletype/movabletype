--- conflicted
+++ resolved
@@ -2,13 +2,8 @@
 author_name: Six Apart, Ltd.
 author_link: http://www.sixapart.com/
 pack_link: <__trans phrase="http://www.sixapart.com/movabletype/">
-<<<<<<< HEAD
 version: 0.17
 schema_version: 0.17
-=======
-version: 0.12
-schema_version: 0.12
->>>>>>> e251fd05
 l10n_class: MT::ContentType::L10N
 
 permissions: $ContentType::ContentType::Permission::permissions
@@ -137,7 +132,6 @@
         label: Content Type
         data_type: integer
         order: 10
-<<<<<<< HEAD
         field_html: $ContentType::MT::ContentFieldType::ContentType::field_html
         data_getter: $ContentType::MT::ContentFieldType::ContentType::data_getter
         list_props:
@@ -148,7 +142,6 @@
                 col: value_integer
                 display: none
                 terms: $ContentType::MT::ContentFieldType::ContentType::terms_id
-=======
         options:
             - label
             - hint
@@ -159,54 +152,51 @@
             - max
             - min
             - listing_filter
-        field_html: |
-            sub {
-                my ( $app, $id, $value )  = @_;
-                require MT::ContentField;
-                require MT::ContentType;
-                require MT::ContentData;
-                my @values = split ',', $value;
-                my $content_field = MT::ContentField->load($id);
-                my $ct_id = $content_field->related_content_type_id;
-                my $ct    = MT::ContentType->load($ct_id);
-                my ($label_field) = grep { $_->{label} } @{ $ct->fields };
-                my @ct_datas
-                    = MT::ContentData->load( { content_type_id => $ct_id } );
-                my $html = '';
-                my $num = 1;
-                foreach my $ct_data (@ct_datas) {
-                    my $ct_data_id = $ct_data->id;
-                    my $label = $ct_data->data->{ $label_field->{id} };
-                    $html .= '<div>';
-                    $html .= "<input type=\"checkbox\" name=\"content-field-$id\" id=\"content-field-$id-$num\" value=\"$ct_data_id\"";
-                    $html .= ( grep { $_ eq $ct_data_id } @values ) ? ' checked="checked"' : '';
-                    $html .= " />";
-                    $html .= " <label for=\"content-field-$id-$num\">$label</label>";
-                    $html .= '</div>';
-                    $num++;
-                }
-                return $html;
-            }
-        data_getter: |
-            sub {
-                my ( $app, $id )  = @_;
-                my $q = $app->param;
-                my @datas = $q->param( 'content-field-' . $id );
-                return join ',', @datas;
-            }
->>>>>>> e251fd05
+        # field_html: |
+        #     sub {
+        #         my ( $app, $id, $value )  = @_;
+        #         require MT::ContentField;
+        #         require MT::ContentType;
+        #         require MT::ContentData;
+        #         my @values = split ',', $value;
+        #         my $content_field = MT::ContentField->load($id);
+        #         my $ct_id = $content_field->related_content_type_id;
+        #         my $ct    = MT::ContentType->load($ct_id);
+        #         my ($label_field) = grep { $_->{label} } @{ $ct->fields };
+        #         my @ct_datas
+        #             = MT::ContentData->load( { content_type_id => $ct_id } );
+        #         my $html = '';
+        #         my $num = 1;
+        #         foreach my $ct_data (@ct_datas) {
+        #             my $ct_data_id = $ct_data->id;
+        #             my $label = $ct_data->data->{ $label_field->{id} };
+        #             $html .= '<div>';
+        #             $html .= "<input type=\"checkbox\" name=\"content-field-$id\" id=\"content-field-$id-$num\" value=\"$ct_data_id\"";
+        #             $html .= ( grep { $_ eq $ct_data_id } @values ) ? ' checked="checked"' : '';
+        #             $html .= " />";
+        #             $html .= " <label for=\"content-field-$id-$num\">$label</label>";
+        #             $html .= '</div>';
+        #             $num++;
+        #         }
+        #         return $html;
+        #     }
+        # data_getter: |
+        #     sub {
+        #         my ( $app, $id )  = @_;
+        #         my $q = $app->param;
+        #         my @datas = $q->param( 'content-field-' . $id );
+        #         return join ',', @datas;
+        #     }
     single_line_text:
         label: Single Line Text
         data_type: varchar
         order: 20
-<<<<<<< HEAD
         list_props:
             single_line_text:
                 base: __virtual.string
                 col: value_varchar
                 terms: $ContentType::MT::ContentFieldType::SingleLineText::terms
                 use_blank: 1
-=======
         options:
             - label
             - hint
@@ -215,19 +205,16 @@
             - min_length
             - max_length
             - initial_value
->>>>>>> e251fd05
     multi_line_text:
         label: Multi Line Text
         data_type: blob
         order: 30
-<<<<<<< HEAD
         list_props:
             multi_line_text:
                 base: __virtual.string
                 col: value_blob
                 terms: $ContentType::MT::ContentFieldType::SingleLineText::terms
                 use_blank: 1
-=======
         options:
             - label
             - hint
@@ -235,19 +222,16 @@
             - display
             - initial_value
             - input_format
->>>>>>> e251fd05
     integer:
         label: Integer
         data_type: integer
         order: 40
-<<<<<<< HEAD
         list_props:
             integer:
                 base: __virtual.integer
                 col: value_integer
                 terms: $ContentType::MT::ContentFieldType::SingleLineText::terms
                 use_blank: 1
-=======
         options:
             - label
             - hint
@@ -256,19 +240,16 @@
             - min_value
             - max_value
             - initial_value
->>>>>>> e251fd05
     float:
         label: Float
         data_type: float
         order: 50
-<<<<<<< HEAD
         list_props:
             float:
                 base: __virtual.float
                 col: value_float
                 terms: $ContentType::MT::ContentFieldType::SingleLineText::terms
                 use_blank: 1
-=======
         options:
             - label
             - hint
@@ -278,12 +259,10 @@
             - max_value
             - decimal_places
             - initial_value
->>>>>>> e251fd05
     url:
         label: URL
         data_type: varchar
         order: 60
-<<<<<<< HEAD
         ss_validator: $ContentType::MT::ContentFieldType::URL::ss_validator
         list_props:
             url:
@@ -291,32 +270,29 @@
                 col: value_varchar
                 terms: $ContentType::MT::ContentFieldType::SingleLineText::terms
                 use_blank: 1
-=======
-        options:
-            - label
-            - hint
-            - required
-            - display
-            - initial_value
-        ss_validator: |
-            sub {
-                my ( $app, $id) = @_;
-                my $q = $app->param;
-                my $str = $q->param( 'content-field-' . $id );
-                if ( MT::Util::is_url($str) ) {
-                    return $str;
-                }
-                else {
-                    my $err = MT->translate( "Invalid URL: '[_1]'", $str );
-                    return $app->error($err) if $err && $app;
-                }
-            }
->>>>>>> e251fd05
+        options:
+            - label
+            - hint
+            - required
+            - display
+            - initial_value
+        # ss_validator: |
+        #     sub {
+        #         my ( $app, $id) = @_;
+        #         my $q = $app->param;
+        #         my $str = $q->param( 'content-field-' . $id );
+        #         if ( MT::Util::is_url($str) ) {
+        #             return $str;
+        #         }
+        #         else {
+        #             my $err = MT->translate( "Invalid URL: '[_1]'", $str );
+        #             return $app->error($err) if $err && $app;
+        #         }
+        #     }
     date_and_time:
         label: Date and Time
         data_type: datetime
         order: 70
-<<<<<<< HEAD
         field_html: $ContentType::MT::ContentFieldType::DateTime::field_html
         data_getter: $ContentType::MT::ContentFieldType::DateTime::data_getter
         ss_validator: $ContentType::MT::ContentFieldType::DateTime::ss_validator
@@ -328,62 +304,59 @@
                 terms: $ContentType::MT::ContentFieldType::DateTime::terms
                 use_blank: 1
                 use_future: 1
-=======
-        options:
-            - label
-            - hint
-            - required
-            - display
-            - initial_value
-        field_html: |
-            sub {
-                my ( $app, $id, $value )  = @_;
-                require MT::Util;
-                my $date = MT::Util::format_ts( "%Y-%m-%d", $value, $app->blog, $app->user ? $app->user->preferred_language : undef );
-                my $time = MT::Util::format_ts( "%H:%M:%S", $value, $app->blog, $app->user ? $app->user->preferred_language : undef );
-                my $html = '';
-                $html .= '<span>';
-                $html .= "<input type=\"text\" name=\"date-$id\" id=\"date-$id\" class=\"text date text-date\" value=\"$date\" placeholder=\"YYYY:MM:DD\" />";
-                $html .= '</span> ';
-                $html .= '<span class="separator"> <__trans phrase="@"></span> ';
-                $html .= '<span>';
-                $html .= "<input type=\"text\" name=\"time-$id\" id=\"time-$id\" class=\"text time\" value=\"$time\" placeholder=\"HH:MM:SS\" />";
-                $html .= '</span> ';
-                return $html;
-            }
-        data_getter: |
-            sub {
-                my ( $app, $id )  = @_;
-                my $q = $app->param;
-                my $date = $q->param('date-' . $id);
-                my $time = $q->param('time-' . $id);
-                my $ts   = $date . $time;
-                $ts =~ s/\D//g;
-                return $ts;
-            }
-        ss_validator: |
-            sub {
-                my ( $app, $id ) = @_;
-                my $q = $app->param;
-                my $date = $q->param('date-' . $id);
-                my $time = $q->param('time-' . $id);
-                my $ts   = $date . ' ' . $time;
-                $ts =~ s/\D//g;
-                require MT::Util;
-                if ( MT::Util::is_valid_date($ts) ) {
-                    return $ts;
-                }
-                else {
-                    my $err = MT->translate( "Invalid date and time: '[_1] [_2]'", $date, $time );
-                    return $app->error($err) if $err && $app;
-                }
-            }
->>>>>>> e251fd05
+        options:
+            - label
+            - hint
+            - required
+            - display
+            - initial_value
+        # field_html: |
+        #     sub {
+        #         my ( $app, $id, $value )  = @_;
+        #         require MT::Util;
+        #         my $date = MT::Util::format_ts( "%Y-%m-%d", $value, $app->blog, $app->user ? $app->user->preferred_language : undef );
+        #         my $time = MT::Util::format_ts( "%H:%M:%S", $value, $app->blog, $app->user ? $app->user->preferred_language : undef );
+        #         my $html = '';
+        #         $html .= '<span>';
+        #         $html .= "<input type=\"text\" name=\"date-$id\" id=\"date-$id\" class=\"text date text-date\" value=\"$date\" placeholder=\"YYYY:MM:DD\" />";
+        #         $html .= '</span> ';
+        #         $html .= '<span class="separator"> <__trans phrase="@"></span> ';
+        #         $html .= '<span>';
+        #         $html .= "<input type=\"text\" name=\"time-$id\" id=\"time-$id\" class=\"text time\" value=\"$time\" placeholder=\"HH:MM:SS\" />";
+        #         $html .= '</span> ';
+        #         return $html;
+        #     }
+        # data_getter: |
+        #     sub {
+        #         my ( $app, $id )  = @_;
+        #         my $q = $app->param;
+        #         my $date = $q->param('date-' . $id);
+        #         my $time = $q->param('time-' . $id);
+        #         my $ts   = $date . $time;
+        #         $ts =~ s/\D//g;
+        #         return $ts;
+        #     }
+        # ss_validator: |
+        #     sub {
+        #         my ( $app, $id ) = @_;
+        #         my $q = $app->param;
+        #         my $date = $q->param('date-' . $id);
+        #         my $time = $q->param('time-' . $id);
+        #         my $ts   = $date . ' ' . $time;
+        #         $ts =~ s/\D//g;
+        #         require MT::Util;
+        #         if ( MT::Util::is_valid_date($ts) ) {
+        #             return $ts;
+        #         }
+        #         else {
+        #             my $err = MT->translate( "Invalid date and time: '[_1] [_2]'", $date, $time );
+        #             return $app->error($err) if $err && $app;
+        #         }
+        #     }
     date:
         label: Date
         data_type: datetime
         order: 80
-<<<<<<< HEAD
         field_html: $ContentType::MT::ContentFieldType::Date::field_html
         data_getter: $ContentType::MT::ContentFieldType::Date::data_getter
         ss_validator: $ContentType::MT::ContentFieldType::Date::ss_validator
@@ -395,54 +368,51 @@
                 terms: $ContentType::MT::ContentFieldType::DateTime::terms
                 use_blank: 1
                 use_future: 1
-=======
-        options:
-            - label
-            - hint
-            - required
-            - display
-            - initial_value
-        field_html: |
-            sub {
-                my ( $app, $id, $value )  = @_;
-                require MT::Util;
-                my $date = MT::Util::format_ts( "%Y-%m-%d", $value, $app->blog, $app->user ? $app->user->preferred_language : undef );
-                my $html = '';
-                $html .= '<span>';
-                $html .= "<input type=\"text\" name=\"date-$id\" id=\"date-$id\" class=\"text date text-date\" value=\"$date\" placeholder=\"YYYY:MM:DD\" />";
-                $html .= '</span> ';
-                return $html;
-            }
-        data_getter: |
-            sub {
-                my ( $app, $id )  = @_;
-                my $q = $app->param;
-                my $date = $q->param('date-' . $id);
-                $date =~ s/\D//g;
-                return $date;
-            }
-        ss_validator: |
-            sub {
-                my ( $app, $id ) = @_;
-                my $q = $app->param;
-                my $date = $q->param('date-' . $id);
-                my $ts   = $date . ' 000000';
-                $ts =~ s/\D//g;
-                require MT::Util;
-                if ( MT::Util::is_valid_date($ts) ) {
-                    return $ts;
-                }
-                else {
-                    my $err = MT->translate( "Invalid date: '[_1]'", $date );
-                    return $app->error($err) if $err && $app;
-                }
-            }
->>>>>>> e251fd05
+        options:
+            - label
+            - hint
+            - required
+            - display
+            - initial_value
+        # field_html: |
+        #     sub {
+        #         my ( $app, $id, $value )  = @_;
+        #         require MT::Util;
+        #         my $date = MT::Util::format_ts( "%Y-%m-%d", $value, $app->blog, $app->user ? $app->user->preferred_language : undef );
+        #         my $html = '';
+        #         $html .= '<span>';
+        #         $html .= "<input type=\"text\" name=\"date-$id\" id=\"date-$id\" class=\"text date text-date\" value=\"$date\" placeholder=\"YYYY:MM:DD\" />";
+        #         $html .= '</span> ';
+        #         return $html;
+        #     }
+        # data_getter: |
+        #     sub {
+        #         my ( $app, $id )  = @_;
+        #         my $q = $app->param;
+        #         my $date = $q->param('date-' . $id);
+        #         $date =~ s/\D//g;
+        #         return $date;
+        #     }
+        # ss_validator: |
+        #     sub {
+        #         my ( $app, $id ) = @_;
+        #         my $q = $app->param;
+        #         my $date = $q->param('date-' . $id);
+        #         my $ts   = $date . ' 000000';
+        #         $ts =~ s/\D//g;
+        #         require MT::Util;
+        #         if ( MT::Util::is_valid_date($ts) ) {
+        #             return $ts;
+        #         }
+        #         else {
+        #             my $err = MT->translate( "Invalid date: '[_1]'", $date );
+        #             return $app->error($err) if $err && $app;
+        #         }
+        #     }
     time:
         label: Time
         data_type: datetime
         order: 90
-<<<<<<< HEAD
         field_html: $ContentType::MT::ContentFieldType::Time::field_html
         data_getter: $ContentType::MT::ContentFieldType::Time::data_getter
         ss_validator: $ContentType::MT::ContentFieldType::Time::ss_validator
@@ -452,58 +422,53 @@
                 html: $ContentType::MT::ContentFieldType::Time::html
                 terms: $ContentType::MT::ContentFieldType::Time::terms
                 use_blank: 1
+        options:
+            - label
+            - hint
+            - required
+            - display
+            - initial_value
+        # field_html: |
+        #     sub {
+        #         my ( $app, $id, $value )  = @_;
+        #         require MT::Util;
+        #         $value = '19700101' . $value;
+        #         my $time = MT::Util::format_ts( "%H:%M:%S", $value, $app->blog, $app->user ? $app->user->preferred_language : undef );
+        #         my $html = '';
+        #         $html .= '<span>';
+        #         $html .= '<span>';
+        #         $html .= "<input type=\"text\" name=\"time-$id\" id=\"time-$id\" class=\"text time\" value=\"$time\" placeholder=\"HH:MM:SS\" />";
+        #         $html .= '</span> ';
+        #         return $html;
+        #     }
+        # data_getter: |
+        #     sub {
+        #         my ( $app, $id )  = @_;
+        #         my $q = $app->param;
+        #         my $time = $q->param('time-' . $id);
+        #         $time =~ s/\D//g;
+        #         return $time;
+        #     }
+        # ss_validator: |
+        #     sub {
+        #         my ( $app, $id ) = @_;
+        #         my $q = $app->param;
+        #         my $time = $q->param('time-' . $id);
+        #         my $ts   = '19700101 ' . $time;
+        #         $ts =~ s/\D//g;
+        #         require MT::Util;
+        #         if ( MT::Util::is_valid_date($ts) ) {
+        #             return $time;
+        #         }
+        #         else {
+        #             my $err = MT->translate( "Invalid time: '[_1]'", $time );
+        #             return $app->error($err) if $err && $app;
+        #         }
+        #     }
     select_box:
         label: Select Box
-=======
-        options:
-            - label
-            - hint
-            - required
-            - display
-            - initial_value
-        field_html: |
-            sub {
-                my ( $app, $id, $value )  = @_;
-                require MT::Util;
-                $value = '19700101' . $value;
-                my $time = MT::Util::format_ts( "%H:%M:%S", $value, $app->blog, $app->user ? $app->user->preferred_language : undef );
-                my $html = '';
-                $html .= '<span>';
-                $html .= '<span>';
-                $html .= "<input type=\"text\" name=\"time-$id\" id=\"time-$id\" class=\"text time\" value=\"$time\" placeholder=\"HH:MM:SS\" />";
-                $html .= '</span> ';
-                return $html;
-            }
-        data_getter: |
-            sub {
-                my ( $app, $id )  = @_;
-                my $q = $app->param;
-                my $time = $q->param('time-' . $id);
-                $time =~ s/\D//g;
-                return $time;
-            }
-        ss_validator: |
-            sub {
-                my ( $app, $id ) = @_;
-                my $q = $app->param;
-                my $time = $q->param('time-' . $id);
-                my $ts   = '19700101 ' . $time;
-                $ts =~ s/\D//g;
-                require MT::Util;
-                if ( MT::Util::is_valid_date($ts) ) {
-                    return $time;
-                }
-                else {
-                    my $err = MT->translate( "Invalid time: '[_1]'", $time );
-                    return $app->error($err) if $err && $app;
-                }
-            }
-    single_select:
-        label: Single Select
->>>>>>> e251fd05
         data_type: varchar
         order: 100
-<<<<<<< HEAD
         field_html: $ContentType::MT::ContentFieldType::SelectBox::field_html
         data_getter: $ContentType::MT::ContentFieldType::SelectBox::data_getter
         list_props:
@@ -511,7 +476,6 @@
                 filter_tmpl: $ContentType::MT::ContentFieldType::SelectBox::filter_tmpl
                 single_select_options: $ContentType::MT::ContentFieldType::SelectBox::single_select_options
                 terms: $ContentType::MT::ContentFieldType::SelectBox::terms
-=======
         options:
             - label
             - hint
@@ -522,36 +486,33 @@
             - min
             - values
             - initial_value
-        field_html: |
-            sub {
-                my ( $app, $id, $value )  = @_;
-                require MT::ContentField;
-                my $content_field  = MT::ContentField->load($id);
-                my $options = $content_field->options;
-                my $options_delimiter = quotemeta( $app->registry('content_field_types')->{single_select}{options_delimiter} || ',' );
-                my @options = split $options_delimiter, $options;
-                my $html = '<select name="content-field-' . $id . '" id="content-field-' . $id . '" class="select">';
-                foreach my $option (@options) {
-                    $html .= '<option value="' . $option . '"';
-                    $html .= ' selected="selected"' if $option eq $value;
-                    $html .= '>' . $option . '</option>';
-                }
-                $html .= '</select>';
-                return $html;
-            }
->>>>>>> e251fd05
+        # field_html: |
+        #     sub {
+        #         my ( $app, $id, $value )  = @_;
+        #         require MT::ContentField;
+        #         my $content_field  = MT::ContentField->load($id);
+        #         my $options = $content_field->options;
+        #         my $options_delimiter = quotemeta( $app->registry('content_field_types')->{single_select}{options_delimiter} || ',' );
+        #         my @options = split $options_delimiter, $options;
+        #         my $html = '<select name="content-field-' . $id . '" id="content-field-' . $id . '" class="select">';
+        #         foreach my $option (@options) {
+        #             $html .= '<option value="' . $option . '"';
+        #             $html .= ' selected="selected"' if $option eq $value;
+        #             $html .= '>' . $option . '</option>';
+        #         }
+        #         $html .= '</select>';
+        #         return $html;
+        #     }
     radio:
         label: Radio
         data_type: varchar
         order: 110
-<<<<<<< HEAD
         field_html: $ContentType::MT::ContentFieldType::Radio::field_html
         list_props:
             radio:
                 filter_tmpl: $ContentType::MT::ContentFieldType::SelectBox::filter_tmpl
                 single_select_options: $ContentType::MT::ContentFieldType::Radio::single_select_options
                 terms: $ContentType::MT::ContentFieldType::SelectBox::terms
-=======
         options:
             - label
             - hint
@@ -559,31 +520,29 @@
             - display
             - values
             - initial_value
-        field_html: |
-            sub {
-                my ( $app, $id, $value )  = @_;
-                require MT::ContentField;
-                my $content_field = MT::ContentField->load($id);
-                my $options = $content_field->options;
-                my $options_delimiter = quotemeta( $app->registry('content_field_types')->{radio}{options_delimiter} || ',' );
-                my @options = split $options_delimiter, $options;
-                my $html = '';
-                my $count = 1;
-                foreach my $option (@options) {
-                    $html .= "<input type=\"radio\" name=\"content-field-$id\" id=\"content-field-$id-$count\" class=\"radio\" value=\"$option\"";
-                    $html .= ' checked="checked"' if $option eq $value;
-                    $html .= ' />';
-                    $html .= " <label for=\"content-field-$id-$count\">$option ";
-                    $count++;
-                }
-                return $html;
-            }
->>>>>>> e251fd05
+        # field_html: |
+        #     sub {
+        #         my ( $app, $id, $value )  = @_;
+        #         require MT::ContentField;
+        #         my $content_field = MT::ContentField->load($id);
+        #         my $options = $content_field->options;
+        #         my $options_delimiter = quotemeta( $app->registry('content_field_types')->{radio}{options_delimiter} || ',' );
+        #         my @options = split $options_delimiter, $options;
+        #         my $html = '';
+        #         my $count = 1;
+        #         foreach my $option (@options) {
+        #             $html .= "<input type=\"radio\" name=\"content-field-$id\" id=\"content-field-$id-$count\" class=\"radio\" value=\"$option\"";
+        #             $html .= ' checked="checked"' if $option eq $value;
+        #             $html .= ' />';
+        #             $html .= " <label for=\"content-field-$id-$count\">$option ";
+        #             $count++;
+        #         }
+        #         return $html;
+        #     }
     checkbox:
         label: Checkbox
         data_type: varchar
         order: 120
-<<<<<<< HEAD
         field_html: $ContentType::MT::ContentFieldType::Checkbox::field_html
         data_getter: $ContentType::MT::ContentFieldType::Checkbox::data_getter
         list_props:
@@ -591,7 +550,6 @@
                 filter_tmpl: $ContentType::MT::ContentFieldType::SelectBox::filter_tmpl
                 single_select_options: $ContentType::MT::ContentFieldType::Checkbox::single_select_options
                 terms: $ContentType::MT::ContentFieldType::SelectBox::terms
-=======
         options:
             - label
             - hint
@@ -602,39 +560,37 @@
             - min
             - values
             - initial_value
-        field_html: |
-            sub {
-                my ( $app, $id, $value )  = @_;
-                require MT::ContentField;
-                my $content_field = MT::ContentField->load($id);
-                my $options = $content_field->options;
-                my $options_delimiter = quotemeta( $app->registry('content_field_types')->{checkbox}{options_delimiter} || ',' );
-                my @options = split $options_delimiter, $options;
-                my @values  = split $options_delimiter, $value;
-                my $html = '';
-                my $count = 1;
-                foreach my $option (@options) {
-                    $html .= "<input type=\"checkbox\" name=\"content-field-$id\" id=\"content-field-$id-$count\" class=\"radio\" value=\"$option\"";
-                    $html .= ( grep { $_ eq $option } @values ) ? ' checked="checked"' : '';
-                    $html .= " />";
-                    $html .= " <label for=\"content-field-$id-$count\">$option ";
-                    $count++;
-                }
-                return $html;
-            }
-        data_getter: |
-            sub {
-                my ( $app, $id )  = @_;
-                my $q = $app->param;
-                my @datas = $q->param( 'content-field-' . $id );
-                return join ',', @datas;
-            }
->>>>>>> e251fd05
+        # field_html: |
+        #     sub {
+        #         my ( $app, $id, $value )  = @_;
+        #         require MT::ContentField;
+        #         my $content_field = MT::ContentField->load($id);
+        #         my $options = $content_field->options;
+        #         my $options_delimiter = quotemeta( $app->registry('content_field_types')->{checkbox}{options_delimiter} || ',' );
+        #         my @options = split $options_delimiter, $options;
+        #         my @values  = split $options_delimiter, $value;
+        #         my $html = '';
+        #         my $count = 1;
+        #         foreach my $option (@options) {
+        #             $html .= "<input type=\"checkbox\" name=\"content-field-$id\" id=\"content-field-$id-$count\" class=\"radio\" value=\"$option\"";
+        #             $html .= ( grep { $_ eq $option } @values ) ? ' checked="checked"' : '';
+        #             $html .= " />";
+        #             $html .= " <label for=\"content-field-$id-$count\">$option ";
+        #             $count++;
+        #         }
+        #         return $html;
+        #     }
+        # data_getter: |
+        #     sub {
+        #         my ( $app, $id )  = @_;
+        #         my $q = $app->param;
+        #         my @datas = $q->param( 'content-field-' . $id );
+        #         return join ',', @datas;
+        #     }
     asset:
         label: Asset
         data_type: integer
         order: 130
-<<<<<<< HEAD
         field_html: $ContentType::MT::ContentFieldType::Asset::field_html
         data_getter: $ContentType::MT::ContentFieldType::Asset::data_getter
         list_props:
@@ -709,7 +665,6 @@
                 display: none
                 terms: $ContentType::MT::ContentFieldType::Asset::terms_tag
                 use_blank: 1
-=======
         options:
             - label
             - hint
@@ -720,55 +675,55 @@
             - max
             - min
             - listing_filter
-        field_html: |
-            sub {
-                my ( $app, $id, $value )  = @_;
-                my $q = $app->param;
-                my $ct_data_id = $q->param('id');
-                my @obj_assets = MT::ObjectAsset->load(
-                    {   object_ds => 'content_data',
-                        object_id => $ct_data_id
-                    }
-                );
-                my $html = '';
-                $html .= '<input type="text" name="content-field-' . $id . '" class="text long" value="';
-                my $count = 1;
-                foreach my $obj_asset (@obj_assets) {
-                    $html .= $obj_asset->asset_id;
-                    $html .= ',' unless $count == @obj_assets;
-                    $count++;
-                }
-                $html .= '" />';
-                return $html;
-            }
-        data_getter: |
-            sub {
-                my ( $app, $id )  = @_;
-                require MT::Asset;
-                require MT::ObjectAsset;
-                my $q = $app->param;
-                my $ct_data_id = $q->param('id');
-                my $asset_ids = $q->param( 'content-field-' . $id );
-                my @asset_ids = split ',', $asset_ids;
-                foreach my $asset_id (@asset_ids) {
-                    my $asset = MT::Asset->load($asset_id);
-                    next unless $asset;
-                    my $obj_asset = MT::ObjectAsset->load(
-                        {   asset_id  => $asset_id,
-                            object_ds => 'content_data',
-                            object_id => $ct_data_id
-                        }
-                    );
-                    next if $obj_asset;
-                    $obj_asset = MT::ObjectAsset->new;
-                    $obj_asset->blog_id($app->blog->id);
-                    $obj_asset->asset_id($asset_id);
-                    $obj_asset->object_ds('content_data');
-                    $obj_asset->object_id( $ct_data_id );
-                    $obj_asset->save;
-                }
-                return $asset_ids;
-            }
+        # field_html: |
+        #     sub {
+        #         my ( $app, $id, $value )  = @_;
+        #         my $q = $app->param;
+        #         my $ct_data_id = $q->param('id');
+        #         my @obj_assets = MT::ObjectAsset->load(
+        #             {   object_ds => 'content_data',
+        #                 object_id => $ct_data_id
+        #             }
+        #         );
+        #         my $html = '';
+        #         $html .= '<input type="text" name="content-field-' . $id . '" class="text long" value="';
+        #         my $count = 1;
+        #         foreach my $obj_asset (@obj_assets) {
+        #             $html .= $obj_asset->asset_id;
+        #             $html .= ',' unless $count == @obj_assets;
+        #             $count++;
+        #         }
+        #         $html .= '" />';
+        #         return $html;
+        #     }
+        # data_getter: |
+        #     sub {
+        #         my ( $app, $id )  = @_;
+        #         require MT::Asset;
+        #         require MT::ObjectAsset;
+        #         my $q = $app->param;
+        #         my $ct_data_id = $q->param('id');
+        #         my $asset_ids = $q->param( 'content-field-' . $id );
+        #         my @asset_ids = split ',', $asset_ids;
+        #         foreach my $asset_id (@asset_ids) {
+        #             my $asset = MT::Asset->load($asset_id);
+        #             next unless $asset;
+        #             my $obj_asset = MT::ObjectAsset->load(
+        #                 {   asset_id  => $asset_id,
+        #                     object_ds => 'content_data',
+        #                     object_id => $ct_data_id
+        #                 }
+        #             );
+        #             next if $obj_asset;
+        #             $obj_asset = MT::ObjectAsset->new;
+        #             $obj_asset->blog_id($app->blog->id);
+        #             $obj_asset->asset_id($asset_id);
+        #             $obj_asset->object_ds('content_data');
+        #             $obj_asset->object_id( $ct_data_id );
+        #             $obj_asset->save;
+        #         }
+        #         return $asset_ids;
+        #     }
     audio:
         label: Audio
         data_type: varchar
@@ -811,22 +766,25 @@
             - max
             - min
             - listing_filter
->>>>>>> e251fd05
     embed_text:
         label: embed text
         data_type: blob
-<<<<<<< HEAD
-        order: 140
+        order: 170
         list_props:
             embed_text:
                 base: __virtual.string
                 col: value_blob
                 terms: $ContentType::MT::ContentFieldType::SingleLineText::terms
                 use_blank: 1
+        options:
+            - label
+            - hint
+            - required
+            - display
     category:
         label: Category
         data_type: integer
-        order: 150
+        order: 180
         field_html: $ContentType::MT::ContentFieldType::Category::field_html
         data_getter: $ContentType::MT::ContentFieldType::Category::data_getter
         list_props:
@@ -836,30 +794,6 @@
                 html: $ContentType::MT::ContentFieldType::Category::html
                 terms: $ContentType::MT::ContentFieldType::Category::terms
                 use_blank: 1
-    tag:
-        label: Tag
-        data_type: integer
-        order: 160
-        field_html: $ContentType::MT::ContentFieldType::Tag::field_html
-        data_getter: $ContentType::MT::ContentFieldType::Tag::data_getter
-        list_props:
-            tag:
-                base: __virtual.string
-                col: name
-                html: $ContentType::MT::ContentFieldType::Tag::html
-                terms: $ContentType::MT::ContentFieldType::Tag::terms
-                use_blank: 1
-=======
-        order: 170
-        options:
-            - label
-            - hint
-            - required
-            - display
-    category:
-        label: Category
-        data_type: varchar
-        order: 180
         options:
             - label
             - hint
@@ -870,72 +804,81 @@
             - max
             - min
             - category_list
-        field_html: |
-            sub {
-                my ( $app, $id, $value )  = @_;
-                require MT::Category;
-                require MT::ObjectCategory;
-                my @values   = split ',', $value;
-                my $q        = $app->param;
-                my $ct_data_id    = $q->param('id');
-                my @cats     = MT::Category->load( { blog_id => $app->blog->id } );
-                my @obj_cats = MT::ObjectCategory->load(
-                    {   object_ds=> 'content_data',
-                        object_id => $ct_data_id
-                    }
-                );
-                my $html = '';
-                my $num = 1;
-                foreach my $cat (@cats) {
-                    my $cat_id = $cat->id;
-                    my $cat_label = $cat->label;
-                    $html .= '<div>';
-                    $html .= "<input type=\"checkbox\" name=\"content-field-$id\" id=\"content-field-$id-$num\" value=\"$cat_id\"";
-                    $html .= ( grep { $_->category_id eq $cat_id } @obj_cats ) ? ' checked="checked"' : '';
-                    $html .= " />";
-                    $html .= " <label for=\"content-field-$id-$num\">$cat_label</label>";
-                    $html .= '</div>';
-                }
-                return $html;
-            }
-        data_getter: |
-            sub {
-                my ( $app, $id )  = @_;
-                require MT::Category;
-                require MT::ObjectCategory;
-                my $q = $app->param;
-                my $ct_data_id = $q->param('id');
-                my @cat_ids = $q->param( 'content-field-' . $id );
-                my @obj_cats = MT::ObjectCategory->load(
-                    {   object_ds => 'content_data',
-                        object_id         => $ct_data_id
-                    }
-                );
-                foreach my $obj_cat (@obj_cats) {
-                    $obj_cat->remove
-                        unless ( grep { $_ eq $obj_cat->category_id } @cat_ids );
-                }
-                foreach my $cat_id (@cat_ids) {
-                    my $obj_cat = MT::ObjectCategory->load(
-                        {   category_id       => $cat_id,
-                            object_ds => 'content_data',
-                            object_id         => $ct_data_id
-                        }
-                    );
-                    next if $obj_cat;
-                    $obj_cat = MT::ObjectCategory->new;
-                    $obj_cat->blog_id($app->blog->id);
-                    $obj_cat->category_id($cat_id);
-                    $obj_cat->object_ds('content_data');
-                    $obj_cat->object_id($ct_data_id);
-                    $obj_cat->save;
-                }
-                return join ',', @cat_ids;
-            }
+        # field_html: |
+        #     sub {
+        #         my ( $app, $id, $value )  = @_;
+        #         require MT::Category;
+        #         require MT::ObjectCategory;
+        #         my @values   = split ',', $value;
+        #         my $q        = $app->param;
+        #         my $ct_data_id    = $q->param('id');
+        #         my @cats     = MT::Category->load( { blog_id => $app->blog->id } );
+        #         my @obj_cats = MT::ObjectCategory->load(
+        #             {   object_ds=> 'content_data',
+        #                 object_id => $ct_data_id
+        #             }
+        #         );
+        #         my $html = '';
+        #         my $num = 1;
+        #         foreach my $cat (@cats) {
+        #             my $cat_id = $cat->id;
+        #             my $cat_label = $cat->label;
+        #             $html .= '<div>';
+        #             $html .= "<input type=\"checkbox\" name=\"content-field-$id\" id=\"content-field-$id-$num\" value=\"$cat_id\"";
+        #             $html .= ( grep { $_->category_id eq $cat_id } @obj_cats ) ? ' checked="checked"' : '';
+        #             $html .= " />";
+        #             $html .= " <label for=\"content-field-$id-$num\">$cat_label</label>";
+        #             $html .= '</div>';
+        #         }
+        #         return $html;
+        #     }
+        # data_getter: |
+        #     sub {
+        #         my ( $app, $id )  = @_;
+        #         require MT::Category;
+        #         require MT::ObjectCategory;
+        #         my $q = $app->param;
+        #         my $ct_data_id = $q->param('id');
+        #         my @cat_ids = $q->param( 'content-field-' . $id );
+        #         my @obj_cats = MT::ObjectCategory->load(
+        #             {   object_ds => 'content_data',
+        #                 object_id         => $ct_data_id
+        #             }
+        #         );
+        #         foreach my $obj_cat (@obj_cats) {
+        #             $obj_cat->remove
+        #                 unless ( grep { $_ eq $obj_cat->category_id } @cat_ids );
+        #         }
+        #         foreach my $cat_id (@cat_ids) {
+        #             my $obj_cat = MT::ObjectCategory->load(
+        #                 {   category_id       => $cat_id,
+        #                     object_ds => 'content_data',
+        #                     object_id         => $ct_data_id
+        #                 }
+        #             );
+        #             next if $obj_cat;
+        #             $obj_cat = MT::ObjectCategory->new;
+        #             $obj_cat->blog_id($app->blog->id);
+        #             $obj_cat->category_id($cat_id);
+        #             $obj_cat->object_ds('content_data');
+        #             $obj_cat->object_id($ct_data_id);
+        #             $obj_cat->save;
+        #         }
+        #         return join ',', @cat_ids;
+        #     }
     tag:
         label: Tag
-        data_type: tag
+        data_type: integer
         order: 190
+        field_html: $ContentType::MT::ContentFieldType::Tag::field_html
+        data_getter: $ContentType::MT::ContentFieldType::Tag::data_getter
+        list_props:
+            tag:
+                base: __virtual.string
+                col: name
+                html: $ContentType::MT::ContentFieldType::Tag::html
+                terms: $ContentType::MT::ContentFieldType::Tag::terms
+                use_blank: 1
         options:
             - label
             - hint
@@ -946,73 +889,73 @@
             - max
             - min
             - initial_value
-        field_html: |
-            sub {
-                my ( $app, $id, $value )  = @_;
-                require MT::Tag;
-                require MT::ObjectTag;
-                my $q = $app->param;
-                my $ct_data_id = $q->param('id');
-                my @obj_tags = MT::ObjectTag->load(
-                    {   object_ds=> 'content_data',
-                        object_id => $ct_data_id
-                    }
-                );
-                my $html = '';
-                $html .= '<input type="text" name="content-field-' . $id . '" class="text long" value="';
-                my $count = 1;
-                foreach my $obj_tag (@obj_tags) {
-                    my $tag = MT::Tag->load($obj_tag->tag_id);
-                    $html .= $tag->name;
-                    $html .= ',' unless $count == @obj_tags;
-                    $count++;
-                }
-                $html .= '" />';
-                return $html;
-            }
-        data_getter: |
-            sub {
-                my ( $app, $id )  = @_;
-                require MT::Tag;
-                require MT::ObjectTag;
-                my $q = $app->param;
-                my $ct_data_id = $q->param('id');
-                my $tag_names = $q->param( 'content-field-' . $id );
-                my @tag_names = split ',', $tag_names;
-                my @tags = MT::Tag->load( { name => \@tag_names },
-                    { binary => { name => 1 } } );
-                my @obj_tags = MT::ObjectTag->load(
-                    {   object_datasource => 'content_data',
-                        object_id         => $ct_data_id
-                    }
-                );
-                foreach my $obj_tag (@obj_tags) {
-                    $obj_tag->remove
-                        unless ( grep { $_->id eq $obj_tag->id } @tags );
-                }
-                foreach my $tag_name (@tag_names) {
-                    my ($tag) = grep { $_->name eq $tag_name } @tags;
-                    unless ($tag) {
-                        $tag = MT::Tag->new;
-                        $tag->name($tag_name);
-                        $tag->save or next;
-                    }
-                    my $obj_tag = MT::ObjectTag->load(
-                        {   tag_id    => $tag->id,
-                            object_datasource => 'content_data',
-                            object_id => $ct_data_id
-                        }
-                    );
-                    next if $obj_tag;
-                    $obj_tag = MT::ObjectTag->new;
-                    $obj_tag->blog_id($app->blog->id);
-                    $obj_tag->tag_id($tag->id);
-                    $obj_tag->object_datasource('content_data');
-                    $obj_tag->object_id( $ct_data_id );
-                    $obj_tag->save;
-                }
-                return $tag_names;
-            }
+        # field_html: |
+        #     sub {
+        #         my ( $app, $id, $value )  = @_;
+        #         require MT::Tag;
+        #         require MT::ObjectTag;
+        #         my $q = $app->param;
+        #         my $ct_data_id = $q->param('id');
+        #         my @obj_tags = MT::ObjectTag->load(
+        #             {   object_ds=> 'content_data',
+        #                 object_id => $ct_data_id
+        #             }
+        #         );
+        #         my $html = '';
+        #         $html .= '<input type="text" name="content-field-' . $id . '" class="text long" value="';
+        #         my $count = 1;
+        #         foreach my $obj_tag (@obj_tags) {
+        #             my $tag = MT::Tag->load($obj_tag->tag_id);
+        #             $html .= $tag->name;
+        #             $html .= ',' unless $count == @obj_tags;
+        #             $count++;
+        #         }
+        #         $html .= '" />';
+        #         return $html;
+        #     }
+        # data_getter: |
+        #     sub {
+        #         my ( $app, $id )  = @_;
+        #         require MT::Tag;
+        #         require MT::ObjectTag;
+        #         my $q = $app->param;
+        #         my $ct_data_id = $q->param('id');
+        #         my $tag_names = $q->param( 'content-field-' . $id );
+        #         my @tag_names = split ',', $tag_names;
+        #         my @tags = MT::Tag->load( { name => \@tag_names },
+        #             { binary => { name => 1 } } );
+        #         my @obj_tags = MT::ObjectTag->load(
+        #             {   object_datasource => 'content_data',
+        #                 object_id         => $ct_data_id
+        #             }
+        #         );
+        #         foreach my $obj_tag (@obj_tags) {
+        #             $obj_tag->remove
+        #                 unless ( grep { $_->id eq $obj_tag->id } @tags );
+        #         }
+        #         foreach my $tag_name (@tag_names) {
+        #             my ($tag) = grep { $_->name eq $tag_name } @tags;
+        #             unless ($tag) {
+        #                 $tag = MT::Tag->new;
+        #                 $tag->name($tag_name);
+        #                 $tag->save or next;
+        #             }
+        #             my $obj_tag = MT::ObjectTag->load(
+        #                 {   tag_id    => $tag->id,
+        #                     object_datasource => 'content_data',
+        #                     object_id => $ct_data_id
+        #                 }
+        #             );
+        #             next if $obj_tag;
+        #             $obj_tag = MT::ObjectTag->new;
+        #             $obj_tag->blog_id($app->blog->id);
+        #             $obj_tag->tag_id($tag->id);
+        #             $obj_tag->object_datasource('content_data');
+        #             $obj_tag->object_id( $ct_data_id );
+        #             $obj_tag->save;
+        #         }
+        #         return $tag_names;
+        #     }
     list:
         label: list
         data_type: blob
@@ -1032,4 +975,3 @@
             - hint
             - required
             - display
->>>>>>> e251fd05
