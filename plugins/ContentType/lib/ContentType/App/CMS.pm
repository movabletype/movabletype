--- conflicted
+++ resolved
@@ -403,7 +403,6 @@
     $param->{content_field_types_options}
         = JSON::encode_json( \%content_field_types_options );
 
-<<<<<<< HEAD
     my @cat_lists_param;
     my @category_lists
         = MT->model('category_list')->load( { blog_id => $blog_id } );
@@ -416,7 +415,7 @@
             };
     }
     $param->{category_lists} = \@cat_lists_param;
-=======
+
     my $options_html = '';
 
     foreach my $name ( keys %content_field_types_options ) {
@@ -481,7 +480,6 @@
         $options_html .= '</div>' . "\n";
     }
     $param->{options_html} = $options_html;
->>>>>>> e251fd05
 
     my @content_types = MT::ContentType->load( { blog_id => $blog_id } );
     my @c_array = map {
