build-language-stamp
lib/MT/L10N/de-iso-8859-1.pm
lib/MT/L10N/es-iso-8859-1.pm
lib/MT/L10N/fr-iso-8859-1.pm
lib/MT/L10N/nl-iso-8859-1.pm
mt-static/assets_c
mt-static/css/main.css
mt-static/css/simple.css
mt-static/js/mt_core_compact.js
mt-static/js/editor.js
mt-static/jquery/jquery.mt.min.js
mt-static/plugins/TinyMCE/tiny_mce/plugins/mt/plugin.min.js
mt-static/plugins/TinyMCE/tiny_mce/plugins/mt_fullscreen/plugin.min.js
mt-static/mt_de.js
mt-static/mt_es.js
mt-static/mt_fr.js
mt-static/mt_ja.js
mt-static/mt_nl.js
mt-static/support
mt-config.cgi

mt-comments.cgi
mt-cp.cgi
mt-tb.cgi
addons
mt-static/addons
mt-static/plugins/FacebookCommenters
mt-static/plugins/OpenID
mt-static/plugins/feeds-app-lite
mt-static/plugins/mixiComment
mt-static/themes/tristan-blue
mt-static/themes/tristan-blue-4.2
plugins/Comments
plugins/FacebookCommenters
plugins/OpenID
plugins/Trackback
plugins/feeds-app-lite
plugins/mixiComment

mt-sp.cgi
plugins/SmartphoneOption
mt-static/plugins/SmartphoneOption
themes/rainier
themes/eiger

t/site/
t/db/mt.db
t/archive/
t/update/

*.DS_Store
*.swp
*.swo
/mt.pid

/node_modules/
yarn-error.log

.perl-version
perltidy.LOG

cover_db/

<<<<<<< HEAD
.vscode/
=======
.envrc
>>>>>>> 1bc81fd7
<|MERGE_RESOLUTION|>--- conflicted
+++ resolved
@@ -61,8 +61,5 @@
 
 cover_db/
 
-<<<<<<< HEAD
 .vscode/
-=======
 .envrc
->>>>>>> 1bc81fd7
