build-language-stamp
lib/MT/L10N/de-iso-8859-1.pm
lib/MT/L10N/es-iso-8859-1.pm
lib/MT/L10N/fr-iso-8859-1.pm
lib/MT/L10N/nl-iso-8859-1.pm
mt-static/assets_c
mt-static/css/main.css
mt-static/css/simple.css
mt-static/js/mt_core_compact.js
mt-static/js/admin2023/mt_core_compact.js
mt-static/js/editor.js
mt-static/jquery/jquery.mt.min.js
mt-static/plugins/TinyMCE/tiny_mce/plugins/mt/plugin.min.js
mt-static/plugins/TinyMCE/tiny_mce/plugins/mt_fullscreen/plugin.min.js
mt-static/plugins/TinyMCE5/lib/js/tinymce/plugins/mt/plugin.min.js
mt-static/plugins/TinyMCE5/lib/js/tinymce/plugins/mt_fullscreen/plugin.min.js
mt-static/plugins/TinyMCE6/lib/js/tinymce/plugins/mt/plugin.min.js
mt-static/plugins/TinyMCE6/lib/js/tinymce/plugins/mt_fullscreen/plugin.min.js
mt-static/mt_en_us.js
mt-static/mt_de.js
mt-static/mt_es.js
mt-static/mt_fr.js
mt-static/mt_ja.js
mt-static/mt_nl.js
mt-static/support
mt-config.cgi

mt-comments.cgi
mt-cp.cgi
mt-tb.cgi
addons
mt-static/addons
mt-static/plugins/FacebookCommenters
mt-static/plugins/OpenID
mt-static/plugins/feeds-app-lite
mt-static/plugins/mixiComment
mt-static/themes/tristan-blue
mt-static/themes/tristan-blue-4.2
plugins/Comments
plugins/FacebookCommenters
plugins/OpenID
plugins/Trackback
plugins/feeds-app-lite
plugins/mixiComment

mt-sp.cgi
plugins/SmartphoneOption
mt-static/plugins/SmartphoneOption
themes/rainier
themes/eiger

t/site/
t/db/mt.db
t/archive/
t/update/
t/selenium/evidence/

*.DS_Store
*.swp
*.swo
/mt.pid

/node_modules/
yarn-error.log
yarn.lock

.perl-version
perltidy.LOG
*.tdy
*.ERR
.php_cs.cache

cover_db/

.idea/
.vstags
.vscode/
.envrc
.mt_test_env

/vendor/

t/selenium/**/evidence

<<<<<<< HEAD
mt-static/js/build
=======
mt-static/js/build

CHECKSUMS

*.bak
>>>>>>> 0e96cb9d
<|MERGE_RESOLUTION|>--- conflicted
+++ resolved
@@ -82,12 +82,8 @@
 
 t/selenium/**/evidence
 
-<<<<<<< HEAD
-mt-static/js/build
-=======
 mt-static/js/build
 
 CHECKSUMS
 
-*.bak
->>>>>>> 0e96cb9d
+*.bak