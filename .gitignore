build-language-stamp
lib/MT/L10N/de-iso-8859-1.pm
lib/MT/L10N/es-iso-8859-1.pm
lib/MT/L10N/fr-iso-8859-1.pm
lib/MT/L10N/nl-iso-8859-1.pm
mt-static/assets_c
mt-static/css/main.css
mt-static/css/simple.css
mt-static/js/mt_core_compact.js
mt-static/js/editor.js
mt-static/mt_de.js
mt-static/mt_es.js
mt-static/mt_fr.js
mt-static/mt_ja.js
mt-static/mt_nl.js
mt-static/support/dashboard
mt-static/support/logs
mt-static/support/themes
mt-static/support/assets_c
mt-static/support/uploads
mt-static/support/theme_thumbnails/
mt-static/support/theme_static/
mt-config.cgi

mt-cp.cgi
addons
mt-static/addons
mt-static/plugins/FacebookCommenters
mt-static/plugins/feeds-app-lite
mt-static/plugins/mixiComment
mt-static/themes/tristan-blue
mt-static/themes/tristan-blue-4.2
plugins/FacebookCommenters
plugins/feeds-app-lite
plugins/mixiComment

mt-sp.cgi
plugins/SmartphoneOption
mt-static/plugins/SmartphoneOption
themes/rainier
themes/eiger

t/site/
t/db/mt.db
t/archive/
t/update/

*.swp
.DS_Store

.perl-version
<<<<<<< HEAD
perltidy.LOG
=======

.idea/
>>>>>>> 721d7f31
<|MERGE_RESOLUTION|>--- conflicted
+++ resolved
@@ -49,9 +49,6 @@
 .DS_Store
 
 .perl-version
-<<<<<<< HEAD
 perltidy.LOG
-=======
 
-.idea/
->>>>>>> 721d7f31
+.idea/