name: movabletype/movabletype
on:
  push:
    branches:
    - "**/*"
  pull_request:
  schedule:
    - cron:  '30 0 * * *'
concurrency:
#   # This item has no matching transformer
#   maximum_number_of_builds: 0
  group: "${{ github.ref }}"
  cancel-in-progress: true
env:
  MT_TEST_IGNORE_FIXTURE: '0'
  DOCKER_USERNAME: "${{ secrets.DOCKER_USERNAME }}"
  DOCKER_PASSWORD: "${{ secrets.DOCKER_PASSWORD }}"
jobs:
  # Perl 5.38 / PHP 8.2 / MySQL 8.0
  fedora39:
    env:
      TEST_IMAGE_NAME: fedora39
    if: ${{ ( (github.event_name != 'schedule') || ( (github.repository == 'movabletype/movabletype' ) && (github.event_name == 'schedule') && ((github.ref == 'refs/heads/master') || contains(github.ref, '/develop') || contains(github.ref, '/support-') || contains(github.ref, '/release-')) ) ) }}
    runs-on: ubuntu-latest
    strategy:
      matrix:
        test:
          - "t/*.t"
          - "t/mt7/[^t]*"
          - "t/mt7/t*"
          - "t/admin_theme_id/ t/app/ t/class/ t/cms/ t/model/ t/mt_object/ t/object_driver/ t/task/ t/template/ t/tools t/util/"
          - "t/cms_permission/"
          - "t/data_api/"
          - "t/tag/"
          - "plugins/*/t"
          - selenium
          - php
    steps:
      - name: checkout
        uses: actions/checkout@v4.1.0
      - name: login
        run: docker login --username "$DOCKER_USERNAME" --password "$DOCKER_PASSWORD"
      - name: test
        if: ${{ (matrix.test != 'php' && matrix.test != 'selenium') }}
        run: docker run -t -v $PWD:/mt -w /mt movabletype/test:$TEST_IMAGE_NAME bash -c "prove -lr -j4 -PMySQLPool=MT::Test::Env -It/lib ${{ matrix.test }}"
      - name: test selenium
        if: ${{ matrix.test == 'selenium' }}
        run: docker run -t -v $PWD:/mt -w /mt movabletype/test:chromiumdriver bash -c "MT_TEST_SELENIUM_MAX_RETRY=5 prove -lr -j1 -PMySQLPool=MT::Test::Env -It/lib t/selenium"
      - name: test php
        if: ${{ matrix.test == 'php' }}
        run: docker run -t -v $PWD:/mt -w /mt movabletype/test:$TEST_IMAGE_NAME bash -c "phpunit && make test-php-lint"

  # Perl 5.38 / PHP 8.3 / MySQL 8.0
  fedora40:
    needs: [fedora39]
    if: ${{ ( ( (github.repository == 'movabletype/movabletype' ) && (github.event_name == 'schedule') && ((github.ref == 'refs/heads/master') || contains(github.ref, '/develop') || contains(github.ref, '/support-') || contains(github.ref, '/release-')) ) || contains(github.head_ref, 'cron') ) }}
    runs-on: ubuntu-latest
    env:
      TEST_IMAGE_NAME: fedora40
    strategy:
      matrix:
        test:
          - "t/*.t"
          - "t/mt7/[^t]*"
          - "t/mt7/t*"
          - "t/admin_theme_id/ t/app/ t/class/ t/cms/ t/model/ t/mt_object/ t/object_driver/ t/task/ t/template/ t/tools t/util/"
          - "t/cms_permission/"
          - "t/data_api/"
          - "t/tag/"
          - "plugins/*/t"
          - php
    steps:
      - name: checkout
        uses: actions/checkout@v4.1.0
      - name: login
        run: docker login --username "$DOCKER_USERNAME" --password "$DOCKER_PASSWORD"
      - name: test
        if: ${{ matrix.test != 'php' }}
        run: docker run -t -v $PWD:/mt -w /mt movabletype/test:$TEST_IMAGE_NAME bash -c "prove -lr -j4 -PMySQLPool=MT::Test::Env -It/lib ${{ matrix.test }}"
      - name: test php
        if: ${{ matrix.test == 'php' }}
        run: docker run -t -v $PWD:/mt -w /mt movabletype/test:$TEST_IMAGE_NAME bash -c "phpunit && make test-php-lint"

  # Perl 5.34 / PHP 8.0 / MySQL 8.0
  fedora35:
    needs: [fedora39]
    if: ${{ ( ( (github.repository == 'movabletype/movabletype' ) && (github.event_name == 'schedule') && ((github.ref == 'refs/heads/master') || contains(github.ref, '/develop') || contains(github.ref, '/support-') || contains(github.ref, '/release-')) ) || contains(github.head_ref, 'cron') ) }}
    runs-on: ubuntu-latest
    env:
      TEST_IMAGE_NAME: fedora35
    strategy:
      matrix:
        test:
          - "t/*.t"
          - "t/mt7/[^t]*"
          - "t/mt7/t*"
          - "t/admin_theme_id/ t/app/ t/class/ t/cms/ t/model/ t/mt_object/ t/object_driver/ t/task/ t/template/ t/tools t/util/"
          - "t/cms_permission/"
          - "t/data_api/"
          - "t/tag/"
          - "plugins/*/t"
          - php
    steps:
      - name: checkout
        uses: actions/checkout@v4.1.0
      - name: login
        run: docker login --username "$DOCKER_USERNAME" --password "$DOCKER_PASSWORD"
      - name: test
        if: ${{ matrix.test != 'php' }}
        run: docker run -t -v $PWD:/mt -w /mt movabletype/test:$TEST_IMAGE_NAME bash -c "MT_TEST_RUN_APP_AS_CGI=1 prove -lr -j4 -PMySQLPool=MT::Test::Env -It/lib ${{ matrix.test }}"
      - name: test php
        if: ${{ matrix.test == 'php' }}
        run: docker run -t -v $PWD:/mt -w /mt movabletype/test:$TEST_IMAGE_NAME bash -c "phpunit php/tests/*Test.php && make test-php-lint"

  # Perl 5.36 / PHP 8.1 / MySQL 8.0
  fedora37:
    needs: [fedora39]
    if: ${{ ( ( (github.repository == 'movabletype/movabletype' ) && (github.event_name == 'schedule') && ((github.ref == 'refs/heads/master') || contains(github.ref, '/develop') || contains(github.ref, '/support-') || contains(github.ref, '/release-')) ) || contains(github.head_ref, 'cron') ) }}
    runs-on: ubuntu-latest
    env:
      TEST_IMAGE_NAME: fedora37
    strategy:
      matrix:
        test:
          - "t/*.t"
          - "t/mt7/[^t]*"
          - "t/mt7/t*"
          - "t/admin_theme_id/ t/app/ t/class/ t/cms/ t/model/ t/mt_object/ t/object_driver/ t/task/ t/template/ t/tools t/util/"
          - "t/cms_permission/"
          - "t/data_api/"
          - "t/tag/"
          - "plugins/*/t"
          - php

    steps:
      - name: checkout
        uses: actions/checkout@v4.1.0
      - name: login
        run: docker login --username "$DOCKER_USERNAME" --password "$DOCKER_PASSWORD"
      - name: test
        if: ${{ matrix.test != 'php' }}
        run: docker run -t -v $PWD:/mt -w /mt movabletype/test:$TEST_IMAGE_NAME bash -c "MT_TEST_BUILDER=MT::Builder::Fast prove -lr -j4 -PMySQLPool=MT::Test::Env -It/lib ${{ matrix.test }}"
      - name: test php
        if: ${{ matrix.test == 'php' }}
        run: docker run -t -v $PWD:/mt -w /mt movabletype/test:$TEST_IMAGE_NAME bash -c "phpunit && make test-php-lint"

  # Perl 5.10 / PHP 5.5 / MySQL 5.1
  centos6:
    needs: [fedora39]
    if: ${{ ( ( (github.repository == 'movabletype/movabletype' ) && (github.event_name == 'schedule') && ((github.ref == 'refs/heads/master') || contains(github.ref, '/develop') || contains(github.ref, '/support-') || contains(github.ref, '/release-')) ) || contains(github.head_ref, 'cron') ) }}
    runs-on: ubuntu-latest
    env:
      TEST_IMAGE_NAME: centos6
    strategy:
      matrix:
        test:
          - "t/*.t"
          - "t/mt7/[^t]*"
          - "t/mt7/t*"
          - "t/admin_theme_id/ t/app/ t/class/ t/cms/ t/model/ t/mt_object/ t/object_driver/ t/task/ t/template/ t/tools t/util/"
          - "t/cms_permission/"
          - "t/data_api/"
          - "t/tag/"
          - "plugins/*/t"
    steps:
      - name: checkout
        uses: actions/checkout@v4.1.0
      - name: login
        run: docker login --username "$DOCKER_USERNAME" --password "$DOCKER_PASSWORD"
      - name: test
        run: docker run -t -v $PWD:/mt -w /mt movabletype/test:$TEST_IMAGE_NAME bash -c "MT_TEST_DISABLE_OBJECT_CACHE=1 prove -lr -j4 -PMySQLPool=MT::Test::Env -It/lib ${{ matrix.test }}"

  # Perl 5.32 / PHP 7.4 / MariaDB 10.5
  bullseye:
    needs: [fedora39]
    if: ${{ ( ( (github.repository == 'movabletype/movabletype' ) && (github.event_name == 'schedule') && ((github.ref == 'refs/heads/master') || contains(github.ref, '/develop') || contains(github.ref, '/support-') || contains(github.ref, '/release-')) ) || contains(github.head_ref, 'cron') ) }}
    runs-on: ubuntu-latest
    env:
      TEST_IMAGE_NAME: bullseye
    strategy:
      matrix:
        test:
          - "t/*.t"
          - "t/mt7/[^t]*"
          - "t/mt7/t*"
          - "t/admin_theme_id/ t/app/ t/class/ t/cms/ t/model/ t/mt_object/ t/object_driver/ t/task/ t/template/ t/tools t/util/"
          - "t/cms_permission/"
          - "t/data_api/"
          - "t/tag/"
          - "plugins/*/t"
          - php
    steps:
      - name: checkout
        uses: actions/checkout@v4.1.0
      - name: login
        run: docker login --username "$DOCKER_USERNAME" --password "$DOCKER_PASSWORD"
      - name: test
        if: ${{ matrix.test != 'php' }}
        run: docker run -t -v $PWD:/mt -w /mt movabletype/test:$TEST_IMAGE_NAME bash -c "MT_TEST_ADMIN_THEME_ID=0 prove -lr -j4 -PMySQLPool=MT::Test::Env -It/lib ${{ matrix.test }}"
      - name: test php
        if: ${{ matrix.test == 'php' }}
        run: docker run -t -v $PWD:/mt -w /mt movabletype/test:$TEST_IMAGE_NAME bash -c "phpunit && make test-php-lint"

  # Perl 5.28.0 / PHP 7.3 / MariaDB 10.3
  buster:
    needs: [fedora39]
    if: ${{ ( ( (github.repository == 'movabletype/movabletype' ) && (github.event_name == 'schedule') && ((github.ref == 'refs/heads/master') || contains(github.ref, '/develop') || contains(github.ref, '/support-') || contains(github.ref, '/release-')) ) || contains(github.head_ref, 'cron') ) }}
    runs-on: ubuntu-latest
    env:
      TEST_IMAGE_NAME: buster
    strategy:
      matrix:
        test:
          - "t/*.t"
          - "t/mt7/[^t]*"
          - "t/mt7/t*"
          - "t/admin_theme_id/ t/app/ t/class/ t/cms/ t/model/ t/mt_object/ t/object_driver/ t/task/ t/template/ t/tools t/util/"
          - "t/cms_permission/"
          - "t/data_api/"
          - "t/tag/"
          - "plugins/*/t"
          - php
    steps:
      - name: checkout
        uses: actions/checkout@v4.1.0
      - name: login
        run: docker login --username "$DOCKER_USERNAME" --password "$DOCKER_PASSWORD"
      - name: test
        if: ${{ matrix.test != 'php' }}
        run: docker run -t -v $PWD:/mt -w /mt movabletype/test:$TEST_IMAGE_NAME bash -c "MT_TEST_FORCE_DATAAPI_VERSION=5 prove -lr -j4 -PMySQLPool=MT::Test::Env -It/lib ${{ matrix.test }}"
      - name: test php
        if: ${{ matrix.test == 'php' }}
        run: docker run -t -v $PWD:/mt -w /mt movabletype/test:$TEST_IMAGE_NAME bash -c "phpunit && make test-php-lint"

  cloud7:
    needs: [fedora39]
    env:
      TEST_IMAGE_NAME: cloud7
    runs-on: ubuntu-latest
    strategy:
      matrix:
        test:
          - "t/*.t"
          - "t/mt7/[^t]*"
          - "t/mt7/t*"
          - "t/admin_theme_id/ t/app/ t/class/ t/cms/ t/model/ t/mt_object/ t/object_driver/ t/task/ t/template/ t/tools t/util/"
          - "t/cms_permission/"
          - "t/data_api/"
          - "t/tag/"
          - "plugins/*/t"
          - php
    steps:
      - name: checkout
        uses: actions/checkout@v4.1.0
      - name: login
        run: docker login --username "$DOCKER_USERNAME" --password "$DOCKER_PASSWORD"
      - name: test
        if: ${{ matrix.test != 'php' }}
        run: docker run -t -v $PWD:/mt -w /mt movabletype/test:$TEST_IMAGE_NAME bash -c "prove -lr -j4 -PMySQLPool=MT::Test::Env -It/lib ${{ matrix.test }}"
      - name: test php
        if: ${{ matrix.test == 'php' }}
        run: docker run -t -v $PWD:/mt -w /mt movabletype/test:$TEST_IMAGE_NAME bash -c "phpunit && make test-php-lint"

  extra:
    needs: [fedora39]
    if: ${{ ( ( (github.repository == 'movabletype/movabletype' ) && (github.event_name == 'schedule') && ((github.ref == 'refs/heads/master') || contains(github.ref, '/develop') || contains(github.ref, '/support-') || contains(github.ref, '/release-')) ) || contains(github.head_ref, 'cron') ) }}
    runs-on: ubuntu-latest
    strategy:
      matrix:
        test:
          - selenium
          - xt
    steps:
      - name: checkout
        uses: actions/checkout@v4.1.0
      - name: login
        run: docker login --username "$DOCKER_USERNAME" --password "$DOCKER_PASSWORD"
      - name: test selenium
        if: ${{ matrix.test == 'selenium' }}
        run: docker run -t -v $PWD:/mt -w /mt movabletype/test:chromiumdriver bash -c "BUILD_RELEASE_NUMBER=1 make && MT_TEST_SELENIUM_MAX_RETRY=5 MT_TEST_CRAWL=1 prove -j1 -PMySQLPool=MT::Test::Env -It/lib t/selenium/crawl.t"
      - name: test xt
        if: ${{ matrix.test == 'xt' }}
        run: docker run -t -v $PWD:/mt -w /mt movabletype/test:buster bash -c "prove -j4 -PMySQLPool=MT::Test::Env -It/lib xt"

  node_lts:
    needs: [fedora39]
    if: >-
      ${{
        github.event_name == 'schedule'
        || github.event_name == 'pull_request'
        || startsWith(github.ref_name, 'support-')
        || startsWith(github.ref_name, 'release-')
        || (github.ref_name == 'develop')
        || contains(github.ref_name, 'cron')
      }}
    runs-on: ubuntu-latest
    steps:
      - name: checkout
        uses: actions/checkout@v4.1.0
      - name: test npm ci
        run: docker run -t -v $PWD:/mt -w /mt node:lts bash -c "npm ci"
<<<<<<< HEAD
      - name: test to copy files
        run: docker run -t -v $PWD:/mt -w /mt node:lts bash -c 'npm run copy && git config --global --add safe.directory /mt && git add -N . && git diff --exit-code --name-only'
=======
      - name: test to build Riot.js tags
        # TODO: replace yarn with npm run
        run: docker run -t -v $PWD:/mt -w /mt node:lts bash -c 'yarn && yarn build-riot && yarn build-riot-admin2023 && yarn build-ss && git config --global --add safe.directory /mt && test "$(git diff)" = ""'
>>>>>>> 91356053

  notify_slack:
    runs-on: ubuntu-latest
    needs:
    - fedora39
    - fedora40
    - fedora35
    - fedora37
    - centos6
    - bullseye
    - buster
    - cloud7
    - extra
    - node_lts
    if: ${{ ( (github.event_name != 'schedule') || ( (github.repository == 'movabletype/movabletype' ) && (github.event_name == 'schedule') && ((github.ref == 'refs/heads/master') || contains(github.ref, '/develop') || contains(github.ref, '/support-') || contains(github.ref, '/release-')) ) ) }}
    steps:
    - name: Install jq
      run: |
        sudo apt-get update
        sudo apt-get install -y jq
    - name: Filters if the "needs" context has "failure"
      run: |
        HAS_FAILURE=$(echo '${{ toJSON(needs) }}' | jq '[.[] | select(.result == "failure") | .result] | join(",")' | sed -e 's/"//g')
        echo "HAS_FAILURE=${HAS_FAILURE}" >> "$GITHUB_ENV"
    - name: SLACK_COLOR is danger
      if: ${{ env.HAS_FAILURE }}
      run: |
        echo "SLACK_COLOR=danger" >> "$GITHUB_ENV"
    - name: SLACK_COLOR is good
      if: ${{ ! env.HAS_FAILURE }}
      run: |
        echo "SLACK_COLOR=good" >> "$GITHUB_ENV"
    - uses: rtCamp/action-slack-notify@v2.2.1
      env:
        SLACK_WEBHOOK: "${{ secrets.SLACK_WEBHOOK }}"
        SLACK_USERNAME: "GitHub Actions ${{ github.repository }}"
        SLACK_TITLE: 'Workflow #${{ github.run_number }}'
        SLACK_ICON: https://github.githubassets.com/images/modules/logos_page/GitHub-Mark.png
        SLACK_COLOR: "${{ env.SLACK_COLOR }}"<|MERGE_RESOLUTION|>--- conflicted
+++ resolved
@@ -299,14 +299,11 @@
         uses: actions/checkout@v4.1.0
       - name: test npm ci
         run: docker run -t -v $PWD:/mt -w /mt node:lts bash -c "npm ci"
-<<<<<<< HEAD
       - name: test to copy files
         run: docker run -t -v $PWD:/mt -w /mt node:lts bash -c 'npm run copy && git config --global --add safe.directory /mt && git add -N . && git diff --exit-code --name-only'
-=======
       - name: test to build Riot.js tags
         # TODO: replace yarn with npm run
         run: docker run -t -v $PWD:/mt -w /mt node:lts bash -c 'yarn && yarn build-riot && yarn build-riot-admin2023 && yarn build-ss && git config --global --add safe.directory /mt && test "$(git diff)" = ""'
->>>>>>> 91356053
 
   notify_slack:
     runs-on: ubuntu-latest
