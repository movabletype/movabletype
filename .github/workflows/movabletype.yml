name: movabletype/movabletype
on:
  push:
    branches:
    - "**/*"
  pull_request:
  schedule:
    - cron:  '30 0 * * 0' # Sunday Only
concurrency:
#   # This item has no matching transformer
#   maximum_number_of_builds: 0
  group: "${{ github.ref }}"
  cancel-in-progress: true
env:
  MT_TEST_IGNORE_FIXTURE: '0'
  GITHUB_TOKEN: ${{ secrets.GITHUB_TOKEN }}
jobs:
  # Perl 5.38 / PHP 8.2 / MySQL 8.0
  fedora39:
    env:
      TEST_IMAGE_NAME: fedora39
    if: ${{ always() }}
    runs-on: ubuntu-latest
    strategy:
      matrix:
        test:
          - "t/*.t"
          - "t/mt7/[^t]*"
          - "t/mt7/t*"
          - "t/admin_theme_id/ t/app/ t/class/ t/cms/ t/model/ t/mt_object/ t/object_driver/ t/task/ t/template/ t/tools t/util t/upgrade"
          - "t/cms_permission/"
          - "t/data_api/"
          - "t/tag/"
          - "plugins/*/t/[^selenium]*"
          - selenium
          - php
    steps:
      - name: checkout
        uses: actions/checkout@v4.1.0
      - name: docker pull
        uses: ./.github/actions/docker-mt-test
        with:
          tag: ${{ env.TEST_IMAGE_NAME }}
      - name: test
        if: ${{ (matrix.test != 'php' && matrix.test != 'selenium') }}
        run: docker run -t -v $PWD:/mt -w /mt ghcr.io/movabletype/movabletype/test:$TEST_IMAGE_NAME bash -c "prove -lr -j4 -PMySQLPool=MT::Test::Env -It/lib ${{ matrix.test }}"
      - name: test selenium
        if: ${{ matrix.test == 'selenium' }}
<<<<<<< HEAD
        run: docker run -t -v $PWD:/mt -w /mt movabletype/test:chromiumdriver bash -c "MT_TEST_SELENIUM_MAX_RETRY=5 prove -lr -j1 -PMySQLPool=MT::Test::Env -It/lib t/selenium plugins/*/t/selenium"
=======
        run: docker run -t -v $PWD:/mt -w /mt ghcr.io/movabletype/movabletype/test:chromiumdriver bash -c "MT_TEST_SELENIUM_MAX_RETRY=5 prove -lr -j1 -PMySQLPool=MT::Test::Env -It/lib t/selenium"
>>>>>>> 0cceba9e
      - name: test php
        if: ${{ matrix.test == 'php' }}
        run: docker run -t -v $PWD:/mt -w /mt ghcr.io/movabletype/movabletype/test:$TEST_IMAGE_NAME bash -c "phpunit && make test-php-lint"

  # Perl 5.38 / PHP 8.3 / MySQL 8.0
  fedora40:
    needs: [fedora39]
    if: >-
      ${{
        github.event_name == 'schedule'
        || startsWith(github.ref_name, 'support-')
        || startsWith(github.ref_name, 'release-')
        || (github.ref_name == 'develop')
        || contains(github.ref_name, 'cron')
      }}
    runs-on: ubuntu-latest
    env:
      TEST_IMAGE_NAME: fedora40
    strategy:
      matrix:
        test:
          - "t/*.t"
          - "t/mt7/[^t]*"
          - "t/mt7/t*"
          - "t/admin_theme_id/ t/app/ t/class/ t/cms/ t/model/ t/mt_object/ t/object_driver/ t/task/ t/template/ t/tools t/util t/upgrade"
          - "t/cms_permission/"
          - "t/data_api/"
          - "t/tag/"
          - "plugins/*/t/[^selenium]*"
          - php
    steps:
      - name: checkout
        uses: actions/checkout@v4.1.0
      - name: docker pull
        uses: ./.github/actions/docker-mt-test
        with:
          tag: ${{ env.TEST_IMAGE_NAME }}
      - name: test
        if: ${{ matrix.test != 'php' }}
        run: docker run -t -v $PWD:/mt -w /mt ghcr.io/movabletype/movabletype/test:$TEST_IMAGE_NAME bash -c "prove -lr -j4 -PMySQLPool=MT::Test::Env -It/lib ${{ matrix.test }}"
      - name: test php
        if: ${{ matrix.test == 'php' }}
        run: docker run -t -v $PWD:/mt -w /mt ghcr.io/movabletype/movabletype/test:$TEST_IMAGE_NAME bash -c "phpunit && make test-php-lint"

  # Perl 5.34 / PHP 8.0 / MySQL 8.0
  fedora35:
    needs: [fedora39]
    if: >-
      ${{
        github.event_name == 'schedule'
        || startsWith(github.ref_name, 'support-')
        || startsWith(github.ref_name, 'release-')
        || (github.ref_name == 'develop')
        || contains(github.ref_name, 'cron')
      }}
    runs-on: ubuntu-latest
    env:
      TEST_IMAGE_NAME: fedora35
    strategy:
      matrix:
        test:
          - "t/*.t"
          - "t/mt7/[^t]*"
          - "t/mt7/t*"
          - "t/admin_theme_id/ t/app/ t/class/ t/cms/ t/model/ t/mt_object/ t/object_driver/ t/task/ t/template/ t/tools t/util t/upgrade"
          - "t/cms_permission/"
          - "t/data_api/"
          - "t/tag/"
          - "plugins/*/t/[^selenium]*"
          - php
    steps:
      - name: checkout
        uses: actions/checkout@v4.1.0
      - name: docker pull
        uses: ./.github/actions/docker-mt-test
        with:
          tag: ${{ env.TEST_IMAGE_NAME }}
      - name: test
        if: ${{ matrix.test != 'php' }}
        run: docker run -t -v $PWD:/mt -w /mt ghcr.io/movabletype/movabletype/test:$TEST_IMAGE_NAME bash -c "MT_TEST_RUN_APP_AS_CGI=1 prove -lr -j4 -PMySQLPool=MT::Test::Env -It/lib ${{ matrix.test }}"
      - name: test php
        if: ${{ matrix.test == 'php' }}
        run: docker run -t -v $PWD:/mt -w /mt ghcr.io/movabletype/movabletype/test:$TEST_IMAGE_NAME bash -c "phpunit && make test-php-lint"

  # Perl 5.36 / PHP 8.1 / MySQL 8.0
  fedora37:
    needs: [fedora39]
    if: >-
      ${{
        github.event_name == 'schedule'
        || startsWith(github.ref_name, 'support-')
        || startsWith(github.ref_name, 'release-')
        || (github.ref_name == 'develop')
        || contains(github.ref_name, 'cron')
      }}
    runs-on: ubuntu-latest
    env:
      TEST_IMAGE_NAME: fedora37
    strategy:
      matrix:
        test:
          - "t/*.t"
          - "t/mt7/[^t]*"
          - "t/mt7/t*"
          - "t/admin_theme_id/ t/app/ t/class/ t/cms/ t/model/ t/mt_object/ t/object_driver/ t/task/ t/template/ t/tools t/util t/upgrade"
          - "t/cms_permission/"
          - "t/data_api/"
          - "t/tag/"
          - "plugins/*/t/[^selenium]*"
          - php

    steps:
      - name: checkout
        uses: actions/checkout@v4.1.0
      - name: docker pull
        uses: ./.github/actions/docker-mt-test
        with:
          tag: ${{ env.TEST_IMAGE_NAME }}
      - name: test
        if: ${{ matrix.test != 'php' }}
        run: docker run -t -v $PWD:/mt -w /mt ghcr.io/movabletype/movabletype/test:$TEST_IMAGE_NAME bash -c "MT_TEST_BUILDER=MT::Builder::Fast prove -lr -j4 -PMySQLPool=MT::Test::Env -It/lib ${{ matrix.test }}"
      - name: test php
        if: ${{ matrix.test == 'php' }}
        run: docker run -t -v $PWD:/mt -w /mt ghcr.io/movabletype/movabletype/test:$TEST_IMAGE_NAME bash -c "phpunit && make test-php-lint"

  # Perl 5.16 / PHP 7.1 / MariaDB 5.5
  centos7:
    needs: [fedora39]
    if: >-
      ${{
        github.event_name == 'schedule'
        || startsWith(github.ref_name, 'support-')
        || startsWith(github.ref_name, 'release-')
        || (github.ref_name == 'develop')
        || contains(github.ref_name, 'cron')
      }}
    runs-on: ubuntu-latest
    env:
      TEST_IMAGE_NAME: centos7
    strategy:
      matrix:
        test:
          - "t/*.t"
          - "t/mt7/[^t]*"
          - "t/mt7/t*"
          - "t/admin_theme_id/ t/app/ t/class/ t/cms/ t/model/ t/mt_object/ t/object_driver/ t/task/ t/template/ t/tools t/util t/upgrade"
          - "t/cms_permission/"
          - "t/data_api/"
          - "t/tag/"
          - "plugins/*/t/[^selenium]*"
    steps:
      - name: checkout
        uses: actions/checkout@v4.1.0
      - name: docker pull
        uses: ./.github/actions/docker-mt-test
        with:
          tag: ${{ env.TEST_IMAGE_NAME }}
      - name: test
        run: docker run -t -v $PWD:/mt -w /mt ghcr.io/movabletype/movabletype/test:$TEST_IMAGE_NAME bash -c "MT_TEST_DISABLE_OBJECT_CACHE=1 prove -lr -j4 -PMySQLPool=MT::Test::Env -It/lib ${{ matrix.test }}"

  # Perl 5.32 / PHP 7.4 / MariaDB 10.5
  bullseye:
    needs: [fedora39]
    if: >-
      ${{
        github.event_name == 'schedule'
        || startsWith(github.ref_name, 'support-')
        || startsWith(github.ref_name, 'release-')
        || (github.ref_name == 'develop')
        || contains(github.ref_name, 'cron')
      }}
    runs-on: ubuntu-latest
    env:
      TEST_IMAGE_NAME: bullseye
    strategy:
      matrix:
        test:
          - "t/*.t"
          - "t/mt7/[^t]*"
          - "t/mt7/t*"
          - "t/admin_theme_id/ t/app/ t/class/ t/cms/ t/model/ t/mt_object/ t/object_driver/ t/task/ t/template/ t/tools t/util t/upgrade"
          - "t/cms_permission/"
          - "t/data_api/"
          - "t/tag/"
          - "plugins/*/t/[^selenium]*"
          - php
    steps:
      - name: checkout
        uses: actions/checkout@v4.1.0
      - name: docker pull
        uses: ./.github/actions/docker-mt-test
        with:
          tag: ${{ env.TEST_IMAGE_NAME }}
      - name: test
        if: ${{ matrix.test != 'php' }}
        run: docker run -t -v $PWD:/mt -w /mt ghcr.io/movabletype/movabletype/test:$TEST_IMAGE_NAME bash -c "MT_TEST_ADMIN_THEME_ID=0 prove -lr -j4 -PMySQLPool=MT::Test::Env -It/lib ${{ matrix.test }}"
      - name: test php
        if: ${{ matrix.test == 'php' }}
        run: docker run -t -v $PWD:/mt -w /mt ghcr.io/movabletype/movabletype/test:$TEST_IMAGE_NAME bash -c "phpunit && make test-php-lint"

  # Perl 5.28.0 / PHP 7.3 / MariaDB 10.3
  buster:
    needs: [fedora39]
    if: >-
      ${{
        github.event_name == 'schedule'
        || startsWith(github.ref_name, 'support-')
        || startsWith(github.ref_name, 'release-')
        || (github.ref_name == 'develop')
        || contains(github.ref_name, 'cron')
      }}
    runs-on: ubuntu-latest
    env:
      TEST_IMAGE_NAME: buster
    strategy:
      matrix:
        test:
          - "t/*.t"
          - "t/mt7/[^t]*"
          - "t/mt7/t*"
          - "t/admin_theme_id/ t/app/ t/class/ t/cms/ t/model/ t/mt_object/ t/object_driver/ t/task/ t/template/ t/tools t/util t/upgrade"
          - "t/cms_permission/"
          - "t/data_api/"
          - "t/tag/"
          - "plugins/*/t/[^selenium]*"
          - php
    steps:
      - name: checkout
        uses: actions/checkout@v4.1.0
      - name: docker pull
        uses: ./.github/actions/docker-mt-test
        with:
          tag: ${{ env.TEST_IMAGE_NAME }}
      - name: test
        if: ${{ matrix.test != 'php' }}
        run: docker run -t -v $PWD:/mt -w /mt ghcr.io/movabletype/movabletype/test:$TEST_IMAGE_NAME bash -c "MT_TEST_FORCE_DATAAPI_VERSION=5 prove -lr -j4 -PMySQLPool=MT::Test::Env -It/lib ${{ matrix.test }}"
      - name: test php
        if: ${{ matrix.test == 'php' }}
        run: docker run -t -v $PWD:/mt -w /mt ghcr.io/movabletype/movabletype/test:$TEST_IMAGE_NAME bash -c "phpunit && make test-php-lint"

  cloud7:
    needs: [fedora39]
    if: ${{ always() }}
    env:
      TEST_IMAGE_NAME: cloud7
    runs-on: ubuntu-latest
    strategy:
      matrix:
        test:
          - "t/*.t"
          - "t/mt7/[^t]*"
          - "t/mt7/t*"
          - "t/admin_theme_id/ t/app/ t/class/ t/cms/ t/model/ t/mt_object/ t/object_driver/ t/task/ t/template/ t/tools t/util t/upgrade"
          - "t/cms_permission/"
          - "t/data_api/"
          - "t/tag/"
          - "plugins/*/t/[^selenium]*"
          - php
    steps:
      - name: checkout
        uses: actions/checkout@v4.1.0
      - name: docker pull
        uses: ./.github/actions/docker-mt-test
        with:
          tag: ${{ env.TEST_IMAGE_NAME }}
      - name: test
        if: ${{ matrix.test != 'php' }}
        run: docker run -t -v $PWD:/mt -w /mt ghcr.io/movabletype/movabletype/test:$TEST_IMAGE_NAME bash -c "prove -lr -j4 -PMySQLPool=MT::Test::Env -It/lib ${{ matrix.test }}"
      - name: test php
        if: ${{ matrix.test == 'php' }}
        run: docker run -t -v $PWD:/mt -w /mt ghcr.io/movabletype/movabletype/test:$TEST_IMAGE_NAME bash -c "phpunit && make test-php-lint"

  extra:
    needs: [fedora39]
    if: >-
      ${{
        github.event_name == 'schedule'
        || startsWith(github.ref_name, 'support-')
        || startsWith(github.ref_name, 'release-')
        || (github.ref_name == 'develop')
        || contains(github.ref_name, 'cron')
      }}
    runs-on: ubuntu-latest
    strategy:
      matrix:
        test:
          - selenium
          - xt
    steps:
      - name: checkout
        uses: actions/checkout@v4.1.0
      - name: docker pull
        uses: ./.github/actions/docker-mt-test
        with:
          tag: 'chromiumdriver'
      - name: test selenium
        if: ${{ matrix.test == 'selenium' }}
        run: docker run -t -v $PWD:/mt -w /mt ghcr.io/movabletype/movabletype/test:chromiumdriver bash -c "BUILD_RELEASE_NUMBER=1 make && MT_TEST_SELENIUM_MAX_RETRY=5 MT_TEST_CRAWL=1 prove -j1 -PMySQLPool=MT::Test::Env -It/lib t/selenium/crawl.t"
      - name: docker pull
        uses: ./.github/actions/docker-mt-test
        with:
          tag: 'buster'
      - name: test xt
        if: ${{ matrix.test == 'xt' }}
        run: docker run -t -v $PWD:/mt -w /mt ghcr.io/movabletype/movabletype/test:buster bash -c "prove -j4 -PMySQLPool=MT::Test::Env -It/lib xt"

  node_lts:
    needs: [fedora39]
    if: >-
      ${{
        github.event_name == 'schedule'
        || github.event_name == 'pull_request'
        || startsWith(github.ref_name, 'support-')
        || startsWith(github.ref_name, 'release-')
        || (github.ref_name == 'develop')
        || contains(github.ref_name, 'cron')
      }}
    runs-on: ubuntu-latest
    steps:
      - name: checkout
        uses: actions/checkout@v4.1.0
      - name: test npm ci
        run: docker run -t -v $PWD:/mt -w /mt node:lts bash -c "npm ci"
      - name: test svelte commands
        run: docker run -t -v $PWD:/mt -w /mt node:lts bash -c "npm run svelte-check-types && npm run svelte-lint && npm run svelte-format && npm run build-svelte && git config --global --add safe.directory /mt && git add -N . && git diff --exit-code --name-only"
      - name: reset git add
        run: git reset
      - name: test to copy files
        run: docker run -t -v $PWD:/mt -w /mt node:lts bash -c 'npm run copy && git config --global --add safe.directory /mt && git add -N . && git diff --exit-code --name-only'
      - name: test to build Riot.js tags
        # TODO: replace yarn with npm run
        run: docker run -t -v $PWD:/mt -w /mt node:lts bash -c 'yarn && yarn build-riot && yarn build-riot-admin2023 && yarn build-ss && git config --global --add safe.directory /mt && test "$(git diff)" = ""'

  notify_slack:
    runs-on: ubuntu-latest
    needs:
    - fedora39
    - fedora40
    - fedora35
    - fedora37
    - centos7
    - bullseye
    - buster
    - cloud7
    - extra
    - node_lts
    if: ${{ always() }}
    steps:
    - name: Install jq
      run: |
        sudo apt-get update
        sudo apt-get install -y jq
    - name: Filters if the "needs" context has "failure"
      run: |
        HAS_FAILURE=$(echo '${{ toJSON(needs) }}' | jq '[.[] | select(.result == "failure") | .result] | join(",")' | sed -e 's/"//g')
        echo "HAS_FAILURE=${HAS_FAILURE}" >> "$GITHUB_ENV"
    - name: SLACK_COLOR is danger
      if: ${{ env.HAS_FAILURE }}
      run: |
        echo "SLACK_COLOR=danger" >> "$GITHUB_ENV"
    - name: SLACK_COLOR is good
      if: ${{ ! env.HAS_FAILURE }}
      run: |
        echo "SLACK_COLOR=good" >> "$GITHUB_ENV"
    - uses: rtCamp/action-slack-notify@v2.2.1
      env:
        SLACK_WEBHOOK: "${{ secrets.SLACK_WEBHOOK }}"
        SLACK_USERNAME: "GitHub Actions ${{ github.repository }}"
        SLACK_TITLE: 'Workflow #${{ github.run_number }}'
        SLACK_ICON: https://github.githubassets.com/images/modules/logos_page/GitHub-Mark.png
        SLACK_COLOR: "${{ env.SLACK_COLOR }}"<|MERGE_RESOLUTION|>--- conflicted
+++ resolved
@@ -46,11 +46,7 @@
         run: docker run -t -v $PWD:/mt -w /mt ghcr.io/movabletype/movabletype/test:$TEST_IMAGE_NAME bash -c "prove -lr -j4 -PMySQLPool=MT::Test::Env -It/lib ${{ matrix.test }}"
       - name: test selenium
         if: ${{ matrix.test == 'selenium' }}
-<<<<<<< HEAD
-        run: docker run -t -v $PWD:/mt -w /mt movabletype/test:chromiumdriver bash -c "MT_TEST_SELENIUM_MAX_RETRY=5 prove -lr -j1 -PMySQLPool=MT::Test::Env -It/lib t/selenium plugins/*/t/selenium"
-=======
-        run: docker run -t -v $PWD:/mt -w /mt ghcr.io/movabletype/movabletype/test:chromiumdriver bash -c "MT_TEST_SELENIUM_MAX_RETRY=5 prove -lr -j1 -PMySQLPool=MT::Test::Env -It/lib t/selenium"
->>>>>>> 0cceba9e
+        run: docker run -t -v $PWD:/mt -w /mt ghcr.io/movabletype/movabletype/test:chromiumdriver bash -c "MT_TEST_SELENIUM_MAX_RETRY=5 prove -lr -j1 -PMySQLPool=MT::Test::Env -It/lib t/selenium plugins/*/t/selenium"
       - name: test php
         if: ${{ matrix.test == 'php' }}
         run: docker run -t -v $PWD:/mt -w /mt ghcr.io/movabletype/movabletype/test:$TEST_IMAGE_NAME bash -c "phpunit && make test-php-lint"
