--- conflicted
+++ resolved
@@ -3,15 +3,12 @@
 build:
   steps:
     - script:
-<<<<<<< HEAD
-=======
         name: Remove skip test
         code: |
           rm t/34-sqlite.t
           rm t/90-podcoverage.t
           rm plugins/MultiBlog/t/02.tags.t
     - script:
->>>>>>> e69068e1
         name: Install CPAN modules
         code: |
           cpm install -g --test --cpanfile=t/cpanfile
@@ -22,54 +19,8 @@
           service mysql start
           service memcached start
     - script:
-<<<<<<< HEAD
         name: Run test
         code: |
           # https://github.com/wercker/wercker/issues/95#issuecomment-234287539
           script -qfc "prove -j4 -PMySQLPool=MT::Test::Env -It/lib t plugins/*/t" | cat
-=======
-        name: Copy config file
-        code: |
-          cp t/mysql-test.cfg mt-config.cgi
-    - script:
-        name: Use JSON::PP
-        code: |
-          export PERL_JSON_BACKEND=JSON::PP
-
-    - script:
-        name: Run test 110-cms-permission (1)
-        code: |
-          prove t/110-cms-permission-[abcdefghijklmno]*.t
-    - script:
-        name: Run test 110-cms-permission (2)
-        code: |
-          prove t/110-cms-permission-[^abcdefghijklmno]*.t
-    - script:
-        name: Run test 1?? without 110-cms-permission
-        code: |
-          prove t/110-commercial-permission-cms.t t/110-community-pemission.t t/110-enterprise-permission.t t/11[^0]-*.t t/1[^1]?-*.t
-    - script:
-        name: Run test 200-249
-        code: |
-          prove t/2[01234]?-*.t
-    - script:
-        name: Run test 250-299, 300-399
-        code: |
-          prove t/2[^01234]?-*.t t/3??-*.t
-    - script:
-        name: Run test 00-39
-        code: |
-          prove t/[0-3]?-*.t
-    - script:
-        name: Run test 40-99 and others
-        code: |
-          prove t/[4-9]?-*.t t/[^0-9]*.t
-    - script:
-        name: Run plugins test
-        code: |
-          prove plugins/*/t
-    - script:
-        name: Run PHP test
-        code: |
->>>>>>> e69068e1
           phpunit
