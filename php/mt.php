<?php
# Movable Type (r) (C) Six Apart Ltd. All Rights Reserved.
# This code cannot be redistributed without permission from www.sixapart.com.
# For more information, consult your Movable Type license.
#
# $Id$

/***
 * Loading exception classes
 */
require_once('lib/class.exception.php');

<<<<<<< HEAD
define('VERSION', '7.6');
define('PRODUCT_VERSION', '7.6.2');
=======
define('VERSION', '7.7');
define('PRODUCT_VERSION', '7.7.0');
>>>>>>> 9b85c3eb
define('DATA_API_DEFAULT_VERSION', '4');

$PRODUCT_NAME = '__PRODUCT_NAME__';
if($PRODUCT_NAME == '__PRODUCT' . '_NAME__')
    $PRODUCT_NAME = 'Movable Type';
define('PRODUCT_NAME', $PRODUCT_NAME);

$RELEASE_NUMBER = '__RELEASE_NUMBER__';
if ( $RELEASE_NUMBER == '__RELEASE_' . 'NUMBER__' )
<<<<<<< HEAD
    $RELEASE_NUMBER = 2;
=======
    $RELEASE_NUMBER = 0;
>>>>>>> 9b85c3eb
define('RELEASE_NUMBER', $RELEASE_NUMBER);

$PRODUCT_VERSION_ID = '__PRODUCT_VERSION_ID__';
if ( $PRODUCT_VERSION_ID == '__PRODUCT_' . 'VERSION_ID__' )
    $PRODUCT_VERSION_ID = PRODUCT_VERSION;
$VERSION_STRING;
if ( $RELEASE_NUMBER > 0 )
    $VERSION_STRING = $PRODUCT_VERSION_ID . "." . $RELEASE_NUMBER;
else
    $VERSION_STRING = $PRODUCT_VERSION_ID;
define('VERSION_ID', $PRODUCT_VERSION_ID);

global $Lexicon;
$Lexicon = array();

class MT {
    protected $mime_types = array(
        '__default__' => 'text/html',
        'css' => 'text/css',
        'txt' => 'text/plain',
        'rdf' => 'text/xml',
        'rss' => 'text/xml',
        'xml' => 'text/xml',
    );
    protected $blog_id;
    protected $db;
    protected $config;
    protected $debugging = false;
    protected $caching = false;
    protected $conditional = false;
    protected $log = array();
    protected $warning = array();
    protected $id;
    protected $request;
    protected $http_error;
    protected $cfg_file;

    private  $cache_driver = null;
    private static $_instance = null;

    static public $config_type_array = array('pluginpath', 'alttemplate', 'outboundtrackbackdomains', 'memcachedservers', 'userpasswordvalidation');
    static public $config_type_hash  = array('pluginswitch', 'pluginalias', 'pluginschemaversion', 'commenterregistration');

    /***
     * Constructor for MT class.
     * Currently, constructor moved to private method because this class implemented Singleton Design Pattern.
     * You can get instance as following code.
     *
     * $mt = MT::get_instance();
     */
    private function __construct($blog_id = null, $cfg_file = null) {
        error_reporting(E_ALL ^ E_NOTICE ^ E_WARNING);
        try {
            $this->id = md5(uniqid('MT',true));
            $this->init($blog_id, $cfg_file);
        } catch (Exception $e ) {
            throw new MTInitException( $e, $this->debugging );
        }
    }

    public function __destruct() {
        if ( isset($this->db) ) {
            $this->db()->db()->Close();
            $this->db = null;
        }
    }

    public static function get_instance($blog_id = null, $cfg_file = null) {
        if (is_null(MT::$_instance)) {
            MT::$_instance = new MT($blog_id, $cfg_file);
        }
        return MT::$_instance;
    }

    public function caching($val = null) {
        if ( !is_null($val) ) {
            $this->caching = $val;
        }

        return $this->caching;
    }

    public function conditional($val = null) {
        if ( !is_null($val) ) {
            $this->conditional = $val;
        }

        return $this->conditional;
    }

    public function blog_id() {
        return $this->blog_id;
    }

    function init($blog_id = null, $cfg_file = null) {
        if (isset($blog_id)) {
            $this->blog_id = $blog_id;
        }

        if (!file_exists($cfg_file)) {
            $mtdir = dirname(dirname(__FILE__));
            $cfg_file = $mtdir . DIRECTORY_SEPARATOR . "mt-config.cgi";
        }

        $this->configure($cfg_file);
        $this->init_addons();
        $this->configure_from_db();

        if (isset($blog_id)) {
            $db =& $this->db();
            $blog = $db->fetch_blog($this->blog_id);

            if ($blog) {
                $ctx =& $this->context();
                $ctx->stash('blog', $blog);
                $ctx->stash('blog_id',$this->blog_id);
                $ctx->stash('local_blog_id',$this->blog_id);
            }

            $lang = substr(strtolower(
                $blog && $blog->blog_language
                    ? $blog->blog_language
                    : $mt->config('DefaultLanguage')
                ), 0, 2);
        }
        else {
            $lang = substr(strtolower($this->config('DefaultLanguage')), 0, 2);
        }

        if (!@include_once("l10n_$lang.php"))
            include_once("l10n_en.php");

        if (extension_loaded('mbstring')) {
            $charset = $this->config('PublishCharset');
            mb_internal_encoding($charset);
            mb_http_output($charset);
        }
    }

    function init_addons() {
        $mtdir = dirname(dirname(__FILE__));
        $path = $mtdir . DIRECTORY_SEPARATOR . "addons";
        if (is_dir($path)) {
            $ctx =& $this->context();
            if ($dh = opendir($path)) {
                while (($file = readdir($dh)) !== false) {
                    if ($file == "." || $file == "..") {
                        continue;
                    }
                    $plugin_dir = $path . DIRECTORY_SEPARATOR . $file
                        . DIRECTORY_SEPARATOR . 'php';
                    if (is_dir($plugin_dir))
                        $ctx->add_plugin_dir($plugin_dir);
                }
                closedir($dh);
            }
        }
    }

    function init_plugins() {
        $plugin_paths = $this->config('PluginPath');
        $ctx =& $this->context();

        foreach ($plugin_paths as $path) {
            if ( !is_dir($path) )
                $path = $this->config('MTDir') . DIRECTORY_SEPARATOR . $path;

            if ($dh = @opendir($path)) {
                 while (($file = readdir($dh)) !== false) {
                     if ($file == "." || $file == "..")
                         continue;
                     $plugin_dir = $path . DIRECTORY_SEPARATOR . $file
                         . DIRECTORY_SEPARATOR . 'php';
                     if (is_dir($plugin_dir))
                         $ctx->add_plugin_dir($plugin_dir);
                 }
                 closedir($dh);
            }
        }

        $plugin_dir = $this->config('PHPDir') . DIRECTORY_SEPARATOR
            . 'plugins';
        if (is_dir($plugin_dir))
            $ctx->add_plugin_dir($plugin_dir);

        # Load any php directories found during the 'init_addons' loop
        foreach ($ctx->plugins_dir as $plugin_dir) {
            if (is_dir($plugin_dir))
                $this->load_plugin($plugin_dir);
        }
    }

    function load_plugin($plugin_dir) {
        $ctx =& $this->context();
        // global filters have to be handled differently from
        // tag attributes, so this causes them to be recognized
        // as they should...
        if ($dh = opendir($plugin_dir)) {
            while (($file = readdir($dh)) !== false) {
                if (preg_match('/^modifier\.(.+?)\.php$/', $file, $matches)) {
                    $ctx->add_global_filter($matches[1]);
                } elseif (preg_match('/^init\.(.+?)\.php$/', $file, $matches)) {
                    // load 'init' plugin file
                    require_once($file);
                } else {
                    // override plugin function
                    if(preg_match('/^block\.(mt.+?)\.php$/', $file, $matches)) {
                        $ctx->register_tag_handler($matches[1],'','block');
                    } elseif(preg_match('/^function\.(mt.+?)\.php$/', $file, $matches)){
                        $ctx->register_tag_handler($matches[1],'','function');
                    }
                }
            }
            closedir($dh);
        }
    }

    public function cfg_file() {
        return $this->cfg_file;
    }

    /***
     * Retreives a handle to the database and assigns it to
     * the member variable 'db'.
     */
    function &db() {
        if (!isset($this->db)) {
            require_once("mtdb.".$this->config('DBDriver').".php");
            $mtdbclass = 'MTDatabase'.$this->config('DBDriver');
            $this->db = new $mtdbclass($this->config('DBUser'),
                $this->config('DBPassword'),
                $this->config('Database'),
                $this->config('DBHost'),
                $this->config('DBPort'),
                $this->config('DBSocket'),
                $this->config('DBMaxRetries'),
                $this->config('DBRetryInterval'));
        }
        return $this->db;
    }

    /***
     * Retreives a handle to the cache driver.
     */
    public function cache_driver() {
        if (isset($this->cache_driver)) return $this->cache_driver;
    
        # Check for memcached enabled
        require_once("class.basecache.php");
        try {
            $this->cache_driver = CacheProviderFactory::get_provider('memcached');
        } catch (Exception $e) {
            # Memcached not supported.
            $this->cache_driver = CacheProviderFactory::get_provider('session');
        }
        return $this->cache_driver;
    }

    public function config($id, $value = null) {
        $id = strtolower($id);
        if (isset($value))
            $this->config[$id] = $value;
        return isset($this->config[$id]) ? $this->config[$id] : null;
    }

    /***
     * Loads configuration data from mt.cfg and mt-db-pass.cgi files.
     * Stores content in the 'config' member variable.
     */
    function configure($file = null) {
        if (isset($this->config)) return $config;

        $this->cfg_file = $file;

        $cfg = array();
        if ($fp = file($file)) {
            foreach ($fp as $line) {
                // search through the file
                if (!preg_match('/^\s*\#/i',$line)) {
                    // ignore lines starting with the hash symbol
                    if (preg_match('/^\s*(\S+)\s+(.*)$/', $line, $regs)) {
                        $key = strtolower(trim($regs[1]));
                        $value = trim($regs[2]);
                        if (in_array($key, self::$config_type_array)) {
                            $cfg[$key][] = $value;
                        }
                        elseif (in_array($key, self::$config_type_hash)) {
                            $hash = preg_split('/\=/', $value, 2);
                            $cfg[$key][strtolower(trim($hash[0]))] = trim($hash[1]);
                        } else {
                            $cfg[$key] = $value;
                        }
                    }
                }
            }
        } else {
            die("Unable to open configuration file $file");
        }

        // setup directory locations
        // location of mt.php
        $cfg['phpdir'] = realpath(dirname(__FILE__));
        // path to MT directory
        $cfg['mtdir'] = realpath(dirname($file));
        // path to handlers
        $cfg['phplibdir'] = $cfg['phpdir'] . DIRECTORY_SEPARATOR . 'lib';

        $driver = $cfg['objectdriver'];
        $driver = preg_replace('/^DB[ID]::/', '', $driver);
        $driver or $driver = 'mysql';
        $cfg['dbdriver'] = strtolower($driver);
        if ((strlen($cfg['database'])<1 || strlen($cfg['dbuser'])<1)) {
            if (($cfg['dbdriver'] != 'sqlite') && ($cfg['dbdriver'] != 'mssqlserver') && ($cfg['dbdriver'] != 'umssqlserver')) {
                die("Unable to read database or username");
            }
        }

        if ( !empty( $cfg['debugmode'] ) && intval($cfg['debugmode']) > 0 ) {
            $this->debugging = true;
        }

        $this->config =& $cfg;
        $this->config_defaults();

        // read in the database password
        if (!isset($cfg['dbpassword'])) {
            $db_pass_file = $cfg['mtdir'] . DIRECTORY_SEPARATOR . 'mt-db-pass.cgi';
            if (file_exists($db_pass_file)) {
                $password = implode('', file($db_pass_file));
                $password = trim($password, "\n\r\0");
                $cfg['dbpassword'] = $password;
            }
        }

        // set up include path
        // add MT-PHP 'plugins' and 'lib' directories to the front
        // of the existing PHP include path:
        if (strtoupper(substr(PHP_OS, 0,3) == 'WIN')) {
            $path_sep = ';';
        } else {
            $path_sep = ':';
        }
        ini_set('include_path',
            $cfg['phpdir'] . DIRECTORY_SEPARATOR . "lib" . $path_sep .
            $cfg['phpdir'] . DIRECTORY_SEPARATOR . "extlib" . $path_sep .
            $cfg['phpdir'] . DIRECTORY_SEPARATOR . "extlib" . DIRECTORY_SEPARATOR . "smarty" . DIRECTORY_SEPARATOR . "libs" . $path_sep .
            $cfg['phpdir'] . DIRECTORY_SEPARATOR . "extlib" . DIRECTORY_SEPARATOR . "adodb5" . $path_sep .
            $cfg['phpdir'] . DIRECTORY_SEPARATOR . "extlib" . DIRECTORY_SEPARATOR . "FirePHPCore" . $path_sep .
            ini_get('include_path')
        );

        // assign i18n defaults:
        $lang = strtolower($cfg['defaultlanguage']);
        if (! @include_once("i18n_$lang.php")) {
            include_once("i18n_en_us.php");
        }
        foreach ($GLOBALS['i18n_default_settings'] as $k => $v) {
            if (! isset($cfg[$k])) {
                $cfg[$k] = $v;
            }
        }
    }

    function configure_from_db() {
        $cfg =& $this->config;
        $mtdb =& $this->db();
        $db_config = $mtdb->fetch_config();
        if ($db_config) {
            $data = $db_config->data();
            foreach ($data as $key => $value) {
                $cfg[$key] = $value;
            }
            $mtdb->set_names($this);
        }

        if ( !empty( $cfg['debugmode'] ) && intval($cfg['debugmode']) > 0 ) {
            $this->debugging = true;
        }
    }

    function config_defaults() {
        $cfg =& $this->config;
        // assign defaults:
        isset($cfg['cgipath']) or
            $cfg['cgipath'] = '/cgi-bin/';
        if (substr($cfg['cgipath'], strlen($cfg['cgipath']) - 1, 1) != '/')
            $cfg['cgipath'] .= '/'; 
        isset($cfg['staticwebpath']) or
            $cfg['staticwebpath'] = $cfg['cgipath'] . 'mt-static/';
        isset($cfg['trackbackscript']) or
            $cfg['trackbackscript'] = 'mt-tb.cgi';
        isset($cfg['adminscript']) or
            $cfg['adminscript'] = 'mt.cgi';
        isset($cfg['commentscript']) or
            $cfg['commentscript'] = 'mt-comments.cgi';
        isset($cfg['atomscript']) or
            $cfg['atomscript'] = 'mt-atom.cgi';
        isset($cfg['xmlrpcscript']) or
            $cfg['xmlrpcscript'] = 'mt-xmlrpc.cgi';
        isset($cfg['searchscript']) or
            $cfg['searchscript'] = 'mt-search.cgi';
        isset($cfg['defaultlanguage']) or
            $cfg['defaultlanguage'] = 'en_US';
        isset($cfg['globalsanitizespec']) or
            $cfg['globalsanitizespec'] = 'a href,b,i,br/,p,strong,em,ul,ol,li,blockquote,pre';
        isset($cfg['signonurl']) or
            $cfg['signonurl'] = 'https://www.typekey.com/t/typekey/login?';
        isset($cfg['signoffurl']) or
            $cfg['signoffurl'] = 'https://www.typekey.com/t/typekey/logout?';
        isset($cfg['publishcommentericon']) or
            $cfg['publishcommentericon'] = '1';
        isset($cfg['allowcomments']) or
            $cfg['allowcomments'] = '1';
        isset($cfg['allowpings']) or
            $cfg['allowpings'] = '1';
        isset($cfg['indexbasename']) or
            $cfg['indexbasename'] = 'index';
        isset($cfg['typekeyversion']) or
            $cfg['typekeyversion'] = '1.1';
        isset($cfg['assetcachedir']) or
            $cfg['assetcachedir'] = 'assets_c';
        isset($cfg['userpicthumbnailsize']) or
            $cfg['userpicthumbnailsize'] = '100';
        isset($cfg['pluginpath']) or
            $cfg['pluginpath'] = array($this->config('MTDir') . DIRECTORY_SEPARATOR . 'plugins');
        isset($cfg['includesdir']) or
            $cfg['includesdir'] = 'includes_c';
        isset($cfg['searchmaxresults']) or
            $cfg['searchmaxresults'] = '20';
        isset($cfg['maxresults']) or
            $cfg['maxresults'] = $cfg['searchmaxresults'];
        isset($cfg['singlecommunity']) or
            $cfg['singlecommunity'] = '1';
        isset($cfg['usersessioncookiename']) or
            $cfg['usersessioncookiename'] = 'DEFAULT';
        isset($cfg['usersessioncookiedomain']) or
            $cfg['usersessioncookiedomain'] = '<$MTBlogHost exclude_port="1"$>';
        isset($cfg['usersessioncookiepath']) or
            $cfg['usersessioncookiepath'] = 'DEFAULT';
        isset($cfg['usersessioncookietimeout']) or
            $cfg['usersessioncookietimeout'] = 60*60*4;
        isset($cfg['commenterregistration']) or
            $cfg['commenterregistration'] = array('Allow' => 1 );
        isset($cfg['userpasswordminlength']) or
            $cfg['userpasswordminlength'] = 8;
        isset($cfg['bulkloadmetaobjectslimit']) or
            $cfg['bulkloadmetaobjectslimit'] = 100;
        isset($cfg['dbmaxretries']) or
            $cfg['dbmaxretries'] = 3;
        isset($cfg['dbretryintercal']) or
            $cfg['dbretryinterval'] = 1;
        isset($cfg['dataapiscript']) or
            $cfg['dataapiscript'] = 'mt-data-api.cgi';
    }

    function configure_paths($blog_site_path) {
        if (preg_match('/^\./', $blog_site_path)) {
            // relative address, so tack on the MT dir in front
            $blog_site_path = $this->config('MTDir') .
                DIRECTORY_SEPARATOR . $blog_site_path;
        }
        $this->config('PHPTemplateDir') or
            $this->config('PHPTemplateDir', $blog_site_path .
            DIRECTORY_SEPARATOR . 'templates');
        $this->config('PHPCacheDir') or
            $this->config('PHPCacheDir', $blog_site_path .
            DIRECTORY_SEPARATOR . 'cache');

        $ctx =& $this->context();
        $ctx->setTemplateDir($this->config('PHPTemplateDir'));
        $ctx->setCompileDir($this->config('PHPTemplateDir') . '_c');
        $ctx->setCacheDir($this->config('PHPCacheDir'));
    }

    /***
     * Mainline handler function.
     */
    function view($blog_id = null) {
        set_error_handler(array(&$this, 'error_handler'));

        require_once("MTUtil.php");

        $blog_id or $blog_id = $this->blog_id;

       try {
           $ctx =& $this->context();
           $this->init_plugins();
           $ctx->caching = $this->caching;

           // Some defaults...
            $mtdb =& $this->db();
            $ctx->mt->db =& $mtdb;
       } catch (Exception $e ) {
            if ( $this->debugging ) {
                $msg = "<b>Error:</b> ". $e->getMessage() ."<br>\n" .
                       "<pre>".$e->getTraceAsString()."</pre>";

                return trigger_error( $msg, E_USER_ERROR);
            }
            header( "503 Service Unavailable" );
            return false;
        }

        // User-specified request through request variable
        $path = $this->request;

        // Apache request
        if (!$path && $_SERVER['REQUEST_URI']) {
            $path = $_SERVER['REQUEST_URI'];
            // strip off any query string...
            $path = preg_replace('/\?.*/', '', $path);
            // strip any duplicated slashes...
            $path = preg_replace('!/+!', '/', $path);
        }

        // IIS request by error document...
        if (preg_match('/IIS/', $_SERVER['SERVER_SOFTWARE'])) {
            // assume 404 handler
            if (preg_match('/^\d+;(.*)$/', $_SERVER['QUERY_STRING'], $matches)) {
                $path = $matches[1];
                $path = preg_replace('!^http://[^/]+!', '', $path);
                if (preg_match('/\?(.+)?/', $path, $matches)) {
                    $_SERVER['QUERY_STRING'] = $matches[1];
                    $path = preg_replace('/\?.*$/', '', $path);
                }
            }
        }

        // now set the path so it may be queried
        $path = preg_replace('/\\\\/', '\\\\\\\\', $path );
        $this->request = $path;

        $pathinfo = pathinfo($path);
        $ctx->stash('_basename', $pathinfo['filename']);

        // When we are invoked as an ErrorDocument, the parameters are
        // in the environment variables REDIRECT_*
        if (isset($_SERVER['REDIRECT_QUERY_STRING'])) {
            // todo: populate $_GET and QUERY_STRING with REDIRECT_QUERY_STRING
            $_SERVER['QUERY_STRING'] = getenv('REDIRECT_QUERY_STRING');
        }

        if (preg_match('/\.(\w+)$/', $path, $matches)) {
            $req_ext = strtolower($matches[1]);
        }

        $this->blog_id = $blog_id;

        $data = $this->resolve_url($path);
        if (!$data) {
            // 404!
            $this->http_error = 404;
            header("HTTP/1.1 404 Not found");
            return $ctx->error($this->translate("Page not found - [_1]", $path), E_USER_ERROR);
        }
        $ctx->stash('_fileinfo', $data);

        $fi_path = $data->fileinfo_url;
        $fid = $data->fileinfo_id;
        $at = $data->fileinfo_archive_type;
        $ts = $data->fileinfo_startdate;
        $tpl_id = $data->fileinfo_template_id;
        $cat = $data->fileinfo_category_id;
        $auth = $data->fileinfo_author_id;
        $entry_id = $data->fileinfo_entry_id;
        $cd_id = $data->fileinfo_cd_id;
        $blog_id = $data->fileinfo_blog_id;
        $blog = $data->blog();
        if ($at == 'index') {
            $at = null;
            $ctx->stash('index_archive', true);
        } else {
            $ctx->stash('index_archive', false);
        }
        $tmpl = $data->template();
        $ctx->stash('template', $tmpl);

        $tts = $tmpl->template_modified_on;
        if ($tts) {
            $tts = offset_time(datetime_to_timestamp($tts), $blog);
        }
        $ctx->stash('template_timestamp', $tts);
        $ctx->stash('template_created_on', $tmpl->template_created_on);

        $page_layout = $blog->blog_page_layout;
        $columns = get_page_column($page_layout);
        $vars =& $ctx->__stash['vars'];
        $vars['page_columns'] = $columns;
        $vars['page_layout'] = $page_layout;
        if (isset($tmpl->template_identifier))
            $vars[$tmpl->template_identifier] = 1;

        $this->configure_paths($blog->site_path());

        // start populating our stash
        $ctx->stash('blog_id', $blog_id);
        $ctx->stash('local_blog_id', $blog_id);
        $ctx->stash('blog', $blog);
        $ctx->stash('build_template_id', $tpl_id);

        // conditional get support...
        if ($this->caching) {
            $this->cache_modified_check = true;
        }
        if ($this->conditional) {
            $local_last_datetime = $blog->blog_children_modified_on;
            $gmt_last_ts = datetime_to_timestamp($local_last_datetime);
            $gmt_last_datetime = gmdate('YmdHis', $gmt_last_ts);
            $last_modified = $ctx->_hdlr_date(array('ts' => $gmt_last_datetime, 'format' => '%a, %d %b %Y %H:%M:%S GMT', 'language' => 'en'), $ctx);
            $this->doConditionalGet($last_modified);
        }

        $cache_id = $blog_id.';'.$fi_path;
        if (!$ctx->is_cached('mt:'.$tpl_id, $cache_id)) {
            if (isset($at) && $at) {
                require_once("archive_lib.php");
                try {
                    $archiver = ArchiverFactory::get_archiver($at);
                } catch (Exception $e) {
                    // 404
                    $this->http_errr = 404;
                    header("HTTP/1.1 404 Not Found");
                    return $ctx->error($this->translate("Page not found - [_1]", $at), E_USER_ERROR);
                }
                $archiver->template_params($ctx);
            }

            if ($cat) {
                $archive_category = $mtdb->fetch_category($cat);
                $ctx->stash('category', $archive_category);
                $ctx->stash('archive_category', $archive_category);
            }
            if ($auth) {
                $archive_author = $mtdb->fetch_author($auth);
                $ctx->stash('author', $archive_author);
                $ctx->stash('archive_author', $archive_author);
            }
            if (isset($at)) {
                if ($at != 'Category' && $at != 'ContentType-Category' && isset($ts)) {
                    list($ts_start, $ts_end) = $archiver->get_range($ts);
                    $ctx->stash('current_timestamp', $ts_start);
                    $ctx->stash('current_timestamp_end', $ts_end);
                }
                $ctx->stash('current_archive_type', $at);
            }
    
            if (isset($entry_id) && ($entry_id) && ($at == 'Individual' || $at == 'Page')) {
                if ($at == 'Individual') {
                    $entry = $mtdb->fetch_entry($entry_id);
                } elseif($at == 'Page') {
                    $entry = $mtdb->fetch_page($entry_id);
                }
                $ctx->stash('entry', $entry);
                $ctx->stash('current_timestamp', $entry->entry_authored_on);
            }
            if (isset($cd_id) && ($cd_id) && $at == 'ContentType') {
                $cd = $mtdb->fetch_content($cd_id);
                $ct = $mtdb->fetch_content_type($cd->content_type_id);
                $ctx->stash('content', $cd);
                $ctx->stash('content_type', $ct);
                $ctx->stash('current_timestamp', $cd->cd_authored_on);
            }
            if (preg_match('/^ContentType/', $at) && !$ctx->stash('content_type') && $tmpl && $tmpl->content_type_id) {
                $ct = $mtdb->fetch_content_type($tmpl->content_type_id);
                if ($ct) {
                    $ctx->stash('content_type', $ct);
                }
            }
            if(preg_match('/ContentType-Category/', $at)){
                if($archive_category){
                    $category_set = $ctx->mt->db()->fetch_category_set($archive_category->category_category_set_id);
                    if($category_set)
                        $ctx->stash('category_set', $category_set);
                }
            }
        }

        $this->set_canonical_url($ctx, $blog, $data);

        $output = $this->fetch('mt:'.$tpl_id, $cache_id);

        $this->http_error = 200;
        header("HTTP/1.1 200 OK");
        // content-type header-- need to supplement with charset
        $content_type = $ctx->stash('http_content_type');

        if (!isset($content_type)) {
            $content_type = $this->mime_types['__default__'];
            if ($req_ext && (isset($this->mime_types[$req_ext]))) {
                $content_type = $this->mime_types[$req_ext];
            }
        }
        $charset = $this->config('PublishCharset');
        if (isset($charset)) {
            if (!preg_match('/charset=/', $content_type))
                $content_type .= '; charset=' . $charset;
        }
        header("Content-Type: $content_type");

        // finally, issue output
        $output = preg_replace('/^\s*/', '', $output);
        echo $output;

        // if warnings found, show it.
        if (!empty($this->warning)) {
            $this->_dump($this->warning);
        }

#        if ($this->debugging) {
#            $this->log("Queries: ".$mtdb->num_queries);
#            $this->log("Queries executed:");
#            $queries = $mtdb->savedqueries;
#            foreach ($queries as $q) {
#                $this->log($q);
#            }
#            $this->log_dump();
#        }
        restore_error_handler();
    }

    function set_canonical_url($ctx, $blog, $fileinfo) {
        if (preg_match('#(\A[^:]*://[^/]*)#', $blog->site_url(), $m)) {
            $url = $m[1] . $fileinfo->url;
        }
        else {
            $url = $fileinfo->url;
        }
        $ctx->stash('current_mapping_url', $url);

        $templatemap = $fileinfo->templatemap();
        if ($templatemap && ! $templatemap->is_preferred) {
            $url = $ctx->tag('archivelink', array());
            $ctx->stash('preferred_mapping_url', $url);
        }
    }

    function resolve_url($path, $build_type = 3) {
        $data = $this->db->resolve_url($path, $this->blog_id, $build_type);
        if (isset($data)) {
            $tmpl_map = $data->templatemap();
            if (strtolower($tmpl_map->templatemap_archive_type) == 'contenttype') {
                if ( isset($data->fileinfo_cd_id)
                    && is_numeric($data->fileinfo_cd_id)
                ) {
                    $tmpl_map = $data->templatemap();
                    $cd = $this->db->fetch_content($data->fileinfo_cd_id);
                    if (!isset($cd) || $cd->cd_status != 2)
                        return;
                }
            }
            else {
                if ( isset($data->fileinfo_entry_id)
                    && is_numeric($data->fileinfo_entry_id)
                ) {
                    if (strtolower($tmpl_map->templatemap_archive_type) == 'page') {
                        $entry = $this->db->fetch_page($data->fileinfo_entry_id);
                    } else {
                        $entry = $this->db->fetch_entry($data->fileinfo_entry_id);
                    }
                    if (!isset($entry) || $entry->entry_status != 2)
                        return;
                }
            }
        }
        return $data;
    }

    function doConditionalGet($last_modified) {
        // Thanks to Simon Willison...
        //   http://simon.incutio.com/archive/2003/04/23/conditionalGet
        // A PHP implementation of conditional get, see 
        //   http://fishbowl.pastiche.org/archives/001132.html
        $etag = '"'.md5($last_modified).'"';
        // Send the headers
        header("Last-Modified: $last_modified");
        header("ETag: $etag");
        // See if the client has provided the required headers
        $if_modified_since = isset($_SERVER['HTTP_IF_MODIFIED_SINCE']) ?
            stripslashes($_SERVER['HTTP_IF_MODIFIED_SINCE']) :
            false;
        $if_none_match = isset($_SERVER['HTTP_IF_NONE_MATCH']) ?
            stripslashes($_SERVER['HTTP_IF_NONE_MATCH']) : 
            false;
        if (!$if_modified_since && !$if_none_match) {
            return;
        }
        // At least one of the headers is there - check them
        if ($if_none_match && $if_none_match != $etag) {
            return; // etag is there but doesn't match
        }
        if ($if_modified_since && $if_modified_since != $last_modified) {
            return; // if-modified-since is there but doesn't match
        }
        // Nothing has changed since their last request - serve a 304 and exit
        header('HTTP/1.1 304 Not Modified');
        exit;
    }

    function display($tpl, $cid = null) {
        $ctx =& $this->context();
        $this->init_plugins();
        $blog =& $ctx->stash('blog');
        if (!$blog) {
            $db =& $this->db();
            $ctx->mt->db =& $db;
            $blog = $db->fetch_blog($this->blog_id);
            $ctx->stash('blog', $blog);
            $ctx->stash('blog_id', $this->blog_id);
            $ctx->stash('local_blog_id', $this->blog_id);
            $this->configure_paths($blog->site_path());
        }

        return $ctx->display($tpl, $cid);
    }

    function fetch($tpl, $cid = null) {
        $ctx =& $this->context();
        $this->init_plugins();
        $blog =& $ctx->stash('blog');
        if (!$blog) {
            $db =& $this->db();
            $ctx->mt->db =& $db;
            $blog = $db->fetch_blog($this->blog_id);
            $ctx->stash('blog', $blog);
            $ctx->stash('blog_id', $this->blog_id);
            $ctx->stash('local_blog_id', $this->blog_id);
            $this->configure_paths($blog->site_path());
        }

        return $ctx->fetch($tpl, $cid);
    }

    function _dump($dump) {
        if ($_SERVER['REMOTE_ADDR']) {
            // web view...
            echo "<div class=\"debug\" style=\"border:1px solid red; margin:0.5em; padding: 0 1em; text-align:left; background-color:#ddd; color:#000\"><pre>";
            echo implode("\n", $dump);
            echo "</pre></div>\n\n";
        } else {
            // console view...
            $stderr = fopen('php://stderr', 'w'); 
            fwrite($stderr,implode("\n", $dump)); 
            echo (implode("\n", $dump)); 
            fclose($stderr);
        }
    }

    function log_dump() {
        $this->_dump($this->log);
    }

    function _write_error_log($errno, $errstr, $errfile, $errline) {
        $log_file = $this->config('PHPErrorLogFilePath');
        if (!$log_file) {
            return;
        }

        $ts = date('Y-m-d H:i:s');
        $errstr = preg_replace('/\t/', '\\t', $errstr);
        error_log("timestamp:$ts\tno:$errno\tstr:$errstr\tfile:$errfile\tline:$errline\turi:${_SERVER['REQUEST_URI']}\n", 3, $log_file);
    }

    function error_handler($errno, $errstr, $errfile, $errline) {
        $this->_write_error_log($errno, $errstr, $errfile, $errline);

        if ($errno & (E_ALL ^ E_NOTICE ^ E_WARNING ^ E_DEPRECATED)) {
            if ( !empty( $this->db ) ) {
                $errstr = encode_html_entities($errstr, ENT_QUOTES);
                $errfile = encode_html_entities($errfile, ENT_QUOTES);
                $mtphpdir = $this->config('PHPDir');
                $ctx =& $this->context();
                $ctx->stash('blog_id', $this->blog_id);
                $ctx->stash('local_blog_id', $this->blog_id);
                $ctx->stash('blog', $this->db->fetch_blog($this->blog_id));
                if ( $this->debugging ) {
                    $ctx->stash('error_message', $errstr."<!-- file: $errfile; line: $errline; code: $errno -->");
                    $ctx->stash('error_code', $errno);
                } else {
                    if ( 404 == $this->http_error) {
                        $ctx->stash('error_message', $errstr);
                    } else {
                        $ctx->stash('error_message', 'An error occurs.');
                    }
                }

                $http_error = $this->http_error;
                if (!$http_error) {
                    $http_error = 500;
                }
                $ctx->stash('http_error', $http_error);
                $ctx->stash('error_file', $errfile);
                $ctx->stash('error_line', $errline);
                $ctx->setTemplateDir($mtphpdir . DIRECTORY_SEPARATOR . 'tmpl');
                $ctx->caching = 0;
                $ctx->stash('StaticWebPath', $this->config('StaticWebPath'));
                $ctx->stash('PublishCharset', $this->config('PublishCharset'));
                $charset = $this->config('PublishCharset');
                $out = $ctx->tag('Include', array('type' => 'dynamic_error', 'dynamic_error' => 1, 'system_template' => 1));
                if (isset($out)) {
                    header("Content-type: text/html; charset=".$charset);
                    echo $out;
                } else {
                    header("HTTP/1.1 500 Server Error");
                    header("Content-type: text/plain");
                    echo "Error executing error template.";
                }
                exit;
            } else {
                header( "HTTP/1.1 503 Service Unavailable" );
                header("Content-type: text/plain");
                echo "503 Service Unavailable\n\n";

                if ( $this->debugging ) {
                    echo "Errno: $errno\n";
                    echo "Error: $errstr\n";
                    echo "File: $errfile  Line: $errline\n";
                }

                exit;
            }
        }
    }

    /***
     * Retrieves a context and rendering object.
     */
    public function &context() {
        static $ctx;
        if (isset($ctx)) return $ctx;

        require_once('MTViewer.php');
        $ctx = new MTViewer($this);
        $ctx->mt =& $this;
        $mtphpdir = $this->config('PHPDir');
        $mtlibdir = $this->config('PHPLibDir');
        $ctx->setCompileCheck(1);
        $ctx->caching = false;
        $ctx->add_plugin_dir($mtlibdir);
        $ctx->add_plugin_dir($mtphpdir . DIRECTORY_SEPARATOR . "plugins");
        if ($this->debugging) {
            $ctx->debugging_ctrl = 'URL';
            $ctx->debug_tpl = $mtphpdir . DIRECTORY_SEPARATOR .
                'extlib' . DIRECTORY_SEPARATOR .
                'smarty' . DIRECTORY_SEPARATOR . "libs" . DIRECTORY_SEPARATOR .
                'debug.tpl';
        }
        #if (isset($this->config('SafeMode')) && ($this->config('SafeMode'))) {
        #    // disable PHP support
        #    $ctx->php_handling = SMARTY_PHP_REMOVE;
        #}
        return $ctx;
    }

    function log($msg = null) {
        $this->log[] = $msg;
    }

    function translate($str, $params = null) {
        if ( ( $params !== null ) && ( !is_array($params) ) )
            $params = array( $params );
        return translate_phrase($str, $params);
    }

    function translate_templatized_item($str) {
        return translate_phrase($str[1]);
    }

    function translate_templatized($tmpl) {
        $cb = array($this, 'translate_templatized_item');
        $out = preg_replace_callback('/<(?:_|mt)_trans phrase="(.+?)".*?>/i', $cb, $tmpl);
        return $out;
    }

    function warning_log($str) {
        $this->warning[] = $str;
    }

    function get_current_blog_id() {
        return $this->blog_id;
    }

    function mode() {
        $mode = $_GET['__mode'];
        if (!isset($mode)) $mode = 'default';
        preg_replace('/[<>"\']/', '', $mode);
        return $mode;
    }
}

function is_valid_email($addr) {
    if (preg_match('/[ |\t|\r|\n]*\"?([^\"]+\"?@[^ <>\t]+\.[^ <>\t][^ <>\t]+)[ |\t|\r|\n]*/', $addr, $matches)) {
        return $matches[1];
    } else {
        return 0;
    }
}

$spam_protect_map = array(':' => '&#58;', '@' => '&#64;', '.' => '&#46;');
function spam_protect($str) {
    global $spam_protect_map;
    return strtr($str, $spam_protect_map);
}

function offset_time($ts, $blog = null, $dir = null) {
    if (isset($blog)) {
        if (!is_object($blog)) {
            global $mt;
            $blog = $mt->db()->fetch_blog($blog);
        }
        $offset = $blog->blog_server_offset;
    } else {
        global $mt;
        $offset = $mt->config('TimeOffset');
    }
    intval($offset) or $offset = 0;
    $tsa = localtime($ts);

    if ($tsa[8]) {  // daylight savings offset
        $offset++;
    }
    if ($dir == '-') {
        $offset *= -1;
    }
    $ts += $offset * 3600;
    return $ts;
}

function translate_phrase_param($str, $params = null) {
    if (is_array($params)) {
        if (strpos($str, '[_') !== false) {
            for ($i = 1; $i <= count($params); $i++) {
                $str = preg_replace("/\\[_$i\\]/", $params[$i-1], $str);
            }
        }
        $start = 0;
        while (preg_match("/\\[quant,_(\d+),([^\\],]*)(?:,([^\\],]*))?(?:,([^\\],]*))?\\]/", $str, $matches, PREG_OFFSET_CAPTURE, $start)) {
            $id = $matches[1][0];
            $num = $params[$id-1];
            if ( ($num === 0) && (count($matches) > 4) ) { 
                $part = $matches[4][0];
            } 
            elseif ( $num === 1 ) {
                $part = $num . ' ' . $matches[2][0];
            }
            else {
                $part = $num . ' ' . ( count($matches) > 3 ? $matches[3][0] : ( $matches[2][0] . 's' ) );
            }
            $str = substr_replace($str, $part, $matches[0][1], strlen($matches[0][0]));
            $start = $matches[0][1] + strlen($part);
        }
    }
    return $str;
}
?><|MERGE_RESOLUTION|>--- conflicted
+++ resolved
@@ -10,13 +10,8 @@
  */
 require_once('lib/class.exception.php');
 
-<<<<<<< HEAD
-define('VERSION', '7.6');
-define('PRODUCT_VERSION', '7.6.2');
-=======
 define('VERSION', '7.7');
 define('PRODUCT_VERSION', '7.7.0');
->>>>>>> 9b85c3eb
 define('DATA_API_DEFAULT_VERSION', '4');
 
 $PRODUCT_NAME = '__PRODUCT_NAME__';
@@ -26,11 +21,7 @@
 
 $RELEASE_NUMBER = '__RELEASE_NUMBER__';
 if ( $RELEASE_NUMBER == '__RELEASE_' . 'NUMBER__' )
-<<<<<<< HEAD
-    $RELEASE_NUMBER = 2;
-=======
     $RELEASE_NUMBER = 0;
->>>>>>> 9b85c3eb
 define('RELEASE_NUMBER', $RELEASE_NUMBER);
 
 $PRODUCT_VERSION_ID = '__PRODUCT_VERSION_ID__';
