--- conflicted
+++ resolved
@@ -10,15 +10,9 @@
  */
 require_once('lib/class.exception.php');
 
-<<<<<<< HEAD
 define('VERSION', '7.0');
 define('PRODUCT_VERSION', '7.0');
 define('DATA_API_DEFAULT_VERSION', '4');
-=======
-define('VERSION', '6.3');
-define('PRODUCT_VERSION', '6.3.7');
-define('DATA_API_DEFAULT_VERSION', '3');
->>>>>>> e69068e1
 
 $PRODUCT_NAME = '__PRODUCT_NAME__';
 if($PRODUCT_NAME == '__PRODUCT' . '_NAME__')
@@ -27,11 +21,7 @@
 
 $RELEASE_NUMBER = '__RELEASE_NUMBER__';
 if ( $RELEASE_NUMBER == '__RELEASE_' . 'NUMBER__' )
-<<<<<<< HEAD
     $RELEASE_NUMBER = 0;
-=======
-    $RELEASE_NUMBER = 7;
->>>>>>> e69068e1
 define('RELEASE_NUMBER', $RELEASE_NUMBER);
 
 $PRODUCT_VERSION_ID = '__PRODUCT_VERSION_ID__';
