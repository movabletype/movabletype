--- conflicted
+++ resolved
@@ -11,11 +11,7 @@
 require_once('lib/class.exception.php');
 
 define('VERSION', '7.0');
-<<<<<<< HEAD
-define('PRODUCT_VERSION', '7.0.2');
-=======
 define('PRODUCT_VERSION', '7.0.3');
->>>>>>> 1b83ab8d
 define('DATA_API_DEFAULT_VERSION', '4');
 
 $PRODUCT_NAME = '__PRODUCT_NAME__';
@@ -25,11 +21,7 @@
 
 $RELEASE_NUMBER = '__RELEASE_NUMBER__';
 if ( $RELEASE_NUMBER == '__RELEASE_' . 'NUMBER__' )
-<<<<<<< HEAD
-    $RELEASE_NUMBER = 2;
-=======
     $RELEASE_NUMBER = 3;
->>>>>>> 1b83ab8d
 define('RELEASE_NUMBER', $RELEASE_NUMBER);
 
 $PRODUCT_VERSION_ID = '__PRODUCT_VERSION_ID__';
