<?php
# Movable Type (r) (C) 2004-2014 Six Apart, Ltd. All Rights Reserved.
# This code cannot be redistributed without permission from www.sixapart.com.
# For more information, consult your Movable Type license.
#
# $Id$

/***
 * Loading exception classes
 */
require_once('lib/class.exception.php');

<<<<<<< HEAD
define('VERSION', '5.2');
define('PRODUCT_VERSION', '5.2.10');
=======
define('VERSION', '6.0');
define('PRODUCT_VERSION', '6.0.3');
>>>>>>> 6c2d838f

$PRODUCT_NAME = '__PRODUCT_NAME__';
if($PRODUCT_NAME == '__PRODUCT' . '_NAME__')
    $PRODUCT_NAME = 'Movable Type';
define('PRODUCT_NAME', $PRODUCT_NAME);

$RELEASE_NUMBER = '__RELEASE_NUMBER__';
if ( $RELEASE_NUMBER == '__RELEASE_' . 'NUMBER__' )
<<<<<<< HEAD
    $RELEASE_NUMBER = 10;
=======
    $RELEASE_NUMBER = 3;
>>>>>>> 6c2d838f
define('RELEASE_NUMBER', $RELEASE_NUMBER);

$PRODUCT_VERSION_ID = '__PRODUCT_VERSION_ID__';
if ( $PRODUCT_VERSION_ID == '__PRODUCT_' . 'VERSION_ID__' )
    $PRODUCT_VERSION_ID = PRODUCT_VERSION;
$VERSION_STRING;
if ( $RELEASE_NUMBER > 0 )
    $VERSION_STRING = $PRODUCT_VERSION_ID . "." . $RELEASE_NUMBER;
else
    $VERSION_STRING = $PRODUCT_VERSION_ID;
define('VERSION_ID', $PRODUCT_VERSION_ID);

global $Lexicon;
$Lexicon = array();

class MT {
    protected $mime_types = array(
        '__default__' => 'text/html',
        'css' => 'text/css',
        'txt' => 'text/plain',
        'rdf' => 'text/xml',
        'rss' => 'text/xml',
        'xml' => 'text/xml',
    );
    protected $blog_id;
    protected $db;
    protected $config;
    protected $debugging = false;
    protected $caching = false;
    protected $conditional = false;
    protected $log = array();
    protected $warning = array();
    protected $id;
    protected $request;
    protected $http_error;
    protected $cfg_file;

    private  $cache_driver = null;
    private static $_instance = null;

    /***
     * Constructor for MT class.
     * Currently, constructor moved to private method because this class implemented Singleton Design Pattern.
     * You can get instance as following code.
     *
     * $mt = MT::get_instance();
     */
    private function __construct($blog_id = null, $cfg_file = null) {
        error_reporting(E_ALL ^ E_NOTICE ^ E_WARNING);
        try {
            $this->id = md5(uniqid('MT',true));
            $this->init($blog_id, $cfg_file);
        } catch (Exception $e ) {
            throw new MTInitException( $e, $this->debugging );
        }
    }

    public static function get_instance($blog_id = null, $cfg_file = null) {
        if (is_null(MT::$_instance)) {
            MT::$_instance = new MT($blog_id, $cfg_file);
        }
        return MT::$_instance;
    }

    public function caching($val = null) {
        if ( !is_null($val) ) {
            $this->caching = $val;
        }

        return $this->caching;
    }

    public function conditional($val = null) {
        if ( !is_null($val) ) {
            $this->conditional = $val;
        }

        return $this->conditional;
    }

    public function blog_id() {
        return $this->blog_id;
    }

    function init($blog_id = null, $cfg_file = null) {
        if (isset($blog_id)) {
            $this->blog_id = $blog_id;
        }

        if (!file_exists($cfg_file)) {
            $mtdir = dirname(dirname(__FILE__));
            $cfg_file = $mtdir . DIRECTORY_SEPARATOR . "mt-config.cgi";
        }

        $this->configure($cfg_file);
        $this->init_addons();
        $this->configure_from_db();

        $lang = substr(strtolower($this->config('DefaultLanguage')), 0, 2);
        if (!@include_once("l10n_$lang.php"))
            include_once("l10n_en.php");

        if (extension_loaded('mbstring')) {
            $charset = $this->config('PublishCharset');
            mb_internal_encoding($charset);
            mb_http_output($charset);
        }
    }

    function init_addons() {
        $mtdir = dirname(dirname(__FILE__));
        $path = $mtdir . DIRECTORY_SEPARATOR . "addons";
        if (is_dir($path)) {
            $ctx =& $this->context();
            if ($dh = opendir($path)) {
                while (($file = readdir($dh)) !== false) {
                    if ($file == "." || $file == "..") {
                        continue;
                    }
                    $plugin_dir = $path . DIRECTORY_SEPARATOR . $file
                        . DIRECTORY_SEPARATOR . 'php';
                    if (is_dir($plugin_dir))
                        $ctx->add_plugin_dir($plugin_dir);
                }
                closedir($dh);
            }
        }
    }

    function init_plugins() {
        $plugin_paths = $this->config('PluginPath');
        $ctx =& $this->context();

        foreach ($plugin_paths as $path) {
            if ( !is_dir($path) )
                $path = $this->config('MTDir') . DIRECTORY_SEPARATOR . $path;

            if ($dh = @opendir($path)) {
                 while (($file = readdir($dh)) !== false) {
                     if ($file == "." || $file == "..")
                         continue;
                     $plugin_dir = $path . DIRECTORY_SEPARATOR . $file
                         . DIRECTORY_SEPARATOR . 'php';
                     if (is_dir($plugin_dir))
                         $ctx->add_plugin_dir($plugin_dir);
                 }
                 closedir($dh);
            }
        }

        $plugin_dir = $this->config('PHPDir') . DIRECTORY_SEPARATOR
            . 'plugins';
        if (is_dir($plugin_dir))
            $ctx->add_plugin_dir($plugin_dir);

        # Load any php directories found during the 'init_addons' loop
        foreach ($ctx->plugins_dir as $plugin_dir)
            if (is_dir($plugin_dir))
                $this->load_plugin($plugin_dir);
    }

    function load_plugin($plugin_dir) {
        $ctx =& $this->context();
        // global filters have to be handled differently from
        // tag attributes, so this causes them to be recognized
        // as they should...
        if ($dh = opendir($plugin_dir)) {
            while (($file = readdir($dh)) !== false) {
                if (preg_match('/^modifier\.(.+?)\.php$/', $file, $matches)) {
                    $ctx->add_global_filter($matches[1]);
                } elseif (preg_match('/^init\.(.+?)\.php$/', $file, $matches)) {
                    // load 'init' plugin file
                    require_once($file);
                }
            }
            closedir($dh);
        }
    }

    public function cfg_file() {
        return $this->cfg_file;
    }

    /***
     * Retreives a handle to the database and assigns it to
     * the member variable 'db'.
     */
    function &db() {
        if (!isset($this->db)) {
            require_once("mtdb.".$this->config('DBDriver').".php");
            $mtdbclass = 'MTDatabase'.$this->config('DBDriver');
            $this->db = new $mtdbclass($this->config('DBUser'),
                $this->config('DBPassword'),
                $this->config('Database'),
                $this->config('DBHost'),
                $this->config('DBPort'),
                $this->config('DBSocket'),
                $this->config('DBMaxRetries'),
                $this->config('DBRetryInterval'));
        }
        return $this->db;
    }

    /***
     * Retreives a handle to the cache driver.
     */
    public function cache_driver() {
        if (isset($this->cache_driver)) return $this->cache_driver;
    
        # Check for memcached enabled
        require_once("class.basecache.php");
        try {
            $this->cache_driver = CacheProviderFactory::get_provider('memcached');
        } catch (Exception $e) {
            # Memcached not supported.
            $this->cache_driver = CacheProviderFactory::get_provider('session');
        }
        return $this->cache_driver;
    }

    public function config($id, $value = null) {
        $id = strtolower($id);
        if (isset($value))
            $this->config[$id] = $value;
        return isset($this->config[$id]) ? $this->config[$id] : null;
    }

    /***
     * Loads configuration data from mt.cfg and mt-db-pass.cgi files.
     * Stores content in the 'config' member variable.
     */
    function configure($file = null) {
        if (isset($this->config)) return $config;

        $this->cfg_file = $file;

        $cfg = array();
        $type_array = array('pluginpath', 'alttemplate', 'outboundtrackbackdomains', 'memcachedservers', 'userpasswordvalidation');
        $type_hash  = array('commenterregistration');
        if ($fp = file($file)) {
            foreach ($fp as $line) {
                // search through the file
                if (!preg_match('/^\s*\#/i',$line)) {
                    // ignore lines starting with the hash symbol
                    if (preg_match('/^\s*(\S+)\s+(.*)$/', $line, $regs)) {
                        $key = strtolower(trim($regs[1]));
                        $value = trim($regs[2]);
                        if (in_array($key, $type_array)) {
                            $cfg[$key][] = $value;
                        }
                        elseif (in_array($key, $type_hash)) {
                            $hash = preg_split('/\=/', $value, 2);
                            $cfg[$key][strtolower(trim($hash[0]))] = trim($hash[1]);
                        } else {
                            $cfg[$key] = $value;
                        }
                    }
                }
            }
        } else {
            die("Unable to open configuration file $file");
        }

        // setup directory locations
        // location of mt.php
        $cfg['phpdir'] = realpath(dirname(__FILE__));
        // path to MT directory
        $cfg['mtdir'] = realpath(dirname($file));
        // path to handlers
        $cfg['phplibdir'] = $cfg['phpdir'] . DIRECTORY_SEPARATOR . 'lib';

        $driver = $cfg['objectdriver'];
        $driver = preg_replace('/^DB[ID]::/', '', $driver);
        $driver or $driver = 'mysql';
        $cfg['dbdriver'] = strtolower($driver);
        if ((strlen($cfg['database'])<1 || strlen($cfg['dbuser'])<1)) {
            if (($cfg['dbdriver'] != 'sqlite') && ($cfg['dbdriver'] != 'mssqlserver') && ($cfg['dbdriver'] != 'umssqlserver')) {
                die("Unable to read database or username");
            }
        }

        if ( !empty( $cfg['debugmode'] ) && intval($cfg['debugmode']) > 0 ) {
            $this->debugging = true;
        }

        $this->config =& $cfg;
        $this->config_defaults();

        // read in the database password
        if (!isset($cfg['dbpassword'])) {
            $db_pass_file = $cfg['mtdir'] . DIRECTORY_SEPARATOR . 'mt-db-pass.cgi';
            if (file_exists($db_pass_file)) {
                $password = implode('', file($db_pass_file));
                $password = trim($password, "\n\r\0");
                $cfg['dbpassword'] = $password;
            }
        }

        // set up include path
        // add MT-PHP 'plugins' and 'lib' directories to the front
        // of the existing PHP include path:
        if (strtoupper(substr(PHP_OS, 0,3) == 'WIN')) {
            $path_sep = ';';
        } else {
            $path_sep = ':';
        }
        ini_set('include_path',
            $cfg['phpdir'] . DIRECTORY_SEPARATOR . "lib" . $path_sep .
            $cfg['phpdir'] . DIRECTORY_SEPARATOR . "extlib" . $path_sep .
            $cfg['phpdir'] . DIRECTORY_SEPARATOR . "extlib" . DIRECTORY_SEPARATOR . "smarty" . DIRECTORY_SEPARATOR . "libs" . $path_sep .
            $cfg['phpdir'] . DIRECTORY_SEPARATOR . "extlib" . DIRECTORY_SEPARATOR . "adodb5" . $path_sep .
            $cfg['phpdir'] . DIRECTORY_SEPARATOR . "extlib" . DIRECTORY_SEPARATOR . "FirePHPCore" . $path_sep .
            ini_get('include_path')
        );

        // assign i18n defaults:
        $lang = strtolower($cfg['defaultlanguage']);
        if (! @include_once("i18n_$lang.php")) {
            include_once("i18n_en_us.php");
        }
        foreach ($GLOBALS['i18n_default_settings'] as $k => $v) {
            if (! isset($cfg[$k])) {
                $cfg[$k] = $v;
            }
        }
    }

    function configure_from_db() {
        $cfg =& $this->config;
        $mtdb =& $this->db();
        $db_config = $mtdb->fetch_config();
        if ($db_config) {
            $data = $db_config->data();
            foreach ($data as $key => $value) {
                $cfg[$key] = $value;
            }
            $mtdb->set_names($this);
        }

        if ( !empty( $cfg['debugmode'] ) && intval($cfg['debugmode']) > 0 ) {
            $this->debugging = true;
        }
    }

    function config_defaults() {
        $cfg =& $this->config;
        // assign defaults:
        isset($cfg['cgipath']) or
            $cfg['cgipath'] = '/cgi-bin/';
        if (substr($cfg['cgipath'], strlen($cfg['cgipath']) - 1, 1) != '/')
            $cfg['cgipath'] .= '/'; 
        isset($cfg['staticwebpath']) or
            $cfg['staticwebpath'] = $cfg['cgipath'] . 'mt-static/';
        isset($cfg['trackbackscript']) or
            $cfg['trackbackscript'] = 'mt-tb.cgi';
        isset($cfg['adminscript']) or
            $cfg['adminscript'] = 'mt.cgi';
        isset($cfg['commentscript']) or
            $cfg['commentscript'] = 'mt-comments.cgi';
        isset($cfg['atomscript']) or
            $cfg['atomscript'] = 'mt-atom.cgi';
        isset($cfg['xmlrpcscript']) or
            $cfg['xmlrpcscript'] = 'mt-xmlrpc.cgi';
        isset($cfg['searchscript']) or
            $cfg['searchscript'] = 'mt-search.cgi';
        isset($cfg['notifyscript']) or
            $cfg['notifyscript'] = 'mt-add-notify.cgi';
        isset($cfg['defaultlanguage']) or
            $cfg['defaultlanguage'] = 'en_US';
        isset($cfg['globalsanitizespec']) or
            $cfg['globalsanitizespec'] = 'a href,b,i,br/,p,strong,em,ul,ol,li,blockquote,pre';
        isset($cfg['signonurl']) or
            $cfg['signonurl'] = 'https://www.typekey.com/t/typekey/login?';
        isset($cfg['signoffurl']) or
            $cfg['signoffurl'] = 'https://www.typekey.com/t/typekey/logout?';
        isset($cfg['identityurl']) or
            $cfg['identityurl'] = 'http://profile.typekey.com/';
        isset($cfg['publishcommentericon']) or
            $cfg['publishcommentericon'] = '1';
        isset($cfg['allowcomments']) or
            $cfg['allowcomments'] = '1';
        isset($cfg['allowpings']) or
            $cfg['allowpings'] = '1';
        isset($cfg['indexbasename']) or
            $cfg['indexbasename'] = 'index';
        isset($cfg['typekeyversion']) or
            $cfg['typekeyversion'] = '1.1';
        isset($cfg['assetcachedir']) or
            $cfg['assetcachedir'] = 'assets_c';
        isset($cfg['userpicthumbnailsize']) or
            $cfg['userpicthumbnailsize'] = '100';
        isset($cfg['pluginpath']) or
            $cfg['pluginpath'] = array($this->config('MTDir') . DIRECTORY_SEPARATOR . 'plugins');
        isset($cfg['includesdir']) or
            $cfg['includesdir'] = 'includes_c';
        isset($cfg['searchmaxresults']) or
            $cfg['searchmaxresults'] = '20';
        isset($cfg['maxresults']) or
            $cfg['maxresults'] = $cfg['searchmaxresults'];
        isset($cfg['singlecommunity']) or
            $cfg['singlecommunity'] = '1';
        isset($cfg['usersessioncookiename']) or
            $cfg['usersessioncookiename'] = 'DEFAULT';
        isset($cfg['usersessioncookiedomain']) or
            $cfg['usersessioncookiedomain'] = '<$MTBlogHost exclude_port="1"$>';
        isset($cfg['usersessioncookiepath']) or
            $cfg['usersessioncookiepath'] = 'DEFAULT';
        isset($cfg['usersessioncookietimeout']) or
            $cfg['usersessioncookietimeout'] = 60*60*4;
        isset($cfg['commenterregistration']) or
            $cfg['commenterregistration'] = array('allow' => 1 );
        isset($cfg['userpasswordminlength']) or
            $cfg['userpasswordminlength'] = 8;
        isset($cfg['bulkloadmetaobjectslimit']) or
            $cfg['bulkloadmetaobjectslimit'] = 100;
        isset($cfg['dbmaxretries']) or
            $cfg['dbmaxretries'] = 3;
        isset($cfg['dbretryintercal']) or
            $cfg['dbretryinterval'] = 1;
    }

    function configure_paths($blog_site_path) {
        if (preg_match('/^\./', $blog_site_path)) {
            // relative address, so tack on the MT dir in front
            $blog_site_path = $this->config('MTDir') .
                DIRECTORY_SEPARATOR . $blog_site_path;
        }
        $this->config('PHPTemplateDir') or
            $this->config('PHPTemplateDir', $blog_site_path .
            DIRECTORY_SEPARATOR . 'templates');
        $this->config('PHPCacheDir') or
            $this->config('PHPCacheDir', $blog_site_path .
            DIRECTORY_SEPARATOR . 'cache');

        $ctx =& $this->context();
        $ctx->template_dir = $this->config('PHPTemplateDir');
        $ctx->compile_dir = $ctx->template_dir . '_c';
        $ctx->cache_dir = $this->config('PHPCacheDir');
    }

    /***
     * Mainline handler function.
     */
    function view($blog_id = null) {

        set_error_handler(array(&$this, 'error_handler'));

        require_once("MTUtil.php");

        $blog_id or $blog_id = $this->blog_id;

       try {
           $ctx =& $this->context();
           $this->init_plugins();
           $ctx->caching = $this->caching;

           // Some defaults...
            $mtdb =& $this->db();
            $ctx->mt->db =& $mtdb;
       } catch (Exception $e ) {
            if ( $this->debugging ) {
                $msg = "<b>Error:</b> ". $e->getMessage() ."<br>\n" .
                       "<pre>".$e->getTraceAsString()."</pre>";

                return trigger_error( $msg, E_USER_ERROR);
            }
            header( "503 Service Unavailable" );
            return false;
        }

        // User-specified request through request variable
        $path = $this->request;

        // Apache request
        if (!$path && $_SERVER['REQUEST_URI']) {
            $path = $_SERVER['REQUEST_URI'];
            // strip off any query string...
            $path = preg_replace('/\?.*/', '', $path);
            // strip any duplicated slashes...
            $path = preg_replace('!/+!', '/', $path);
        }

        // IIS request by error document...
        if (preg_match('/IIS/', $_SERVER['SERVER_SOFTWARE'])) {
            // assume 404 handler
            if (preg_match('/^\d+;(.*)$/', $_SERVER['QUERY_STRING'], $matches)) {
                $path = $matches[1];
                $path = preg_replace('!^http://[^/]+!', '', $path);
                if (preg_match('/\?(.+)?/', $path, $matches)) {
                    $_SERVER['QUERY_STRING'] = $matches[1];
                    $path = preg_replace('/\?.*$/', '', $path);
                }
            }
        }

        // now set the path so it may be queried
        $path = preg_replace('/\\\\/', '\\\\\\\\', $path );
        $this->request = $path;

        $pathinfo = pathinfo($path);
        $ctx->stash('_basename', $pathinfo['filename']);

        // When we are invoked as an ErrorDocument, the parameters are
        // in the environment variables REDIRECT_*
        if (isset($_SERVER['REDIRECT_QUERY_STRING'])) {
            // todo: populate $_GET and QUERY_STRING with REDIRECT_QUERY_STRING
            $_SERVER['QUERY_STRING'] = getenv('REDIRECT_QUERY_STRING');
        }

        if (preg_match('/\.(\w+)$/', $path, $matches)) {
            $req_ext = strtolower($matches[1]);
        }

        $this->blog_id = $blog_id;

        $data = $this->resolve_url($path);
        if (!$data) {
            // 404!
            $this->http_error = 404;
            header("HTTP/1.1 404 Not found");
            return $ctx->error($this->translate("Page not found - [_1]", $path), E_USER_ERROR);
        }

        $fi_path = $data->fileinfo_url;
        $fid = $data->fileinfo_id;
        $at = $data->fileinfo_archive_type;
        $ts = $data->fileinfo_startdate;
        $tpl_id = $data->fileinfo_template_id;
        $cat = $data->fileinfo_category_id;
        $auth = $data->fileinfo_author_id;
        $entry_id = $data->fileinfo_entry_id;
        $blog_id = $data->fileinfo_blog_id;
        $blog = $data->blog();
        if ($at == 'index') {
            $at = null;
            $ctx->stash('index_archive', true);
        } else {
            $ctx->stash('index_archive', false);
        }
        $tmpl = $data->template();
        $ctx->stash('template', $tmpl);

        $tts = $tmpl->template_modified_on;
        if ($tts) {
            $tts = offset_time(datetime_to_timestamp($tts), $blog);
        }
        $ctx->stash('template_timestamp', $tts);
        $ctx->stash('template_created_on', $tmpl->template_created_on);

        $page_layout = $blog->blog_page_layout;
        $columns = get_page_column($page_layout);
        $vars =& $ctx->__stash['vars'];
        $vars['page_columns'] = $columns;
        $vars['page_layout'] = $page_layout;

        if (isset($tmpl->template_identifier))
            $vars[$tmpl->template_identifier] = 1;

        $this->configure_paths($blog->site_path());

        // start populating our stash
        $ctx->stash('blog_id', $blog_id);
        $ctx->stash('local_blog_id', $blog_id);
        $ctx->stash('blog', $blog);
        $ctx->stash('build_template_id', $tpl_id);

        // conditional get support...
        if ($this->caching) {
            $this->cache_modified_check = true;
        }
        if ($this->conditional) {
            $last_ts = $blog->blog_children_modified_on;
            $last_modified = $ctx->_hdlr_date(array('ts' => $last_ts, 'format' => '%a, %d %b %Y %H:%M:%S GMT', 'language' => 'en', 'utc' => 1), $ctx);
            $this->doConditionalGet($last_modified);
        }

        $cache_id = $blog_id.';'.$fi_path;
        if (!$ctx->is_cached('mt:'.$tpl_id, $cache_id)) {
            if (isset($at) && ($at != 'Category')) {
                require_once("archive_lib.php");
                try {
                    $archiver = ArchiverFactory::get_archiver($at);
                } catch (Exception $e) {
                    // 404
                    $this->http_errr = 404;
                    header("HTTP/1.1 404 Not Found");
                    return $ctx->error($this->translate("Page not found - [_1]", $at), E_USER_ERROR);
                }
                $archiver->template_params($ctx);
            }

            if ($cat) {
                $archive_category = $mtdb->fetch_category($cat);
                $ctx->stash('category', $archive_category);
                $ctx->stash('archive_category', $archive_category);
            }
            if ($auth) {
                $archive_author = $mtdb->fetch_author($auth);
                $ctx->stash('author', $archive_author);
                $ctx->stash('archive_author', $archive_author);
            }
            if (isset($at)) {
                if (($at != 'Category') && isset($ts)) {
                    list($ts_start, $ts_end) = $archiver->get_range($ts);
                    $ctx->stash('current_timestamp', $ts_start);
                    $ctx->stash('current_timestamp_end', $ts_end);
                }
                $ctx->stash('current_archive_type', $at);
            }
    
            if (isset($entry_id) && ($entry_id) && ($at == 'Individual' || $at == 'Page')) {
                if ($at == 'Individual') {
                    $entry = $mtdb->fetch_entry($entry_id);
                } elseif($at == 'Page') {
                    $entry = $mtdb->fetch_page($entry_id);
                }
                $ctx->stash('entry', $entry);
                $ctx->stash('current_timestamp', $entry->entry_authored_on);
            }

            if ($at == 'Category') {
                $vars =& $ctx->__stash['vars'];
                $vars['archive_class']            = "category-archive";
                $vars['category_archive']         = 1;
                $vars['archive_template']         = 1;
                $vars['archive_listing']          = 1;
                $vars['module_category_archives'] = 1;
            }
        }

        $this->set_canonical_url($ctx, $blog, $data);

        $output = $ctx->fetch('mt:'.$tpl_id, $cache_id);

        $this->http_error = 200;
        header("HTTP/1.1 200 OK");
        // content-type header-- need to supplement with charset
        $content_type = $ctx->stash('content_type');

        if (!isset($content_type)) {
            $content_type = $this->mime_types['__default__'];
            if ($req_ext && (isset($this->mime_types[$req_ext]))) {
                $content_type = $this->mime_types[$req_ext];
            }
        }
        $charset = $this->config('PublishCharset');
        if (isset($charset)) {
            if (!preg_match('/charset=/', $content_type))
                $content_type .= '; charset=' . $charset;
        }
        header("Content-Type: $content_type");

        // finally, issue output
        $output = preg_replace('/^\s*/', '', $output);
        echo $output;

        // if warnings found, show it.
        if (!empty($this->warning)) {
            $this->_dump($this->warning);
        }

#        if ($this->debugging) {
#            $this->log("Queries: ".$mtdb->num_queries);
#            $this->log("Queries executed:");
#            $queries = $mtdb->savedqueries;
#            foreach ($queries as $q) {
#                $this->log($q);
#            }
#            $this->log_dump();
#        }
        restore_error_handler();
    }

    function set_canonical_url($ctx, $blog, $fileinfo) {
        if (preg_match('#(\A[^:]*://[^/]*)#', $blog->site_url(), $m)) {
            $url = $m[1] . $fileinfo->url;
        }
        else {
            $url = $fileinfo->url;
        }
        $ctx->stash('current_mapping_url', $url);

        $templatemap = $fileinfo->templatemap();
        if ($templatemap && ! $templatemap->is_preferred) {
            $url = $ctx->tag('archivelink', array());
            $ctx->stash('preferred_mapping_url', $url);
        }
    }

    function resolve_url($path, $build_type = 3) {
        $data = $this->db->resolve_url($path, $this->blog_id, $build_type);
        if ( isset($data)
            && isset($data->fileinfo_entry_id)
            && is_numeric($data->fileinfo_entry_id)
        ) {
            $tmpl_map = $data->templatemap();
            if (strtolower($tmpl_map->templatemap_archive_type) == 'page') {
                $entry = $this->db->fetch_page($data->fileinfo_entry_id);
            } else {
                $entry = $this->db->fetch_entry($data->fileinfo_entry_id);
            }
            if (!isset($entry) || $entry->entry_status != 2)
                return;
        }
        return $data;
    }

    function doConditionalGet($last_modified) {
        // Thanks to Simon Willison...
        //   http://simon.incutio.com/archive/2003/04/23/conditionalGet
        // A PHP implementation of conditional get, see 
        //   http://fishbowl.pastiche.org/archives/001132.html
        $etag = '"'.md5($last_modified).'"';
        // Send the headers
        header("Last-Modified: $last_modified");
        header("ETag: $etag");
        // See if the client has provided the required headers
        $if_modified_since = isset($_SERVER['HTTP_IF_MODIFIED_SINCE']) ?
            stripslashes($_SERVER['HTTP_IF_MODIFIED_SINCE']) :
            false;
        $if_none_match = isset($_SERVER['HTTP_IF_NONE_MATCH']) ?
            stripslashes($_SERVER['HTTP_IF_NONE_MATCH']) : 
            false;
        if (!$if_modified_since && !$if_none_match) {
            return;
        }
        // At least one of the headers is there - check them
        if ($if_none_match && $if_none_match != $etag) {
            return; // etag is there but doesn't match
        }
        if ($if_modified_since && $if_modified_since != $last_modified) {
            return; // if-modified-since is there but doesn't match
        }
        // Nothing has changed since their last request - serve a 304 and exit
        header('HTTP/1.1 304 Not Modified');
        exit;
    }

    function display($tpl, $cid = null) {
        $ctx =& $this->context();
        $this->init_plugins();
        $blog =& $ctx->stash('blog');
        if (!$blog) {
            $db =& $this->db();
            $ctx->mt->db =& $db;
            $blog = $db->fetch_blog($this->blog_id);
            $ctx->stash('blog', $blog);
            $ctx->stash('blog_id', $this->blog_id);
            $ctx->stash('local_blog_id', $this->blog_id);
            $this->configure_paths($blog->site_path());
        }
        return $ctx->display($tpl, $cid);
    }

    function fetch($tpl, $cid = null) {
        $ctx =& $this->context();
        $this->init_plugins();
        $blog =& $ctx->stash('blog');
        if (!$blog) {
            $db =& $this->db();
            $ctx->mt->db =& $db;
            $blog = $db->fetch_blog($this->blog_id);
            $ctx->stash('blog', $blog);
            $ctx->stash('blog_id', $this->blog_id);
            $ctx->stash('local_blog_id', $this->blog_id);
            $this->configure_paths($blog->site_path());
        }
        return $ctx->fetch($tpl, $cid);
    }

    function _dump($dump) {
        if ($_SERVER['REMOTE_ADDR']) {
            // web view...
            echo "<div class=\"debug\" style=\"border:1px solid red; margin:0.5em; padding: 0 1em; text-align:left; background-color:#ddd; color:#000\"><pre>";
            echo implode("\n", $dump);
            echo "</pre></div>\n\n";
        } else {
            // console view...
            $stderr = fopen('php://stderr', 'w'); 
            fwrite($stderr,implode("\n", $dump)); 
            echo (implode("\n", $dump)); 
            fclose($stderr);
        }
    }

    function log_dump() {
        $this->_dump($this->log);
    }

    function error_handler($errno, $errstr, $errfile, $errline) {
        if ($errno & (E_ALL ^ E_NOTICE)) {
            if ( !empty( $this->db ) ) {
                if (version_compare(phpversion(), '4.3.0', '>=')) {
                    $charset = $this->config('PublishCharset');
                    $errstr = htmlentities($errstr, ENT_COMPAT, $charset);
                    $errfile = htmlentities($errfile, ENT_COMPAT, $charset);
                } else {
                    $errstr = htmlentities($errstr, ENT_COMPAT);
                    $errfile = htmlentities($errfile, ENT_COMPAT);
                }
                $mtphpdir = $this->config('PHPDir');
                $ctx =& $this->context();
                $ctx->stash('blog_id', $this->blog_id);
                $ctx->stash('local_blog_id', $this->blog_id);
                $ctx->stash('blog', $this->db->fetch_blog($this->blog_id));
                if ( $this->debugging ) {
                    $ctx->stash('error_message', $errstr."<!-- file: $errfile; line: $errline; code: $errno -->");
                    $ctx->stash('error_code', $errno);
                } else {
                    if ( 404 == $this->http_error) {
                        $ctx->stash('error_message', $errstr);
                    } else {
                        $ctx->stash('error_message', 'An error occurs.');
                    }
                }

                $http_error = $this->http_error;
                if (!$http_error) {
                    $http_error = 500;
                }
                $ctx->stash('http_error', $http_error);
                $ctx->stash('error_file', $errfile);
                $ctx->stash('error_line', $errline);
                $ctx->template_dir = $mtphpdir . DIRECTORY_SEPARATOR . 'tmpl';
                $ctx->caching = 0;
                $ctx->stash('StaticWebPath', $this->config('StaticWebPath'));
                $ctx->stash('PublishCharset', $this->config('PublishCharset'));
                $charset = $this->config('PublishCharset');
                $out = $ctx->tag('Include', array('type' => 'dynamic_error', 'dynamic_error' => 1, 'system_template' => 1));
                if (isset($out)) {
                    header("Content-type: text/html; charset=".$charset);
                    echo $out;
                } else {
                    header("HTTP/1.1 500 Server Error");
                    header("Content-type: text/plain");
                    echo "Error executing error template.";
                }
                exit;
            } else {
                header( "HTTP/1.1 503 Service Unavailable" );
                header("Content-type: text/plain");
                echo "503 Service Unavailable\n\n";

                if ( $this->debugging ) {
                    echo "Errno: $errno\n";
                    echo "Error: $errstr\n";
                    echo "File: $errfile  Line: $errline\n";
                }

                exit;
            }
        }
    }

    /***
     * Retrieves a context and rendering object.
     */
    public function &context() {
        static $ctx;
        if (isset($ctx)) return $ctx;

        require_once('MTViewer.php');
        $ctx = new MTViewer($this);
        $ctx->mt =& $this;
        $mtphpdir = $this->config('PHPDir');
        $mtlibdir = $this->config('PHPLibDir');
        $ctx->compile_check = 1;
        $ctx->caching = false;
        $ctx->plugins_dir[] = $mtlibdir;
        $ctx->plugins_dir[] = $mtphpdir . DIRECTORY_SEPARATOR . "plugins";
        if ($this->debugging) {
            $ctx->debugging_ctrl = 'URL';
            $ctx->debug_tpl = $mtphpdir . DIRECTORY_SEPARATOR .
                'extlib' . DIRECTORY_SEPARATOR .
                'smarty' . DIRECTORY_SEPARATOR . "libs" . DIRECTORY_SEPARATOR .
                'debug.tpl';
        }
        #if (isset($this->config('SafeMode')) && ($this->config('SafeMode'))) {
        #    // disable PHP support
        #    $ctx->php_handling = SMARTY_PHP_REMOVE;
        #}
        return $ctx;
    }

    function log($msg = null) {
        $this->log[] = $msg;
    }

    function translate($str, $params = null) {
        if ( ( $params !== null ) && ( !is_array($params) ) )
            $params = array( $params );
        return translate_phrase($str, $params);
    }

    function translate_templatized_item($str) {
        return translate_phrase($str[1]);
    }

    function translate_templatized($tmpl) {
        $cb = array($this, 'translate_templatized_item');
        $out = preg_replace_callback('/<(?:_|mt)_trans phrase="(.+?)".*?>/i', $cb, $tmpl);
        return $out;
    }

    function warning_log($str) {
        $this->warning[] = $str;
    }

    function get_current_blog_id() {
        return $this->blog_id;
    }
}

function is_valid_email($addr) {
    if (preg_match('/[ |\t|\r|\n]*\"?([^\"]+\"?@[^ <>\t]+\.[^ <>\t][^ <>\t]+)[ |\t|\r|\n]*/', $addr, $matches)) {
        return $matches[1];
    } else {
        return 0;
    }
}

$spam_protect_map = array(':' => '&#58;', '@' => '&#64;', '.' => '&#46;');
function spam_protect($str) {
    global $spam_protect_map;
    return strtr($str, $spam_protect_map);
}

function offset_time($ts, $blog = null, $dir = null) {
    if (isset($blog)) {
        if (!is_object($blog)) {
            global $mt;
            $blog = $mt->db()->fetch_blog($blog);
        }
        $offset = $blog->blog_server_offset;
    } else {
        global $mt;
        $offset = $mt->config('TimeOffset');
    }
    intval($offset) or $offset = 0;
    $tsa = localtime($ts);

    if ($tsa[8]) {  // daylight savings offset
        $offset++;
    }
    if ($dir == '-') {
        $offset *= -1;
    }
    $ts += $offset * 3600;
    return $ts;
}

function translate_phrase_param($str, $params = null) {
    if (is_array($params)) {
        if (strpos($str, '[_') !== false) {
            for ($i = 1; $i <= count($params); $i++) {
                $str = preg_replace("/\\[_$i\\]/", $params[$i-1], $str);
            }
        }
        $start = 0;
        while (preg_match("/\\[quant,_(\d+),([^\\],]*)(?:,([^\\],]*))?(?:,([^\\],]*))?\\]/", $str, $matches, PREG_OFFSET_CAPTURE, $start)) {
            $id = $matches[1][0];
            $num = $params[$id-1];
            if ( ($num === 0) && (count($matches) > 4) ) { 
                $part = $matches[4][0];
            } 
            elseif ( $num === 1 ) {
                $part = $num . ' ' . $matches[2][0];
            }
            else {
                $part = $num . ' ' . ( count($matches) > 3 ? $matches[3][0] : ( $matches[2][0] . 's' ) );
            }
            $str = substr_replace($str, $part, $matches[0][1], strlen($matches[0][0]));
            $start = $matches[0][1] + strlen($part);
        }
    }
    return $str;
}
?><|MERGE_RESOLUTION|>--- conflicted
+++ resolved
@@ -10,13 +10,8 @@
  */
 require_once('lib/class.exception.php');
 
-<<<<<<< HEAD
-define('VERSION', '5.2');
-define('PRODUCT_VERSION', '5.2.10');
-=======
 define('VERSION', '6.0');
 define('PRODUCT_VERSION', '6.0.3');
->>>>>>> 6c2d838f
 
 $PRODUCT_NAME = '__PRODUCT_NAME__';
 if($PRODUCT_NAME == '__PRODUCT' . '_NAME__')
@@ -25,11 +20,7 @@
 
 $RELEASE_NUMBER = '__RELEASE_NUMBER__';
 if ( $RELEASE_NUMBER == '__RELEASE_' . 'NUMBER__' )
-<<<<<<< HEAD
-    $RELEASE_NUMBER = 10;
-=======
     $RELEASE_NUMBER = 3;
->>>>>>> 6c2d838f
 define('RELEASE_NUMBER', $RELEASE_NUMBER);
 
 $PRODUCT_VERSION_ID = '__PRODUCT_VERSION_ID__';
