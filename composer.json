{
    "name": "movabletype/movabletype",
    "scripts": {
        "post-update-cmd": [
            "rm -r php/extlib/smarty",
            "cp -r vendor/smarty/smarty php/extlib/smarty",
            "rm -f php/extlib/adodb5/.gitattributes",
            "rm -f php/extlib/adodb5/.gitignore",
            "rm -f php/extlib/adodb5/drivers/adodb-text.inc.php",
            "rm -rf php/extlib/adodb5/replicate/",
            "rm -rf php/extlib/adodb5/scripts/"
        ],
        "test": "phpunit"
    },
    "require-dev": {
        "phpunit/phpunit": "^4.8.35 || ^5.7.27 || ^6.0"
    },
    "require": {
<<<<<<< HEAD
        "adodb/adodb-php": "5.22.2",
        "smarty/smarty": "^v4.1.0"
=======
        "adodb/adodb-php": "5.20.20",
        "smarty/smarty": "^v4.2.0"
>>>>>>> 21796ad0
    },
    "config": {
        "allow-plugins": {
            "composer/installers": true
        }
    }
}<|MERGE_RESOLUTION|>--- conflicted
+++ resolved
@@ -16,13 +16,8 @@
         "phpunit/phpunit": "^4.8.35 || ^5.7.27 || ^6.0"
     },
     "require": {
-<<<<<<< HEAD
         "adodb/adodb-php": "5.22.2",
-        "smarty/smarty": "^v4.1.0"
-=======
-        "adodb/adodb-php": "5.20.20",
         "smarty/smarty": "^v4.2.0"
->>>>>>> 21796ad0
     },
     "config": {
         "allow-plugins": {
