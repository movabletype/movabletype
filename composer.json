--- conflicted
+++ resolved
@@ -19,13 +19,8 @@
         "phpunit/phpunit": "^9.5.24"
     },
     "require": {
-<<<<<<< HEAD
         "adodb/adodb-php": "5.22.4",
-        "smarty/smarty": "^v4.2.0"
-=======
-        "adodb/adodb-php": "5.22.2",
         "smarty/smarty": "^v4.2.1"
->>>>>>> d5902cd3
     },
     "config": {
         "allow-plugins": {
