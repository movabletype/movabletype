label: Pico
id: pico
author_name: Six Apart, Ltd.
author_link: http://www.movabletype.org/
<<<<<<< HEAD
version: 1.12
=======
version: 1.21
>>>>>>> 6c2d838f
class: blog
protected: 1
description: <__trans phrase="Pico is a microblogging theme, designed for keeping things simple to handle frequent updates. To put the focus on content we've moved the sidebars below the list of posts.">
#l10n_lexicon:
#    ja: l10n_ja.yaml
thumbnail_file: thumb.png
thumbnail_file_medium: thumb-medium.png
thumbnail_file_small: thumb-small.png
elements:
    template_set:
        component: core
        importer: template_set
        name: template set
        data:
            label: Pico
            base_path: templates
            require: 1
            base_css: style_library/base.css
            stylecatcher_libraries:
                pico:
                    url: '{{support}}theme_static/pico/style_library/pico.html'
                    label: Pico Styles
                    description_label: A collection of styles compatible with Pico themes.
                    order: 1
                    class: Local
            templates:
                index:
                    archive_index:
                        label: Archive Index
                        outfile: archives.html
                        rebuild_me: 1
                    feed_recent:
                        label: 'Feed - Recent Entries'
                        outfile: atom.xml
                        rebuild_me: 1
                    javascript:
                        label: JavaScript
                        outfile: mt.js
                        rebuild_me: 1
                    main_index:
                        label: Main Index
                        outfile: index.html
                        rebuild_me: 1
                    rsd:
                        label: RSD
                        outfile: rsd.xml
                        rebuild_me: 1
                    styles:
                        label: Stylesheet
                        outfile: styles.css
                        rebuild_me: 1
                individual:
                    entry:
                        label: Entry
                        mappings:
                            entry_archive:
                                archive_type: Individual
                archive:
                    category_entry_listing:
                        label: Category Entry Listing
                        mappings:
                            category:
                                archive_type: Category
                    monthly_entry_listing:
                        label: Monthly Entry Listing
                        mappings:
                            monthly:
                                archive_type: Monthly
                module:
                    banner_footer:
                        label: Banner Footer
                    banner_header:
                        label: Banner Header
                    navigation:
                        label: Navigation
                    comment_detail:
                        label: Comment Detail
                    comments:
                        label: Comments
                    entry_summary:
                        label: Entry Summary
                    html_head:
                        label: HTML Head
                    trackbacks:
                        label: Trackbacks

                page:
                    page:
                        label: Page
                        mappings:
                            page_archive:
                                archive_type: Page
                system:
                    comment_listing:
                        description_label: Improved listing of comments.
                        label: Comment Listing
                    comment_preview:
                        description_label: Displays preview of comment.
                        label: Comment Preview
                    comment_response:
                        description_label: 'Displays error, pending or confirmation message for comments.'
                        label: Comment Response
                    dynamic_error:
                        description_label: Displays errors for dynamically-published templates.
                        label: Dynamic Error
                    popup_image:
                        description_label: Displays image when user clicks a popup-linked image.
                        label: Popup Image
                    search_results:
                        description_label: Displays results of a search.
                        label: Search Results
                widget:
                    about_this_page:
                        label: About This Page
                    archive_widgets_group:
                        label: Archive Widgets Group
                    author_archive_list:
                        label: Author Archives
                    calendar:
                        label: Calendar
                    category_archive_list:
                        label: Category Archives
                    creative_commons:
                        label: Creative Commons
                    current_author_monthly_archive_list:
                        label: Current Author Monthly Archives
                    current_category_monthly_archive_list:
                        label: Current Category Monthly Archives
                    date_based_author_archives:
                        label: Date-Based Author Archives
                    date_based_category_archives:
                        label: Date-Based Category Archives
                    main_index_widgets_group:
                        label: Home Page Widgets Group
                    monthly_archive_dropdown:
                        label: Monthly Archives Dropdown
                    monthly_archive_list:
                        label: Monthly Archives
                    openid:
                        label: OpenID Accepted
                    pages_list:
                        label: Page Listing
                    recent_assets:
                        label: Recent Assets
                    recent_comments:
                        label: Recent Comments
                    recent_entries:
                        label: Recent Entries
                    search:
                        label: Search
                    signin:
                        label: Sign In
                    syndication:
                        label: Syndication
                    tag_cloud:
                        label: Tag Cloud
                    technorati_search:
                        label: Technorati Search
                widgetset:
                    related_content:
                        label: 'Related Content'
                        order: 1000
                        widgets:
                            - Search
                            - Home Page Widgets Group
                            - Archive Widgets Group
                            - OpenID Accepted
                            - Syndication
                            - About This Page
<|MERGE_RESOLUTION|>--- conflicted
+++ resolved
@@ -2,11 +2,7 @@
 id: pico
 author_name: Six Apart, Ltd.
 author_link: http://www.movabletype.org/
-<<<<<<< HEAD
-version: 1.12
-=======
 version: 1.21
->>>>>>> 6c2d838f
 class: blog
 protected: 1
 description: <__trans phrase="Pico is a microblogging theme, designed for keeping things simple to handle frequent updates. To put the focus on content we've moved the sidebars below the list of posts.">
