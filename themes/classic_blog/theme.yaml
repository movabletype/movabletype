--- conflicted
+++ resolved
@@ -2,11 +2,7 @@
 id: classic_blog
 author_name: Six Apart, Ltd.
 author_link: http://www.movabletype.org/
-<<<<<<< HEAD
-version: 1.12
-=======
 version: 1.21
->>>>>>> 6c2d838f
 class: blog
 protected: 1
 description: <__trans phrase="A traditional blogging design that comes with plenty of styles and a selection of 2 column / 3 column layouts. Best for use in standard blog publishing applications.">
