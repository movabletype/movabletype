--- conflicted
+++ resolved
@@ -12,7 +12,6 @@
 const production = !process.env.ROLLUP_WATCH;
 const defaultOutputDir = "mt-static/js/build";
 
-<<<<<<< HEAD
 const mtStaticOutputDir = "mt-static";
 const mtStaticInputFiles = [
   "src/mt-static/plugins/TinyMCE5/lib/js/tinymce/plugins/mt_protect/plugin.ts",
@@ -20,13 +19,7 @@
 ];
 
 const defaultConfig = {
-  input: ["src/bootstrap.ts", "src/contenttype.ts", "src/listing.ts"].concat(
-    glob.sync("src/api/*.ts")
-  ),
-=======
-export default {
   input: ["src/contenttype.ts", "src/listing.ts"],
->>>>>>> 134404a7
   output: {
     dir: defaultOutputDir,
     format: "esm",
@@ -54,11 +47,7 @@
 
     // Watch the `public` directory and refresh the
     // browser on changes when not in production
-<<<<<<< HEAD
     !production && livereload(defaultOutputDir),
-=======
-    !production && livereload(outputDir),
->>>>>>> 134404a7
     typescript({ sourceMap: !production }),
   ],
 };
