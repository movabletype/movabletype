--- conflicted
+++ resolved
@@ -76,15 +76,10 @@
     MT::Association->link( $ukawa    => $site_admin => $website );
     MT::Association->link( $ogawa    => $designer   => $blog );
 
-    require MT::Permission;
-    my $p = MT::Permission->new;
-    $p->author_id( $egawa->id );
-    $p->blog_id(0);
-    $p->permissions("'manage_plugins'");
-    $p->save;
+    $egawa->can_manage_plugins(1);
+    $egawa->save();
 });
 
-<<<<<<< HEAD
 my $website = MT::Website->load( { name => 'my website' } );
 
 my $blog = MT::Blog->load( { name => 'my blog' } );
@@ -96,22 +91,6 @@
 my $ogawa    = MT::Author->load( { name => 'ogawa' } );
 
 my $admin = MT::Author->load(1);
-=======
-# Role
-require MT::Role;
-my $site_admin
-    = MT::Role->load( { name => MT->translate('Site Administrator') } );
-my $designer = MT::Role->load( { name => MT->translate('Designer') } );
-
-require MT::Association;
-MT::Association->link( $aikawa   => $site_admin => $blog );
-MT::Association->link( $ichikawa => $site_admin => $second_blog );
-MT::Association->link( $ukawa    => $site_admin => $website );
-MT::Association->link( $ogawa    => $designer   => $blog );
-
-$egawa->can_manage_plugins(1);
-$egawa->save();
->>>>>>> 2383f702
 
 # Run
 my ( $app, $out );
