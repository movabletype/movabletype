#!/usr/bin/perl

use strict;
use warnings;

use lib qw(lib extlib t/lib);

use Test::More;
use MT::Test::DataAPI;

use MT::App::DataAPI;
my $app = MT::App::DataAPI->new;

# preparation.
my $author = $app->model('author')->load(1);
my $blog   = $app->model('blog')->load(1);
my $entry  = $app->model('entry')->load(
    {   blog_id => $blog->id,
        status  => MT::Entry::RELEASE(),
    }
);

# test.
my $suite = suite();
test_data_api($suite);

# end.
done_testing;

sub suite {
    return +[

        # search - irregular tests
        {   path   => '/v2/search',
            method => 'GET',
            code   => 400,
            result => sub {
                +{  error => {
                        code    => 400,
                        message => 'A parameter "search" is required.',
                    },
                };
            },
        },
        {   path   => '/v2/search',
            method => 'GET',
            params => { tagSearch => 1 },
            code   => 400,
            result => sub {
                +{  error => {
                        code    => 400,
                        message => 'A parameter "tag" is required.',
                    },
                };
            },
        },

        # search - normal tests

        # Tests from 140-app-search.t.
        {    # Found an entry.
            path   => '/v2/search',
            method => 'GET',
            params => {
                search       => $entry->title,
                IncludeBlogs => $blog->id,
                limit        => 20,
            },
            result => sub {
                my @entries = $app->model('entry')->load(
                    {   blog_id => $blog->id,
                        status  => MT::Entry::RELEASE(),
                        class   => '*'
                    },
                    { sort => 'authored_on', direction => 'descend' },
                );

                my $entry_title = $entry->title;
                my @greped_entries;
                for my $e (@entries) {
                    if ( grep { $e->$_ && $e->$_ =~ m/$entry_title/ }
                        qw/ title text text_more keywords / )
                    {
                        push @greped_entries, $e;
                    }
                }

                $app->user($author);
                no warnings 'redefine';
                local *boolean::true  = sub {'true'};
                local *boolean::false = sub {'false'};

                return +{
                    totalResults => scalar @greped_entries,
                    items        => MT::DataAPI::Resource->from_object(
                        \@greped_entries
                    ),
                };
            },
        },
        {    # Not found.
            path   => '/v2/search',
            method => 'GET',
            params => {
                search       => 'Search word for no matching',
                IncludeBlogs => $blog->id,
                limit        => 20,
            },
            result => sub {
                return +{
                    totalResults => 0,
                    items        => [],
                };
            },
        },
        {    # No blog was specified.
            path   => '/v2/search',
            method => 'GET',
            params => {
                search => $entry->title,
                limit  => 20,
            },
            result => sub {
                my @entries = $app->model('entry')->load(
                    {   blog_id => $blog->id,
                        status  => MT::Entry::RELEASE(),
                        class   => '*'
                    },
                    { sort => 'authored_on', direction => 'descend' },
                );

                my $entry_title = $entry->title;
                my @greped_entries;
                for my $e (@entries) {
                    if ( grep { $e->$_ && $e->$_ =~ m/$entry_title/ }
                        qw/ title text text_more keywords / )
                    {
                        push @greped_entries, $e;
                    }
                }

                $app->user($author);
                no warnings 'redefine';
                local *boolean::true  = sub {'true'};
                local *boolean::false = sub {'false'};

                return +{
                    totalResults => scalar @greped_entries,
                    items        => MT::DataAPI::Resource->from_object(
                        \@greped_entries
                    ),
                };
            },
        },
        {    # Only "IncludeBlogs=all" is specified.
            path   => '/v2/search',
            method => 'GET',
            params => {
                IncludeBlogs => 'all',
                search       => $entry->title,
                limit        => 20,
            },
            result => sub {
                my @entries = $app->model('entry')->load(
                    {   blog_id => $blog->id,
                        status  => MT::Entry::RELEASE(),
                        class   => '*'
                    },
                    { sort => 'authored_on', direction => 'descend' },
                );

                my $entry_title = $entry->title;
                my @greped_entries;
                for my $e (@entries) {
                    if ( grep { $e->$_ && $e->$_ =~ m/$entry_title/ }
                        qw/ title text text_more keywords / )
                    {
                        push @greped_entries, $e;
                    }
                }

                $app->user($author);
                no warnings 'redefine';
                local *boolean::true  = sub {'true'};
                local *boolean::false = sub {'false'};

                return +{
                    totalResults => scalar @greped_entries,
                    items        => MT::DataAPI::Resource->from_object(
                        \@greped_entries
                    ),
                };
            },
        },

        # Original tests for search endpoint.
        {    # limit.
            path   => '/v2/search',
            method => 'GET',
            params => {
                search       => 'a',
                IncludeBlogs => '1,2',
                limit        => 5,
            },
            result => sub {
                my @entries = $app->model('entry')->load(
                    {   blog_id => [ 1, 2 ],
                        status  => MT::Entry::RELEASE(),
                        class   => '*'
                    },
                    { sort => 'authored_on', direction => 'descend' },
                );

                my @greped_entries;
                for my $e (@entries) {
                    if ( grep { $e->$_ && $e->$_ =~ m/a/ }
                        qw/ title text text_more keywords / )
                    {
                        push @greped_entries, $e;
                    }
                }

                $app->user($author);
                no warnings 'redefine';
                local *boolean::true  = sub {'true'};
                local *boolean::false = sub {'false'};

                return +{
                    totalResults => scalar @greped_entries,
                    items        => MT::DataAPI::Resource->from_object(
                        [ @greped_entries[ 0 .. 4 ] ]
                    ),
                };
            },
        },
        {    # offset.
            path   => '/v2/search',
            method => 'GET',
            params => {
                search       => 'a',
                IncludeBlogs => '1,2',
                limit        => 5,
                offset       => 5,
            },
            result => sub {
                my @entries = $app->model('entry')->load(
                    {   blog_id => [ 1, 2 ],
                        status  => MT::Entry::RELEASE(),
                        class   => '*'
                    },
                    { sort => 'authored_on', direction => 'descend' },
                );

                my @greped_entries;
                for my $e (@entries) {
                    if ( grep { $e->$_ && $e->$_ =~ m/a/ }
                        qw/ title text text_more keywords / )
                    {
                        push @greped_entries, $e;
                    }
                }

                $app->user($author);
                no warnings 'redefine';
                local *boolean::true  = sub {'true'};
                local *boolean::false = sub {'false'};

                return +{
                    totalResults => scalar @greped_entries,
                    items        => MT::DataAPI::Resource->from_object(
                        [ @greped_entries[ 5 .. 9 ] ]
                    ),
                };
            },
        },

<<<<<<< HEAD
        {    # no blog. (bugid:113059)
            path   => '/v2/search',
            method => 'GET',
            params => { search => 'a', },
            setup  => sub {
                MT->model('blog')->remove_all;
                is( MT->model('blog')->count, 0, 'There is no blog.' );
            },
=======
        # tagSearch=1.
        {   path    => '/v2/search',
            method  => 'GET',
            params  => { tagSearch => 1, tag => 'tag' },
            results => sub { +{ totalResults => 0, items => [] } },
>>>>>>> 9e5823db
        },
    ];
}
<|MERGE_RESOLUTION|>--- conflicted
+++ resolved
@@ -274,7 +274,6 @@
             },
         },
 
-<<<<<<< HEAD
         {    # no blog. (bugid:113059)
             path   => '/v2/search',
             method => 'GET',
@@ -283,13 +282,13 @@
                 MT->model('blog')->remove_all;
                 is( MT->model('blog')->count, 0, 'There is no blog.' );
             },
-=======
+        },
+
         # tagSearch=1.
         {   path    => '/v2/search',
             method  => 'GET',
             params  => { tagSearch => 1, tag => 'tag' },
             results => sub { +{ totalResults => 0, items => [] } },
->>>>>>> 9e5823db
         },
     ];
 }
