--- conflicted
+++ resolved
@@ -83,7 +83,6 @@
 my $blog        = MT::Blog->load( { name => 'my blog' } );
 my $second_blog = MT::Blog->load( { name => 'second blog' } );
 
-<<<<<<< HEAD
 my $aikawa   = MT::Author->load( { name => 'aikawa' } );
 my $ichikawa = MT::Author->load( { name => 'ichikawa' } );
 my $ukawa    = MT::Author->load( { name => 'ukawa' } );
@@ -92,58 +91,6 @@
 
 my $entry = MT::Entry->load( { title => 'my entry' } );
 my $page = MT::Page->load( { title => 'my page' } );
-=======
-# Website
-my $website = MT::Test::Permission->make_website();
-
-# Blog
-my $blog = MT::Test::Permission->make_blog( parent_id => $website->id, );
-my $second_blog
-    = MT::Test::Permission->make_blog( parent_id => $website->id, );
-
-# Author
-my $aikawa = MT::Test::Permission->make_author(
-    name     => 'aikawa',
-    nickname => 'Ichiro Aikawa',
-);
-
-my $ichikawa = MT::Test::Permission->make_author(
-    name     => 'ichikawa',
-    nickname => 'Jiro Ichikawa',
-);
-
-my $ukawa = MT::Test::Permission->make_author(
-    name     => 'ukawa',
-    nickname => 'Saburo Ukawa',
-);
-
-my $admin = MT::Author->load(1);
-
-# Role
-my $manage_pages = MT::Test::Permission->make_role(
-    name        => 'Manage Pages',
-    permissions => "'manage_pages'",
-);
-
-my $designer = MT::Role->load( { name => MT->translate('Designer') } );
-
-require MT::Association;
-MT::Association->link( $aikawa   => $manage_pages => $blog );
-MT::Association->link( $ichikawa => $manage_pages => $second_blog );
-MT::Association->link( $ukawa    => $designer     => $blog );
-
-# Entry
-my $entry = MT::Test::Permission->make_entry(
-    blog_id   => $blog->id,
-    author_id => $aikawa->id,
-);
-
-# Page
-my $page = MT::Test::Permission->make_page(
-    blog_id   => $blog->id,
-    author_id => $aikawa->id,
-);
->>>>>>> e69068e1
 
 # Run
 my ( $app, $out );
