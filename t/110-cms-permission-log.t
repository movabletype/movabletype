#!/usr/bin/perl

use strict;
use warnings;
use FindBin;
use lib "$FindBin::Bin/lib"; # t/lib
use Test::More;
use MT::Test::Env;
our $test_env;
BEGIN {
    $test_env = MT::Test::Env->new;
    $ENV{MT_CONFIG} = $test_env->config_file;
}

use MT::Test;
use MT::Test::Permission;

MT::Test->init_app;

### Make test data
$test_env->prepare_fixture(sub {
    MT::Test->init_db;

    # Website
    my $website = MT::Test::Permission->make_website(
        name => 'my website',
    );

    # Blog
    my $blog = MT::Test::Permission->make_blog(
        parent_id => $website->id,
        name => 'my blog',
    );
    my $second_blog = MT::Test::Permission->make_blog(
        parent_id => $website->id,
        name => 'second blog',
    );

    # Author
    my $aikawa = MT::Test::Permission->make_author(
        name => 'aikawa',
        nickname => 'Ichiro Aikawa',
    );

    my $ichikawa = MT::Test::Permission->make_author(
        name => 'ichikawa',
        nickname => 'Jiro Ichikawa',
    );

    my $ukawa = MT::Test::Permission->make_author(
        name => 'ukawa',
        nickname => 'Saburo Ukawa',
    );

    my $egawa = MT::Test::Permission->make_author(
        name => 'egawa',
        nickname => 'Shiro Egawa',
    );

    my $ogawa = MT::Test::Permission->make_author(
        name => 'ogawa',
        nickname => 'Goro Ogawa',
    );

    my $admin = MT::Author->load( 1 );

    # Role
    my $view_blog_log = MT::Test::Permission->make_role(
       name  => 'View Blog Log',
       permissions => "'view_blog_log'",
    );

    my $designer = MT::Role->load( { name => MT->translate( 'Designer' ) } );

    require MT::Association;
    MT::Association->link( $aikawa => $view_blog_log => $blog );
    MT::Association->link( $ichikawa => $view_blog_log => $website );
    MT::Association->link( $ukawa => $view_blog_log => $second_blog );
    MT::Association->link( $egawa => $designer => $blog );

    require MT::Permission;
    my $p = MT::Permission->new();
    $p->blog_id( 0 );
    $p->author_id( $ogawa->id );
    $p->permissions("'view_log'");
    $p->save;
});

<<<<<<< HEAD
my $website = MT::Website->load( { name => 'my website' } );
my $blog    = MT::Blog->load( { name => 'my blog' } );
=======
$ogawa->can_view_log(1);
$ogawa->save();
>>>>>>> 2383f702

my $aikawa   = MT::Author->load( { name => 'aikawa' } );
my $ichikawa = MT::Author->load( { name => 'ichikawa' } );
my $ukawa    = MT::Author->load( { name => 'ukawa' } );
my $egawa    = MT::Author->load( { name => 'egawa' } );
my $ogawa    = MT::Author->load( { name => 'ogawa' } );

my $admin = MT::Author->load( 1 );

# Run
my ( $app, $out );

subtest 'mode = export_log' => sub {
    $app = _run_app(
        'MT::App::CMS',
        {   __test_user      => $admin,
            __request_method => 'POST',
            __mode           => 'export_log',
            blog_id          => $blog->id,
        }
    );
    $out = delete $app->{__test_output};
    ok( $out, "Request: export_log" );
    ok( $out =~ m!Content-disposition: attachment;!i, "export_log by admin" );

    $app = _run_app(
        'MT::App::CMS',
        {   __test_user      => $aikawa,
            __request_method => 'POST',
            __mode           => 'export_log',
            blog_id          => $blog->id,
        }
    );
    $out = delete $app->{__test_output};
    ok( $out, "Request: export_log" );
    ok( $out =~ m!Content-disposition: attachment;!i, "export_log by permitted_user" );

    $app = _run_app(
        'MT::App::CMS',
        {   __test_user      => $ichikawa,
            __request_method => 'POST',
            __mode           => 'export_log',
            blog_id          => $website->id,
        }
    );
    $out = delete $app->{__test_output};
    ok( $out, "Request: export_log" );
    ok( $out =~ m!Content-disposition: attachment;!i, "export_log by permitted user on website" );

    $app = _run_app(
        'MT::App::CMS',
        {   __test_user      => $ogawa,
            __request_method => 'POST',
            __mode           => 'export_log',
            blog_id          => 0,
        }
    );
    $out = delete $app->{__test_output};
    ok( $out, "Request: export_log" );
    ok( $out =~ m!Content-disposition: attachment;!i, "export_log by permitted user on system" );

    SKIP: {
        skip 'https://movabletype.fogbugz.com/default.asp?106840', 4;

        $app = _run_app(
            'MT::App::CMS',
            {   __test_user      => $ichikawa,
                __request_method => 'POST',
                __mode           => 'export_log',
                blog_id          => $blog->id,
            }
        );
        $out = delete $app->{__test_output};
        ok( $out, "Request: export_log" );
        ok( $out =~ m!permission=1!i, "export_log by child blog" );

        $app = _run_app(
            'MT::App::CMS',
            {   __test_user      => $ukawa,
                __request_method => 'POST',
                __mode           => 'export_log',
                blog_id          => $blog->id,
            }
        );
        $out = delete $app->{__test_output};
        ok( $out, "Request: export_log" );
        ok( $out =~ m!permission=1!i, "export_log by other blog" );
    };

    $app = _run_app(
        'MT::App::CMS',
        {   __test_user      => $egawa,
            __request_method => 'POST',
            __mode           => 'export_log',
            blog_id          => $blog->id,
        }
    );
    $out = delete $app->{__test_output};
    ok( $out, "Request: export_log" );
    ok( $out =~ m!permission=1!i, "export_log by other permission" );

    done_testing();
};

subtest 'mode = reset_log' => sub {
    $app = _run_app(
        'MT::App::CMS',
        {   __test_user      => $admin,
            __request_method => 'POST',
            __mode           => 'reset_log',
            blog_id          => $blog->id,
        }
    );
    $out = delete $app->{__test_output};
    ok( $out, "Request: reset_log" );
    ok( $out =~ m!reset=1!i, "reset_log by admin" );

    $app = _run_app(
        'MT::App::CMS',
        {   __test_user      => $aikawa,
            __request_method => 'POST',
            __mode           => 'reset_log',
            blog_id          => $blog->id,
        }
    );
    $out = delete $app->{__test_output};
    ok( $out, "Request: reset_log" );
    ok( $out =~ m!reset=1!i, "reset_log by permitted_user" );

    $app = _run_app(
        'MT::App::CMS',
        {   __test_user      => $ichikawa,
            __request_method => 'POST',
            __mode           => 'reset_log',
            blog_id          => $website->id,
        }
    );
    $out = delete $app->{__test_output};
    ok( $out, "Request: reset_log" );
    ok( $out =~ m!reset=1!i, "reset_log by permitted user on website" );

    $app = _run_app(
        'MT::App::CMS',
        {   __test_user      => $ogawa,
            __request_method => 'POST',
            __mode           => 'reset_log',
            blog_id          => 0,
        }
    );
    $out = delete $app->{__test_output};
    ok( $out, "Request: reset_log" );
    ok( $out =~ m!reset=1!i, "reset_log by permitted user on system" );

    $app = _run_app(
        'MT::App::CMS',
        {   __test_user      => $aikawa,
            __request_method => 'POST',
            __mode           => 'reset_log',
            blog_id          => $website->id,
        }
    );
    $out = delete $app->{__test_output};
    ok( $out, "Request: reset_log" );
    ok( $out =~ m!reset=1!i, "reset_log by parent website" );

    $app = _run_app(
        'MT::App::CMS',
        {   __test_user      => $ichikawa,
            __request_method => 'POST',
            __mode           => 'reset_log',
            blog_id          => $blog->id,
        }
    );
    $out = delete $app->{__test_output};
    ok( $out, "Request: reset_log" );
    ok( $out =~ m!permission=1!i, "reset_log by child blog" );

    $app = _run_app(
        'MT::App::CMS',
        {   __test_user      => $aikawa,
            __request_method => 'POST',
            __mode           => 'reset_log',
            blog_id          => 0,
        }
    );
    $out = delete $app->{__test_output};
    ok( $out, "Request: reset_log" );
    ok( $out =~ m!reset=1!i, "reset_log by permitted user on system" );

    $app = _run_app(
        'MT::App::CMS',
        {   __test_user      => $ukawa,
            __request_method => 'POST',
            __mode           => 'reset_log',
            blog_id          => $blog->id,
        }
    );
    $out = delete $app->{__test_output};
    ok( $out, "Request: reset_log" );
    ok( $out =~ m!permission=1!i, "reset_log by other blog" );

    $app = _run_app(
        'MT::App::CMS',
        {   __test_user      => $egawa,
            __request_method => 'POST',
            __mode           => 'reset_log',
            blog_id          => $blog->id,
        }
    );
    $out = delete $app->{__test_output};
    ok( $out, "Request: reset_log" );
    ok( $out =~ m!permission=1!i, "reset_log by other permission" );

    done_testing();
};

subtest 'mode = save' => sub {
    $app = _run_app(
        'MT::App::CMS',
        {   __test_user      => $admin,
            __request_method => 'POST',
            __mode           => 'save',
            _type            => 'log',
        }
    );
    $out = delete $app->{__test_output};
    ok( $out, "Request: save" );
    ok( $out =~ m!Invalid Request!i, "save by admin" );

    $app = _run_app(
        'MT::App::CMS',
        {   __test_user      => $aikawa,
            __request_method => 'POST',
            __mode           => 'save',
            _type            => 'log',
        }
    );
    $out = delete $app->{__test_output};
    ok( $out, "Request: save" );
    ok( $out =~ m!Invalid Request!i, "save by non permitted user" );

    done_testing();
};

subtest 'mode = edit' => sub {
    $app = _run_app(
        'MT::App::CMS',
        {   __test_user      => $admin,
            __request_method => 'POST',
            __mode           => 'edit',
            _type            => 'log',
            id               => 1,
        }
    );
    $out = delete $app->{__test_output};
    ok( $out, "Request: edit" );
    ok( $out =~ m!Invalid Request!i, "edit by admin" );

    $app = _run_app(
        'MT::App::CMS',
        {   __test_user      => $aikawa,
            __request_method => 'POST',
            __mode           => 'edit',
            _type            => 'log',
            id               => 1,
        }
    );
    $out = delete $app->{__test_output};
    ok( $out, "Request: edit" );
    ok( $out =~ m!Invalid Request!i, "edit by non permitted user" );

    done_testing();
};

subtest 'mode = delete' => sub {
    my $log = MT::Test::Permission->make_log( blog_id => $blog->id );
    $app = _run_app(
        'MT::App::CMS',
        {   __test_user      => $admin,
            __request_method => 'POST',
            __mode           => 'delete',
            _type            => 'log',
            id               => $log->id,
        }
    );
    $out = delete $app->{__test_output};
    ok( $out, "Request: delete" );
    ok( $out =~ m!Invalid Request!i, "delete by admin" );

    $log = MT::Test::Permission->make_log( blog_id => $blog->id );
    $app = _run_app(
        'MT::App::CMS',
        {   __test_user      => $aikawa,
            __request_method => 'POST',
            __mode           => 'delete',
            _type            => 'log',
            id               => $log->id,
        }
    );
    $out = delete $app->{__test_output};
    ok( $out, "Request: delete" );
    ok( $out =~ m!Invalid Request!i, "delete by non permitted user" );

    done_testing();
};

done_testing();<|MERGE_RESOLUTION|>--- conflicted
+++ resolved
@@ -78,21 +78,12 @@
     MT::Association->link( $ukawa => $view_blog_log => $second_blog );
     MT::Association->link( $egawa => $designer => $blog );
 
-    require MT::Permission;
-    my $p = MT::Permission->new();
-    $p->blog_id( 0 );
-    $p->author_id( $ogawa->id );
-    $p->permissions("'view_log'");
-    $p->save;
+    $ogawa->can_view_log(1);
+    $ogawa->save();
 });
 
-<<<<<<< HEAD
 my $website = MT::Website->load( { name => 'my website' } );
 my $blog    = MT::Blog->load( { name => 'my blog' } );
-=======
-$ogawa->can_view_log(1);
-$ogawa->save();
->>>>>>> 2383f702
 
 my $aikawa   = MT::Author->load( { name => 'aikawa' } );
 my $ichikawa = MT::Author->load( { name => 'ichikawa' } );
