## -*- mode: perl; coding: utf-8 -*-

## requires

# These modules are installed in extlib directory.
#requires 'CGI';
#requires 'Image::Size';
#requires 'CGI::Cookie';
#requires 'LWP::UserAgent';

# This is a core module, but there may be the environment
# that this module is not installed...
requires 'File::Spec', '0.8';

requires 'DBI', '1.21';
requires 'DBD::mysql';

# TODO: These are installed by carton install.
#feature 'mssqlserver', 'MSSQLServer support' => sub {
#    requires 'DBD::ODBC', '1.25';
#};
#feature 'oracle', 'Oracle Database support' => sub {
#    requires 'DBD::Oracle', '1.25';
#};

## recommends

requires 'Digest::SHA';
requires 'Plack';
requires 'CGI::PSGI';
requires 'CGI::Parse::PSGI';
requires 'XMLRPC::Transport::HTTP::Plack';
requires 'HTML::Entities';
requires 'HTML::Parser';
requires 'SOAP::Lite', '0.5';
requires 'File::Temp';
requires 'Scalar::Util';
requires 'List::Util';

# Image::Magick is not installed by using cpanfile
# on CI services.
#requires 'Image::Magick';

requires 'GD';
requires 'Imager';
requires 'IPC::Run';
requires 'Storable';
requires 'Crypt::DSA';

# TODO: libdb-dev is needed for installing Cache::File.
#requires 'Cache::File';

requires 'MIME::Base64';
requires 'XML::Atom';
requires 'Cache::Memcached';
requires 'Archive::Tar';
requires 'IO::Compress::Gzip';
requires 'IO::Uncompress::Gunzip';
requires 'Archive::Zip', '!=1.66, !=1.67, !=1.68';
requires 'XML::SAX';
requires 'Digest::SHA1';
requires 'Net::SMTP';
requires 'Authen::SASL';
requires 'Net::SMTP::SSL';
requires 'Net::SMTP::TLS';
requires 'IO::Socket::SSL';
requires 'Net::SSLeay';
requires 'Safe';
requires 'Digest::MD5';
requires 'Text::Balanced';
requires 'XML::Parser';
requires 'Time::HiRes';
requires 'Mozilla::CA';
requires 'XML::SAX::ExpatXS';
requires 'XML::SAX::Expat';
requires 'XML::LibXML::SAX';

requires 'CGI::Compile';
requires 'YAML::Syck';

# Cloud.pack
requires 'Net::CIDR';
requires 'Net::IP';

on 'test' => sub {
    requires 'Acme::RandomEmoji';
    requires 'AnyEvent::SMTP::Server';
    requires 'App::Prove::Plugin::MySQLPool';
    requires 'Array::Diff';
    requires 'Carp::Always';
    requires 'Class::Unload';
    requires 'Data::Visitor::Tiny';
    requires 'Date::Parse';
    requires 'DateTime';
    requires 'DateTime::TimeZone';
    requires 'Devel::GlobalDestruction';
    requires 'DBD::SQLite';
    requires 'DBI', '1.633';
    requires 'File::Temp', '0.23';
    requires 'File::Which';
    requires 'HTML::Filter::Callbacks';
    requires 'HTML::Form';
    requires 'HTTP::DAV';
    requires 'HTTP::Request::Common';
    requires 'IO::String';
    requires 'IPC::Run3';
    requires 'JSON::XS';  # For speed
    requires 'Log::Log4perl';
    requires 'Log::Minimal';
    requires 'MIME::Head';
    requires 'Mock::MonkeyPatch';
    requires 'Mojolicious';
<<<<<<< HEAD
    requires 'Net::Server::SS::PreFork' unless $^O eq 'MSWin32';
=======
>>>>>>> 6b5d5eda
    requires 'Net::SFTP';
    requires 'Parallel::ForkManager';
    requires 'Path::Tiny';
    requires 'Perl::Critic::Pulp';
    requires 'Perl::Critic::TooMuchCode';
    requires 'PHP::Serialization';
    requires 'POSIX::AtFork' unless $^O eq 'MSWin32';
    requires 'Proc::ProcessTable' unless $^O eq 'MSWin32';
    requires 'Role::Tiny';
    requires 'Selenium::Remote::Driver', '1.36';
    requires 'Server::Starter' unless $^O eq 'MSWin32';
    requires 'SQL::Maker';
    requires 'SQL::Translator', '1.61';   # changed comment generation
    requires 'Starman' unless $^O eq 'MSWin32';
    requires 'String::CamelCase';
    requires 'Sub::Name';
    requires 'Term::Encoding';
    requires 'Test::Base';
    requires 'Test::Base::Less';
    requires 'Test::Class';
    requires 'Test::Data';
    requires 'Test::Deep';
    requires 'Test::File';
    requires 'Test::LeakTrace';
    requires 'Test::MockModule';
    requires 'Test::MockObject';
    requires 'Test::MockTime::HiRes';
    requires 'Test::Perl::Critic';
    requires 'Test::Pod::Coverage';
    requires 'Test::Requires';
    requires 'Test::SharedFork';
    requires 'Test::Spec';
    requires 'Text::Diff';
    requires 'Time::Piece';
    requires 'URI::Escape';
    requires 'Web::Query';
    requires 'Web::Scraper';
};<|MERGE_RESOLUTION|>--- conflicted
+++ resolved
@@ -110,10 +110,7 @@
     requires 'MIME::Head';
     requires 'Mock::MonkeyPatch';
     requires 'Mojolicious';
-<<<<<<< HEAD
     requires 'Net::Server::SS::PreFork' unless $^O eq 'MSWin32';
-=======
->>>>>>> 6b5d5eda
     requires 'Net::SFTP';
     requires 'Parallel::ForkManager';
     requires 'Path::Tiny';
