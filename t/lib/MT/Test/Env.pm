--- conflicted
+++ resolved
@@ -871,13 +871,11 @@
 
     $self->enable_query_log if $ENV{MT_TEST_QUERY_LOG};
 
-<<<<<<< HEAD
-    MT->config->clear_dirty;
-=======
     for my $hook (values %{$self->{prepare_hooks} || {}}) {
         $hook->($self);
     }
->>>>>>> 1f221fc5
+
+    MT->config->clear_dirty;
 }
 
 sub slurp {
