--- conflicted
+++ resolved
@@ -158,17 +158,10 @@
                 my $text     = $block->text || '';
                 my $extra    = $callback ? $callback->($block) : '';
 
-<<<<<<< HEAD
-                my $php_script = php_test_script( $block->blog_id || $blog_id,
-                    $template, $text, $extra );
-
-                my $got = Encode::decode_utf8(MT::Test::PHP->run($php_script));
-=======
                 require MT::Util::UniqueID;
                 my $log = File::Spec->catfile($ENV{MT_TEST_ROOT}, 'php-' . MT::Util::UniqueID::create_session_id() . '.log');
                 my $php_script = php_test_script( $block->blog_id || $blog_id, $template, $text, $log, $extra );
-                my $php_result = MT::Test::PHP->run($php_script);
->>>>>>> b7c1097a
+                my $got = Encode::decode_utf8(MT::Test::PHP->run($php_script));
 
                 my $php_error = '';
                 if (open(my $fh, '<', $log)) {
@@ -206,7 +199,6 @@
                 $expected_src =~ s/\r/\n/g;
 
                 # for Smarty 3.1.32+
-<<<<<<< HEAD
                 $got          =~ s/\n//gs;
                 $expected_src =~ s/\n//gs;
 
@@ -221,23 +213,8 @@
                 } else {
                     is($got, $expected, $name);
                 }
+                is($php_error, '', 'no php warnings');
                 __PACKAGE__->_update_config($prev_config);
-=======
-                $php_result =~ s/\n//gs;
-                $expected   =~ s/\n//gs;
-
-                local $TODO = "may fail"
-                    if $expected_method =~ /^expected_(?:php_)?todo/;
-
-                my $name = $test_name_prefix . $block->name . ' - dynamic';
-                is( MT::I18N::encode_text( $php_result, undef, 'utf-8' ),
-                    _filter_vars(
-                        MT::I18N::encode_text( $expected, undef, 'utf-8' )
-                    ),
-                    $name
-                );
-                is($php_error, '', 'no php warnings');
->>>>>>> b7c1097a
             }
         }
     }
