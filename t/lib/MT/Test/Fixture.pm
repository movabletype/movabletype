--- conflicted
+++ resolved
@@ -688,15 +688,10 @@
                             }
                         }
                         $data{ $cf->id } = \@asset_ids;
-<<<<<<< HEAD
                     }
                     elsif ( $cf_type eq 'multi_line_text' ) {
                         $arg{convert_breaks}{$cf_name} ||= '__default__';
-                    }
-                    else {
-=======
                     } else {
->>>>>>> 7f457224
                         $data{ $cf->id } = $cf_arg;
                     }
                 }
