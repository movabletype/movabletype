--- conflicted
+++ resolved
@@ -207,11 +207,7 @@
 }
 
 my $TitleContainerSelectors = {
-<<<<<<< HEAD
-    bootstrap5 => {
-=======
     admin2023 => {
->>>>>>> d6b3f0d0
         content_data => 'td.id a.label',
         template     => 'td:nth-of-type(2) a',
         entry        => 'td.title > span.title',
