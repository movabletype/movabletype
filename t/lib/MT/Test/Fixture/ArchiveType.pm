--- conflicted
+++ resolved
@@ -123,17 +123,10 @@
     },
     content_type => {
         ct_with_same_catset => [
-<<<<<<< HEAD
-            cf_same_date               => 'date_only',
-            cf_same_datetime           => 'date_and_time',
-            cf_same_catset_fruit       => {
-                type => 'categories',
-=======
-            cf_same_date         => 'date',
-            cf_same_datetime     => 'datetime',
+            cf_same_date         => 'date_only',
+            cf_same_datetime     => 'date_and_time',
             cf_same_catset_fruit => {
                 type         => 'categories',
->>>>>>> ba6c4d30
                 category_set => 'catset_fruit',
             },
             cf_same_catset_other_fruit => {
@@ -142,17 +135,10 @@
             },
         ],
         ct_with_other_catset => [
-<<<<<<< HEAD
-            cf_other_date          => 'date_only',
-            cf_other_datetime      => 'date_and_time',
-            cf_other_catset_fruit  => {
-                type => 'categories',
-=======
-            cf_other_date         => 'date',
-            cf_other_datetime     => 'datetime',
+            cf_other_date         => 'date_only',
+            cf_other_datetime     => 'date_and_time',
             cf_other_catset_fruit => {
                 type         => 'categories',
->>>>>>> ba6c4d30
                 category_set => 'catset_fruit',
             },
             cf_other_catset_animal => {
