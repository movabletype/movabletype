--- conflicted
+++ resolved
@@ -5082,94 +5082,92 @@
 --- expected
 January 31, 1978  7:47 AM
 
-<<<<<<< HEAD
-=== test 908 script (MTC-25985)
+=== test 908 add id attribute (MTC-29257)
+--- template
+<MTWebsiteURL id='1'>
+--- expected
+http://narnia.na/
+
+=== test 909 add id attribute (MTC-29257)
+--- template
+<MTWebsitePath id='1'>
+--- expected
+TEST_ROOT/
+
+=== test 910 script (MTC-25985)
 --- template
 <MTScript path="foo/bar.js">
 --- expected
 <script src="/mt-static/foo/bar.js?v=VERSION_ID" charset="utf-8"></script>
 
-=== test 909 script (MTC-25985)
+=== test 911 script (MTC-25985)
 --- template
 <MTScript path="/foo/bar.js">
 --- expected
 <script src="/mt-static/foo/bar.js?v=VERSION_ID" charset="utf-8"></script>
 
-=== test 910 script (MTC-25985)
+=== test 912 script (MTC-25985)
 --- template
 <MTScript path="/foo/bar_%l.js">
 --- expected
 <script src="/mt-static/foo/bar_en_us.js?v=VERSION_ID" charset="utf-8"></script>
 
-=== test 911 script (MTC-25985)
+=== test 913 script (MTC-25985)
 --- template
 <MTScript>
 --- expected_error
 path is required.
 
-=== test 912 script (MTC-25985)
+=== test 914 script (MTC-25985)
 --- template
 <MTScript path="/foo/bar.js" async="1">
 --- expected
 <script src="/mt-static/foo/bar.js?v=VERSION_ID" async charset="utf-8"></script>
 
-=== test 913 script (MTC-25985)
+=== test 915 script (MTC-25985)
 --- template
 <MTScript path="/foo/bar.js" defer="1">
 --- expected
 <script src="/mt-static/foo/bar.js?v=VERSION_ID" defer charset="utf-8"></script>
 
-=== test 914 script (MTC-25985)
+=== test 916 script (MTC-25985)
 --- template
 <MTScript path="/foo/bar.js" type="text/javascript">
 --- expected
 <script src="/mt-static/foo/bar.js?v=VERSION_ID" type="text/javascript" charset="utf-8"></script>
 
-=== test 915 script (MTC-25985)
+=== test 917 script (MTC-25985)
 --- template
 <MTScript path="/foo/bar.js" charset="euc-jp">
 --- expected
 <script src="/mt-static/foo/bar.js?v=VERSION_ID" charset="euc-jp"></script>
 
-=== test 916 script (MTC-25985)
+=== test 918 script (MTC-25985)
 --- template
 <MTScript path="/foo/bar.js" type="text/javascript" async="1" defer="1">
 --- expected
 <script src="/mt-static/foo/bar.js?v=VERSION_ID" type="text/javascript" async defer charset="utf-8"></script>
 
-=== test 917 stylesheet (MTC-25985)
+=== test 919 stylesheet (MTC-25985)
 --- template
 <MTStylesheet path="/foo/bar.css">
 --- expected
 <link rel="stylesheet" href="/mt-static/foo/bar.css?v=VERSION_ID">
 
-=== test 918 stylesheet (MTC-25985)
+=== test 920 stylesheet (MTC-25985)
 --- template
 <MTStylesheet path="foo/bar.css">
 --- expected
 <link rel="stylesheet" href="/mt-static/foo/bar.css?v=VERSION_ID">
 
-=== test 919 stylesheet (MTC-25985)
+=== test 921 stylesheet (MTC-25985)
 --- template
 <MTStylesheet path="foo/bar_%l.css">
 --- expected
 <link rel="stylesheet" href="/mt-static/foo/bar_en_us.css?v=VERSION_ID">
 
-=== test 920 stylesheet (MTC-25985)
+=== test 922 stylesheet (MTC-25985)
 --- template
 <MTStylesheet>
 --- expected_error
-path is required.
-=======
-=== test 908 add id attribute (MTC-29257)
---- template
-<MTWebsiteURL id='1'>
---- expected
-http://narnia.na/
-
-=== test 909 add id attribute (MTC-29257)
---- template
-<MTWebsitePath id='1'>
---- expected
-TEST_ROOT/
->>>>>>> efb4cea9
+path is required.