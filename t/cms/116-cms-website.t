#!/usr/bin/perl
use strict;
use warnings;
use FindBin;
use lib "$FindBin::Bin/../lib";    # t/lib
use Test::More;
use MT::Test::Env;
our $test_env;

BEGIN {
    $test_env = MT::Test::Env->new(
        DefaultLanguage => 'en_US',    ## for now
    );
    $ENV{MT_CONFIG} = $test_env->config_file;

    # Move addons/Cloud.pack/config.yaml to config.yaml.disabled.
    # An error occurs in save_community_prefs mode when Cloud.pack installed.
    $test_env->skip_if_addon_exists('Cloud.pack');
}

use MT::Test;
use MT::Test::Permission;
use MT::Test::Fixture::Cms::Common1;

use MT::Test::App;

### Make test data
$test_env->prepare_fixture('cms/common1');

my $website = MT::Website->load({ name => 'my website' });
my $blog    = MT::Blog->load({ name => 'my blog' });

my $admin = MT->model('author')->load(1);

my $website_entry = MT::Test::Permission->make_entry(
    blog_id => $website->id,
    title   => 'WebsiteEntry',
);

my $blog_entry = MT::Test::Permission->make_entry(
    blog_id => $blog->id,
    title   => 'BlogEntry',
);

MT->publisher->rebuild(BlogID => $website->id);
MT->publisher->rebuild(BlogID => $blog->id);

my @published_files;
use File::Find;
File::Find::find({
        wanted => sub {
            push @published_files, $File::Find::name;
        },
        no_chdir => 1,
    },
    $test_env->root
);

ok grep(/websiteentry/, @published_files), "website entry is published";
ok grep(/blogentry/,    @published_files), "blog entry is published";

subtest 'Test cfg_prefs mode' => sub {
    foreach my $type ('website', 'blog') {
        my $type_ucfirst       = 'Site';    # ucfirst $type;
        my $test_blog          = $type eq 'website' ? $website : $blog;
        my $type_alias         = $type eq 'website' ? 'site'   : 'child site';
        my $type_alias_ucfirst = $type eq 'website' ? 'Site'   : 'Child Site';

        subtest "$type_ucfirst scope" => sub {
            my $app = MT::Test::App->new('MT::App::CMS');
            $app->login($admin);
            $app->get_ok({
                __mode  => 'cfg_prefs',
                blog_id => $test_blog->id,
            });

            my $description = quotemeta("Used to generate URLs (permalinks) for this ${type_alias}'s archived entries. Choose one of the archive types used in this ${type_alias}'s archive templates.");
            $description = qr/$description/;
            $app->content_like(
                qr/$description/,
                "Has a $type scope description in Preferred Archive setting."
            );

            my $site_root_hint =
                $type eq 'blog'
                ? 'The path where your index files will be published. Do not end with \'/\' or \'\\\'.  Example: /home/mt/public_html/blog or C:\www\public_html\blog'
                : 'The path where your index files will be published. An absolute path (starting with \'/\' for Linux or \'C:\\\' for Windows) is preferred.  Do not end with \'/\' or \'\\\'. Example: /home/mt/public_html or C:\www\public_html';
            $site_root_hint = quotemeta $site_root_hint;
            $app->content_like(qr/$site_root_hint/, 'Has Site Root hint.');

            my $archive_url_hint =
                $type eq 'blog'
                ? "The URL of the archives section of your ${type_alias}. Example: http://www.example.com/${type}/archives/"
                : "The URL of the archives section of your ${type_alias}. Example: http://www.example.com/archives/";
            $archive_url_hint = quotemeta $archive_url_hint;
            $app->content_like(qr/$archive_url_hint/, 'Has Archive URL hint.');

            my $archive_url_warning = quotemeta "Warning: Changing the archive URL requires a complete publish of your ${type_alias_ucfirst}, even when publishing profile is dynamic publishing.";

            $app->content_like(
                qr/$archive_url_warning/,
                'Has Archive URL warning.'
            );

            my $archive_root_hint =
                $type eq 'blog'
                ? 'The path where your archives section index files will be published. Do not end with \'/\' or \'\\\'.  Example: /home/mt/public_html/blog or C:\www\public_html\blog'
                : 'The path where your archives section index files will be published. An absolute path (starting with \'/\' for Linux or \'C:\\\' for Windows) is preferred. Do not end with \'/\' or \'\\\'. Example: /home/mt/public_html or C:\www\public_html';
            $archive_root_hint = quotemeta $archive_root_hint;
            $app->content_like(qr/$archive_root_hint/, 'Has Archive Root hint.');

            $test_blog->archive_url('http://localhost/');
            $test_blog->update;

            my $form = $app->form;

            if ($type eq 'website') {
                ok !$form->find_input('#enable_archive_paths')->value, 'Parameter "enable_archive_paths" is not checked.';
            } else {
                ok $form->find_input('#enable_archive_paths')->value, 'Parameter "enable_archive_paths" is checked.';
            }

            {
                my $archive_url  = 'http://localhost/archive/path/';
<<<<<<< HEAD
                my $archive_path = $test_env->root . "new/$type/archive/path";

                if ($type eq 'website') {
                    $app->post_form_ok({
                        enable_archive_paths   => 1,
                        archive_url            => $archive_url,
                        archive_path           => $archive_path,
=======
                my $archive_path = $test_env->root . "/new/$type/archive/path";

                if ($type eq 'website') {
                    $app->post_form_ok({
                        enable_archive_paths => 1,
                        archive_url          => $archive_url,
                        archive_path         => $archive_path,
>>>>>>> efbfb8f2
                        preferred_archive_type => 'Individual',
                        max_revisions_entry    => 20,
                        max_revisions_cd       => 20,
                        max_revisions_template => 20,
                    });
                } else {
                    $app->post_form_ok({
                        enable_archive_paths   => 1,
<<<<<<< HEAD
                        archive_path           => $archive_path,
=======
>>>>>>> efbfb8f2
                        archive_path_absolute  => $archive_path,
                        site_url_path          => 'nana/',
                        archive_url_path       => 'nana/archives/',
                        preferred_archive_type => 'Individual',
                        max_revisions_entry    => 20,
                        max_revisions_cd       => 20,
                        max_revisions_template => 20,
                    });
                }
<<<<<<< HEAD
                like $app->message_text => qr/Your preferences have been saved/, "Request: save $type";
=======
                ok($app->last_location->query_param('saved'), 'Request: save blog');
>>>>>>> efbfb8f2

                $test_env->clear_mt_cache;
                $test_blog = MT->model($type)->load($test_blog->id);
                if ($type eq 'website') {
                    is(
                        $test_blog->column('archive_url'),
                        $archive_url, 'Can save archive_url correctly.'
                    );
                }
                is(
                    $test_blog->column('archive_path'),
                    $archive_path, 'Can save archive_path correctly.'
                );

                my @missing = grep { !-e $_ } @published_files;
                ok !@missing, 'no files are removed';
                note join "\n", @missing if @missing;
            }

            if ($type eq 'blog') {
                $test_env->update_config(BaseSitePath => 'dummy');

                $app->get_ok({
                    __mode  => 'cfg_prefs',
                    blog_id => $test_blog->id,
                });

                $app->content_like(
                    qr/$site_root_hint/,
                    'Has Site Root hint(relative).'
                );
                my $site_root_hint_abs = quotemeta "The path where your index files will be published. An absolute path (starting with '/' for Linux or 'C:\\' for Windows) is preferred.  Do not end with '/' or '\\'. Example: /home/mt/public_html or C:\\www\\public_html";
                $app->content_unlike(
                    qr/$site_root_hint_abs/,
                    'Has Site Root hint(absolute).'
                );

                $app->content_like(
                    qr/$archive_root_hint/,
                    'Has Archive URL hint(relative).'
                );

                my $archive_root_hint_abs = quotemeta "The path where your archives section index files will be published. An absolute path (starting with '/' for Linux or 'C:\\' for Windows) is preferred. Do not end with '/' or '\\'. Example: /home/mt/public_html or C:\\www\\public_html";
                $app->content_unlike(
                    qr/$archive_root_hint_abs/,
                    'Has Archive URL hint(absolute).'
                );

                MT->config->BaseSitePath(undef);
            }
        };
    }
};

subtest 'Test cfg_entry mode' => sub {
    my $app = MT::Test::App->new('MT::App::CMS');
    $app->login($admin);
    $app->get_ok({
        __mode  => 'cfg_entry',
        blog_id => $website->id
    });

    $app->content_like(
        qr/Entry Fields/,
        'Has "Entry Fields" in Compose Defaults setting.'
    );

    $app->post_form_ok({
        id                 => $website->id,
        cfg_screen         => 'cfg_entry',
        entry_custom_prefs => 'text',
    });

    $app->get_ok({
        __mode  => 'cfg_entry',
        blog_id => $website->id,
    });

    my $form = $app->form;

    my @fields = qw( category excerpt keywords tags assets );
    push @fields, 'feedback' if $test_env->plugin_exists('Comments');
    foreach my $field (@fields) {
        my $input = $form->find_input("#entry-prefs-$field");
        ok $input && !$input->value, "$field setting in Entry Fields is not checked.";
    }

    $app->get_ok({
        __mode  => 'view',
        _type   => 'entry',
        blog_id => $website->id,
    });

    $form = $app->form;

    foreach my $field (@fields) {
        my $input = $form->find_input("#custom-prefs-$field");
        ok $input && !$input->value, "$field setting in custom prefs is not checked.";
    }

    $app->get_ok({
        __mode  => 'cfg_entry',
        blog_id => $website->id,
    });

    $app->post_form_ok({
        entry_custom_prefs => [qw( title text ), @fields],
    });

    $app->get_ok({
        __mode  => 'cfg_entry',
        blog_id => $website->id,
    });

    $form = $app->form;

    foreach my $field (@fields) {
        my $input = $form->find_input("#entry-prefs-$field");
        ok $input && $input->value, "$field setting in Entry Fields is checked.";
    }

    $app->get_ok({
        __mode  => 'view',
        _type   => 'entry',
        blog_id => $website->id,
    });

    $form = $app->form;

    foreach my $field (@fields) {
        my $input = $form->find_input("#custom-prefs-$field");
        ok $input && $input->value, "$field setting in custom prefs is checked.";
    }
};

done_testing();<|MERGE_RESOLUTION|>--- conflicted
+++ resolved
@@ -122,23 +122,13 @@
 
             {
                 my $archive_url  = 'http://localhost/archive/path/';
-<<<<<<< HEAD
-                my $archive_path = $test_env->root . "new/$type/archive/path";
+                my $archive_path = $test_env->root . "/new/$type/archive/path";
 
                 if ($type eq 'website') {
                     $app->post_form_ok({
                         enable_archive_paths   => 1,
                         archive_url            => $archive_url,
                         archive_path           => $archive_path,
-=======
-                my $archive_path = $test_env->root . "/new/$type/archive/path";
-
-                if ($type eq 'website') {
-                    $app->post_form_ok({
-                        enable_archive_paths => 1,
-                        archive_url          => $archive_url,
-                        archive_path         => $archive_path,
->>>>>>> efbfb8f2
                         preferred_archive_type => 'Individual',
                         max_revisions_entry    => 20,
                         max_revisions_cd       => 20,
@@ -147,10 +137,6 @@
                 } else {
                     $app->post_form_ok({
                         enable_archive_paths   => 1,
-<<<<<<< HEAD
-                        archive_path           => $archive_path,
-=======
->>>>>>> efbfb8f2
                         archive_path_absolute  => $archive_path,
                         site_url_path          => 'nana/',
                         archive_url_path       => 'nana/archives/',
@@ -160,11 +146,7 @@
                         max_revisions_template => 20,
                     });
                 }
-<<<<<<< HEAD
                 like $app->message_text => qr/Your preferences have been saved/, "Request: save $type";
-=======
-                ok($app->last_location->query_param('saved'), 'Request: save blog');
->>>>>>> efbfb8f2
 
                 $test_env->clear_mt_cache;
                 $test_blog = MT->model($type)->load($test_blog->id);
