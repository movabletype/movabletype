--- conflicted
+++ resolved
@@ -25,39 +25,18 @@
 $admin->email('test@localhost.localdomain');
 $admin->save;
 
-<<<<<<< HEAD
 # Run test.
-my ($app, $out, $uri);
+my ($out, $uri);
+
+my $app = MT::Test::App->new('MT::App::CMS');
+my $server = MT::Test::AnyEventSMTPServer->new;
 
 subtest 'Send recovery email.' => sub {
-    my $mail_sent;
-    no warnings 'redefine';
-    local *MT::Mail::_send_mt_debug = sub {
-        my ( $class, $hdrs, $body, $mgr ) = @_;
-        $mail_sent = $body;
-    };
-
-    $app = _run_app(
-        'MT::App::CMS',
-        {
-            __mode => 'recover',
-            __request_method => 'POST',
-            email => $admin->email,
-        },
-    );
-    $out = delete $app->{__test_output};
-    like $out => qr/An email with a link to reset your password has been sent/, "email sent";
-=======
-my $server = MT::Test::AnyEventSMTPServer->new;
-
-{
-    my $app = MT::Test::App->new('MT::App::CMS');
     $app->post_ok({
         __mode => 'recover',
         email  => $admin->email,
     });
     $app->content_like(qr/An email with a link to reset your password has been sent/, "email sent");
->>>>>>> 88f0130a
 
     my $mail_sent = $server->last_sent_mail;
     like $mail_sent => qr/A request was made to change your Movable Type password./, 'link to reset';
@@ -65,27 +44,13 @@
     $uri = URI->new($url);
 };
 
-<<<<<<< HEAD
 subtest 'Recovery failure,' => sub {
-    $app = _run_app(
-        'MT::App::CMS',
-        {
-            __request_method => 'POST',
-            $uri->query_form,
-            password => 'foo',
-            password_again => '',
-        }
-    );
-    $out = delete $app->{__test_output};
-    like $out => qr/Please confirm your new password/, 'no confirmation';
-=======
     $app->post_ok({
         $uri->query_form,
         password       => 'foo',
         password_again => '',
     });
     $app->content_like(qr/Please confirm your new password/, 'no confirmation');
->>>>>>> 88f0130a
 
     $app->post_ok({
         $uri->query_form,
@@ -100,8 +65,6 @@
         password_again => 'foo',
     });
     $app->content_like(qr/Password should be longer than 8 characters/, 'short password error');
-
-<<<<<<< HEAD
 };
 
 subtest 'Successful recovery,' => sub {
@@ -113,28 +76,15 @@
     $admin->modified_on($mod_time);
     $admin->save();
 
-    $app = _run_app(
-        'MT::App::CMS',
-        {
-            __request_method => 'POST',
-            $uri->query_form,
-            password       => '12345678',
-            password_again => '12345678',
-        });
-    $out = delete $app->{__test_output};
-    like $out => qr!Location: /cgi-bin/mt.cgi!, 'now redirect to dashboard';
-
-    $admin = MT->model('author')->load(1);
-    ok($mod_time != $admin->modified_on, 'modified_on is updated.');
-};
-=======
     $app->post_ok({
         $uri->query_form,
         password       => '12345678',
         password_again => '12345678',
     });
     like $app->header_title => qr/Sign in/, 'now redirect to sign in';
-}
->>>>>>> 88f0130a
+
+    $admin = MT->model('author')->load(1);
+    ok($mod_time != $admin->modified_on, 'modified_on is updated.');
+};
 
 done_testing;