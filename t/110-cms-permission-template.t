--- conflicted
+++ resolved
@@ -149,12 +149,8 @@
     MT::Association->link( $koishikawa, $edit_templates, $other_blog );
     MT::Association->link( $seta,       $rebuild,        $other_blog );
 
-    require MT::Permission;
-    my $p = MT::Permission->new;
-    $p->blog_id(0);
-    $p->author_id( $kagawa->id );
-    $p->permissions("'edit_templates'");
-    $p->save;
+    $kagawa->can_edit_templates(1);
+    $kagawa->save();
 
     # Template
     my $tmpl = MT::Test::Permission->make_template(
@@ -192,56 +188,8 @@
 
 my $admin = MT::Author->load(1);
 
-<<<<<<< HEAD
 my $tmpl   = MT::Template->load( { name => 'my template' } );
 my $widget = MT::Template->load( { name => 'my widget' } );
-=======
-# Role
-my $edit_templates = MT::Test::Permission->make_role(
-    name        => 'Edit Templates',
-    permissions => "'edit_templates'",
-);
-
-my $rebuild = MT::Test::Permission->make_role(
-    name        => 'rebuild',
-    permissions => "'rebuild'",
-);
-
-my $create_post = MT::Test::Permission->make_role(
-    name        => 'Create Post',
-    permissions => "'create_post'",
-);
-
-require MT::Association;
-MT::Association->link( $aikawa   => $edit_templates => $blog );
-MT::Association->link( $ichikawa => $rebuild        => $blog );
-MT::Association->link( $ukawa    => $edit_templates => $second_blog );
-MT::Association->link( $egawa    => $rebuild        => $second_blog );
-MT::Association->link( $ogawa    => $create_post    => $blog );
-
-MT::Association->link( $kikkawa, $edit_templates, $website );
-MT::Association->link( $sagawa,  $create_post,    $website );
-MT::Association->link( $shiki,   $rebuild,        $website );
-
-MT::Association->link( $kemikawa, $edit_templates, $other_website );
-MT::Association->link( $suda,     $rebuild,        $other_website );
-
-MT::Association->link( $koishikawa, $edit_templates, $other_blog );
-MT::Association->link( $seta,       $rebuild,        $other_blog );
-
-$kagawa->can_edit_templates(1);
-$kagawa->save();
-
-# Template
-my $tmpl = MT::Test::Permission->make_template( blog_id => $blog->id, );
-
-my $widget = MT::Test::Permission->make_template(
-    blog_id => $blog->id,
-    type    => 'widget',
-);
-
-my $sys_tmpl = MT::Test::Permission->make_template( blog_id => 0, );
->>>>>>> 2383f702
 
 # Run
 my ( $app, $out );
