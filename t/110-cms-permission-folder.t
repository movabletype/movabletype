--- conflicted
+++ resolved
@@ -137,7 +137,6 @@
 my $second_blog = MT::Blog->load( { name => 'second blog' } );
 my $other_blog  = MT::Blog->load( { name => 'other blog' } );
 
-<<<<<<< HEAD
 my $aikawa   = MT::Author->load( { name => 'aikawa' } );
 my $ichikawa = MT::Author->load( { name => 'ichikawa' } );
 my $ukawa    = MT::Author->load( { name => 'ukawa' } );
@@ -153,101 +152,6 @@
 my $cat            = MT::Category->load( { label => 'my category' } );
 my $folder         = MT::Folder->load( { label => 'my folder' } );
 my $website_folder = MT::Folder->load( { label => 'my website folder' } );
-=======
-# Website
-my $website       = MT::Test::Permission->make_website();
-my $other_website = MT::Test::Permission->make_website();
-
-# Blog
-my $blog = MT::Test::Permission->make_blog( parent_id => $website->id, );
-my $second_blog
-    = MT::Test::Permission->make_blog( parent_id => $website->id, );
-my $other_blog
-    = MT::Test::Permission->make_blog( parent_id => $other_website->id, );
-
-# Author
-my $aikawa = MT::Test::Permission->make_author(
-    name     => 'aikawa',
-    nickname => 'Ichiro Aikawa',
-);
-
-my $ichikawa = MT::Test::Permission->make_author(
-    name     => 'ichikawa',
-    nickname => 'Jiro Ichikawa',
-);
-
-my $ukawa = MT::Test::Permission->make_author(
-    name     => 'ukawa',
-    nickname => 'Saburo Ukawa',
-);
-
-my $egawa = MT::Test::Permission->make_author(
-    name     => 'egawa',
-    nickname => 'Shiro Egawa',
-);
-
-my $ogawa = MT::Test::Permission->make_author(
-    name     => 'ogawa',
-    nickname => 'Goro Ogawa',
-);
-
-my $kagawa = MT::Test::Permission->make_author(
-    name     => 'kagawa',
-    nickname => 'Ichiro Kagawa',
-);
-
-my $kikkawa = MT::Test::Permission->make_author(
-    name     => 'kikkawa',
-    nickname => 'Jiro Kikkawa',
-);
-
-my $kumekawa = MT::Test::Permission->make_author(
-    name     => 'kumekawa',
-    nickname => 'Saburo Kumekawa',
-);
-
-my $admin = MT::Author->load(1);
-
-# Role
-my $manage_pages = MT::Test::Permission->make_role(
-    name        => 'Manage Pages',
-    permissions => "'manage_pages'",
-);
-my $edit_categories = MT::Test::Permission->make_role(
-    name        => 'Edit Categories',
-    permissions => "'edit_categories'",
-);
-
-my $designer = MT::Role->load( { name => MT->translate('Designer') } );
-
-require MT::Association;
-MT::Association->link( $aikawa   => $manage_pages    => $blog );
-MT::Association->link( $ichikawa => $manage_pages    => $second_blog );
-MT::Association->link( $ukawa    => $designer        => $blog );
-MT::Association->link( $egawa    => $edit_categories => $blog );
-
-MT::Association->link( $ogawa,    $manage_pages, $website );
-MT::Association->link( $kumekawa, $designer,     $website );
-
-MT::Association->link( $kagawa,  $manage_pages, $other_website );
-MT::Association->link( $kikkawa, $manage_pages, $other_blog );
-
-# Category
-my $cat = MT::Test::Permission->make_category(
-    blog_id   => $blog->id,
-    author_id => $egawa->id,
-);
-
-# Folder
-my $folder = MT::Test::Permission->make_folder(
-    blog_id   => $blog->id,
-    author_id => $aikawa->id,
-);
-my $website_folder = MT::Test::Permission->make_folder(
-    blog_id   => $website->id,
-    author_id => $ogawa->id,
-);
->>>>>>> e69068e1
 
 # Run
 my ( $app, $out );
