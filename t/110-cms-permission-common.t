--- conflicted
+++ resolved
@@ -131,12 +131,8 @@
     MT::Association->link( $kumekawa => $edit_templates => $second_blog );
 
     # Assign system privilege.
-    require MT::Permission;
-    my $p = MT::Permission->new;
-    $p->blog_id( 0 );
-    $p->author_id( $kemikawa->id );
-    $p->permissions( "'edit_templates'" );
-    $p->save;
+    $kemikawa->can_edit_templates(1);
+    $kemikawa->save();
 
     # Entry
     my $entry = MT::Test::Permission->make_entry(
@@ -181,76 +177,10 @@
 
 my $admin = MT::Author->load(1);
 
-<<<<<<< HEAD
 my $entry = MT::Entry->load( { title => 'my entry' } );
 
 my $tmpl     = MT::Template->load( { name => 'Test Template' } );
 my $sys_tmpl = MT::Template->load( { name => 'Test System Template' } );
-=======
-# Role
-my $create_post = MT::Test::Permission->make_role(
-   name  => 'Create Post',
-   permissions => "'create_post'",
-);
-
-my $edit_all_posts = MT::Test::Permission->make_role(
-   name  => 'Edit All Posts',
-   permissions => "'edit_all_posts'",
-);
-
-my $manage_pages = MT::Test::Permission->make_role(
-   name  => 'Manage Pages',
-   permissions => "'manage_pages'",
-);
-
-my $edit_templates = MT::Test::Permission->make_role(
-   name  => 'Edit Templates',
-   permissions => "'edit_templates'",
-);
-
-my $designer = MT::Role->load( { name => MT->translate( 'Designer' ) } );
-
-require MT::Association;
-MT::Association->link( $aikawa => $create_post => $blog );
-MT::Association->link( $ichikawa => $edit_all_posts => $blog );
-MT::Association->link( $ukawa => $manage_pages => $blog );
-MT::Association->link( $egawa => $edit_templates => $blog );
-MT::Association->link( $koishikawa => $create_post => $blog );
-MT::Association->link( $sagawa => $designer => $blog );
-
-MT::Association->link( $ogawa => $create_post => $second_blog );
-MT::Association->link( $kagawa => $edit_all_posts => $second_blog );
-MT::Association->link( $kikkawa => $manage_pages => $second_blog );
-MT::Association->link( $kumekawa => $edit_templates => $second_blog );
-
-# Assign system privilege.
-$kemikawa->can_edit_templates(1);
-$kemikawa->save();
-
-# Entry
-my $entry = MT::Test::Permission->make_entry(
-    blog_id        => $blog->id,
-    author_id      => $aikawa->id,
-);
-
-# Template
-my $tmpl = MT::Test::Permission->make_template(
-    blog_id        => $blog->id,
-    name           => 'Test Template',
-);
-
-# Template
-my $sys_tmpl = MT::Test::Permission->make_template(
-    blog_id        => 0,
-    name           => 'Test System Template',
-);
-
-# Page
-my $page = MT::Test::Permission->make_page(
-    blog_id        => $blog->id,
-    author_id      => $ukawa->id,
-);
->>>>>>> 2383f702
 
 my $page = MT::Page->load( { title => 'my page' } );
 
