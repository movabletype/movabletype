#!/usr/bin/perl

use strict;
use warnings;
use FindBin;
use lib "$FindBin::Bin/lib"; # t/lib
use Test::More;
use MT::Test::Env;
our $test_env;
BEGIN {
    $test_env = MT::Test::Env->new;
    $ENV{MT_CONFIG} = $test_env->config_file;
}

use MT::Test;
use MT::Test::Permission;

MT::Test->init_app;

### Make test data
$test_env->prepare_fixture(sub {
    MT::Test->init_db;

    # Website
    my $website        = MT::Test::Permission->make_website(
        name => 'my website',
    );
    my $second_website = MT::Test::Permission->make_website(
        name => 'second website',
    );

    # Blog
    my $blog = MT::Test::Permission->make_blog(
        parent_id => $website->id,
        name => 'my blog',
    );
    my $second_blog = MT::Test::Permission->make_blog(
        parent_id => $website->id,
        name => 'second blog',
    );
    my $third_blog = MT::Test::Permission->make_blog(
        parent_id => $second_website->id,
        name => 'third blog',
    );

    # Author
    my $aikawa = MT::Test::Permission->make_author(
        name     => 'aikawa',
        nickname => 'Ichiro Aikawa',
    );

    my $ichikawa = MT::Test::Permission->make_author(
        name     => 'ichikawa',
        nickname => 'Jiro Ichikawa',
    );

    my $ukawa = MT::Test::Permission->make_author(
        name     => 'ukawa',
        nickname => 'Saburo Ukawa',
    );

    my $egawa = MT::Test::Permission->make_author(
        name     => 'egawa',
        nickname => 'Shiro Egawa',
    );

    my $ogawa = MT::Test::Permission->make_author(
        name     => 'ogawa',
        nickname => 'Goro ogawa',
    );

    my $kagawa = MT::Test::Permission->make_author(
        name     => 'kagawa',
        nickname => 'Ichiro kagawa',
    );

    my $kikkawa = MT::Test::Permission->make_author(
        name     => 'kikkawa',
        nickname => 'Jiro Kikkawa',
    );

    my $kumekawa = MT::Test::Permission->make_author(
        name     => 'kumekawa',
        nickname => 'Saburo Kumekawa',
    );

    my $kemikawa = MT::Test::Permission->make_author(
        name     => 'kemikawa',
        nickname => 'Shiro Kemikawa',
    );

    my $koishikawa = MT::Test::Permission->make_author(
        name     => 'koishikawa',
        nickname => 'Goro Koishikawa',
    );

    my $sagawa = MT::Test::Permission->make_author(
        name     => 'sagawa',
        nickname => 'Ichiro Sagawa',
    );

    my $shiki = MT::Test::Permission->make_author(
        name     => 'shiki',
        nickname => 'Jiro Shiki',
    );

    my $suda = MT::Test::Permission->make_author(
        name     => 'suda',
        nickname => 'Saburo Suda',
    );

    my $seta = MT::Test::Permission->make_author(
        name     => 'seta',
        nickname => 'Shiro Seta',
    );

    my $soneda = MT::Test::Permission->make_author(
        name     => 'soneda',
        nickname => 'Goro Soneda',
    );

    my $taneda = MT::Test::Permission->make_author(
        name     => 'taneda',
        nickname => 'Ichiro Taneda',
    );

    my $tsuda = MT::Test::Permission->make_author(
        name     => 'tsuda',
        nickname => 'Saburo Tsuda',
    );

    my $tezuka = MT::Test::Permission->make_author(
        name     => 'tezuka',
        nickname => 'Shiro Tezuka',
    );

    my $toda = MT::Test::Permission->make_author(
        name     => 'toda',
        nickname => 'Goro Toda',
    );

    my $namegawa = MT::Test::Permission->make_author(
        name     => 'namegawa',
        nickname => 'Ichiro Namegawa',
    );

    my $niyagawa = MT::Test::Permission->make_author(
        name     => 'niyagawa',
        nickname => 'Jiro Niyagawa',
    );

    my $nunota = MT::Test::Permission->make_author(
        name     => 'nunota',
        nickname => 'Saburo Nunota',
    );

    my $negoro = MT::Test::Permission->make_author(
        name     => 'negoro',
        nickname => 'Shiro Negoro',
    );

    my $noda = MT::Test::Permission->make_author(
        name     => 'noda',
        nickname => 'Goro Noda',
    );

    my $hada = MT::Test::Permission->make_author(
        name     => 'hada',
        nickname => 'Ichiro Hada',
    );
    my $hida = MT::Test::Permission->make_author(
        name     => 'hida',
        nickname => 'Jiro Hida',
    );

    my $admin = MT::Author->load(1);

    # Role
    require MT::Role;
    my $site_admin
        = MT::Role->load( { name => MT->translate('Site Administrator') } );
    my $designer = MT::Role->load( { name => MT->translate('Designer') } );

    my $create_post = MT::Test::Permission->make_role(
        name        => 'Create Post',
        permissions => "'create_post'",
    );

    my $manage_pages = MT::Test::Permission->make_role(
        name        => 'Manage Pages',
        permissions => "'manage_pages'",
    );

    my $rebuild = MT::Test::Permission->make_role(
        name        => 'Rebuild',
        permissions => "'rebuild'",
    );

    my $edit_config = MT::Test::Permission->make_role(
        name        => 'Edit Config',
        permissions => "'edit_config'",
    );

    my $edit_all_posts = MT::Test::Permission->make_role(
        name        => 'Edit All Posts',
        permissions => "'edit_all_posts'",
    );

    my $publish_post = MT::Test::Permission->make_role(
        name        => 'Publish Post',
        permissions => "'publish_post'",
    );

    my $manage_feedback = MT::Test::Permission->make_role(
        name        => 'Manage Feedback',
        permissions => "'manage_feedback'",
    );
    my $edit_templates = MT::Test::Permission->make_role(
        name        => 'Edit Templates',
        permissions => "'edit_templates'",
    );

    require MT::Association;
    MT::Association->link( $aikawa   => $site_admin      => $blog );
    MT::Association->link( $ichikawa => $edit_templates  => $blog );
    MT::Association->link( $ukawa    => $manage_pages    => $blog );
    MT::Association->link( $egawa    => $rebuild         => $blog );
    MT::Association->link( $ogawa    => $edit_config     => $blog );
    MT::Association->link( $kagawa   => $edit_all_posts  => $blog );
    MT::Association->link( $kikkawa  => $publish_post    => $blog );
    MT::Association->link( $kumekawa => $manage_feedback => $blog );
    MT::Association->link( $tezuka   => $edit_templates  => $blog );
    MT::Association->link( $noda     => $site_admin      => $blog );
    MT::Association->link( $hada     => $site_admin      => $blog );
    MT::Association->link( $hida     => $site_admin      => $blog );

    MT::Association->link( $kemikawa   => $site_admin      => $second_blog );
    MT::Association->link( $koishikawa => $designer        => $second_blog );
    MT::Association->link( $sagawa     => $manage_pages    => $second_blog );
    MT::Association->link( $shiki      => $rebuild         => $second_blog );
    MT::Association->link( $suda       => $edit_config     => $second_blog );
    MT::Association->link( $seta       => $edit_all_posts  => $second_blog );
    MT::Association->link( $soneda     => $publish_post    => $second_blog );
    MT::Association->link( $taneda     => $manage_feedback => $second_blog );
    MT::Association->link( $toda       => $edit_templates  => $second_blog );
    MT::Association->link( $noda       => $site_admin      => $second_blog );

    MT::Association->link( $niyagawa => $site_admin     => $website );
    MT::Association->link( $noda     => $edit_all_posts => $website );
    MT::Association->link( $nunota   => $site_admin     => $second_website );

    MT::Association->link( $kemikawa   => $create_post => $blog );
    MT::Association->link( $koishikawa => $create_post => $blog );
    MT::Association->link( $sagawa     => $create_post => $blog );
    MT::Association->link( $shiki      => $create_post => $blog );
    MT::Association->link( $suda       => $create_post => $blog );
    MT::Association->link( $seta       => $create_post => $blog );
    MT::Association->link( $soneda     => $create_post => $blog );
    MT::Association->link( $taneda     => $create_post => $blog );
    MT::Association->link( $toda       => $create_post => $blog );

    MT::Association->link( $negoro => $create_post => $blog );

    require MT::Permission;
    my $p = MT::Permission->new;
    $p->blog_id(0);
    $p->author_id( $tsuda->id );
    $p->permissions("'create_blog'");
    $p->save;

    $p = MT::Permission->new;
    $p->blog_id(0);
    $p->author_id( $namegawa->id );
    $p->permissions("'edit_templates'");
    $p->save;

    $p = MT::Permission->new;
    $p->blog_id(0);
    $p->author_id( $hada->id );
    $p->permissions("'edit_templates'");
    $p->save;

    $p = MT::Permission->new;
    $p->blog_id(0);
    $p->author_id( $hida->id );
    $p->save;

    # Entry
    my $entry = MT::Test::Permission->make_entry(
        blog_id   => $blog->id,
        author_id => $kikkawa->id,
        title     => 'my entry',
    );

    # Page
    my $page = MT::Test::Permission->make_page(
        blog_id   => $blog->id,
        author_id => $ukawa->id,
        title     => 'my page',
    );

    # Template
    my $tmpl
        = MT::Test::Permission->make_template( blog_id => $second_blog->id, );
});

my $website        = MT::Website->load( { name => 'my website' } );
my $second_website = MT::Website->load( { name => 'second website' } );

my $blog        = MT::Blog->load( { name => 'my blog' } );
my $second_blog = MT::Blog->load( { name => 'second blog' } );

my $aikawa     = MT::Author->load( { name => 'aikawa' } );
my $ichikawa   = MT::Author->load( { name => 'ichikawa' } );
my $ukawa      = MT::Author->load( { name => 'ukawa' } );
my $egawa      = MT::Author->load( { name => 'egawa' } );
my $ogawa      = MT::Author->load( { name => 'ogawa' } );
my $kagawa     = MT::Author->load( { name => 'kagawa' } );
my $kikkawa    = MT::Author->load( { name => 'kikkawa' } );
my $kumekawa   = MT::Author->load( { name => 'kumekawa' } );
my $kemikawa   = MT::Author->load( { name => 'kemikawa' } );
my $koishikawa = MT::Author->load( { name => 'koishikawa' } );
my $sagawa     = MT::Author->load( { name => 'sagawa' } );
my $shiki      = MT::Author->load( { name => 'shiki' } );
my $suda       = MT::Author->load( { name => 'suda' } );
my $seta       = MT::Author->load( { name => 'seta' } );
my $soneda     = MT::Author->load( { name => 'soneda' } );
my $taneda     = MT::Author->load( { name => 'taneda' } );
my $tsuda      = MT::Author->load( { name => 'tsuda' } );
my $tezuka     = MT::Author->load( { name => 'tezuka' } );
my $toda       = MT::Author->load( { name => 'toda' } );
my $namegawa   = MT::Author->load( { name => 'namegawa' } );
my $niyagawa   = MT::Author->load( { name => 'niyagawa' } );
my $nunota     = MT::Author->load( { name => 'nunota' } );
my $negoro     = MT::Author->load( { name => 'negoro' } );
my $noda       = MT::Author->load( { name => 'noda' } );
my $hada       = MT::Author->load( { name => 'hada' } );
my $hida       = MT::Author->load( { name => 'hida' } );

my $admin = MT::Author->load(1);

require MT::Role;
<<<<<<< HEAD
my $site_admin      = MT::Role->load( { name => MT->translate('Site Administrator') } );
my $designer        = MT::Role->load( { name => MT->translate('Designer') } );
my $create_post     = MT::Role->load( { name => 'Create Post' } );
my $manage_pages    = MT::Role->load( { name => 'Manage Pages' } );
my $rebuild         = MT::Role->load( { name => 'Rebuild' } );
my $edit_config     = MT::Role->load( { name => 'Edit Config' } );
my $edit_all_posts  = MT::Role->load( { name => 'Edit All Posts' } );
my $publish_post    = MT::Role->load( { name => 'Publish Post' } );
my $manage_feedback = MT::Role->load( { name => 'Manage Feedback' } );
my $edit_templates  = MT::Role->load( { name => 'Edit Templates' } );

my $entry = MT::Entry->load( { title => 'my entry' } );
my $page  = MT::Page->load( { title => 'my page' } );
=======
my $site_admin
    = MT::Role->load( { name => MT->translate('Site Administrator') } );
my $designer = MT::Role->load( { name => MT->translate('Designer') } );

my $create_post = MT::Test::Permission->make_role(
    name        => 'Create Post',
    permissions => "'create_post'",
);

my $manage_pages = MT::Test::Permission->make_role(
    name        => 'Manage Pages',
    permissions => "'manage_pages'",
);

my $rebuild = MT::Test::Permission->make_role(
    name        => 'Rebuild',
    permissions => "'rebuild'",
);

my $edit_config = MT::Test::Permission->make_role(
    name        => 'Edit Config',
    permissions => "'edit_config'",
);

my $edit_all_posts = MT::Test::Permission->make_role(
    name        => 'Edit All Posts',
    permissions => "'edit_all_posts'",
);

my $publish_post = MT::Test::Permission->make_role(
    name        => 'Publish Post',
    permissions => "'publish_post'",
);

my $manage_feedback = MT::Test::Permission->make_role(
    name        => 'Manage Feedback',
    permissions => "'manage_feedback'",
);
my $edit_templates = MT::Test::Permission->make_role(
    name        => 'Edit Templates',
    permissions => "'edit_templates'",
);

require MT::Association;
MT::Association->link( $aikawa   => $site_admin      => $blog );
MT::Association->link( $ichikawa => $edit_templates  => $blog );
MT::Association->link( $ukawa    => $manage_pages    => $blog );
MT::Association->link( $egawa    => $rebuild         => $blog );
MT::Association->link( $ogawa    => $edit_config     => $blog );
MT::Association->link( $kagawa   => $edit_all_posts  => $blog );
MT::Association->link( $kikkawa  => $publish_post    => $blog );
MT::Association->link( $kumekawa => $manage_feedback => $blog );
MT::Association->link( $tezuka   => $edit_templates  => $blog );
MT::Association->link( $noda     => $site_admin      => $blog );
MT::Association->link( $hada     => $site_admin      => $blog );
MT::Association->link( $hida     => $site_admin      => $blog );

MT::Association->link( $kemikawa   => $site_admin      => $second_blog );
MT::Association->link( $koishikawa => $designer        => $second_blog );
MT::Association->link( $sagawa     => $manage_pages    => $second_blog );
MT::Association->link( $shiki      => $rebuild         => $second_blog );
MT::Association->link( $suda       => $edit_config     => $second_blog );
MT::Association->link( $seta       => $edit_all_posts  => $second_blog );
MT::Association->link( $soneda     => $publish_post    => $second_blog );
MT::Association->link( $taneda     => $manage_feedback => $second_blog );
MT::Association->link( $toda       => $edit_templates  => $second_blog );
MT::Association->link( $noda       => $site_admin      => $second_blog );

MT::Association->link( $niyagawa => $site_admin     => $website );
MT::Association->link( $noda     => $edit_all_posts => $website );
MT::Association->link( $nunota   => $site_admin     => $second_website );

MT::Association->link( $kemikawa   => $create_post => $blog );
MT::Association->link( $koishikawa => $create_post => $blog );
MT::Association->link( $sagawa     => $create_post => $blog );
MT::Association->link( $shiki      => $create_post => $blog );
MT::Association->link( $suda       => $create_post => $blog );
MT::Association->link( $seta       => $create_post => $blog );
MT::Association->link( $soneda     => $create_post => $blog );
MT::Association->link( $taneda     => $create_post => $blog );
MT::Association->link( $toda       => $create_post => $blog );

MT::Association->link( $negoro => $create_post => $blog );

$tsuda->can_create_blog(1);
$tsuda->save();

$namegawa->can_edit_templates(1);
$namegawa->save();

$hada->can_edit_templates(1);
$hada->save();

# Entry
my $entry = MT::Test::Permission->make_entry(
    blog_id   => $blog->id,
    author_id => $kikkawa->id,
);

# Page
my $page = MT::Test::Permission->make_page(
    blog_id   => $blog->id,
    author_id => $ukawa->id,
);

# Template
my $tmpl
    = MT::Test::Permission->make_template( blog_id => $second_blog->id, );
>>>>>>> 2383f702

# Run
my ( $app, $out );

subtest 'mode = cc_return' => sub {
    plan skip_all => 'https://movabletype.fogbugz.com/default.asp?106622';

    $app = _run_app(
        'MT::App::CMS',
        {   __test_user      => $admin,
            __request_method => 'POST',
            __mode           => 'cc_return',
            blog_id          => $blog->id,
        }
    );
    $out = delete $app->{__test_output};
    ok( $out,                     "Request: cc_return" );
    ok( $out !~ m!permission=1!i, "cc_return by admin" );

    $app = _run_app(
        'MT::App::CMS',
        {   __test_user      => $ogawa,
            __request_method => 'POST',
            __mode           => 'cc_return',
            blog_id          => $blog->id,
        }
    );
    $out = delete $app->{__test_output};
    ok( $out,                     "Request: cc_return" );
    ok( $out !~ m!permission=1!i, "cc_return by permitted user" );

    $app = _run_app(
        'MT::App::CMS',
        {   __test_user      => $suda,
            __request_method => 'POST',
            __mode           => 'cc_return',
            blog_id          => $blog->id,
        }
    );
    $out = delete $app->{__test_output};
    ok( $out,                     "Request: cc_return" );
    ok( $out =~ m!permission=1!i, "cc_return by other blog" );

    $app = _run_app(
        'MT::App::CMS',
        {   __test_user      => $ichikawa,
            __request_method => 'POST',
            __mode           => 'cc_return',
            blog_id          => $blog->id,
        }
    );
    $out = delete $app->{__test_output};
    ok( $out,                     "Request: cc_return" );
    ok( $out =~ m!permission=1!i, "cc_return by other permission" );
    done_testing();
};

subtest 'mode = cfg_feedback' => sub {
    $app = _run_app(
        'MT::App::CMS',
        {   __test_user      => $admin,
            __request_method => 'POST',
            __mode           => 'cfg_feedback',
            blog_id          => $blog->id,
        }
    );
    $out = delete $app->{__test_output};
    ok( $out,                     "Request: cfg_feedback" );
    ok( $out !~ m!permission=1!i, "cfg_feedback by admin" );

    $app = _run_app(
        'MT::App::CMS',
        {   __test_user      => $ogawa,
            __request_method => 'POST',
            __mode           => 'cfg_feedback',
            blog_id          => $blog->id,
        }
    );
    $out = delete $app->{__test_output};
    ok( $out,                     "Request: cfg_feedback" );
    ok( $out !~ m!permission=1!i, "cfg_feedback by permitted user" );

    $app = _run_app(
        'MT::App::CMS',
        {   __test_user      => $suda,
            __request_method => 'POST',
            __mode           => 'cfg_feedback',
            blog_id          => $blog->id,
        }
    );
    $out = delete $app->{__test_output};
    ok( $out,                     "Request: cfg_feedback" );
    ok( $out =~ m!permission=1!i, "cfg_feedback by other blog" );

    $app = _run_app(
        'MT::App::CMS',
        {   __test_user      => $ichikawa,
            __request_method => 'POST',
            __mode           => 'cfg_feedback',
            blog_id          => $blog->id,
        }
    );
    $out = delete $app->{__test_output};
    ok( $out,                     "Request: cfg_feedback" );
    ok( $out =~ m!permission=1!i, "cfg_feedback by other permission" );
    done_testing();
};

subtest 'mode = cfg_prefs' => sub {
    $app = _run_app(
        'MT::App::CMS',
        {   __test_user      => $admin,
            __request_method => 'POST',
            __mode           => 'cfg_prefs',
            blog_id          => $blog->id,
        }
    );
    $out = delete $app->{__test_output};
    ok( $out,                     "Request: cfg_prefs" );
    ok( $out !~ m!permission=1!i, "cfg_prefs by admin" );

    $app = _run_app(
        'MT::App::CMS',
        {   __test_user      => $ogawa,
            __request_method => 'POST',
            __mode           => 'cfg_prefs',
            blog_id          => $blog->id,
        }
    );
    $out = delete $app->{__test_output};
    ok( $out,                     "Request: cfg_prefs" );
    ok( $out !~ m!permission=1!i, "cfg_prefs by permitted user" );

    $app = _run_app(
        'MT::App::CMS',
        {   __test_user      => $suda,
            __request_method => 'POST',
            __mode           => 'cfg_prefs',
            blog_id          => $blog->id,
        }
    );
    $out = delete $app->{__test_output};
    ok( $out,                     "Request: cfg_prefs" );
    ok( $out =~ m!permission=1!i, "cfg_prefs by other blog" );

    $app = _run_app(
        'MT::App::CMS',
        {   __test_user      => $ichikawa,
            __request_method => 'POST',
            __mode           => 'cfg_prefs',
            blog_id          => $blog->id,
        }
    );
    $out = delete $app->{__test_output};
    ok( $out,                     "Request: cfg_prefs" );
    ok( $out =~ m!permission=1!i, "cfg_prefs by other permission" );
    done_testing();
};

subtest 'mode = cfg_registration' => sub {
    $app = _run_app(
        'MT::App::CMS',
        {   __test_user      => $admin,
            __request_method => 'POST',
            __mode           => 'cfg_registration',
            blog_id          => $blog->id,
        }
    );
    $out = delete $app->{__test_output};
    ok( $out,                     "Request: cfg_registration" );
    ok( $out !~ m!permission=1!i, "cfg_registration by admin" );

    $app = _run_app(
        'MT::App::CMS',
        {   __test_user      => $ogawa,
            __request_method => 'POST',
            __mode           => 'cfg_registration',
            blog_id          => $blog->id,
        }
    );
    $out = delete $app->{__test_output};
    ok( $out,                     "Request: cfg_registration" );
    ok( $out !~ m!permission=1!i, "cfg_registration by permitted user" );

    $app = _run_app(
        'MT::App::CMS',
        {   __test_user      => $suda,
            __request_method => 'POST',
            __mode           => 'cfg_registration',
            blog_id          => $blog->id,
        }
    );
    $out = delete $app->{__test_output};
    ok( $out,                     "Request: cfg_registration" );
    ok( $out =~ m!permission=1!i, "cfg_registration by other blog" );

    $app = _run_app(
        'MT::App::CMS',
        {   __test_user      => $ichikawa,
            __request_method => 'POST',
            __mode           => 'cfg_registration',
            blog_id          => $blog->id,
        }
    );
    $out = delete $app->{__test_output};
    ok( $out,                     "Request: cfg_registration" );
    ok( $out =~ m!permission=1!i, "cfg_registration by other permission" );
    done_testing();
};

subtest 'mode = cfg_web_services' => sub {
    $app = _run_app(
        'MT::App::CMS',
        {   __test_user      => $admin,
            __request_method => 'POST',
            __mode           => 'cfg_web_services',
            blog_id          => $blog->id,
        }
    );
    $out = delete $app->{__test_output};
    ok( $out,                     "Request: cfg_web_services" );
    ok( $out !~ m!permission=1!i, "cfg_web_services by admin" );

    $app = _run_app(
        'MT::App::CMS',
        {   __test_user      => $ogawa,
            __request_method => 'POST',
            __mode           => 'cfg_web_services',
            blog_id          => $blog->id,
        }
    );
    $out = delete $app->{__test_output};
    ok( $out,                     "Request: cfg_web_services" );
    ok( $out !~ m!permission=1!i, "cfg_web_services by permitted user" );

    $app = _run_app(
        'MT::App::CMS',
        {   __test_user      => $suda,
            __request_method => 'POST',
            __mode           => 'cfg_web_services',
            blog_id          => $blog->id,
        }
    );
    $out = delete $app->{__test_output};
    ok( $out,                     "Request: cfg_web_services" );
    ok( $out =~ m!permission=1!i, "cfg_web_services by other blog" );

    $app = _run_app(
        'MT::App::CMS',
        {   __test_user      => $ichikawa,
            __request_method => 'POST',
            __mode           => 'cfg_web_services',
            blog_id          => $blog->id,
        }
    );
    $out = delete $app->{__test_output};
    ok( $out,                     "Request: cfg_web_services" );
    ok( $out =~ m!permission=1!i, "cfg_web_services by other permission" );
    done_testing();
};

subtest 'mode = dialog_clone_blog' => sub {
    $app = _run_app(
        'MT::App::CMS',
        {   __test_user      => $admin,
            __request_method => 'POST',
            __mode           => 'dialog_clone_blog',
            blog_id          => $blog->id,
            id               => $blog->id,
        }
    );
    $out = delete $app->{__test_output};
    ok( $out,                     "Request: dialog_clone_blog" );
    ok( $out !~ m!permission=1!i, "dialog_clone_blog by admin" );

    $app = _run_app(
        'MT::App::CMS',
        {   __test_user      => $aikawa,
            __request_method => 'POST',
            __mode           => 'dialog_clone_blog',
            blog_id          => $blog->id,
            id               => $blog->id,
        }
    );
    $out = delete $app->{__test_output};
    ok( $out,                     "Request: dialog_clone_blog" );
    ok( $out =~ m!permission=1!i, "dialog_clone_blog by blog admin" );

    $app = _run_app(
        'MT::App::CMS',
        {   __test_user      => $suda,
            __request_method => 'POST',
            __mode           => 'dialog_clone_blog',
            blog_id          => $blog->id,
            id               => $blog->id,
        }
    );
    $out = delete $app->{__test_output};
    ok( $out,                     "Request: dialog_clone_blog" );
    ok( $out =~ m!permission=1!i, "dialog_clone_blog by other blog" );
    done_testing();
};

subtest 'mode = list' => sub {
    $app = _run_app(
        'MT::App::CMS',
        {   __test_user      => $admin,
            __request_method => 'POST',
            __mode           => 'list',
            blog_id          => $website->id,
            _type            => 'blog',
        }
    );
    $out = delete $app->{__test_output};
    ok( $out,                   "Request: list" );
    ok( $out !~ m!redirect=1!i, "list by admin" );

    $app = _run_app(
        'MT::App::CMS',
        {   __test_user      => $negoro,
            __request_method => 'POST',
            __mode           => 'list',
            blog_id          => $second_website->id,
            _type            => 'blog',
        }
    );
    $out = delete $app->{__test_output};
    ok( $out,                   "Request: list" );
    ok( $out =~ m!redirect=1!i, "list by other blog" );

    $app = _run_app(
        'MT::App::CMS',
        {   __test_user      => $ichikawa,
            __request_method => 'POST',
            __mode           => 'list',
            blog_id          => $website->id,
            _type            => 'blog',
        }
    );
    $out = delete $app->{__test_output};
    ok( $out,                   "Request: list" );
    ok( $out !~ m!redirect=1!i, "list by permitted user" );

    foreach my $blog_id ( $website->id, 0 ) {
        note 'blog_id: ' . $blog_id;

        $app = _run_app(
            'MT::App::CMS',
            {   __test_user      => $noda,
                __request_method => 'POST',
                __mode           => 'list',
                blog_id          => $blog_id,
                _type            => 'blog',
            }
        );
        $out = delete $app->{__test_output};
        ok( $out, "Request: list" );
        ok( $out !~ m!redirect=1!i,
            "list by permitted user who is not parent website administrator"
        );
        my $button = quotemeta '<a href="#delete" class="button">Delete</a>';
    SKIP: {
            skip "new UI", 1 unless $ENV{MT_TEST_NEW_UI};
            like( $out, qr/$button/, 'There is "Delete" button.' );
        }

        $app = _run_app(
            'MT::App::CMS',
            {   __test_user      => $hada,
                __request_method => 'POST',
                __mode           => 'list',
                blog_id          => $blog_id,
                _type            => 'blog',
            }
        );
        $out = delete $app->{__test_output};
        ok( $out,                   "Request: list" );
        ok( $out !~ m!redirect=1!i, "list by not permitted user" );
        unlike( $out, qr/$button/, 'There is not "Delete" button.' );

        $app = _run_app(
            'MT::App::CMS',
            {   __test_user      => $hida,
                __request_method => 'POST',
                __mode           => 'list',
                blog_id          => $blog_id,
                _type            => 'blog',
            }
        );
        $out = delete $app->{__test_output};
        ok( $out,                   "Request: list" );
        ok( $out !~ m!redirect=1!i, "list by permitted user" );
    SKIP: {
            skip "new UI", 1 unless $ENV{MT_TEST_NEW_UI};
            like( $out, qr/$button/, 'There is "Delete" button.' );
        }
        my $refresh_tmpl = quotemeta
            '<option value="refresh_blog_templates">Refresh Template(s)</option>';
    SKIP: {
            skip "new UI", 1 unless $ENV{MT_TEST_NEW_UI};
            like( $out, qr/$refresh_tmpl/,
                'There is "Refresh Template(s)" action.' );
        }

    }

    done_testing();
};

subtest 'mode = rebuild_confirm' => sub {
    $app = _run_app(
        'MT::App::CMS',
        {   __test_user      => $admin,
            __request_method => 'POST',
            __mode           => 'rebuild_confirm',
            blog_id          => $blog->id,
        }
    );
    $out = delete $app->{__test_output};
    ok( $out,                     "Request: rebuild_confirm" );
    ok( $out !~ m!permission=1!i, "rebuild_confirm by admin" );

    $app = _run_app(
        'MT::App::CMS',
        {   __test_user      => $egawa,
            __request_method => 'POST',
            __mode           => 'rebuild_confirm',
            blog_id          => $blog->id,
        }
    );
    $out = delete $app->{__test_output};
    ok( $out,                     "Request: rebuild_confirm" );
    ok( $out !~ m!permission=1!i, "rebuild_confirm by permitted user" );

    $app = _run_app(
        'MT::App::CMS',
        {   __test_user      => $shiki,
            __request_method => 'POST',
            __mode           => 'rebuild_confirm',
            blog_id          => $blog->id,
        }
    );
    $out = delete $app->{__test_output};
    ok( $out,                     "Request: rebuild_confirm" );
    ok( $out =~ m!permission=1!i, "rebuild_confirm by other blog" );

    $app = _run_app(
        'MT::App::CMS',
        {   __test_user      => $kemikawa,
            __request_method => 'POST',
            __mode           => 'rebuild_confirm',
            blog_id          => $blog->id,
        }
    );
    $out = delete $app->{__test_output};
    ok( $out,                     "Request: rebuild_confirm" );
    ok( $out =~ m!permission=1!i, "rebuild_confirm by other permission" );

};

subtest 'mode = rebuild_new_phase' => sub {
    $app = _run_app(
        'MT::App::CMS',
        {   __test_user      => $admin,
            __request_method => 'POST',
            __mode           => 'rebuild_new_phase',
            blog_id          => $blog->id,
            id               => $entry->id,
        }
    );
    $out = delete $app->{__test_output};
    ok( $out,                     "Request: rebuild_new_phase" );
    ok( $out !~ m!permission=1!i, "rebuild_new_phase by admin" );

    $app = _run_app(
        'MT::App::CMS',
        {   __test_user      => $kikkawa,
            __request_method => 'POST',
            __mode           => 'rebuild_new_phase',
            blog_id          => $blog->id,
            id               => $entry->id,
        }
    );
    $out = delete $app->{__test_output};
    ok( $out, "Request: rebuild_new_phase" );
    ok( $out !~ m!permission=1!i,
        "rebuild_new_phase by permitted user (publish_post)" );

    $app = _run_app(
        'MT::App::CMS',
        {   __test_user      => $kagawa,
            __request_method => 'POST',
            __mode           => 'rebuild_new_phase',
            blog_id          => $blog->id,
            id               => $entry->id,
        }
    );
    $out = delete $app->{__test_output};
    ok( $out, "Request: rebuild_new_phase" );
    ok( $out !~ m!permission=1!i,
        "rebuild_new_phase by permitted user (edit_all_posts)" );

    $app = _run_app(
        'MT::App::CMS',
        {   __test_user      => $ukawa,
            __request_method => 'POST',
            __mode           => 'rebuild_new_phase',
            blog_id          => $blog->id,
            id               => $page->id,
        }
    );
    $out = delete $app->{__test_output};
    ok( $out, "Request: rebuild_new_phase" );
    ok( $out !~ m!permission=1!i,
        "rebuild_new_phase by permitted user (manage pages)" );

    $entry = MT::Test::Permission->make_entry(
        blog_id   => $blog->id,
        author_id => $aikawa->id,
    );
    $app = _run_app(
        'MT::App::CMS',
        {   __test_user      => $seta,
            __request_method => 'POST',
            __mode           => 'rebuild_new_phase',
            blog_id          => $blog->id,
            id               => $entry->id,
        }
    );
    $out = delete $app->{__test_output};
    ok( $out, "Request: rebuild_new_phase" );
    ok( $out =~ m!permission=1!i,
        "rebuild_new_phase by other blog (edit_all_posts)" );

    $entry = MT::Test::Permission->make_entry(
        blog_id   => $blog->id,
        author_id => $aikawa->id,
    );
    $app = _run_app(
        'MT::App::CMS',
        {   __test_user      => $soneda,
            __request_method => 'POST',
            __mode           => 'rebuild_new_phase',
            blog_id          => $blog->id,
            id               => $entry->id,
        }
    );
    $out = delete $app->{__test_output};
    ok( $out, "Request: rebuild_new_phase" );
    ok( $out =~ m!permission=1!i,
        "rebuild_new_phase by other blog (publish_post)" );

    $app = _run_app(
        'MT::App::CMS',
        {   __test_user      => $sagawa,
            __request_method => 'POST',
            __mode           => 'rebuild_new_phase',
            blog_id          => $blog->id,
            id               => $page->id,
        }
    );
    $out = delete $app->{__test_output};
    ok( $out, "Request: rebuild_new_phase" );
    ok( $out =~ m!permission=1!i,
        "rebuild_new_phase by other blog (manage pages)" );

    $app = _run_app(
        'MT::App::CMS',
        {   __test_user      => $ichikawa,
            __request_method => 'POST',
            __mode           => 'rebuild_new_phase',
            blog_id          => $blog->id,
            id               => $entry->id,
        }
    );
    $out = delete $app->{__test_output};
    ok( $out,                     "Request: rebuild_new_phase" );
    ok( $out =~ m!permission=1!i, "rebuild_new_phase by other permission" );
    done_testing();
};

subtest 'mode = rebuild' => sub {
    $app = _run_app(
        'MT::App::CMS',
        {   __test_user      => $admin,
            __request_method => 'POST',
            __mode           => 'rebuild',
            blog_id          => $blog->id,
            type             => 'all',
        }
    );
    $out = delete $app->{__test_output};
    ok( $out,                     "Request: rebuild" );
    ok( $out !~ m!permission=1!i, "rebuild by admin" );

    $app = _run_app(
        'MT::App::CMS',
        {   __test_user      => $egawa,
            __request_method => 'POST',
            __mode           => 'rebuild',
            blog_id          => $blog->id,
            type             => 'all',
        }
    );
    $out = delete $app->{__test_output};
    ok( $out,                     "Request: rebuild" );
    ok( $out !~ m!permission=1!i, "rebuild by permitted user" );

    $app = _run_app(
        'MT::App::CMS',
        {   __test_user      => $shiki,
            __request_method => 'POST',
            __mode           => 'rebuild',
            blog_id          => $blog->id,
            type             => 'all',
        }
    );
    $out = delete $app->{__test_output};
    ok( $out,                     "Request: rebuild" );
    ok( $out =~ m!permission=1!i, "rebuild by other blog" );

    $app = _run_app(
        'MT::App::CMS',
        {   __test_user      => $ichikawa,
            __request_method => 'POST',
            __mode           => 'rebuild',
            blog_id          => $blog->id,
            type             => 'all',
        }
    );
    $out = delete $app->{__test_output};
    ok( $out,                     "Request: rebuild" );
    ok( $out =~ m!permission=1!i, "rebuild by other permission" );
    done_testing();
};

subtest 'mode = rebuild_phase' => sub {
    $app = _run_app(
        'MT::App::CMS',
        {   __test_user      => $admin,
            __request_method => 'POST',
            __mode           => 'rebuild_phase',
            blog_id          => $blog->id,
            type             => 'entry',
            id               => $entry->id,
        }
    );
    $out = delete $app->{__test_output};
    ok( $out,                     "Request: rebuild_phase" );
    ok( $out !~ m!permission=1!i, "rebuild_phase by admin" );

    $app = _run_app(
        'MT::App::CMS',
        {   __test_user      => $egawa,
            __request_method => 'POST',
            __mode           => 'rebuild_phase',
            blog_id          => $blog->id,
            type             => 'entry',
            id               => $entry->id,
        }
    );
    $out = delete $app->{__test_output};
    ok( $out,                     "Request: rebuild_phase" );
    ok( $out !~ m!permission=1!i, "rebuild_phase by permitted user" );

    $app = _run_app(
        'MT::App::CMS',
        {   __test_user      => $shiki,
            __request_method => 'POST',
            __mode           => 'rebuild_phase',
            blog_id          => $blog->id,
            type             => 'entry',
            id               => $entry->id,
        }
    );
    $out = delete $app->{__test_output};
    ok( $out,                     "Request: rebuild_phase" );
    ok( $out =~ m!permission=1!i, "rebuild_phase by other blog" );

    $app = _run_app(
        'MT::App::CMS',
        {   __test_user      => $ichikawa,
            __request_method => 'POST',
            __mode           => 'rebuild_phase',
            blog_id          => $blog->id,
            type             => 'entry',
            id               => $entry->id,
        }
    );
    $out = delete $app->{__test_output};
    ok( $out,                     "Request: rebuild_phase" );
    ok( $out =~ m!permission=1!i, "rebuild_phase by other permission" );
    done_testing();
};

subtest 'mode = start_rebuild' => sub {
    plan skip_all => 'https://movabletype.fogbugz.com/default.asp?106807';

    $app = _run_app(
        'MT::App::CMS',
        {   __test_user      => $admin,
            __request_method => 'POST',
            __mode           => 'start_rebuild',
            blog_id          => $blog->id,
            type             => 'Individual',
            next             => 'Individual',
        }
    );
    $out = delete $app->{__test_output};
    ok( $out,                     "Request: start_rebuild" );
    ok( $out !~ m!permission=1!i, "start_rebuild by admin" );

    $app = _run_app(
        'MT::App::CMS',
        {   __test_user      => $egawa,
            __request_method => 'POST',
            __mode           => 'start_rebuild',
            blog_id          => $blog->id,
            type             => 'Individual',
            next             => 'Individual',
        }
    );
    $out = delete $app->{__test_output};
    ok( $out, "Request: start_rebuild" );
    ok( $out !~ m!permission=1!i,
        "start_rebuild by permitted user (rebuild)" );

    $app = _run_app(
        'MT::App::CMS',
        {   __test_user      => $kagawa,
            __request_method => 'POST',
            __mode           => 'start_rebuild',
            blog_id          => $blog->id,
            type             => 'Individual',
            next             => 'Individual',
        }
    );
    $out = delete $app->{__test_output};
    ok( $out, "Request: start_rebuild" );
    ok( $out !~ m!permission=1!i,
        "start_rebuild by permitted user (edit_all_posts)" );

    $app = _run_app(
        'MT::App::CMS',
        {   __test_user      => $ukawa,
            __request_method => 'POST',
            __mode           => 'start_rebuild',
            blog_id          => $blog->id,
            type             => 'Individual',
            next             => 'Individual',
        }
    );
    $out = delete $app->{__test_output};
    ok( $out, "Request: start_rebuild" );
    ok( $out !~ m!permission=1!i,
        "start_rebuild by permitted user (manage_pages)" );

    $app = _run_app(
        'MT::App::CMS',
        {   __test_user      => $kikkawa,
            __request_method => 'POST',
            __mode           => 'start_rebuild',
            blog_id          => $blog->id,
            type             => 'Individual',
            next             => 'Individual',
        }
    );
    $out = delete $app->{__test_output};
    ok( $out, "Request: start_rebuild" );
    ok( $out !~ m!permission=1!i,
        "start_rebuild by permitted user (publish_post)" );

    $app = _run_app(
        'MT::App::CMS',
        {   __test_user      => $kumekawa,
            __request_method => 'POST',
            __mode           => 'start_rebuild',
            blog_id          => $blog->id,
            type             => 'Individual',
            next             => 'Individual',
        }
    );
    $out = delete $app->{__test_output};
    ok( $out, "Request: start_rebuild" );
    ok( $out !~ m!permission=1!i,
        "start_rebuild by permitted user (manage_feedback)" );

    $app = _run_app(
        'MT::App::CMS',
        {   __test_user      => $egawa,
            __request_method => 'POST',
            __mode           => 'start_rebuild',
            blog_id          => $second_blog->id,
            type             => 'Individual',
            next             => 'Individual',
        }
    );
    $out = delete $app->{__test_output};
    ok( $out,                     "Request: start_rebuild" );
    ok( $out =~ m!permission=1!i, "start_rebuild by other blog (rebuild)" );

    $app = _run_app(
        'MT::App::CMS',
        {   __test_user      => $kagawa,
            __request_method => 'POST',
            __mode           => 'start_rebuild',
            blog_id          => $second_blog->id,
            type             => 'Individual',
            next             => 'Individual',
        }
    );
    $out = delete $app->{__test_output};
    ok( $out, "Request: start_rebuild" );
    ok( $out =~ m!permission=1!i,
        "start_rebuild by other blog (edit_all_posts)" );

    $app = _run_app(
        'MT::App::CMS',
        {   __test_user      => $ukawa,
            __request_method => 'POST',
            __mode           => 'start_rebuild',
            blog_id          => $second_blog->id,
            type             => 'Individual',
            next             => 'Individual',
        }
    );
    $out = delete $app->{__test_output};
    ok( $out, "Request: start_rebuild" );
    ok( $out =~ m!permission=1!i,
        "start_rebuild by other blog (manage_pages)" );

    $app = _run_app(
        'MT::App::CMS',
        {   __test_user      => $kikkawa,
            __request_method => 'POST',
            __mode           => 'start_rebuild',
            blog_id          => $second_blog->id,
            type             => 'Individual',
            next             => 'Individual',
        }
    );
    $out = delete $app->{__test_output};
    ok( $out, "Request: start_rebuild" );
    ok( $out =~ m!permission=1!i,
        "start_rebuild by other blog (publish_post)" );

    $app = _run_app(
        'MT::App::CMS',
        {   __test_user      => $kumekawa,
            __request_method => 'POST',
            __mode           => 'start_rebuild',
            blog_id          => $second_blog->id,
            type             => 'Individual',
            next             => 'Individual',
        }
    );
    $out = delete $app->{__test_output};
    ok( $out, "Request: start_rebuild" );
    ok( $out =~ m!permission=1!i,
        "start_rebuild by other blog (manage_feedback)" );

    $app = _run_app(
        'MT::App::CMS',
        {   __test_user      => $ichikawa,
            __request_method => 'POST',
            __mode           => 'start_rebuild',
            blog_id          => $blog->id,
            type             => 'Individual',
            next             => 'Individual',
        }
    );
    $out = delete $app->{__test_output};
    ok( $out,                     "Request: start_rebuild" );
    ok( $out =~ m!permission=1!i, "start_rebuild by other permission" );
    done_testing();
};

subtest 'mode = update_welcome_message' => sub {
    $app = _run_app(
        'MT::App::CMS',
        {   __test_user      => $admin,
            __request_method => 'POST',
            __mode           => 'update_welcome_message',
            blog_id          => $blog->id,
        }
    );
    $out = delete $app->{__test_output};
    ok( $out,                     "Request: update_welcome_message" );
    ok( $out !~ m!permission=1!i, "update_welcome_message by admin" );

    $app = _run_app(
        'MT::App::CMS',
        {   __test_user      => $ogawa,
            __request_method => 'POST',
            __mode           => 'update_welcome_message',
            blog_id          => $blog->id,
        }
    );
    $out = delete $app->{__test_output};
    ok( $out, "Request: update_welcome_message" );
    ok( $out !~ m!permission=1!i,
        "update_welcome_message by permitted user" );

    $app = _run_app(
        'MT::App::CMS',
        {   __test_user      => $suda,
            __request_method => 'POST',
            __mode           => 'update_welcome_message',
            blog_id          => $blog->id,
        }
    );
    $out = delete $app->{__test_output};
    ok( $out,                     "Request: update_welcome_message" );
    ok( $out =~ m!permission=1!i, "update_welcome_message by other blog" );

    $app = _run_app(
        'MT::App::CMS',
        {   __test_user      => $ichikawa,
            __request_method => 'POST',
            __mode           => 'update_welcome_message',
            blog_id          => $blog->id,
        }
    );
    $out = delete $app->{__test_output};
    ok( $out, "Request: update_welcome_message" );
    ok( $out =~ m!permission=1!i,
        "update_welcome_message by other permission" );
    done_testing();
};

subtest 'mode = save (new)' => sub {
    $app = _run_app(
        'MT::App::CMS',
        {   __test_user      => $admin,
            __request_method => 'POST',
            __mode           => 'save',
            _type            => 'blog',
            name             => 'BlogName',
            parent_id        => $website->id,
        }
    );
    $out = delete $app->{__test_output};
    ok( $out,                     "Request: save" );
    ok( $out !~ m!permission=1!i, "save (new) by admin" );

    $app = _run_app(
        'MT::App::CMS',
        {   __test_user      => $tsuda,
            __request_method => 'POST',
            __mode           => 'save',
            _type            => 'blog',
            name             => 'BlogName',
            parent_id        => $website->id,

        }
    );
    $out = delete $app->{__test_output};
    ok( $out,                     "Request: save" );
    ok( $out !~ m!permission=1!i, "save (new) by permitted user" );

    $app = _run_app(
        'MT::App::CMS',
        {   __test_user      => $aikawa,
            __request_method => 'POST',
            __mode           => 'save',
            _type            => 'blog',
            name             => 'BlogName',
            parent_id        => $website->id,

        }
    );
    $out = delete $app->{__test_output};
    ok( $out,                     "Request: save" );
    ok( $out =~ m!permission=1!i, "save (new) by blog admin" );
    done_testing();
};

subtest 'mode = save (edit)' => sub {
    $app = _run_app(
        'MT::App::CMS',
        {   __test_user      => $admin,
            __request_method => 'POST',
            __mode           => 'save',
            _type            => 'blog',
            name             => 'BlogName',
            id               => $blog->id,
            blog_id          => $blog->id,
        }
    );
    $out = delete $app->{__test_output};
    ok( $out,                     "Request: save" );
    ok( $out !~ m!permission=1!i, "save (edit) by admin" );

    $app = _run_app(
        'MT::App::CMS',
        {   __test_user      => $aikawa,
            __request_method => 'POST',
            __mode           => 'save',
            _type            => 'blog',
            name             => 'BlogName',
            id               => $blog->id,
            blog_id          => $blog->id,
        }
    );
    $out = delete $app->{__test_output};
    ok( $out, "Request: save" );
    ok( $out !~ m!permission=1!i,
        "save (edit) by permitted user (blog admin)" );

    $app = _run_app(
        'MT::App::CMS',
        {   __test_user      => $ogawa,
            __request_method => 'POST',
            __mode           => 'save',
            _type            => 'blog',
            name             => 'BlogName',
            id               => $blog->id,
            blog_id          => $blog->id,
        }
    );
    $out = delete $app->{__test_output};
    ok( $out, "Request: save" );
    ok( $out !~ m!permission=1!i,
        "save (edit) by permitted user (edit config)" );

    $app = _run_app(
        'MT::App::CMS',
        {   __test_user      => $tsuda,
            __request_method => 'POST',
            __mode           => 'save',
            _type            => 'blog',
            name             => 'BlogName',
            id               => $blog->id,
            blog_id          => $blog->id,
        }
    );
    $out = delete $app->{__test_output};
    ok( $out, "Request: save" );
    ok( $out =~ m!permission=1!i,
        "save (edit) by non permitted user (create blog)" );

    $app = _run_app(
        'MT::App::CMS',
        {   __test_user      => $kemikawa,
            __request_method => 'POST',
            __mode           => 'save',
            _type            => 'blog',
            name             => 'BlogName',
            id               => $blog->id,
            blog_id          => $blog->id,
        }
    );
    $out = delete $app->{__test_output};
    ok( $out,                     "Request: save" );
    ok( $out =~ m!permission=1!i, "save (edit) by other blog (blog admin)" );

    $app = _run_app(
        'MT::App::CMS',
        {   __test_user      => $suda,
            __request_method => 'POST',
            __mode           => 'save',
            _type            => 'blog',
            name             => 'BlogName',
            id               => $blog->id,
            blog_id          => $blog->id,
        }
    );
    $out = delete $app->{__test_output};
    ok( $out,                     "Request: save" );
    ok( $out =~ m!permission=1!i, "save (edit) by other blog (edit config)" );

    $app = _run_app(
        'MT::App::CMS',
        {   __test_user      => $ichikawa,
            __request_method => 'POST',
            __mode           => 'save',
            _type            => 'blog',
            name             => 'BlogName',
            id               => $blog->id,
            blog_id          => $blog->id,
        }
    );
    $out = delete $app->{__test_output};
    ok( $out,                     "Request: save" );
    ok( $out =~ m!permission=1!i, "save (edit) by other permission" );
    done_testing();
};

subtest 'mode = edit (new)' => sub {
    $app = _run_app(
        'MT::App::CMS',
        {   __test_user      => $admin,
            __request_method => 'POST',
            __mode           => 'edit',
            _type            => 'blog',
            blog_id          => $website->id,
        }
    );
    $out = delete $app->{__test_output};
    ok( $out,                     "Request: edit" );
    ok( $out !~ m!permission=1!i, "edit (new) by admin" );

    $app = _run_app(
        'MT::App::CMS',
        {   __test_user      => $tsuda,
            __request_method => 'POST',
            __mode           => 'edit',
            _type            => 'blog',
            blog_id          => $website->id,
        }
    );
    $out = delete $app->{__test_output};
    ok( $out,                     "Request: edit" );
    ok( $out !~ m!permission=1!i, "edit (new) by permitted user" );

    $app = _run_app(
        'MT::App::CMS',
        {   __test_user      => $aikawa,
            __request_method => 'POST',
            __mode           => 'edit',
            _type            => 'blog',
            blog_id          => $website->id,
        }
    );
    $out = delete $app->{__test_output};
    ok( $out,                     "Request: edit" );
    ok( $out =~ m!permission=1!i, "edit (new) by blog admin" );
    done_testing();
};

subtest 'mode = edit (edit)' => sub {
    $app = _run_app(
        'MT::App::CMS',
        {   __test_user      => $admin,
            __request_method => 'POST',
            __mode           => 'edit',
            _type            => 'blog',
            name             => 'BlogName',
            id               => $blog->id,
            blog_id          => $blog->id,
        }
    );
    $out = delete $app->{__test_output};
    ok( $out,                     "Request: edit" );
    ok( $out !~ m!Permission=1!i, "edit (edit) by admin" );

    $app = _run_app(
        'MT::App::CMS',
        {   __test_user      => $aikawa,
            __request_method => 'POST',
            __mode           => 'edit',
            _type            => 'blog',
            name             => 'BlogName',
            id               => $blog->id,
            blog_id          => $blog->id,
        }
    );
    $out = delete $app->{__test_output};
    ok( $out, "Request: edit" );
    ok( $out !~ m!Permission=1!i,
        "edit (edit) by permitted user (blog admin)" );

    $app = _run_app(
        'MT::App::CMS',
        {   __test_user      => $ogawa,
            __request_method => 'POST',
            __mode           => 'edit',
            _type            => 'blog',
            name             => 'BlogName',
            id               => $blog->id,
            blog_id          => $blog->id,
        }
    );
    $out = delete $app->{__test_output};
    ok( $out, "Request: edit" );
    ok( $out !~ m!Permission=1!i,
        "edit (edit) by permitted user (edit config)" );

    $app = _run_app(
        'MT::App::CMS',
        {   __test_user      => $tsuda,
            __request_method => 'POST',
            __mode           => 'edit',
            _type            => 'blog',
            name             => 'BlogName',
            id               => $blog->id,
            blog_id          => $blog->id,
        }
    );
    $out = delete $app->{__test_output};
    ok( $out, "Request: edit" );
    ok( $out =~ m!Permission=1!i,
        "edit (edit) by non permitted user (create blog)" );

    $app = _run_app(
        'MT::App::CMS',
        {   __test_user      => $kemikawa,
            __request_method => 'POST',
            __mode           => 'edit',
            _type            => 'blog',
            name             => 'BlogName',
            id               => $blog->id,
            blog_id          => $blog->id,
        }
    );
    $out = delete $app->{__test_output};
    ok( $out,                     "Request: edit" );
    ok( $out =~ m!Permission=1!i, "edit (edit) by other blog (blog admin)" );

    $app = _run_app(
        'MT::App::CMS',
        {   __test_user      => $suda,
            __request_method => 'POST',
            __mode           => 'edit',
            _type            => 'blog',
            name             => 'BlogName',
            id               => $blog->id,
            blog_id          => $blog->id,
        }
    );
    $out = delete $app->{__test_output};
    ok( $out,                     "Request: edit" );
    ok( $out =~ m!Permission=1!i, "edit (edit) by other blog (edit config)" );

    $app = _run_app(
        'MT::App::CMS',
        {   __test_user      => $ichikawa,
            __request_method => 'POST',
            __mode           => 'edit',
            _type            => 'blog',
            name             => 'BlogName',
            id               => $blog->id,
            blog_id          => $blog->id,
        }
    );
    $out = delete $app->{__test_output};
    ok( $out,                     "Request: edit" );
    ok( $out =~ m!Permission=1!i, "edit (edit) by other permission" );
    done_testing();
};

subtest 'action = refresh_blog_templates' => sub {
    $app = _run_app(
        'MT::App::CMS',
        {   __test_user          => $admin,
            __request_method     => 'POST',
            __mode               => 'itemset_action',
            _type                => 'blog',
            action_name          => 'refresh_blog_templates',
            itemset_action_input => '',
            return_args => '__mode%3Dlist_blog%26blog_id%3D' . $website->id,
            plugin_action_selector => 'refresh_blog_templates',
            id                     => $blog->id,
            blog_id                => $website->id,
            plugin_action_selector => 'refresh_blog_templates',
        }
    );
    $out = delete $app->{__test_output};
    ok( $out,                        "Request: refresh_blog_templates" );
    ok( $out !~ m!not implemented!i, "refresh_blog_templates by admin" );

    $app = _run_app(
        'MT::App::CMS',
        {   __test_user          => $tezuka,
            __request_method     => 'POST',
            __mode               => 'itemset_action',
            _type                => 'blog',
            action_name          => 'refresh_blog_templates',
            itemset_action_input => '',
            return_args => '__mode%3Dlist_blog%26blog_id%3D' . $website->id,
            plugin_action_selector => 'refresh_blog_templates',
            id                     => $blog->id,
            blog_id                => $website->id,
            plugin_action_selector => 'refresh_blog_templates',
        }
    );
    $out = delete $app->{__test_output};
    ok( $out, "Request: refresh_blog_templates" );
    ok( $out !~ m!not implemented!i,
        "refresh_blog_templates by permitted user" );

    $app = _run_app(
        'MT::App::CMS',
        {   __test_user          => $namegawa,
            __request_method     => 'POST',
            __mode               => 'itemset_action',
            _type                => 'blog',
            action_name          => 'refresh_blog_templates',
            itemset_action_input => '',
            return_args => '__mode%3Dlist_blog%26blog_id%3D' . $website->id,
            plugin_action_selector => 'refresh_blog_templates',
            id                     => $blog->id,
            plugin_action_selector => 'refresh_blog_templates',
        }
    );
    $out = delete $app->{__test_output};
    ok( $out, "Request: refresh_blog_templates" );
    ok( $out !~ m!not implemented!i,
        "refresh_blog_templates by permitted user (system)" );

    $app = _run_app(
        'MT::App::CMS',
        {   __test_user          => $toda,
            __request_method     => 'POST',
            __mode               => 'itemset_action',
            _type                => 'blog',
            action_name          => 'refresh_blog_templates',
            itemset_action_input => '',
            return_args => '__mode%3Dlist_blog%26blog_id%3D' . $website->id,
            plugin_action_selector => 'refresh_blog_templates',
            id                     => $blog->id,
            blog_id                => $website->id,
            plugin_action_selector => 'refresh_blog_templates',
        }
    );
    $out = delete $app->{__test_output};
    ok( $out,                        "Request: refresh_blog_templates" );
    ok( $out =~ m!not implemented!i, "refresh_blog_templates by other blog" );

    $app = _run_app(
        'MT::App::CMS',
        {   __test_user          => $kumekawa,
            __request_method     => 'POST',
            __mode               => 'itemset_action',
            _type                => 'blog',
            action_name          => 'refresh_blog_templates',
            itemset_action_input => '',
            return_args => '__mode%3Dlist_blog%26blog_id%3D' . $website->id,
            plugin_action_selector => 'refresh_blog_templates',
            id                     => $blog->id,
            blog_id                => $website->id,
            plugin_action_selector => 'refresh_blog_templates',
        }
    );
    $out = delete $app->{__test_output};
    ok( $out, "Request: refresh_blog_templates" );
    ok( $out =~ m!not implemented!i,
        "refresh_blog_templates by other permission" );
};

subtest 'action = move_blogs' => sub {
    $app = _run_app(
        'MT::App::CMS',
        {   __test_user          => $admin,
            __request_method     => 'POST',
            __mode               => 'itemset_action',
            _type                => 'blog',
            action_name          => 'move_blogs',
            itemset_action_input => '',
            return_args => '__mode%3Dlist_blog%26blog_id%3D' . $website->id,
            plugin_action_selector => 'move_blogs',
            id                     => $blog->id,
            plugin_action_selector => 'move_blogs',
            dialog                 => 1,
        }
    );
    $out = delete $app->{__test_output};
    ok( $out,                        "Request: move_blogs" );
    ok( $out !~ m!not implemented!i, "move_blogs by admin" );

    $app = _run_app(
        'MT::App::CMS',
        {   __test_user          => $tezuka,
            __request_method     => 'POST',
            __mode               => 'itemset_action',
            _type                => 'blog',
            action_name          => 'move_blogs',
            itemset_action_input => '',
            return_args => '__mode%3Dlist_blog%26blog_id%3D' . $website->id,
            plugin_action_selector => 'move_blogs',
            id                     => $blog->id,
            plugin_action_selector => 'move_blogs',
            dialog                 => 1,
        }
    );
    $out = delete $app->{__test_output};
    ok( $out,                        "Request: move_blogs" );
    ok( $out =~ m!not implemented!i, "move_blogs by non permitted user" );
};

subtest 'action = clone_blog' => sub {
    $app = _run_app(
        'MT::App::CMS',
        {   __test_user          => $admin,
            __request_method     => 'POST',
            __mode               => 'itemset_action',
            _type                => 'blog',
            action_name          => 'clone_blog',
            itemset_action_input => '',
            return_args => '__mode%3Dlist_blog%26blog_id%3D' . $website->id,
            plugin_action_selector => 'clone_blog',
            id                     => $blog->id,
            plugin_action_selector => 'clone_blog',
        }
    );
    $out = delete $app->{__test_output};
    ok( $out,                        "Request: clone_blog" );
    ok( $out !~ m!not implemented!i, "clone_blog by admin(request)" );
    ok( $out !~ m!permission=1!i,    "clone_blog by admin(permission)" );

    $app = _run_app(
        'MT::App::CMS',
        {   __test_user          => $niyagawa,
            __request_method     => 'POST',
            __mode               => 'itemset_action',
            _type                => 'blog',
            action_name          => 'clone_blog',
            itemset_action_input => '',
            return_args => '__mode%3Dlist_blog%26blog_id%3D' . $website->id,
            plugin_action_selector => 'clone_blog',
            id                     => $blog->id,
            plugin_action_selector => 'clone_blog',
        }
    );
    $out = delete $app->{__test_output};
    ok( $out, "Request: clone_blog" );
    ok( $out !~ m!not implemented!i,
        "clone_blog by permitted user(request)" );
    ok( $out !~ m!permission=1!i,
        "clone_blog by permitted user(permission)" );

    $app = _run_app(
        'MT::App::CMS',
        {   __test_user          => $nunota,
            __request_method     => 'POST',
            __mode               => 'itemset_action',
            _type                => 'blog',
            action_name          => 'clone_blog',
            itemset_action_input => '',
            return_args => '__mode%3Dlist_blog%26blog_id%3D' . $website->id,
            plugin_action_selector => 'clone_blog',
            id                     => $blog->id,
            plugin_action_selector => 'clone_blog',
        }
    );
    $out = delete $app->{__test_output};
    ok( $out, "Request: clone_blog" );
    ok( $out =~ m!permission=1!i,
        "clone_blog by non permitted user(permission)" );
};

subtest 'mode = delete' => sub {
    $app = _run_app(
        'MT::App::CMS',
        {   __test_user      => $admin,
            __request_method => 'POST',
            __mode           => 'delete',
            _type            => 'blog',
            id               => $blog->id,
        }
    );
    $out = delete $app->{__test_output};
    ok( $out,                     "Request: delete" );
    ok( $out !~ m!permission=1!i, "delete by admin" );

    $blog = MT::Test::Permission->make_blog( parent_id => $website->id, );
    MT::Association->link( $aikawa     => $site_admin      => $blog );
    MT::Association->link( $ichikawa   => $designer        => $blog );
    MT::Association->link( $ukawa      => $manage_pages    => $blog );
    MT::Association->link( $egawa      => $rebuild         => $blog );
    MT::Association->link( $ogawa      => $edit_config     => $blog );
    MT::Association->link( $kagawa     => $edit_all_posts  => $blog );
    MT::Association->link( $kikkawa    => $publish_post    => $blog );
    MT::Association->link( $kumekawa   => $manage_feedback => $blog );
    MT::Association->link( $tezuka     => $edit_templates  => $blog );
    MT::Association->link( $kemikawa   => $create_post     => $blog );
    MT::Association->link( $koishikawa => $create_post     => $blog );
    MT::Association->link( $sagawa     => $create_post     => $blog );
    MT::Association->link( $shiki      => $create_post     => $blog );
    MT::Association->link( $suda       => $create_post     => $blog );
    MT::Association->link( $seta       => $create_post     => $blog );
    MT::Association->link( $soneda     => $create_post     => $blog );
    MT::Association->link( $taneda     => $create_post     => $blog );
    MT::Association->link( $toda       => $create_post     => $blog );
    $app = _run_app(
        'MT::App::CMS',
        {   __test_user      => $aikawa,
            __request_method => 'POST',
            __mode           => 'delete',
            _type            => 'blog',
            id               => $blog->id,
        }
    );
    $out = delete $app->{__test_output};
    ok( $out,                     "Request: delete" );
    ok( $out !~ m!permission=1!i, "delete by permitted user (blog admin)" );

    $blog = MT::Test::Permission->make_blog( parent_id => $website->id, );
    MT::Association->link( $aikawa     => $site_admin      => $blog );
    MT::Association->link( $ichikawa   => $designer        => $blog );
    MT::Association->link( $ukawa      => $manage_pages    => $blog );
    MT::Association->link( $egawa      => $rebuild         => $blog );
    MT::Association->link( $ogawa      => $edit_config     => $blog );
    MT::Association->link( $kagawa     => $edit_all_posts  => $blog );
    MT::Association->link( $kikkawa    => $publish_post    => $blog );
    MT::Association->link( $kumekawa   => $manage_feedback => $blog );
    MT::Association->link( $tezuka     => $edit_templates  => $blog );
    MT::Association->link( $kemikawa   => $create_post     => $blog );
    MT::Association->link( $koishikawa => $create_post     => $blog );
    MT::Association->link( $sagawa     => $create_post     => $blog );
    MT::Association->link( $shiki      => $create_post     => $blog );
    MT::Association->link( $suda       => $create_post     => $blog );
    MT::Association->link( $seta       => $create_post     => $blog );
    MT::Association->link( $soneda     => $create_post     => $blog );
    MT::Association->link( $taneda     => $create_post     => $blog );
    MT::Association->link( $toda       => $create_post     => $blog );
    $app = _run_app(
        'MT::App::CMS',
        {   __test_user      => $ogawa,
            __request_method => 'POST',
            __mode           => 'delete',
            _type            => 'blog',
            id               => $blog->id,
        }
    );
    $out = delete $app->{__test_output};
    ok( $out, "Request: delete" );
    ok( $out =~ m!permission=1!i,
        "delete by non permitted user (edit config)" );

    $blog = MT::Test::Permission->make_blog( parent_id => $website->id, );
    MT::Association->link( $aikawa     => $site_admin      => $blog );
    MT::Association->link( $ichikawa   => $designer        => $blog );
    MT::Association->link( $ukawa      => $manage_pages    => $blog );
    MT::Association->link( $egawa      => $rebuild         => $blog );
    MT::Association->link( $ogawa      => $edit_config     => $blog );
    MT::Association->link( $kagawa     => $edit_all_posts  => $blog );
    MT::Association->link( $kikkawa    => $publish_post    => $blog );
    MT::Association->link( $kumekawa   => $manage_feedback => $blog );
    MT::Association->link( $tezuka     => $edit_templates  => $blog );
    MT::Association->link( $kemikawa   => $create_post     => $blog );
    MT::Association->link( $koishikawa => $create_post     => $blog );
    MT::Association->link( $sagawa     => $create_post     => $blog );
    MT::Association->link( $shiki      => $create_post     => $blog );
    MT::Association->link( $suda       => $create_post     => $blog );
    MT::Association->link( $seta       => $create_post     => $blog );
    MT::Association->link( $soneda     => $create_post     => $blog );
    MT::Association->link( $taneda     => $create_post     => $blog );
    MT::Association->link( $toda       => $create_post     => $blog );
    $app = _run_app(
        'MT::App::CMS',
        {   __test_user      => $tsuda,
            __request_method => 'POST',
            __mode           => 'delete',
            _type            => 'blog',
            id               => $blog->id,
        }
    );
    $out = delete $app->{__test_output};
    ok( $out, "Request: delete" );
    ok( $out =~ m!permission=1!i,
        "delete by non permitted user (create blog)" );

    $blog = MT::Test::Permission->make_blog( parent_id => $website->id, );
    MT::Association->link( $aikawa     => $site_admin      => $blog );
    MT::Association->link( $ichikawa   => $designer        => $blog );
    MT::Association->link( $ukawa      => $manage_pages    => $blog );
    MT::Association->link( $egawa      => $rebuild         => $blog );
    MT::Association->link( $ogawa      => $edit_config     => $blog );
    MT::Association->link( $kagawa     => $edit_all_posts  => $blog );
    MT::Association->link( $kikkawa    => $publish_post    => $blog );
    MT::Association->link( $kumekawa   => $manage_feedback => $blog );
    MT::Association->link( $tezuka     => $edit_templates  => $blog );
    MT::Association->link( $kemikawa   => $create_post     => $blog );
    MT::Association->link( $koishikawa => $create_post     => $blog );
    MT::Association->link( $sagawa     => $create_post     => $blog );
    MT::Association->link( $shiki      => $create_post     => $blog );
    MT::Association->link( $suda       => $create_post     => $blog );
    MT::Association->link( $seta       => $create_post     => $blog );
    MT::Association->link( $soneda     => $create_post     => $blog );
    MT::Association->link( $taneda     => $create_post     => $blog );
    MT::Association->link( $toda       => $create_post     => $blog );
    $app = _run_app(
        'MT::App::CMS',
        {   __test_user      => $kemikawa,
            __request_method => 'POST',
            __mode           => 'delete',
            _type            => 'blog',
            id               => $blog->id,
        }
    );
    $out = delete $app->{__test_output};
    ok( $out,                     "Request: delete" );
    ok( $out =~ m!permission=1!i, "delete by other blog (blog admin)" );

    $blog = MT::Test::Permission->make_blog( parent_id => $website->id, );
    MT::Association->link( $aikawa     => $site_admin      => $blog );
    MT::Association->link( $ichikawa   => $designer        => $blog );
    MT::Association->link( $ukawa      => $manage_pages    => $blog );
    MT::Association->link( $egawa      => $rebuild         => $blog );
    MT::Association->link( $ogawa      => $edit_config     => $blog );
    MT::Association->link( $kagawa     => $edit_all_posts  => $blog );
    MT::Association->link( $kikkawa    => $publish_post    => $blog );
    MT::Association->link( $kumekawa   => $manage_feedback => $blog );
    MT::Association->link( $tezuka     => $edit_templates  => $blog );
    MT::Association->link( $kemikawa   => $create_post     => $blog );
    MT::Association->link( $koishikawa => $create_post     => $blog );
    MT::Association->link( $sagawa     => $create_post     => $blog );
    MT::Association->link( $shiki      => $create_post     => $blog );
    MT::Association->link( $suda       => $create_post     => $blog );
    MT::Association->link( $seta       => $create_post     => $blog );
    MT::Association->link( $soneda     => $create_post     => $blog );
    MT::Association->link( $taneda     => $create_post     => $blog );
    MT::Association->link( $toda       => $create_post     => $blog );
    $app = _run_app(
        'MT::App::CMS',
        {   __test_user      => $suda,
            __request_method => 'POST',
            __mode           => 'delete',
            _type            => 'blog',
            id               => $blog->id,
        }
    );
    $out = delete $app->{__test_output};
    ok( $out,                     "Request: delete" );
    ok( $out =~ m!permission=1!i, "delete by other blog (edit config)" );

    $blog = MT::Test::Permission->make_blog( parent_id => $website->id, );
    MT::Association->link( $aikawa     => $site_admin      => $blog );
    MT::Association->link( $ichikawa   => $designer        => $blog );
    MT::Association->link( $ukawa      => $manage_pages    => $blog );
    MT::Association->link( $egawa      => $rebuild         => $blog );
    MT::Association->link( $ogawa      => $edit_config     => $blog );
    MT::Association->link( $kagawa     => $edit_all_posts  => $blog );
    MT::Association->link( $kikkawa    => $publish_post    => $blog );
    MT::Association->link( $kumekawa   => $manage_feedback => $blog );
    MT::Association->link( $tezuka     => $edit_templates  => $blog );
    MT::Association->link( $kemikawa   => $create_post     => $blog );
    MT::Association->link( $koishikawa => $create_post     => $blog );
    MT::Association->link( $sagawa     => $create_post     => $blog );
    MT::Association->link( $shiki      => $create_post     => $blog );
    MT::Association->link( $suda       => $create_post     => $blog );
    MT::Association->link( $seta       => $create_post     => $blog );
    MT::Association->link( $soneda     => $create_post     => $blog );
    MT::Association->link( $taneda     => $create_post     => $blog );
    MT::Association->link( $toda       => $create_post     => $blog );
    $app = _run_app(
        'MT::App::CMS',
        {   __test_user      => $ichikawa,
            __request_method => 'POST',
            __mode           => 'delete',
            _type            => 'blog',
            id               => $blog->id,
        }
    );
    $out = delete $app->{__test_output};
    ok( $out,                     "Request: delete" );
    ok( $out =~ m!permission=1!i, "delete by other permission" );
    done_testing();
};

done_testing();<|MERGE_RESOLUTION|>--- conflicted
+++ resolved
@@ -261,29 +261,14 @@
 
     MT::Association->link( $negoro => $create_post => $blog );
 
-    require MT::Permission;
-    my $p = MT::Permission->new;
-    $p->blog_id(0);
-    $p->author_id( $tsuda->id );
-    $p->permissions("'create_blog'");
-    $p->save;
-
-    $p = MT::Permission->new;
-    $p->blog_id(0);
-    $p->author_id( $namegawa->id );
-    $p->permissions("'edit_templates'");
-    $p->save;
-
-    $p = MT::Permission->new;
-    $p->blog_id(0);
-    $p->author_id( $hada->id );
-    $p->permissions("'edit_templates'");
-    $p->save;
-
-    $p = MT::Permission->new;
-    $p->blog_id(0);
-    $p->author_id( $hida->id );
-    $p->save;
+    $tsuda->can_create_blog(1);
+    $tsuda->save();
+
+    $namegawa->can_edit_templates(1);
+    $namegawa->save();
+
+    $hada->can_edit_templates(1);
+    $hada->save();
 
     # Entry
     my $entry = MT::Test::Permission->make_entry(
@@ -340,7 +325,6 @@
 my $admin = MT::Author->load(1);
 
 require MT::Role;
-<<<<<<< HEAD
 my $site_admin      = MT::Role->load( { name => MT->translate('Site Administrator') } );
 my $designer        = MT::Role->load( { name => MT->translate('Designer') } );
 my $create_post     = MT::Role->load( { name => 'Create Post' } );
@@ -354,116 +338,6 @@
 
 my $entry = MT::Entry->load( { title => 'my entry' } );
 my $page  = MT::Page->load( { title => 'my page' } );
-=======
-my $site_admin
-    = MT::Role->load( { name => MT->translate('Site Administrator') } );
-my $designer = MT::Role->load( { name => MT->translate('Designer') } );
-
-my $create_post = MT::Test::Permission->make_role(
-    name        => 'Create Post',
-    permissions => "'create_post'",
-);
-
-my $manage_pages = MT::Test::Permission->make_role(
-    name        => 'Manage Pages',
-    permissions => "'manage_pages'",
-);
-
-my $rebuild = MT::Test::Permission->make_role(
-    name        => 'Rebuild',
-    permissions => "'rebuild'",
-);
-
-my $edit_config = MT::Test::Permission->make_role(
-    name        => 'Edit Config',
-    permissions => "'edit_config'",
-);
-
-my $edit_all_posts = MT::Test::Permission->make_role(
-    name        => 'Edit All Posts',
-    permissions => "'edit_all_posts'",
-);
-
-my $publish_post = MT::Test::Permission->make_role(
-    name        => 'Publish Post',
-    permissions => "'publish_post'",
-);
-
-my $manage_feedback = MT::Test::Permission->make_role(
-    name        => 'Manage Feedback',
-    permissions => "'manage_feedback'",
-);
-my $edit_templates = MT::Test::Permission->make_role(
-    name        => 'Edit Templates',
-    permissions => "'edit_templates'",
-);
-
-require MT::Association;
-MT::Association->link( $aikawa   => $site_admin      => $blog );
-MT::Association->link( $ichikawa => $edit_templates  => $blog );
-MT::Association->link( $ukawa    => $manage_pages    => $blog );
-MT::Association->link( $egawa    => $rebuild         => $blog );
-MT::Association->link( $ogawa    => $edit_config     => $blog );
-MT::Association->link( $kagawa   => $edit_all_posts  => $blog );
-MT::Association->link( $kikkawa  => $publish_post    => $blog );
-MT::Association->link( $kumekawa => $manage_feedback => $blog );
-MT::Association->link( $tezuka   => $edit_templates  => $blog );
-MT::Association->link( $noda     => $site_admin      => $blog );
-MT::Association->link( $hada     => $site_admin      => $blog );
-MT::Association->link( $hida     => $site_admin      => $blog );
-
-MT::Association->link( $kemikawa   => $site_admin      => $second_blog );
-MT::Association->link( $koishikawa => $designer        => $second_blog );
-MT::Association->link( $sagawa     => $manage_pages    => $second_blog );
-MT::Association->link( $shiki      => $rebuild         => $second_blog );
-MT::Association->link( $suda       => $edit_config     => $second_blog );
-MT::Association->link( $seta       => $edit_all_posts  => $second_blog );
-MT::Association->link( $soneda     => $publish_post    => $second_blog );
-MT::Association->link( $taneda     => $manage_feedback => $second_blog );
-MT::Association->link( $toda       => $edit_templates  => $second_blog );
-MT::Association->link( $noda       => $site_admin      => $second_blog );
-
-MT::Association->link( $niyagawa => $site_admin     => $website );
-MT::Association->link( $noda     => $edit_all_posts => $website );
-MT::Association->link( $nunota   => $site_admin     => $second_website );
-
-MT::Association->link( $kemikawa   => $create_post => $blog );
-MT::Association->link( $koishikawa => $create_post => $blog );
-MT::Association->link( $sagawa     => $create_post => $blog );
-MT::Association->link( $shiki      => $create_post => $blog );
-MT::Association->link( $suda       => $create_post => $blog );
-MT::Association->link( $seta       => $create_post => $blog );
-MT::Association->link( $soneda     => $create_post => $blog );
-MT::Association->link( $taneda     => $create_post => $blog );
-MT::Association->link( $toda       => $create_post => $blog );
-
-MT::Association->link( $negoro => $create_post => $blog );
-
-$tsuda->can_create_blog(1);
-$tsuda->save();
-
-$namegawa->can_edit_templates(1);
-$namegawa->save();
-
-$hada->can_edit_templates(1);
-$hada->save();
-
-# Entry
-my $entry = MT::Test::Permission->make_entry(
-    blog_id   => $blog->id,
-    author_id => $kikkawa->id,
-);
-
-# Page
-my $page = MT::Test::Permission->make_page(
-    blog_id   => $blog->id,
-    author_id => $ukawa->id,
-);
-
-# Template
-my $tmpl
-    = MT::Test::Permission->make_template( blog_id => $second_blog->id, );
->>>>>>> 2383f702
 
 # Run
 my ( $app, $out );
