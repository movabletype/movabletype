--- conflicted
+++ resolved
@@ -150,41 +150,20 @@
     MT::Association->link( $kikkawa  => $edit_templates => $website );
     MT::Association->link( $kumekawa => $edit_templates => $second_website );
 
-    require MT::Permission;
-    my $p = MT::Permission->new;
-    $p->blog_id(0);
-    $p->author_id( $ukawa->id );
-    $p->permissions("'create_site'");
-    $p->save;
-
-    $p = MT::Permission->new;
-    $p->blog_id(0);
-    $p->author_id( $kemikawa->id );
-    $p->permissions("'edit_templates'");
-    $p->save;
-
-    $p = MT::Permission->new;
-    $p->blog_id(0);
-    $p->author_id( $suda->id );
-    $p->permissions("'edit_templates'");
-    $p->save;
-
-    $p = MT::Permission->new;
-    $p->blog_id(0);
-    $p->author_id( $seta->id );
-    $p->permissions("'edit_templates'");
-    $p->save;
-
-    $p = MT::Permission->new;
-    $p->blog_id(0);
-    $p->author_id( $sorimachi->id );
-    $p->permissions("'edit_templates'");
-    $p->save;
-
-    $p = MT::Permission->new;
-    $p->blog_id(0);
-    $p->author_id( $tada->id );
-    $p->save;
+    $ukawa->can_create_site(1);
+    $ukawa->save();
+
+    $kemikawa->can_edit_templates(1);
+    $kemikawa->save();
+
+    $suda->can_edit_templates(1);
+    $suda->save();
+
+    $seta->can_edit_templates(1);
+    $seta->save();
+
+    $sorimachi->can_edit_templates(1);
+    $sorimachi->save();
 });
 
 my $website = MT::Website->load( { name => 'my website' } );
@@ -212,45 +191,6 @@
 
 my $site_admin
     = MT::Role->load( { name => MT->translate('Site Administrator') } );
-<<<<<<< HEAD
-=======
-my $designer = MT::Role->load( { name => MT->translate('Designer') } );
-
-require MT::Association;
-MT::Association->link( $aikawa => $site_admin => $website );
-MT::Association->link( $shiki, $designer, $website );
-MT::Association->link( $ichikawa => $designer    => $blog );
-MT::Association->link( $egawa    => $site_admin  => $second_website );
-MT::Association->link( $ogawa    => $edit_config => $website );
-MT::Association->link( $kagawa   => $edit_config => $second_website );
-MT::Association->link( $koishikawa, $edit_config, $blog );
-MT::Association->link( $sagawa,     $edit_config, $second_blog );
-MT::Association->link( $suda,       $site_admin,  $blog );
-MT::Association->link( $seta,       $site_admin,  $website );
-MT::Association->link( $tada,       $site_admin,  $website );
-
-foreach my $w ( MT::Website->load() ) {
-    MT::Association->link( $sorimachi, $site_admin, $w );
-}
-
-MT::Association->link( $kikkawa  => $edit_templates => $website );
-MT::Association->link( $kumekawa => $edit_templates => $second_website );
-
-$ukawa->can_create_site(1);
-$ukawa->save();
-
-$kemikawa->can_edit_templates(1);
-$kemikawa->save();
-
-$suda->can_edit_templates(1);
-$suda->save();
-
-$seta->can_edit_templates(1);
-$seta->save();
-
-$sorimachi->can_edit_templates(1);
-$sorimachi->save();
->>>>>>> 2383f702
 
 # Run
 my ( $app, $out );
