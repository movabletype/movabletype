[
{ "r" : "1", "t" : "", "e" : ""}, #1
{ "r" : "1", "t" : "<MTCGIPath>", "e" : "http://narnia.na/cgi-bin/"}, #2
{ "r" : "1", "t" : "<MTCGIRelativeURL>", "e" : "/cgi-bin/"}, #3
{ "r" : "1", "t" : "<MTStaticWebPath>", "e" : "http://narnia.na/mt-static/"}, #4
{ "r" : "1", "t" : "<MTCommentScript>", "e" : "mt-comments.cgi"}, #5
{ "r" : "1", "t" : "<MTTrackbackScript>", "e" : "mt-tb.cgi"}, #6
{ "r" : "1", "t" : "<MTSearchScript>", "e" : "mt-search.cgi"}, #7
{ "r" : "1", "t" : "<MTXMLRPCScript>", "e" : "mt-xmlrpc.cgi"}, #8
{ "r" : "1", "t" : "<MTEntries lastn='1'><MTEntryDate></MTEntries>", "e" : "January 31, 1978  7:45 AM"}, #9
{ "r" : "1", "t" : "<MTEntries lastn='1'><MTEntryDate utc=\"1\"></MTEntries>", "e" : "January 31, 1978 11:15 AM"}, #10
{ "r" : "1", "t" : "<MTEntries lastn='1'><MTEntryDate format_name=\"\"></MTEntries>", "e" : "January 31, 1978  7:45 AM"}, #11
{ "r" : "1", "t" : "<MTEntries lastn='1'><MTEntryDate format=\"%Y-%m-%dT%H:%M:%S\"></MTEntries>", "e" : "1978-01-31T07:45:00"}, #12
{ "r" : "1", "t" : "<MTEntries lastn='1'><MTEntryDate language=\"pl\"></MTEntries>", "e" : "31 stycznia 1978  7:45"}, #13
{ "r" : "1", "t" : "<MTPublishCharset lower_case='1'>", "e" : "utf-8"}, #14
{ "r" : "1", "t" : "<MTIfNonEmpty tag=\"MTDate\">nonempty</MTIfNonEmpty>", "e" : "nonempty"}, #15
{ "r" : "1", "t" : "", "e" : ""}, #16
{ "r" : "1", "t" : "<MTIfNonZero tag=\"MTBlogEntryCount\">nonzero</MTIfNonZero>", "e" : "nonzero"}, #17
{ "r" : "0", "t" : "<MTCommenterNameThunk>", "e" : "<script type='text/javascript'>var commenter_name = getCookie('commenter_name')</script>"}, #18
{ "r" : "0", "t" : "<MTCommenterName>", "e" : ""}, #19 TBD
{ "r" : "0", "t" : "<MTCommenterEmail>", "e" : ""}, #20 TBD
{ "r" : "1", "t" : "<MTBlogs><MTBlogID></MTBlogs>", "e" : "1"}, #21
{ "r" : "1", "t" : "<MTBlogs><MTBlogName></MTBlogs>", "e" : "none"}, #22
{ "r" : "1", "t" : "<MTBlogs><MTBlogDescription></MTBlogs>", "e" : "Narnia None Test Blog"}, #23
{ "r" : "1", "t" : "<MTBlogs><MTBlogURL></MTBlogs>", "e" : "http://narnia.na/nana/"}, #24
{ "r" : "1", "t" : "<MTBlogs><MTBlogArchiveURL></MTBlogs>", "e" : "http://narnia.na/nana/archives/"}, #25
{ "r" : "1", "t" : "<MTBlogs><MTBlogRelativeURL></MTBlogs>", "e" : "/nana/"}, #26
{ "r" : "1", "t" : "<MTBlogs><MTBlogSitePath></MTBlogs>", "e" : "t/site/"}, #27
{ "r" : "1", "t" : "<MTBlogs><MTBlogHost></MTBlogs>", "e" : "narnia.na"}, #28
{ "r" : "1", "t" : "<MTBlogs><MTBlogHost exclude_port=\"1\"></MTBlogs>", "e" : "narnia.na"}, #29
{ "r" : "1", "t" : "<MTBlogs><MTBlogTimezone></MTBlogs>", "e" : "-03:30"}, #30
{ "r" : "1", "t" : "<MTBlogs><MTBlogTimezone no_colon=\"1\"></MTBlogs>", "e" : "-0330"}, #31
{ "r" : "1", "t" : "<MTBlogs><MTBlogEntryCount></MTBlogs>", "e" : "6"}, #32
{ "r" : "1", "t" : "<MTBlogs><MTBlogCommentCount></MTBlogs>", "e" : "9"}, #33
{ "r" : "0", "t" : "<MTBlogs><MTBlogIfCCLicense><MTBlogCCLicenseURL>\n<MTBlogCCLicenseImage>\n<MTCCLicenseRDF></MTBlogIfCCLicense></MTBlogs>", "e" : "http://creativecommons.org/licenses/by-nc-sa/2.0/\nhttp://creativecommons.org/images/public/somerights20.gif\n<!--\n<rdf:RDF xmlns=\"http://web.resource.org/cc/\"\n         xmlns:dc=\"http://purl.org/dc/elements/1.1/\"\n         xmlns:rdf=\"http://www.w3.org/1999/02/22-rdf-syntax-ns#\"><\nWork rdf:about=\"http://narnia.na/nana/\">\n<dc:title>none</dc:title>\n<dc:description>Narnia None Test Blog</dc:description>\n<license rdf:resource=\"http://creativecommons.org/licenses/by-nc-sa/2.0/\" />\n</Work>\n<License rdf:about=\"http://creativecommons.org/licenses/by-nc-sa/2.0/\">\n</License>\n</rdf:RDF>\n-->\n"}, #34 TBD
{ "r" : "1", "t" : "<MTArchiveList archive_type=\"Monthly\"><MTArchiveListHeader>(Header)</MTArchiveListHeader><MTArchiveListFooter>(Footer)</MTArchiveListFooter><MTArchiveTitle>|</MTArchiveList>", "e" : "(Header)January 1978|January 1965|January 1964|January 1963|January 1962|(Footer)January 1961|"}, #35
{ "r" : "1", "t" : "<MTEntries lastn=\"10\"> * <MTEntryTitle></MTEntries>", "e" : " * A Rainy Day * Verse 5 * Verse 4 * Verse 3 * Verse 2 * Verse 1"}, #36
{ "r" : "1", "t" : "<MTInclude module=\"blog-name\">", "e" : "none"}, #37
{ "r" : "0", "t" : "<MTInclude module=\"blog-name\">", "e" : "none"}, #38 TBD
{ "r" : "1", "t" : "<MTEntries lastn='1'><MTLink entry_id=\"1\"></MTEntries>", "e" : "http://narnia.na/nana/archives/1978/01/a-rainy-day.html"}, #39
{ "r" : "1", "t" : "<MTLink template=\"Main Index\">", "e" : "http://narnia.na/nana/"}, #40
{ "r" : "1", "t" : "<MTVersion>", "e" : "VERSION_ID"}, #41
{ "r" : "1", "t" : "<MTDefaultLanguage>", "e" : "en_US"}, #42
{ "r" : "1", "t" : "<MTSignOnURL>", "e" : "https://www.typekey.com/t/typekey/login?"}, #43
{ "r" : "0", "t" : "<MTErrorMessage>", "e" : ""}, #44 TBD
{ "r" : "1", "t" : "<MTSetVar name=\"x\" value=\"x-var\"><MTGetVar name=\"x\">", "e" : "x-var"}, #45
{ "r" : "1", "t" : "<MTBlogLanguage>", "e" : "en_us"}, #46
{ "r" : "1", "t" : "<MTBlogCCLicenseURL>", "e" : "http://creativecommons.org/licenses/by-nc-sa/2.0/"}, #47
{ "r" : "1", "t" : "<MTBlogCCLicenseImage>", "e" : "http://creativecommons.org/images/public/somerights20.gif"}, #48
{ "r" : "1", "t" : "<MTEntries lastn=\"1\" offset=\"1\"><MTCCLicenseRDF></MTEntries>", "e" : "<!--\n<rdf:RDF xmlns=\"http://web.resource.org/cc/\"\n         xmlns:dc=\"http://purl.org/dc/elements/1.1/\"\n         xmlns:rdf=\"http://www.w3.org/1999/02/22-rdf-syntax-ns#\">\n<Work rdf:about=\"http://narnia.na/nana/archives/1965/01/verse-5.html\">\n<dc:title>Verse 5</dc:title>\n<dc:description></dc:description>\n<dc:creator>Chucky Dee</dc:creator>\n<dc:date>1965-01-31T07:45:01-03:30</dc:date>\n<license rdf:resource=\"http://creativecommons.org/licenses/by-nc-sa/2.0/\" />\n</Work>\n<License rdf:about=\"http://creativecommons.org/licenses/by-nc-sa/2.0/\">\n</License>\n</rdf:RDF>\n-->\n"}, #49
{ "r" : "1", "t" : "<MTBlogIfCCLicense>1</MTBlogIfCCLicense>", "e" : "1"}, #50
{ "r" : "1", "t" : "<MTEntries category=\"foo\"><MTEntryTitle></MTEntries>", "e" : "Verse 3"}, #51
{ "r" : "1", "t" : "<MTEntries author=\"Bob D\"><MTEntryTitle></MTEntries>", "e" : "Verse 3"}, #52
{ "r" : "1", "t" : "<MTEntries days=\"DAYS_CONSTANT1\"><MTEntryTitle></MTEntries>", "e" : "A Rainy Day"}, #53
{ "r" : "1", "t" : "<MTEntries days=\"DAYS_CONSTANT2\"><MTEntryTitle></MTEntries>", "e" : ""}, #54
{ "r" : "1", "t" : "<MTEntries lastn=\"1\"><MTEntryBody></MTEntries>", "e" : "<p>On a drizzly day last weekend,</p>"}, #55
{ "r" : "1", "t" : "<MTEntries lastn=\"1\"><MTEntryMore></MTEntries>", "e" : "<p>I took my grandpa for a walk.</p>"}, #56
{ "r" : "1", "t" : "<MTEntries lastn=\"1\"><MTEntryStatus></MTEntries>", "e" : "Publish"}, #57
{ "r" : "1", "t" : "<MTEntries lastn=\"1\"><MTEntryDate></MTEntries>", "e" : "January 31, 1978  7:45 AM"}, #58
{ "r" : "1", "t" : "<MTEntries lastn=\"1\"><MTEntryFlag flag=\"allow_pings\"></MTEntries>", "e" : "1"}, #59
{ "r" : "1", "t" : "<MTEntries lastn=\"1\"><MTEntryExcerpt></MTEntries>", "e" : "A story of a stroll."}, #60
{ "r" : "1", "t" : "<MTEntries lastn=\"1\"><MTEntryKeywords></MTEntries>", "e" : "keywords"}, #61
{ "r" : "1", "t" : "<MTEntries lastn=\"1\"><MTEntryAuthor></MTEntries>", "e" : "Chuck D"}, #62
{ "r" : "1", "t" : "<MTEntries lastn=\"1\"><MTEntryAuthorNickname></MTEntries>", "e" : "Chucky Dee"}, #63
{ "r" : "1", "t" : "<MTEntries lastn=\"1\"><MTEntryAuthorEmail></MTEntries>", "e" : "chuckd@example.com"}, #64
{ "r" : "1", "t" : "<MTEntries lastn=\"1\"><MTEntryAuthorURL></MTEntries>", "e" : "http://chuckd.com/"}, #65
{ "r" : "1", "t" : "<MTEntries lastn=\"1\"><MTEntryAuthorLink></MTEntries>", "e" : "<a href=\"http://chuckd.com/\">Chucky Dee</a>"}, #66
{ "r" : "1", "t" : "<MTEntries lastn=\"1\"><MTEntryID></MTEntries>", "e" : "1"}, #67
{ "r" : "1", "t" : "<MTEntries lastn=\"1\"><MTEntryTrackbackLink></MTEntries>", "e" : "http://narnia.na/cgi-bin/mt-tb.cgi/1"}, #68
{ "r" : "1", "t" : "<MTEntries lastn=\"1\"><MTEntryTrackbackData></MTEntries>", "e" : "<!--\n<rdf:RDF xmlns:rdf=\"http://www.w3.org/1999/02/22-rdf-syntax-ns#\"\n         xmlns:trackback=\"http://madskills.com/public/xml/rss/module/trackback/\"\n         xmlns:dc=\"http://purl.org/dc/elements/1.1/\">\n<rdf:Description\n    rdf:about=\"http://narnia.na/nana/archives/1978/01/a-rainy-day.html\"\n    trackback:ping=\"http://narnia.na/cgi-bin/mt-tb.cgi/1\"\n    dc:title=\"A Rainy Day\"\n    dc:identifier=\"http://narnia.na/nana/archives/1978/01/a-rainy-day.html\"\n    dc:subject=\"\"\n    dc:description=\"A story of a stroll.\"\n    dc:creator=\"Chucky Dee\"\n    dc:date=\"1978-01-31T07:45:00-03:30\" />\n</rdf:RDF>\n-->\n"}, #69
{ "r" : "1", "t" : "<MTEntries lastn=\"1\"><MTEntryLink archive_type=\"Individual\"></MTEntries>", "e" : "http://narnia.na/nana/archives/1978/01/a-rainy-day.html"}, #70
{ "r" : "1", "t" : "<MTEntries lastn=\"1\"><MTEntryPermalink archive_type=\"Individual\"></MTEntries>", "e" : "http://narnia.na/nana/archives/1978/01/a-rainy-day.html"}, #71
{ "r" : "1", "t" : "<MTEntries id=\"6\"><MTEntryCategory></MTEntries>", "e" : "foo"}, #72
{ "r" : "1", "t" : "<MTEntries id=\"6\"><MTEntryCategories><MTCategoryLabel></MTEntryCategories></MTEntries>", "e" : "foo"}, #73
{ "r" : "0", "t" : "<MTTypeKeyToken>", "e" : "token"}, #74 TBD
{ "r" : "1", "t" : "<MTEntries lastn=\"1\"><MTRemoteSignInLink></MTEntries>", "e" : "https://www.typekey.com/t/typekey/login?&amp;lang=en_US&amp;t=token&amp;v=1.1&amp;_return=http://narnia.na/cgi-bin/mt-comments.cgi%3f__mode=handle_sign_in%26key=TypeKey%26static=0%26entry_id=1"}, #75
{ "r" : "1", "t" : "<MTEntries lastn=\"1\"><MTRemoteSignOutLink></MTEntries>", "e" : "http://narnia.na/cgi-bin/mt-comments.cgi?__mode=handle_sign_in&amp;static=0&amp;logout=1&amp;entry_id=1"}, #76
{ "r" : "0", "t" : "<MTEntries lastn=\"1\"></MTEntries>", "e" : ""}, #77 TBD -- CommentFields
{ "r" : "1", "t" : "<MTComments lastn=\"1\"><MTCommentAuthor></MTComments>", "e" : "John Doe"}, #78
{ "r" : "1", "t" : "<MTEntries lastn=\"1\"><MTEntryTrackbackCount></MTEntries>", "e" : "1"}, #79
{ "r" : "1", "t" : "<MTEntries lastn=\"1\" offset=\"1\"><MTEntryNext><MTEntryTitle></MTEntryNext></MTEntries>", "e" : "A Rainy Day"}, #80
{ "r" : "1", "t" : "<MTEntries offset=\"1\" lastn=\"1\"><MTEntryPrevious><MTEntryTitle></MTEntryPrevious></MTEntries>", "e" : "Verse 4"}, #81
{ "r" : "1", "t" : "<MTEntries lastn=\"1\"><MTEntryDate format_name=\"rfc822\"></MTEntries>", "e" : "Tue, 31 Jan 1978 07:45:00 -0330"}, #82
{ "r" : "1", "t" : "<MTEntries lastn=\"1\"><MTEntryDate utc=\"1\"></MTEntries>", "e" : "January 31, 1978 11:15 AM"}, #83
{ "r" : "1", "t" : "<MTEntries lastn=\"1\"><MTEntryTitle dirify=\"1\"></MTEntries>", "e" : "a_rainy_day"}, #84
{ "r" : "1", "t" : "<MTEntries lastn=\"1\"><MTEntryTitle trim_to=\"6\"></MTEntries>", "e" : "A Rain"}, #85
{ "r" : "1", "t" : "<MTEntries lastn=\"1\"><MTEntryTitle decode_html=\"1\"></MTEntries>", "e" : "A Rainy Day"}, #86
{ "r" : "1", "t" : "<MTEntries lastn=\"1\"><MTEntryTitle decode_xml=\"1\"></MTEntries>", "e" : "A Rainy Day"}, #87
{ "r" : "1", "t" : "<MTEntries lastn=\"1\"><MTEntryTitle remove_html=\"1\"></MTEntries>", "e" : "A Rainy Day"}, #88
{ "r" : "1", "t" : "<MTEntries lastn=\"1\" sanitize=\"1\"><h1><strong><MTEntryTitle></strong></h1></MTEntries>", "e" : "<strong>A Rainy Day</strong>"}, #89
{ "r" : "1", "t" : "<MTEntries lastn=\"1\" encode_html=\"1\"><strong><MTEntryTitle></strong></MTEntries>", "e" : "&lt;strong&gt;A Rainy Day&lt;/strong&gt;"}, #90
{ "r" : "1", "t" : "<MTEntries lastn=\"1\" encode_xml=\"1\"><strong><MTEntryTitle></strong></MTEntries>", "e" : "<![CDATA[<strong>A Rainy Day</strong>]]>"}, #91
{ "r" : "1", "t" : "<MTEntries lastn=\"1\" encode_js=\"1\">\"<MTEntryTitle>\"</MTEntries>", "e" : "\\\"A Rainy Day\\\""}, #92
{ "r" : "1", "t" : "<MTEntries lastn=\"1\" encode_php=\"1\">'<MTEntryTitle>'</MTEntries>", "e" : "\\'A Rainy Day\\'"}, #93
{ "r" : "1", "t" : "<MTEntries lastn=\"1\"><MTEntryTitle encode_url=\"1\"></MTEntries>", "e" : "A%20Rainy%20Day"}, #94
{ "r" : "1", "t" : "<MTEntries lastn=\"1\"><MTEntryTitle upper_case=\"1\"></MTEntries>", "e" : "A RAINY DAY"}, #95
{ "r" : "1", "t" : "<MTEntries lastn=\"1\"><MTEntryTitle lower_case=\"1\"></MTEntries>", "e" : "a rainy day"}, #96
{ "r" : "1", "t" : "<MTEntries lastn=\"1\" strip_linefeeds=\"1\">\n<MTEntryTitle>\n</MTEntries>", "e" : "A Rainy Day"}, #97
{ "r" : "1", "t" : "<MTEntries lastn=\"1\"><MTEntryTitle space_pad=\"30\"></MTEntries>", "e" : "                   A Rainy Day"}, #98
{ "r" : "1", "t" : "<MTEntries lastn=\"1\"><MTEntryTitle space_pad=\"-30\"></MTEntries>", "e" : "A Rainy Day                   "}, #99
{ "r" : "1", "t" : "<MTEntries lastn=\"1\"><MTEntryTitle zero_pad=\"30\"></MTEntries>", "e" : "0000000000000000000A Rainy Day"}, #100
{ "r" : "1", "t" : "<MTEntries lastn=\"1\"><MTEntryTitle sprintf=\"%030s\"></MTEntries>", "e" : "0000000000000000000A Rainy Day"}, #101
{ "r" : "1", "t" : "<MTCategories><MTCategoryLabel></MTCategories>", "e" : "foosubfoo"}, #102
{ "r" : "1", "t" : "<MTCategories><MTCategoryID></MTCategories>", "e" : "13"}, #103
{ "r" : "1", "t" : "<MTCategories><MTCategoryDescription></MTCategories>", "e" : "barsubcat"}, #104
{ "r" : "0", "t" : "", "e" : ""}, #105 TBD
{ "r" : "1", "t" : "<MTEntries lastn=\"1\"><MTEntryTrackbackID></MTEntries>", "e" : "1"}, #106
{ "r" : "1", "t" : "<MTEntries lastn=\"1\"><MTEntryBasename></MTEntries>", "e" : "a_rainy_day"}, #107
{ "r" : "0", "t" : "<MTCGIServerPath>", "e" : "CURRENT_WORKING_DIRECTORY"}, #108 TBD
{ "r" : "1", "t" : "<MTComments lastn=\"1\"><MTCommentBody></MTComments>", "e" : "<p>Comment for entry 5, visible</p>"}, #109
{ "r" : "1", "t" : "<MTComments lastn=\"1\"><MTCommentDate></MTComments>", "e" : "September 12, 2004  6:28 PM"}, #110
{ "r" : "1", "t" : "<MTComments lastn=\"1\"><MTCommentID></MTComments>", "e" : "2"}, #111
{ "r" : "1", "t" : "<MTComments lastn=\"1\"><MTCommentEntryID></MTComments>", "e" : "5"}, #112
{ "r" : "1", "t" : "<MTComments lastn=\"1\"><MTCommentIP></MTComments>", "e" : "127.0.0.1"}, #113
{ "r" : "1", "t" : "<MTComments lastn=\"3\"><MTCommentAuthorLink>,</MTComments>", "e" : "<a title=\"http://chuckd.com/\" href=\"http://chuckd.com/\">Chucky Dee</a>,Comment 3,John Doe,"}, #114
{ "r" : "1", "t" : "<MTComments lastn=\"1\"><MTCommentEmail></MTComments>", "e" : "johnd@doe.com"}, #115
{ "r" : "1", "t" : "<MTComments lastn=\"1\"><MTCommentAuthorIdentity></MTComments>", "e" : "<img alt=\"\" src=\"http://narnia.na/mt-static/images/comment/typepad_logo.png\" width=\"16\" height=\"16\" />"}, #116
{ "r" : "1", "t" : "<MTComments lastn=\"1\"><MTCommentURL></MTComments>", "e" : "http://john.doe.com/"}, #117
{ "r" : "1", "t" : "<MTComments lastn=\"1\"><MTCommentOrderNumber></MTComments>", "e" : "1"}, #118
{ "r" : "1", "t" : "<MTComments lastn=\"1\"><MTCommentEntry><MTEntryTitle></MTCommentEntry></MTComments>", "e" : "Verse 2"}, #119
{ "r" : "1", "t" : "<MTPings lastn=\"1\"><MTPingDate></MTPings>", "e" : "April  5, 2005 12:00 AM"}, #120
{ "r" : "1", "t" : "<MTPings lastn=\"1\"><MTPingID></MTPings>", "e" : "1"}, #121
{ "r" : "1", "t" : "<MTPings lastn=\"1\"><MTPingTitle></MTPings>", "e" : "Foo"}, #122
{ "r" : "1", "t" : "<MTPings lastn=\"1\"><MTPingURL></MTPings>", "e" : "http://example.com/"}, #123
{ "r" : "1", "t" : "<MTPings lastn=\"1\"><MTPingExcerpt></MTPings>", "e" : "Bar"}, #124
{ "r" : "1", "t" : "<MTPings lastn=\"1\"><MTPingIP></MTPings>", "e" : "127.0.0.1"}, #125
{ "r" : "1", "t" : "<MTPings lastn=\"1\"><MTPingBlogName></MTPings>", "e" : "Example Blog"}, #126
{ "r" : "1", "t" : "<MTCategories><MTCategoryLabel>: <MTCategoryCount>; </MTCategories>", "e" : "foo: 1; subfoo: 1; "}, #127
{ "r" : "1", "t" : "<MTCategories><MTCategoryArchiveLink>; </MTCategories>", "e" : "http://narnia.na/nana/archives/foo/; http://narnia.na/nana/archives/foo/subfoo/; "}, #128
{ "r" : "1", "t" : "<MTCategories show_empty=\"1\"><MTCategoryLabel>: <MTCategoryTrackbackLink> </MTCategories>", "e" : "bar: http://narnia.na/cgi-bin/mt-tb.cgi/2 foo:  subfoo:  "}, #129
{ "r" : "1", "t" : "<MTSubCategories show_empty=\"1\" top=\"1\"><MTCategoryLabel></MTSubCategories>", "e" : "barfoo"}, #130
{ "r" : "1", "t" : "<MTSubCategories show_empty=\"1\" top=\"1\"><MTSubCatIsFirst>First: <MTCategoryLabel></MTSubCatIsFirst></MTSubCategories>", "e" : "First: bar"}, #131
{ "r" : "1", "t" : "<MTSubCategories show_empty=\"1\" top=\"1\">[[<MTCategoryLabel><MTSubCatsRecurse>]]</MTSubCategories>", "e" : "[[bar]][[foo[[subfoo]]]]"}, #132
{ "r" : "1", "t" : "<MTSubCategories show_empty=\"1\" top=\"1\"><MTSubCatIsLast>Last: <MTCategoryLabel></MTSubCatIsLast></MTSubCategories>", "e" : "Last: foo"}, #133
{ "r" : "1", "t" : "<MTTopLevelCategories><MTCategoryLabel></MTTopLevelCategories>", "e" : "barfoo"}, #134
{ "r" : "1", "t" : "<MTSubCategories show_empty=\"1\" top=\"1\"><MTHasParentCategory>Parent of <MTCategoryLabel> is <MTParentCategory><MTCategoryLabel></MTParentCategory></MTHasParentCategory><MTHasNoParentCategory><MTCategoryLabel> has no parent</MTHasNoParentCategory>; <MTSubCatsRecurse></MTSubCategories>", "e" : "bar has no parent; foo has no parent; Parent of subfoo is foo; "}, #135
{ "r" : "1", "t" : "<MTTopLevelCategories show_empty=\"1\"><MTCategoryLabel><MTHasSubCategories> (has subcategories)</MTHasSubCategories><MTHasNoSubCategories> (has no subcategories)</MTHasNoSubCategories></MTTopLevelCategories>", "e" : "bar (has no subcategories)foo (has subcategories)"}, #136
{ "r" : "1", "t" : "<MTCategories show_empty=\"1\"><MTSubCategoryPath>;</MTCategories>", "e" : "bar;foo;foo/subfoo;"}, #137
{ "r" : "1", "t" : "<MTEntriesWithSubCategories category=\"foo\"><MTEntryTitle>;</MTEntriesWithSubCategories>", "e" : "Verse 4;Verse 3;"}, #138
{ "r" : "1", "t" : "<MTEntriesWithSubCategories category=\"foo/subfoo\"><MTEntryTitle>;</MTEntriesWithSubCategories>", "e" : "Verse 4;"}, #139
{ "r" : "1", "t" : "<MTPings lastn=\"1\"><MTPingDate></MTPings>", "e" : "April  5, 2005 12:00 AM"}, #140
{ "r" : "1", "t" : "<MTEntries lastn=\"1\"><MTPingsSent><MTPingsSentURL>; </MTPingsSent></MTEntries>", "e" : "http://technorati.com/; "}, #141
{ "r" : "1", "t" : "disabled", "e" : "disabled"}, #142
{ "r" : "1", "t" : "<MTCategories show_empty=\"1\"><MTIfIsAncestor child=\"subfoo\"><MTCategoryLabel> is an ancestor to subfoo</MTIfIsAncestor></MTCategories>", "e" : "foo is an ancestor to subfoosubfoo is an ancestor to subfoo"}, #143
{ "r" : "1", "t" : "<MTCategories show_empty=\"1\"><MTIfIsDescendant parent=\"foo\"><MTCategoryLabel> is a descendant of foo</MTIfIsDescendant></MTCategories>", "e" : "foo is a descendant of foosubfoo is a descendant of foo"}, #144
{ "r" : "1", "t" : "<MTCategories show_empty=\"1\"><MTCategoryLabel>'s top parent is: <MTTopLevelParent><MTCategoryLabel></MTTopLevelParent>; </MTCategories>", "e" : "bar's top parent is: bar; foo's top parent is: foo; subfoo's top parent is: foo; "}, #145
{ "r" : "1", "t" : "<MTEntries lastn=\"1\"><MTEntryTitle lower_case=\"1\"></MTEntries>", "e" : "a rainy day"}, #146
{ "r" : "1", "t" : "<MTArchiveList archive_type=\"Monthly\"><MTArchiveTitle>-<MTArchiveLink>; </MTArchiveList>", "e" : "January 1978-http://narnia.na/nana/archives/1978/01/; January 1965-http://narnia.na/nana/archives/1965/01/; January 1964-http://narnia.na/nana/archives/1964/01/; January 1963-http://narnia.na/nana/archives/1963/01/; January 1962-http://narnia.na/nana/archives/1962/01/; January 1961-http://narnia.na/nana/archives/1961/01/; "}, #147
{ "r" : "1", "t" : "Previous: <MTArchiveList archive_type=\"Monthly\"><MTArchivePrevious><MTArchiveTitle>-<MTArchiveLink>;</MTArchivePrevious> </MTArchiveList>", "e" : "Previous: January 1965-http://narnia.na/nana/archives/1965/01/; January 1964-http://narnia.na/nana/archives/1964/01/; January 1963-http://narnia.na/nana/archives/1963/01/; January 1962-http://narnia.na/nana/archives/1962/01/; January 1961-http://narnia.na/nana/archives/1961/01/;  "}, #148
{ "r" : "1", "t" : "Next: <MTArchiveList archive_type=\"Monthly\"><MTArchiveNext><MTArchiveTitle>-<MTArchiveLink>;</MTArchiveNext> </MTArchiveList>", "e" : "Next:  January 1978-http://narnia.na/nana/archives/1978/01/; January 1965-http://narnia.na/nana/archives/1965/01/; January 1964-http://narnia.na/nana/archives/1964/01/; January 1963-http://narnia.na/nana/archives/1963/01/; January 1962-http://narnia.na/nana/archives/1962/01/; "}, #149
{ "r" : "1", "t" : "<MTArchiveList archive_type=\"Monthly\"><MTArchiveTitle>-<MTArchiveCount>; </MTArchiveList>", "e" : "January 1978-1; January 1965-1; January 1964-1; January 1963-1; January 1962-1; January 1961-1; "}, #150
{ "r" : "1", "t" : "<MTEntries lastn=\"1\"><MTEntryCommentCount></MTEntries>", "e" : "3"}, #151
{ "r" : "1", "t" : "<MTComments lastn=\"1\"><MTCommentBody sanitize=\" \"></MTComments>", "e" : "Comment for entry 5, visible"}, #152
{ "r" : "1", "t" : "<MTComments lastn=\"1\"><MTCommentID></MTComments>", "e" : "2"}, #153
{ "r" : "1", "t" : "<MTBlogLanguage locale=\"1\">", "e" : "en_US"}, #154
{ "r" : "1", "t" : "<MTEntries lastn=\"1\"><MTIfCommentsActive>active</MTIfCommentsActive></MTEntries>", "e" : "active"}, #155
{ "r" : "1", "t" : "<MTEntries lastn=\"1\"><MTIfCommentsAccepted>accepted</MTIfCommentsAccepted></MTEntries>", "e" : "accepted"}, #156
{ "r" : "1", "t" : "<MTEntries lastn=\"1\" offset=\"1\"><MTIfCommentsActive>active</MTIfCommentsActive></MTEntries>", "e" : "active"}, #157
{ "r" : "1", "t" : "<MTEntries lastn=\"1\" offset=\"1\"><MTIfCommentsAccepted>accepted</MTIfCommentsAccepted></MTEntries>", "e" : "accepted"}, #158
{ "r" : "1", "t" : "<MTEntries lastn=\"1\" offset=\"2\"><MTIfCommentsActive>active</MTIfCommentsActive></MTEntries>", "e" : "active"}, #159
{ "r" : "1", "t" : "<MTEntries lastn=\"1\" offset=\"2\"><MTIfCommentsAccepted>accepted</MTIfCommentsAccepted></MTEntries>", "e" : "accepted"}, #160
{ "r" : "1", "t" : "<MTEntries lastn=\"1\" offset=\"3\"><MTIfCommentsActive>active</MTIfCommentsActive></MTEntries>", "e" : "active"}, #161
{ "r" : "1", "t" : "<MTEntries lastn=\"1\" offset=\"3\"><MTIfCommentsAccepted>accepted</MTIfCommentsAccepted></MTEntries>", "e" : "accepted"}, #162
{ "r" : "1", "t" : "<MTEntries lastn=\"1\" offset=\"4\"><MTIfCommentsActive>active</MTIfCommentsActive></MTEntries>", "e" : "active"}, #163
{ "r" : "1", "t" : "<MTEntries lastn=\"1\" offset=\"4\"><MTIfCommentsAccepted>accepted</MTIfCommentsAccepted></MTEntries>", "e" : ""}, #164
{ "r" : "1", "t" : "<MTEntries lastn=\"1\" offset=\"5\"><MTIfCommentsActive>active</MTIfCommentsActive></MTEntries>", "e" : ""}, #165
{ "r" : "1", "t" : "<MTEntries lastn=\"1\" offset=\"5\"><MTIfCommentsAccepted>accepted</MTIfCommentsAccepted></MTEntries>", "e" : ""}, #166
{ "r" : "1", "t" : "<MTEntries lastn=\"10\"><MTEntryID> <MTEntryCommentCount>; </MTEntries>", "e" : "1 3; 8 1; 7 0; 6 3; 5 1; 4 0; "}, #167
{ "r" : "1", "t" : "<MTIfRegistrationNotRequired>yes<MTElse>no</MTElse></MTIfRegistrationNotRequired>", "e" : "no"}, #168
{ "r" : "1", "t" : "<MTIfRegistrationRequired>yes<MTElse>no</MTElse></MTIfRegistrationRequired>", "e" : "yes"}, #169
{ "r" : "1", "t" : "<MTBlogIfCommentsOpen>yes<MTElse>no</MTElse></MTBlogIfCommentsOpen>", "e" : "yes"}, #170
{ "r" : "1", "t" : "<MTSetVar name=\"x\" value=\"   abc   \"><MTGetVar name=\"x\" trim=\"1\">", "e" : "abc"}, #171
{ "r" : "1", "t" : "<MTSetVar name=\"x\" value=\"   abc   \"><MTGetVar name=\"x\" ltrim=\"1\">", "e" : "abc   "}, #172
{ "r" : "1", "t" : "<MTSetVar name=\"x\" value=\"   abc\"><MTGetVar name=\"x\" rtrim=\"1\">", "e" : "   abc"}, #173
{ "r" : "1", "t" : "<MTSetVar name=\"x\" value=\"abc\"><MTGetVar name=\"x\" filters=\"__default__\">", "e" : "<p>abc</p>"}, #174
{ "r" : "1", "t" : "<MTIfStatic>1</MTIfStatic>", "e" : "STATIC_CONSTANT"}, #175
{ "r" : "1", "t" : "<MTIfDynamic>1</MTIfDynamic>", "e" : "DYNAMIC_CONSTANT"}, #176
{ "r" : "1", "t" : "<MTTags glue=\",\"><MTTagName></MTTags>", "e" : "anemones,grandpa,rain,strolling,verse"}, #177
{ "r" : "1", "t" : "<MTEntries lastn=\"1\"><MTEntryTags glue=\",\"><MTTagName></MTEntryTags></MTEntries>", "e" : "grandpa,rain,strolling"}, #178
{ "r" : "1", "t" : "<MTEntries lastn=\"1\"><MTEntryTags glue=\",\"><MTTagID></MTEntryTags></MTEntries>", "e" : "1,2,3"}, #179
{ "r" : "1", "t" : "<MTEntries lastn=\"1\"><MTEntryIfTagged>has tags</MTEntryIfTagged></MTEntries>", "e" : "has tags"}, #180
{ "r" : "1", "t" : "<MTEntries lastn=\"1\"><MTEntryIfTagged tag=\"grandpa\">tagged</MTEntryIfTagged></MTEntries>", "e" : "tagged"}, #181
{ "r" : "1", "t" : "<MTEntries lastn=\"1\"><MTEntryTags glue=\" \"><MTTagSearchLink></MTEntryTags></MTEntries>", "e" : "http://narnia.na/cgi-bin/mt-search.cgi?IncludeBlogs=1&amp;tag=grandpa&amp;limit=20 http://narnia.na/cgi-bin/mt-search.cgi?IncludeBlogs=1&amp;tag=rain&amp;limit=20 http://narnia.na/cgi-bin/mt-search.cgi?IncludeBlogs=1&amp;tag=strolling&amp;limit=20"}, #182
{ "r" : "1", "t" : "<MTTags glue=':'><MTTagCount></MTTags>", "e" : "2:1:4:1:5"}, #183
{ "r" : "1", "t" : "<MTIfTypeKeyToken>tokened</MTIfTypeKeyToken>", "e" : "tokened"}, #184
{ "r" : "1", "t" : "<MTIfCommentsModerated>moderated</MTIfCommentsModerated>", "e" : "moderated"}, #185
{ "r" : "1", "t" : "<MTIfRegistrationAllowed>allowed</MTIfRegistrationAllowed>", "e" : "allowed"}, #186
{ "r" : "1", "t" : "<MTIfArchiveTypeEnabled type=\"Category\">enabled</MTIfArchiveTypeEnabled>", "e" : "enabled"}, #187
{ "r" : "1", "t" : "<MTEntries lastn=\"1\"><MTFileTemplate format=\"%y/%m/%d/%b\"></MTEntries>", "e" : "1978/01/31/a_rainy_day"}, #188
{ "r" : "1", "t" : "<MTAdminCGIPath>", "e" : "http://narnia.na/cgi-bin/"}, #189
{ "r" : "1", "t" : "<MTConfigFile>", "e" : "CFG_FILE"}, #190
{ "r" : "1", "t" : "<MTAdminScript>", "e" : "mt.cgi"}, #191
{ "r" : "1", "t" : "<MTAtomScript>", "e" : "mt-atom.cgi"}, #192
{ "r" : "1", "t" : "<MTCGIHost>", "e" : "narnia.na"}, #193
{ "r" : "1", "t" : "<MTBlogFileExtension>", "e" : ".html"}, #194
{ "r" : "1", "t" : "<MTEntries lastn=\"1\"><MTEntryAuthorUsername></MTEntries>", "e" : "Chuck D"}, #195
{ "r" : "1", "t" : "<MTEntries lastn=\"1\"><MTEntryAuthorDisplayName></MTEntries>", "e" : "Chucky Dee"}, #196
{ "r" : "1", "t" : "<MTEntries lastn=\"1\"><MTEntryAtomID></MTEntries>", "e" : "tag:narnia.na,1978:/nana//1.1"}, #197
{ "r" : "1", "t" : "<MTEntries lastn=\"1\"><MTEntryTitle trim_to=\"20\"></MTEntries>", "e" : "A Rainy Day"}, #198
{ "r" : "1", "t" : "<MTCategories show_empty=\"1\" glue=\",\"><MTCategoryLabel>-<MTCategoryNext show_empty=\"1\"><MTCategoryLabel></MTCategoryNext></MTCategories>", "e" : "bar-foo,foo-,subfoo-"}, #199
{ "r" : "1", "t" : "<MTCategories show_empty=\"1\" glue=\",\"><MTCategoryLabel>-<MTCategoryPrevious show_empty=\"1\"><MTCategoryLabel></MTCategoryPrevious></MTCategories>", "e" : "bar-,foo-bar,subfoo-"}, #200
{ "r" : "1", "t" : "<MTEntries lastn=\"1\" offset=\"3\"><MTIfCategory name=\"foo\">in category</MTIfCategory></MTEntries>", "e" : "in category"}, #201
{ "r" : "1", "t" : "", "e" : ""}, #202
{ "r" : "1", "t" : "<MTIndexList><MTIndexName>-<MTIndexLink>-<MTIndexBasename>;</MTIndexList>", "e" : "Archive Index-http://narnia.na/nana/archives.html-index;Feed - Recent Entries-http://narnia.na/nana/atom.xml-index;JavaScript-http://narnia.na/nana/mt.js-index;Main Index-http://narnia.na/nana/-index;RSD-http://narnia.na/nana/rsd.xml-index;Stylesheet-http://narnia.na/nana/styles.css-index;"}, #203
{ "r" : "1", "t" : "<MTIfNeedEmail>email needed</MTIfNeedEmail>", "e" : ""}, #204
{ "r" : "1", "t" : "<MTIfAllowCommentHTML>comment html allowed</MTIfAllowCommentHTML>", "e" : "comment html allowed"}, #205
{ "r" : "1", "t" : "<MTIfCommentsAllowed>comments allowed</MTIfCommentsAllowed>", "e" : "comments allowed"}, #206
{ "r" : "1", "t" : "<MTEntries lastn='1'><MTIfPingsActive>pings active</MTIfPingsActive></MTEntries>", "e" : "pings active"}, #207
{ "r" : "1", "t" : "<MTEntries lastn='1'><MTIfPingsAccepted>pings accepted</MTIfPingsAccepted></MTEntries>", "e" : "pings accepted"}, #208
{ "r" : "1", "t" : "<MTEntries lastn='1'><MTIfPingsAllowed>pings allowed</MTIfPingsAllowed></MTEntries>", "e" : "pings allowed"}, #209
{ "r" : "0", "t" : "<MTIfDynamicComments>dynamic comments<MTElse>static comments</MTElse></MTIfDynamicComments>", "e" : "static comments"}, #210 TBD
{ "r" : "1", "t" : "<MTEntries lastn='1'><MTEntryIfAllowComments>entry allows comments</MTEntryIfAllowComments></MTEntries>", "e" : "entry allows comments"}, #211
{ "r" : "1", "t" : "<MTEntries lastn='1'><MTEntryIfCommentsOpen>entry comments open</MTEntryIfCommentsOpen></MTEntries>", "e" : "entry comments open"}, #212
{ "r" : "1", "t" : "<MTEntries lastn='1'><MTEntryIfAllowPings>entry allows pings</MTEntryIfAllowPings></MTEntries>", "e" : "entry allows pings"}, #213
{ "r" : "1", "t" : "<MTEntries lastn='1'><MTEntryIfExtended>entry is extended</MTEntryIfExtended></MTEntries>", "e" : "entry is extended"}, #214
{ "r" : "1", "t" : "<MTEntries offset=\"2\" lastn=\"2\"> * <MTEntryTitle></MTEntries>", "e" : " * Verse 4 * Verse 3"}, #215
{ "r" : "1", "t" : "<MTEntries offset=\"2\"> * <MTEntryTitle></MTEntries>", "e" : " * Verse 4 * Verse 3 * Verse 2 * Verse 1"}, #216
{ "r" : "1", "t" : "<MTArchiveList archive_type='Category'><MTArchiveCategory></MTArchiveList>", "e" : "foosubfoo"}, #217
{ "r" : "1", "t" : "<MTArchiveList><MTArchiveFile></MTArchiveList>", "e" : "a_rainy_day.htmlverse_5.htmlverse_4.htmlverse_3.htmlverse_2.htmlverse_1.html"}, #218
{ "r" : "1", "t" : "<MTArchives><MTArchiveType></MTArchives>", "e" : "IndividualMonthlyWeeklyDailyCategoryPage"}, #219
{ "r" : "1", "t" : "<MTArchiveList archive_type='Monthly'><MTArchiveDateEnd></MTArchiveList>", "e" : "January 31, 1978 11:59 PMJanuary 31, 1965 11:59 PMJanuary 31, 1964 11:59 PMJanuary 31, 1963 11:59 PMJanuary 31, 1962 11:59 PMJanuary 31, 1961 11:59 PM"}, #220
{ "r" : "1", "t" : "<MTArchiveList archive_type='Daily'><MTArchiveDateEnd></MTArchiveList>", "e" : "January 31, 1978 11:59 PMJanuary 31, 1965 11:59 PMJanuary 31, 1964 11:59 PMJanuary 31, 1963 11:59 PMJanuary 31, 1962 11:59 PMJanuary 31, 1961 11:59 PM"}, #221
{ "r" : "1", "t" : "<MTArchiveList archive_type='Weekly'><MTArchiveDateEnd></MTArchiveList>", "e" : "February  4, 1978 11:59 PMFebruary  6, 1965 11:59 PMFebruary  1, 1964 11:59 PMFebruary  2, 1963 11:59 PMFebruary  3, 1962 11:59 PMFebruary  4, 1961 11:59 PM"}, #222
{ "r" : "1", "t" : "<MTComments lastn='3'><MTFeedbackScore>,</MTComments>", "e" : "0,0,1.5,"}, #223
{ "r" : "1", "t" : "<MTComments lastn='3' glue=','><MTIfNonEmpty tag='CommenterName'><MTCommenterName>: <MTCommenterIfTrusted>trusted<MTElse>untrusted</MTElse></MTCommenterIfTrusted><MTElse><MTCommentAuthor></MTIfNonEmpty></MTComments>", "e" : "Chucky Dee: trusted,Comment 3: untrusted,John Doe: trusted"}, #224
{ "r" : "1", "t" : "<MTTags glue=','><MTTagName> <MTTagRank></MTTags>", "e" : "anemones 4,grandpa 6,rain 2,strolling 6,verse 1"}, #225
{ "r" : "1", "t" : "<MTEntries tag='grandpa' lastn='1'><MTEntryTags glue=','><MTTagRank></MTEntryTags></MTEntries>", "e" : "6,2,6"}, #226
{ "r" : "1", "t" : "<MTEntries tag='verse' lastn='1'><MTEntryTags glue=','><MTTagRank></MTEntryTags></MTEntries>", "e" : "2,1"}, #227
{ "r" : "1", "t" : "<MTEntries tags='grandpa' lastn='1'><MTEntryTitle></MTEntries>", "e" : "A Rainy Day"}, #228
{ "r" : "1", "t" : "<MTEntries category='subfoo' lastn='1'><MTEntryTitle></MTEntries>", "e" : "Verse 4"}, #229
{ "r" : "0", "t" : "<MTEntries tags='verse' category='foo' lastn='1'><MTEntryTitle></MTEntries>", "e" : "Verse 3"}, #230
{ "r" : "1", "t" : "<MTEntries author='Bob D' category='foo'><MTEntryTitle></MTEntries>", "e" : "Verse 3"}, #231
{ "r" : "1", "t" : "<MTEntries author='Chuck D' tags='strolling'><MTEntryTitle></MTEntries>", "e" : "A Rainy Day"}, #232
{ "r" : "1", "t" : "<MTSetVar name='x' value='0'><MTIfNonZero tag='GetVar' name='x'><MTElse>0</MTElse></MTIfNonZero>", "e" : "0"}, #233
{ "r" : "1", "t" : "<MTAsset id='1'><$MTAssetID$></MTAsset>", "e" : "1"}, #234
{ "r" : "1", "t" : "<MTAssets type='image'><$MTAssetID$></MTAssets>", "e" : "1"}, #235
{ "r" : "1", "t" : "<MTAssets type='file'><$MTAssetID$></MTAssets>", "e" : "2"}, #236
{ "r" : "1", "t" : "<MTAssets type='all'><$MTAssetID$></MTAssets>", "e" : ""}, #237
{ "r" : "1", "t" : "<MTAssets file_ext='jpg'><$MTAssetID$></MTAssets>", "e" : "1"}, #238
{ "r" : "1", "t" : "<MTAssets file_ext='tmpl'><$MTAssetID$></MTAssets>", "e" : "2"}, #239
{ "r" : "1", "t" : "<MTAssets file_ext='dat'><$MTAssetID$></MTAssets>", "e" : ""}, #240
{ "r" : "1", "t" : "<MTAssets lastn='1'><$MTAssetID$></MTAssets>", "e" : "1"}, #241
{ "r" : "1", "t" : "<MTAssets days='1'><$MTAssetID$>;</MTAssets>", "e" : "1;"}, #242
{ "r" : "1", "t" : "<MTAssets author='Chuck D'><$MTAssetID$></MTAssets>", "e" : ""}, #243
{ "r" : "1", "t" : "<MTAssets author='Melody'><$MTAssetID$>;</MTAssets>", "e" : "1;2;"}, #244
{ "r" : "1", "t" : "<MTAssets limit='1' offset='1'><$MTAssetID$></MTAssets>", "e" : "2"}, #245
{ "r" : "1", "t" : "<MTAssets limit='1' offset='2'><$MTAssetID$></MTAssets>", "e" : ""}, #246
{ "r" : "1", "t" : "<MTAssets tag='alpha'><$MTAssetID$></MTAssets>", "e" : "1"}, #247
{ "r" : "1", "t" : "<MTAssets sort_by='file_name'><$MTAssetID$>;</MTAssets>", "e" : "2;1;"}, #248
{ "r" : "1", "t" : "<MTAssets sort_order='ascend'><$MTAssetID$>;</MTAssets>", "e" : "2;1;"}, #249
{ "r" : "1", "t" : "<MTAssets lastn='1'><$MTAssetFileName$></MTAssets>", "e" : "test.jpg"}, #250
{ "r" : "1", "t" : "<MTAssets lastn='1'><$MTAssetURL$></MTAssets>", "e" : "http://narnia.na/nana/images/test.jpg"}, #251
{ "r" : "1", "t" : "<MTAssets lastn='1'><$MTAssetType$></MTAssets>", "e" : "image"}, #252
{ "r" : "1", "t" : "<MTAssets lastn='1'><$MTAssetMimeType$></MTAssets>", "e" : "image/jpeg"}, #253
{ "r" : "1", "t" : "<MTAssets lastn='1'><$MTAssetFilePath$></MTAssets>", "e" : "CURRENT_WORKING_DIRECTORY/t/images/test.jpg"}, #254
{ "r" : "1", "t" : "<MTAssets limit='1' sort_order='ascend'><$MTAssetDateAdded$></MTAssets>", "e" : "January 31, 1978  7:45 AM"}, #255
{ "r" : "1", "t" : "<MTAssets lastn='1'><$MTAssetAddedBy$></MTAssets>", "e" : "Melody"}, #256
{ "r" : "1", "t" : "<MTAssets lastn='1'><$MTAssetProperty property='file_size'$></MTAssets>", "e" : "84.1 KB"}, #257
{ "r" : "1", "t" : "<MTAssets lastn='1'><$MTAssetProperty property='file_size' format='0'$></MTAssets>", "e" : "86094"}, #258
{ "r" : "1", "t" : "<MTAssets lastn='1'><$MTAssetProperty property='file_size' format='1'$></MTAssets>", "e" : "84.1 KB"}, #259
{ "r" : "1", "t" : "<MTAssets lastn='1'><$MTAssetProperty property='file_size' format='k'$></MTAssets>", "e" : "84.1"}, #260
{ "r" : "1", "t" : "<MTAssets lastn='1'><$MTAssetProperty property='file_size' format='m'$></MTAssets>", "e" : "0.1"}, #261
{ "r" : "1", "t" : "<MTAssets lastn='1' type='image'><$MTAssetProperty property='image_width'$></MTAssets>", "e" : "640"}, #262
{ "r" : "1", "t" : "<MTAssets lastn='1' type='image'><$MTAssetProperty property='image_height'$></MTAssets>", "e" : "480"}, #263
{ "r" : "1", "t" : "<MTAssets lastn='1' type='file'><$MTAssetProperty property='image_width'$></MTAssets>", "e" : "0"}, #264
{ "r" : "1", "t" : "<MTAssets lastn='1' type='file'><$MTAssetProperty property='image_height'$></MTAssets>", "e" : "0"}, #265
{ "r" : "1", "t" : "<MTAssets limit='1' sort_order='ascend'><$MTAssetProperty property='image_width'$></MTAssets>", "e" : "0"}, #266
{ "r" : "1", "t" : "<MTAssets limit='1' sort_order='ascend'><$MTAssetProperty property='image_height'$></MTAssets>", "e" : "0"}, #267
{ "r" : "1", "t" : "<MTAssets limit='1' sort_order='ascend'><$MTAssetProperty property='image_width'$></MTAssets>", "e" : "0"}, #268
{ "r" : "1", "t" : "<MTAssets limit='1' sort_order='ascend'><$MTAssetProperty property='image_height'$></MTAssets>", "e" : "0"}, #269
{ "r" : "1", "t" : "<MTAssets lastn='1'><$MTAssetProperty property='label'$></MTAssets>", "e" : "Image photo"}, #270
{ "r" : "1", "t" : "<MTAssets lastn='1'><$MTAssetProperty property='description'$></MTAssets>", "e" : "This is a test photo."}, #271
{ "r" : "1", "t" : "<MTAssets lastn='1'><$MTAssetFileExt$></MTAssets>", "e" : "jpg"}, #272
{ "r" : "1", "t" : "<MTAssets lastn='1'><$MTAssetThumbnailURL width='160'$></MTAssets>", "e" : "http://narnia.na/nana/assets_c/CURRENT_YEAR/CURRENT_MONTH/test-thumb-160xauto-1.jpg"}, #273
{ "r" : "1", "t" : "<MTAssets lastn='1'><$MTAssetThumbnailURL height='240'$></MTAssets>", "e" : "http://narnia.na/nana/assets_c/CURRENT_YEAR/CURRENT_MONTH/test-thumb-autox240-1.jpg"}, #274
{ "r" : "1", "t" : "<MTAssets lastn='1'><$MTAssetThumbnailURL scale='75'$></MTAssets>", "e" : "http://narnia.na/nana/assets_c/CURRENT_YEAR/CURRENT_MONTH/test-thumb-480x360-1.jpg"}, #275
{ "r" : "1", "t" : "<MTAssets lastn='1'><$MTAssetLink$></MTAssets>", "e" : "<a href=\"http://narnia.na/nana/images/test.jpg\">test.jpg</a>"}, #276
{ "r" : "1", "t" : "<MTAssets lastn='1'><$MTAssetThumbnailLink$></MTAssets>", "e" : "<a href=\"http://narnia.na/nana/images/test.jpg\"><img src=\"http://narnia.na/nana/assets_c/CURRENT_YEAR/CURRENT_MONTH/test-thumb-640x480-1.jpg\" width=\"640\" height=\"480\" alt=\"\" /></a>"}, #277
{ "r" : "1", "t" : "<MTAssets lastn='1'><$MTAssetThumbnailLink width='160'$></MTAssets>", "e" : "<a href=\"http://narnia.na/nana/images/test.jpg\"><img src=\"http://narnia.na/nana/assets_c/CURRENT_YEAR/CURRENT_MONTH/test-thumb-160xauto-1.jpg\" width=\"160\" height=\"120\" alt=\"\" /></a>"}, #278
{ "r" : "1", "t" : "<MTAssets lastn='1'><$MTAssetThumbnailLink height='240'$></MTAssets>", "e" : "<a href=\"http://narnia.na/nana/images/test.jpg\"><img src=\"http://narnia.na/nana/assets_c/CURRENT_YEAR/CURRENT_MONTH/test-thumb-autox240-1.jpg\" width=\"320\" height=\"240\" alt=\"\" /></a>"}, #279
{ "r" : "1", "t" : "<MTAssets lastn='1'><$MTAssetThumbnailLink scale='100'$></MTAssets>", "e" : "<a href=\"http://narnia.na/nana/images/test.jpg\"><img src=\"http://narnia.na/nana/assets_c/CURRENT_YEAR/CURRENT_MONTH/test-thumb-640x480-1.jpg\" width=\"640\" height=\"480\" alt=\"\" /></a>"}, #280
{ "r" : "1", "t" : "<MTAssets lastn='1'><$MTAssetLink new_window='1'$></MTAssets>", "e" : "<a href=\"http://narnia.na/nana/images/test.jpg\" target=\"_blank\">test.jpg</a>"}, #281
{ "r" : "1", "t" : "<MTAssets lastn='1'><$MTAssetThumbnailLink new_window='1'$></MTAssets>", "e" : "<a href=\"http://narnia.na/nana/images/test.jpg\" target=\"_blank\"><img src=\"http://narnia.na/nana/assets_c/CURRENT_YEAR/CURRENT_MONTH/test-thumb-640x480-1.jpg\" width=\"640\" height=\"480\" alt=\"\" /></a>"}, #282
{ "r" : "1", "t" : "<MTAssets lastn='1'><$MTAssetThumbnailLink new_window='1' width='160'$></MTAssets>", "e" : "<a href=\"http://narnia.na/nana/images/test.jpg\" target=\"_blank\"><img src=\"http://narnia.na/nana/assets_c/CURRENT_YEAR/CURRENT_MONTH/test-thumb-160xauto-1.jpg\" width=\"160\" height=\"120\" alt=\"\" /></a>"}, #283
{ "r" : "1", "t" : "<MTAssets lastn='1'><$MTAssetThumbnailLink new_window='1' scale='100'$></MTAssets>", "e" : "<a href=\"http://narnia.na/nana/images/test.jpg\" target=\"_blank\"><img src=\"http://narnia.na/nana/assets_c/CURRENT_YEAR/CURRENT_MONTH/test-thumb-640x480-1.jpg\" width=\"640\" height=\"480\" alt=\"\" /></a>"}, #284
{ "r" : "1", "t" : "<MTAssets lastn='1'><$MTAssetThumbnailLink new_window='1' scale='100'$></MTAssets>", "e" : "<a href=\"http://narnia.na/nana/images/test.jpg\" target=\"_blank\"><img src=\"http://narnia.na/nana/assets_c/CURRENT_YEAR/CURRENT_MONTH/test-thumb-640x480-1.jpg\" width=\"640\" height=\"480\" alt=\"\" /></a>"}, #285
{ "r" : "1", "t" : "<$MTAssetCount$>", "e" : "2"}, #286
{ "r" : "1", "t" : "<MTAssets lastn='1'><MTAssetTags><$MTTagName$>; </MTAssetTags></MTAssets>", "e" : "alpha; beta; gamma; "}, #287
{ "r" : "1", "t" : "<MTAssets><MTAssetsHeader>(Head)</MTAssetsHeader><$MTAssetID$>;<MTAssetsFooter>(Last)</MTAssetsFooter></MTAssets>", "e" : "(Head)1;2;(Last)"}, #288
{ "r" : "1", "t" : "<MTEntries lastn=\"10\"><MTIfNonZero tag=\"MTEntryScoreCount\" namespace=\"unit test\"><MTEntryID> <MTEntryScore namespace=\"unit test\">; </MTIfNonZero></MTEntries>", "e" : "6 2; 5 12; 4 5; "}, #289
{ "r" : "1", "t" : "<MTEntries lastn=\"10\"><MTIfNonZero tag=\"MTEntryScoreCount\" namespace=\"unit test\"><MTEntryID> <MTEntryScoreHigh namespace=\"unit test\">; </MTIfNonZero></MTEntries>", "e" : "6 1; 5 5; 4 3; "}, #290
{ "r" : "1", "t" : "<MTEntries lastn=\"10\"><MTIfNonZero tag=\"MTEntryScoreCount\" namespace=\"unit test\"><MTEntryID> <MTEntryScoreLow namespace=\"unit test\">; </MTIfNonZero></MTEntries>", "e" : "6 1; 5 3; 4 2; "}, #291
{ "r" : "1", "t" : "<MTEntries lastn=\"10\"><MTIfNonZero tag=\"MTEntryScoreCount\" namespace=\"unit test\"><MTEntryID> <MTEntryScoreAvg namespace=\"unit test\">; </MTIfNonZero></MTEntries>", "e" : "6 1.00; 5 4.00; 4 2.50; "}, #292
{ "r" : "1", "t" : "<MTEntries lastn=\"10\"><MTIfNonZero tag=\"MTEntryScoreCount\" namespace=\"unit test\"><MTEntryID> <MTEntryScoreCount namespace=\"unit test\">; </MTIfNonZero></MTEntries>", "e" : "6 2; 5 3; 4 2; "}, #293
{ "r" : "1", "t" : "<MTEntries lastn=\"10\"><MTIfNonZero tag=\"MTEntryScoreCount\" namespace=\"unit test\"><MTEntryID> <MTEntryRank namespace=\"unit test\">; </MTIfNonZero></MTEntries>", "e" : "6 6; 5 1; 4 4; "}, #294
{ "r" : "1", "t" : "<MTEntries lastn=\"10\"><MTIfNonZero tag=\"MTEntryScoreCount\" namespace=\"unit test\"><MTEntryID> <MTEntryRank max=\"10\" namespace=\"unit test\">; </MTIfNonZero></MTEntries>", "e" : "6 10; 5 1; 4 5; "}, #295
{ "r" : "1", "t" : "<MTEntries glue=\"; \" sort_by=\"score\" namespace=\"unit test\" min_score=\"1\"><MTEntryID>-<MTEntryScore namespace=\"unit test\"></MTEntries>", "e" : "5-12; 4-5; 6-2"}, #296
{ "r" : "1", "t" : "<MTAssets lastn=\"10\"><MTIfNonZero tag=\"MTAssetScoreCount\" namespace=\"unit test\"><MTAssetID> <MTAssetScore namespace=\"unit test\">; </MTIfNonZero></MTAssets>", "e" : "1 12; 2 5; "}, #297
{ "r" : "1", "t" : "<MTAssets lastn=\"10\"><MTIfNonZero tag=\"MTAssetScoreCount\" namespace=\"unit test\"><MTAssetID> <MTAssetScoreHigh namespace=\"unit test\">; </MTIfNonZero></MTAssets>", "e" : "1 5; 2 3; "}, #298
{ "r" : "1", "t" : "<MTAssets lastn=\"10\"><MTIfNonZero tag=\"MTAssetScoreCount\" namespace=\"unit test\"><MTAssetID> <MTAssetScoreLow namespace=\"unit test\">; </MTIfNonZero></MTAssets>", "e" : "1 3; 2 2; "}, #299
{ "r" : "1", "t" : "<MTAssets lastn=\"10\"><MTIfNonZero tag=\"MTAssetScoreCount\" namespace=\"unit test\"><MTAssetID> <MTAssetScoreAvg namespace=\"unit test\">; </MTIfNonZero></MTAssets>", "e" : "1 4.00; 2 2.50; "}, #300
{ "r" : "1", "t" : "<MTAssets lastn=\"10\"><MTIfNonZero tag=\"MTAssetScoreCount\" namespace=\"unit test\"><MTAssetID> <MTAssetScoreCount namespace=\"unit test\">; </MTIfNonZero></MTAssets>", "e" : "1 3; 2 2; "}, #301
{ "r" : "1", "t" : "<MTAssets lastn=\"10\"><MTIfNonZero tag=\"MTAssetScoreCount\" namespace=\"unit test\"><MTAssetID> <MTAssetRank namespace=\"unit test\">; </MTIfNonZero></MTAssets>", "e" : "1 1; 2 6; "}, #302
{ "r" : "1", "t" : "<MTAssets lastn=\"10\"><MTIfNonZero tag=\"MTAssetScoreCount\" namespace=\"unit test\"><MTAssetID> <MTAssetRank max=\"10\" namespace=\"unit test\">; </MTIfNonZero></MTAssets>", "e" : "1 1; 2 10; "}, #303
{ "r" : "1", "t" : "<MTAssets sort_by=\"score\" namespace=\"unit test\"><MTAssetID>; </MTAssets>", "e" : "1; 2; "}, #304
{ "r" : "1", "t" : "<MTTags glue=\",\"><MTTagLabel></MTTags>", "e" : "anemones,grandpa,rain,strolling,verse"}, #305
{ "r" : "1", "t" : "<MTEntries lastn=\"1\"><MTEntryTags glue=\",\"><MTTagLabel></MTEntryTags></MTEntries>", "e" : "grandpa,rain,strolling"}, #306
{ "r" : "1", "t" : "<MTTags glue=','><MTTagLabel> <MTTagRank></MTTags>", "e" : "anemones 4,grandpa 6,rain 2,strolling 6,verse 1"}, #307
{ "r" : "1", "t" : "<MTAssets lastn='1'><MTAssetTags><$MTTagLabel$>; </MTAssetTags></MTAssets>", "e" : "alpha; beta; gamma; "}, #308
{ "r" : "1", "t" : "<MTComments><MTIfCommentParent><p><MTCommentParent><MTCommentAuthor></MTCommentParent></p></MTIfCommentParent></MTComments>", "e" : "<p>Comment 11</p><p>v14GrUH 4 cheep</p>"}, #309
{ "r" : "1", "t" : "<MTComments sort_by='id' sort_order='ascend'><MTIfCommentReplies>,<MTCommentReplies><MTCommentsHeader><ul></MTCommentsHeader><li><MTCommentID></li><MTCommentsFooter></ul></MTCommentsFooter></MTCommentReplies></MTIfCommentReplies></MTComments>", "e" : ",<ul><li>11</li></ul>,<ul><li>12</li></ul>"}, #310
{ "r" : "1", "t" : "<MTComments sort_by='id' sort_order='ascend'><MTIfCommentReplies>,<MTCommentReplies><MTCommentsHeader><ul></MTCommentsHeader><li><MTCommentID><MTCommentRepliesRecurse></li><MTCommentsFooter></ul></MTCommentsFooter></MTCommentReplies></MTIfCommentReplies></MTComments>", "e" : ",<ul><li>11<ul><li>12</li></ul></li></ul>,<ul><li>12</li></ul>"}, #311
{ "r" : "1", "t" : "<MTPages><MTPageID>;</MTPages>", "e" : "23;22;21;20;"}, #312
{ "r" : "1", "t" : "<MTPages lastn='1'><MTPageID>;</MTPages>", "e" : "23;"}, #313
{ "r" : "1", "t" : "<MTPages lastn='1' offset='1'><MTPageID>;</MTPages>", "e" : "22;"}, #314
{ "r" : "1", "t" : "<MTPages folder='info'><MTPageID>;</MTPages>", "e" : "21;"}, #315
{ "r" : "1", "t" : "<MTPages folder='download' include_subfolders='1'><MTPageID>;</MTPages>", "e" : "23;22;"}, #316
{ "r" : "1", "t" : "<MTPages tag='river'><MTPageID>;</MTPages>", "e" : "20;"}, #317
{ "r" : "1", "t" : "<MTPages id='20'><MTPageID>;</MTPages>", "e" : "20;"}, #318
{ "r" : "1", "t" : "<MTPages sort_by='created_on' sort_order='scend'><MTPageID>;</MTPages>", "e" : "23;22;21;20;"}, #319
{ "r" : "1", "t" : "<MTPages id='21'><MTPageFolder><MTFolderID></MTPageFolder></MTPages>", "e" : "20"}, #320
{ "r" : "1", "t" : "<MTPages id='20'><MTPageTags><MTTagName>;</MTPageTags></MTPages>", "e" : "flow;river;watch;"}, #321
{ "r" : "1", "t" : "<MTPages id='20'><MTPageTitle></MTPages>", "e" : "Watching the River Flow"}, #322
{ "r" : "1", "t" : "<MTPages id='20'><MTPageBody></MTPages>", "e" : "<p>What the matter with me,</p>"}, #323
{ "r" : "1", "t" : "<MTPages id='20'><MTPageDate format_name='rfc822'></MTPages>", "e" : "Tue, 31 Jan 1978 07:45:00 -0330"}, #324
{ "r" : "1", "t" : "<MTPages id='20'><MTPageModifiedDate format_name='rfc822'></MTPages>", "e" : "Tue, 31 Jan 1978 07:46:00 -0330"}, #325
{ "r" : "1", "t" : "<MTPages id='20'><MTPageAuthorDisplayName></MTPages>", "e" : "Chucky Dee"}, #326
{ "r" : "1", "t" : "<MTPages id='20'><MTPageKeywords></MTPages>", "e" : "no folder"}, #327
{ "r" : "1", "t" : "<MTPages id='20'><MTPageBasename></MTPages>", "e" : "watching_the_river_flow"}, #328
{ "r" : "1", "t" : "<MTPages id='20'><MTPagePermalink></MTPages>", "e" : "http://narnia.na/nana/watching-the-river-flow.html"}, #329
{ "r" : "1", "t" : "<MTPages id='20'><MTPageAuthorEmail></MTPages>", "e" : "chuckd@example.com"}, #330
{ "r" : "1", "t" : "<MTPages id='20'><MTPageAuthorLink></MTPages>", "e" : "<a href=\"http://chuckd.com/\">Chucky Dee</a>"}, #331
{ "r" : "1", "t" : "<MTPages id='20'><MTPageAuthorURL></MTPages>", "e" : "http://chuckd.com/"}, #332
{ "r" : "1", "t" : "<MTPages id='20'><MTPageExcerpt></MTPages>", "e" : "excerpt"}, #333
{ "r" : "1", "t" : "<MTBlogPageCount>", "e" : "4"}, #334
{ "r" : "1", "t" : "<MTFolders><MTFolderID>;</MTFolders>", "e" : "21;20;22;"}, #335
{ "r" : "1", "t" : "<MTFolders><MTSubFolders><MTFolderID></MTSubFolders></MTFolders>", "e" : "22"}, #336
{ "r" : "1", "t" : "<MTFolders><MTSubFolders><MTParentFolders><MTFolderID>;</MTParentFolders></MTSubFolders></MTFolders>", "e" : "21;22;"}, #337
{ "r" : "1", "t" : "<MTTopLevelFolders><MTFolderID>;</MTTopLevelFolders>", "e" : "21;20;"}, #338
{ "r" : "1", "t" : "<MTFolders><MTFolderBasename>;</MTFolders>", "e" : "download;info;nightly;"}, #339
{ "r" : "1", "t" : "<MTFolders><MTFolderCount>;</MTFolders>", "e" : "1;1;1;"}, #340
{ "r" : "1", "t" : "<MTFolders><MTFolderDescription>;</MTFolders>", "e" : "download top;information;nightly build;"}, #341
{ "r" : "1", "t" : "<MTFolders><MTFolderLabel>;</MTFolders>", "e" : "download;info;nightly;"}, #342
{ "r" : "1", "t" : "<MTFolders><MTFolderPath>;</MTFolders>", "e" : "download;info;download/nightly;"}, #343
{ "r" : "1", "t" : "<MTComments><MTCommentEntry><MTEntryClass>;</MTCommentEntry></MTComments>", "e" : "page;entry;entry;entry;entry;entry;entry;entry;entry;"}, #344
{ "r" : "1", "t" : "<MTPings><MTPingEntry><MTEntryClass>;</MTPingEntry></MTPings>", "e" : "page;entry;"}, #345
{ "r" : "1", "t" : "<MTArchiveList archive_type='Individual' sort_order='ascend'><$MTArchiveDate format='%Y.%m.%d.%H.%M.%S'$>;</MTArchiveList>", "e" : "1961.01.31.07.45.01;1962.01.31.07.45.01;1963.01.31.07.45.01;1964.01.31.07.45.01;1965.01.31.07.45.01;1978.01.31.07.45.00;"}, #346
{ "r" : "1", "t" : "<MTAuthors lastn=\"2\"><MTAuthorID>;</MTAuthors>", "e" : "2;3;"}, #347
{ "r" : "1", "t" : "<MTAuthors sort_by='name'><MTAuthorName>;</MTAuthors>", "e" : "Bob D;Chuck D;"}, #348
{ "r" : "1", "t" : "<MTAuthors sort_by='nickname'><MTAuthorDisplayName>;</MTAuthors>", "e" : "Chucky Dee;Dylan;"}, #349
{ "r" : "1", "t" : "<MTAuthors sort_by='email'><MTAuthorEmail>;</MTAuthors>", "e" : "bobd@example.com;chuckd@example.com;"}, #350
{ "r" : "1", "t" : "<MTAuthors sort_by='url'><MTAuthorURL>;</MTAuthors>", "e" : ";http://chuckd.com/;"}, #351
{ "r" : "1", "t" : "<MTAuthors username='Chuck D'><MTAuthorName>;<MTAuthorDisplayName>;<MTAuthorEmail>;<MTAuthorURL>;</MTAuthors>", "e" : "Chuck D;Chucky Dee;chuckd@example.com;http://chuckd.com/;"}, #352
{ "r" : "0", "t" : "<MTArchiveList type='Monthly'><MTPages><MTPageTitle></MTPages></MTArchiveList>", "e" : "Watching the River Flow" }, #353
{ "r" : "1", "t" : "<MTAuthors sort_by='display_name' sort_order='descend'><MTAuthorID>;</MTAuthors>", "e" : "3;2;"}, #354
{ "r" : "1", "t" : "<MTArchives><MTArchiveLabel></MTArchives>", "e" : "EntryMonthlyWeeklyDailyCategoryPage"}, #355
{ "r" : "1", "t" : "<MTEntries><$MTEntryID$>:<MTComments><MTIfCommenterIsAuthor><MTIfCommenterIsEntryAuthor>2<MTElse>1</MTIfCommenterIsEntryAuthor><MTElse>0</MTIfCommenterIsAuthor>;</MTComments></MTEntries>", "e" : "1:0;0;0;8:0;7:6:2;1;0;5:0;4:"}, #356
{ "r" : "1", "t" : "<MTPages id='20'><$MTPageMore$></MTPages>", "e" : "<p>I don't have much to say,</p>"}, #357
{ "r" : "1", "t" : "<MTAssets lastn='1'><$MTAssetlabel$></MTAssets>", "e" : "Image photo"}, #358
{ "r" : "1", "t" : "<MTEntries id='1'><MTEntryAssets><$MTAssetID$></MTEntryAssets></MTEntries>", "e" : "1"}, #359
{ "r" : "1", "t" : "<MTPages id='20'><MTPageAssets><$MTAssetID$></MTPageAssets></MTPages>", "e" : "2"}, #360
{ "r" : "1", "t" : "<MTAuthors><$MTAuthorAuthType$>:<$MTAuthorAuthIconURL$>;</MTAuthors>", "e" : "MT:http://narnia.na/mt-static/images/comment/mt_logo.png;MT:http://narnia.na/mt-static/images/comment/mt_logo.png;"}, #361
{ "r" : "1", "t" : "<MTComments><$MTCommenterAuthType$>:<$MTCommenterAuthIconURL$>;</MTComments>", "e" : ":;:;:;:;:;MT:http://narnia.na/mt-static/images/comment/mt_logo.png;MT:http://narnia.na/mt-static/images/comment/mt_logo.png;:;TypeKey:http://narnia.na/mt-static/images/comment/typepad_logo.png;"}, #362
{ "r" : "1", "t" : "<MTAuthors need_entry='0' ><MTAuthorName>;</MTAuthors>", "e" : "Chuck D;Bob D;Melody;"}, #363
{ "r" : "1", "t" : "<MTAuthors need_entry='0' status='disabled'><MTAuthorName>;</MTAuthors>", "e" : "Hiro Nakamura;"}, #364
{ "r" : "1", "t" : "<MTAuthors need_entry='0' status='enabled or disabled'><MTAuthorName>;</MTAuthors>", "e" : "Chuck D;Bob D;Hiro Nakamura;Melody;"}, #365
{ "r" : "1", "t" : "<MTAuthors need_entry='0' role='Author'><MTAuthorName>;</MTAuthors>", "e" : "Bob D;"}, #366
{ "r" : "1", "t" : "<MTAuthors need_entry='0' role='Author or Designer'><MTAuthorName>;</MTAuthors>", "e" : "Bob D;"}, #367
{ "r" : "1", "t" : "<MTSetVar name='offices' value='San Francisco' index='0'><MTSetVar name='offices' value='Tokyo' function='unshift'><MTSetVarBlock name='offices' index='2'>Paris</MTSetVarBlock>--<MTGetVar name='offices' function='count'>;<MTGetVar name='offices' index='1'>;<MTGetVar name='offices' function='shift'>;<MTGetVar name='offices' function='count'>;<MTGetVar name='offices' index='1'>", "e" : "--3;San Francisco;Tokyo;2;Paris"}, #368
{ "r" : "1", "t" : "<MTSetVar name='MTVersions' key='4.0' value='Athena'><MTSetVarBlock name='MTVersions' key='4.01'>Enterprise Solution</MTSetVarBlock><MTSetVarBlock name='MTVersions' key='4.1'>Boomer<MTSetVar name='4.2' value='Cal'></MTSetVarBlock><MTGetVar name='MTVersions' key='4.0'>;<MTGetVar name='MTVersions' key='4.01'>;<MTGetVar name='MTVersions' key='4.1'>;<MTGetVar name='MTVersions' key='4.2'>;", "e" : "Athena;Enterprise Solution;Boomer;;"}, #369
{ "r" : "1", "t" : "<MTVar name='object1' key='name' value='foo'><MTVar name='object1' key='price' value='1.00'><MTVar name='object2' key='name' value='bar'><MTVar name='object2' key='price' value='1.13'><MTSetVar name='array1' function='push' value='$object1'><MTSetVar name='array1' function='push' value='$object2'><MTLoop name='array1'><MTVar name='name'>(<MTVar name='price'>)<br /></MTLoop>", "e" : "foo(1.00)<br />bar(1.13)<br />"}, #370
{ "r" : "1", "t" : "<MTSetVar name='offices1' value='San Francisco' index='0'><MTSetVar name='offices1' value='Tokyo' function='unshift'><MTSetVarBlock name='offices1' index='2'>Paris</MTSetVarBlock>--<MTGetVar name='offices1' function='count'>;<MTGetVar name='offices1' index='1'>;<MTGetVar name='offices1' function='shift'>;<MTGetVar name='offices1' function='count'>;<MTGetVar name='offices1' index='1'>", "e" : "--3;San Francisco;Tokyo;2;Paris"}, #371
{ "r" : "1", "t" : "<MTSetVar name='offices2' value='San Francisco' index='0'><MTSetVar name='offices2' value='Tokyo' function='unshift'><MTSetVarBlock name='offices2' index='2'>Paris</MTSetVarBlock>--<MTSetVarBlock name='count'><MTGetVar name='offices2' function='count' op='sub' value='1'></MTSetVarBlock><MTFor from='0' to='$count' step='1' glue=','><MTGetVar name='offices2' index='$__index__'></MTFor>", "e" : "--Tokyo,San Francisco,Paris"}, #372
{ "r" : "1", "t" : "<MTSetHashVar name='MTVersions2'><MTSetVar name='4.0' value='Athena'><MTSetVarBlock name='4.01'>Enterprise Solution</MTSetVarBlock><MTSetVar name='4.1' value='Boomer'><MTVar name='4.2' value='Cal'></MTSetHashVar>--<MTLoop name='MTVersions2' sort_by='value'><MTVar name='__key__'> - <MTVar name='__value__'>;</MTLoop>", "e" : "--4.0 - Athena;4.1 - Boomer;4.2 - Cal;4.01 - Enterprise Solution;"}, #373
{ "r" : "1", "t" : "<MTSetHashVar name='MTVersions3'><MTSetVar name='4.0' value='Athena'><MTSetVarBlock name='4.01'>Enterprise Solution</MTSetVarBlock><MTSetVar name='4.1' value='Boomer'></MTSetHashVar><MTVar name='MTVersions3' key='4.2' value='Cal'>--<MTLoop name='MTVersions3' sort_by='key'><MTVar name='__key__'> - <MTVar name='__value__'>;</MTLoop>", "e" : "--4.0 - Athena;4.01 - Enterprise Solution;4.1 - Boomer;4.2 - Cal;"}, #374
{ "r" : "1", "t" : "<MTSetVar name='offices3' value='San Francisco' index='0'><MTSetVar name='offices3' value='Tokyo' function='unshift'><MTSetVarBlock name='offices3' index='2'>Paris</MTSetVarBlock>--<MTLoop name='offices3' glue=','><MTVar name='__value__'></MTLoop>", "e" : "--Tokyo,San Francisco,Paris"}, #375
{ "r" : "1", "t" : "<MTSetVar name='offices4' value='San Francisco' index='0'><MTSetVar name='offices4' value='Tokyo' function='unshift'><MTSetVarBlock name='offices4' index='2'>Paris</MTSetVarBlock>--<MTLoop name='offices4' glue=',' sort_by='value'><MTVar name='__value__'></MTLoop>", "e" : "--Paris,San Francisco,Tokyo"}, #376
{ "r" : "1", "t" : "<MTSetVar name='num' op='add' value='99'><MTGetVar name='num'>;<MTGetVar name='num' value='1' op='+'>;<MTSetVar name='num' value='1'><MTGetVar name='num'>;<MTGetVar name='num' value='20' op='mul'>;<MTSetVar name='num' value='2' op='add'><MTGetVar name='num'>;<MTGetVar name='num' value='20' op='*'>;<MTSetVar name='num' value='3' op='*'><MTGetVar name='num'>;<MTGetVar name='num' value='3' op='/'>;<MTSetVar name='num' op='div' value='2'><MTGetVar name='num'>;<MTGetVar name='num' value='0.5' op='-'>;<MTSetVar name='num' op='mod' value='6'><MTGetVar name='num'>;<MTGetVar name='num' value='3' op='%'>;", "e" : "99;100;1;20;3;60;9;3;4.5;4;4;1;"}, #377
{ "r" : "1", "t" : "<MTSetVar name='num' value='1'><MTGetVar name='num' op='++'>;<MTSetVar name='num' op='inc'><MTGetVar name='num'>;<MTSetVar name='num' op='dec'><MTGetVar name='num'>;<MTGetVar name='num' op='--'>;", "e" : "2;2;1;0;"}, #378
{ "r" : "1", "t" : "<MTSetVar name='offices9[0]' value='San Francisco'><MTSetVar name='unshift(offices9)' value='Tokyo'><MTSetVarBlock name='offices9[2]'>Paris</MTSetVarBlock>--<MTGetVar name='count(offices9)'>;<MTGetVar name='offices9[1]'>;<MTGetVar name='shift(offices9)'>;<MTGetVar name='count(offices9)'>;<MTGetVar name='offices9' index='1'>", "e" : "--3;San Francisco;Tokyo;2;Paris"}, #379
{ "r" : "1", "t" : "<MTSetVar name='MTVersions4{4.0}' value='Athena'><MTSetVarBlock name='MTVersions4{4.01}'>Enterprise Solution</MTSetVarBlock><MTSetVarBlock name='MTVersions4{4.1}'>Boomer<MTSetVar name='4.2' value='Cal'></MTSetVarBlock><MTGetVar name='MTVersions4{4.0}'>;<MTGetVar name='MTVersions4{4.01}'>;<MTGetVar name='MTVersions4{4.1}'>;<MTGetVar name='MTVersions4{4.2}'>;", "e" : "Athena;Enterprise Solution;Boomer;;"}, #380
{ "r" : "1", "t" : "<MTVar name='object3{name}' value='foo'><MTVar name='object3{price}' value='1.00'><MTVar name='object4{name}' value='bar'><MTVar name='object4{price}' value='1.13'><MTSetVar name='push(array2)' value='$object3'><MTSetVar name='push(array2)' value='$object4'><MTLoop name='array2'><MTVar name='name'>(<MTVar name='price'>)<br /></MTLoop>", "e" : "foo(1.00)<br />bar(1.13)<br />"}, #381
{ "r" : "1", "t" : "<MTSetVar name='offices5[0]' value='San Francisco'><MTSetVar name='unshift(offices5)' value='Tokyo'><MTSetVarBlock name='offices5[2]'>Paris</MTSetVarBlock>--<MTGetVar name='count(offices5)'>;<MTGetVar name='offices5[1]'>;<MTGetVar name='shift(offices5)'>;<MTGetVar name='count(offices5)'>;<MTGetVar name='offices5[1]'>", "e" : "--3;San Francisco;Tokyo;2;Paris"}, #382
{ "r" : "1", "t" : "<MTSetVar name='offices6[0]' value='San Francisco'><MTSetVar name='unshift(offices6)' value='Tokyo'><MTSetVarBlock name='offices6[2]'>Paris</MTSetVarBlock>--<MTSetVarBlock name='count'><MTGetVar name='count(offices6)' op='--'></MTSetVarBlock><MTFor from='0' to='$count' increment='1' glue=','><MTGetVar name='offices6[$__index__]'></MTFor>", "e" : "--Tokyo,San Francisco,Paris"}, #383
{ "r" : "1", "t" : "<MTSetVar name='MTVersions5{4.0}' value='Athena'><MTSetVarBlock name='MTVersions5{4.01}'>Enterprise Solution</MTSetVarBlock><MTSetVarBlock name='MTVersions5{4.1}'>Boomer</MTSetVarBlock><MTSetHashVar name='MTVersions5'><MTSetVar name='4.2' value='Cal'></MTSetHashVar>--<MTLoop name='MTVersions5' sort_by='key reverse'><MTVar name='__key__'> - <MTVar name='__value__'>;</MTLoop>", "e" : "--4.2 - Cal;4.1 - Boomer;4.01 - Enterprise Solution;4.0 - Athena;"}, #384
{ "r" : "1", "t" : "<MTSetVar name='MTVersions6{4.0}' value='Athena'><MTSetVarBlock name='MTVersions6{4.01}'>Enterprise Solution</MTSetVarBlock><MTSetVarBlock name='MTVersions6{4.1}'>Boomer<MTSetVar name='4.2' value='Cal'></MTSetVarBlock>--<MTLoop name='MTVersions6' sort_by='key'><MTVar name='__key__'> - <MTVar name='__value__'>;</MTLoop>", "e" : "--4.0 - Athena;4.01 - Enterprise Solution;4.1 - Boomer;"}, #385
{ "r" : "1", "t" : "<MTSetVar name='offices7' value='San Francisco' index='0'><MTSetVar name='unshift(offices7)' value='Tokyo'><MTSetVarBlock name='offices7' index='2'>Paris</MTSetVarBlock>--<MTVar name='offices7[1]'>,<MTVar name='shift(offices7)'>,<MTSetVar name='i' value='1'><MTVar name='offices7[$i]'>", "e" : "--San Francisco,Tokyo,Paris"}, #386
{ "r" : "1", "t" : "<MTSetVar name='offices8' value='San Francisco' index='0'><MTSetVar name='unshift(offices8)' value='Tokyo'><MTSetVarBlock name='offices8' index='2'>Paris</MTSetVarBlock><MTSetVar name='var_offices' value='$offices8'>--<MTVar name='var_offices[1]'>,<MTVar name='shift(var_offices)'>,<MTSetVar name='i' value='1'><MTVar name='var_offices[$i]'>", "e" : "--San Francisco,Tokyo,Paris"}, #387
{ "r" : "1", "t" : "<MTSetVar name='MTVersions7' key='4.0' value='Athena'><MTSetVarBlock name='MTVersions7' key='4.01'>Enterprise Solution</MTSetVarBlock><MTSetVarBlock name='MTVersions7' key='4.1'>Boomer<MTSetVar name='4.2' value='Cal'></MTSetVarBlock><MTSetVar name='var_hash' value='$MTVersions7'><MTGetVar name='var_hash{4.0}'>;<MTGetVar name='var_hash{4.01}'>;<MTGetVar name='var_hash{4.1}'>;<MTGetVar name='var_hash{4.2}'>;", "e" : "Athena;Enterprise Solution;Boomer;;"}, #388
{ "r" : "1", "t" : "<MTSetVar name='MTVersions8' key='4.0' value='Athena'><MTSetVarBlock name='MTVersions8' key='4.01'>Enterprise Solution</MTSetVarBlock><MTSetVarBlock name='MTVersions8' key='4.1'>Boomer</MTSetVarBlock><MTSetHashVar name='MTVersions8'><MTSetVarBlock name='4.2'>Cal</MTSetVarBlock></MTSetHashVar><MTGetVar name='delete(MTVersions8{4.0})'>;<MTGetVar name='MTVersions8{4.0}'>;<MTSetVar name='delete(MTVersions8{4.01})'>;<MTGetVar name='MTVersions8{4.01}'>;<MTGetVar name='MTVersions8' function='delete' key='4.2'>;<MTGetVar name='MTVersions8' function='delete' key='4.1'>;<MTGetVar name='MTVersions8' key='4.1'>;", "e" : "Athena;;;;Cal;Boomer;;"}, #389
{ "r" : "1", "t" : "<MTSetVar name='offices9' value='San Francisco' index='0'><MTSetVar name='unshift(offices9)' value='Tokyo'><MTSetVarBlock name='offices9' index='2'>Paris</MTSetVarBlock>--<MTIf name='offices9' index='2' eq='Paris'>TRUE<MTElse>FALSE</MTIf>,<MTIf name='offices9[1]' eq='San Francisco'>TRUE<MTElse>FALSE</MTIf>,<MTVar name='idx' value='0'><MTIf name='offices9[$idx]' eq='San Francisco'><MTVar name='offices9[0]'><MTElse name='offices9[2]' eq='San Francisco'>TRUE<MTElse>FALSE</MTIf>,<MTIf name='offices9' index='3' eq='1'><MTIgnore>value is undef so it is always evaluated false.</MTIgnore>TRUE<MTElse>FALSE</MTIf>,", "e" : "--TRUE,TRUE,FALSE,FALSE,"}, #390
{ "r" : "1", "t" : "<MTSetVar name='MTVersions8' key='4.0' value='Athena'><MTSetVarBlock name='MTVersions8' key='4.01'>Enterprise Solution</MTSetVarBlock><MTSetVarBlock name='MTVersions8' key='4.1'>Boomer</MTSetVarBlock><MTSetVar name='var_hash' value='$MTVersions8'><MTIf name='var_hash{4.0}' eq='Enterprise Solution'>TRUE<MTElse>FALSE</MTIf>;<MTIf name='var_hash{4.01}' eq='Enterprise Solution'>TRUE<MTElse>FALSE</MTIf>;<MTIf name='var_hash' key='4.2' eq='Boomer'>TRUE<MTElse>FALSE</MTIf>;<MTIf name='MTVersions8{4.1}' ne='Boomer'><MTVar name='MTVersions8{4.1}'><MTElse name='MTVersions8{4.1}' eq='Cal'>TRUE<MTElse>FALSE</MTIf>;", "e" : "FALSE;TRUE;FALSE;FALSE;"}, #391
{ "r" : "1", "t" : "<MTSetVar name='num' value='1'><MTGetVar name='num'>;<MTIf name='num' eq='1'>TRUE<MTElse>FALSE</MTIf>;<MTGetVar name='num' value='20' op='mul'>;<MTIf name='num' value='3' op='*' eq='60'>TRUE<MTElse>FALSE</MTIf>;<MTIf name='num' value='3' op='+' eq='4'>TRUE<MTElse name='num' op='+' value='4' eq='5'>555<MTElse>FALSE</MTIf>;", "e" : "1;TRUE;20;FALSE;TRUE;"}, #392
{ "r" : "1", "t" : "<MTAssets lastn='1'><$MTAssetLabel$></MTAssets>", "e" : "Image photo"}, #393
{ "r" : "1", "t" : "<MTAssets lastn='1'><$MTAssetDescription$></MTAssets>", "e" : "This is a test photo."}, #394
{ "r" : "1", "t" : "<MTSetVar name='val' value='0'><MTIfNonEmpty name=\"val\">zero</MTIfNonEmpty>", "e" : "zero"}, #395
{ "r" : "1", "t" : "<mt:setvar name='foo' value='hoge'><mt:if name='foo' eq='hoge'>value is hoge.<mt:elseif name='foo' eq='koge'>value is koge.<mt:else eq='joge'>value is joge.<mt:elseif eq='moge'>value is moge.<mt:else>value is <mt:getvar name='foo'>.</mt:if>", "e" : "value is hoge."}, #396
{ "r" : "1", "t" : "<mt:setvar name='foo' value='koge'><mt:if name='foo' eq='hoge'>value is hoge.<mt:elseif name='foo' eq='koge'>value is koge.<mt:else eq='joge'>value is joge.<mt:elseif eq='moge'>value is moge.<mt:else>value is <mt:getvar name='foo'>.</mt:if>", "e" : "value is koge."}, #397
{ "r" : "1", "t" : "<mt:setvar name='foo' value='joge'><mt:if name='foo' eq='hoge'>value is hoge.<mt:elseif name='foo' eq='koge'>value is koge.<mt:else eq='joge'>value is joge.<mt:elseif eq='moge'>value is moge.<mt:else>value is <mt:getvar name='foo'>.</mt:if>", "e" : "value is joge."}, #398
{ "r" : "1", "t" : "<mt:setvar name='foo' value='moge'><mt:if name='foo' eq='hoge'>value is hoge.<mt:elseif name='foo' eq='koge'>value is koge.<mt:else eq='joge'>value is joge.<mt:elseif eq='moge'>value is moge.<mt:else>value is <mt:getvar name='foo'>.</mt:if>", "e" : "value is moge."}, #399
{ "r" : "1", "t" : "<mt:setvar name='foo' value='poge'><mt:if name='foo' eq='hoge'>value is hoge.<mt:elseif name='foo' eq='koge'>value is koge.<mt:else eq='joge'>value is joge.<mt:elseif eq='moge'>value is moge.<mt:else>value is <mt:getvar name='foo'>.</mt:if>", "e" : "value is poge."}, #400
{ "r" : "1", "t" : "<mt:setvar name='foo' value='poge'><mt:if name='foo' eq='hoge'><mt:else>value is <mt:var name='foo'></mt:if>", "e" : "value is poge"}, #401
{ "r" : "1", "t" : "<mt:setvar name='foo' value='1'><mt:if name='bar'>true<mt:else>false</mt:if>", "e" : "false"}, #402
{ "r" : "1", "t" : "<MTTags glue=',' sort_by='rank'><MTTagLabel> <MTTagRank></MTTags>", "e" : "verse 1,rain 2,anemones 4,grandpa 6,strolling 6"}, #403
{ "r" : "1", "t" : "<MTSubCategories category='foo'><MTCategoryLabel></MTSubCategories>", "e" : "subfoo"}, #404
{ "r" : "1", "t" : "<MTCategories sort_by='label' sort_order='ascend' show_empty='1'><MTCategoryLabel>'<MTSubCategories><MTCategoryLabel></MTSubCategories>'</MTCategories>", "e" : "bar''foo'subfoo'subfoo''"}, #405
{ "r" : "1", "t" : "<MTEntries recently_commented_on='3' glue=','><MTEntryTitle></MTEntries>", "e" : "Verse 2,Verse 3,A Rainy Day"}, #406
{ "r" : "1", "t" : "value is <mt:setvar name='foo' value='poge'><mt:if name='foo' eq='hoge'>hoge<mt:elseif name='foo' eq='moge'>moge<mt:else>false</mt:if>", "e" : "value is false"}, #407
{ "r" : "1", "t" : "value is <mt:setvar name='foo' value='poge'><mt:if name='foo' eq='hoge'>hoge<mt:else name='foo' eq='moge'>moge<mt:else>false</mt:if>", "e" : "value is false"}, #408
{ "r" : "0", "t" : "value is <mt:setvar name='foo' value='poge'><mt:if name='foo' eq='hoge'>hoge<mt:elseif eq='moge'>moge<mt:else>false</mt:if>", "e" : "value is false"}, #409
{ "r" : "0", "t" : "value is <mt:setvar name='foo' value='poge'><mt:if name='foo' eq='hoge'>hoge<mt:else eq='moge'>moge<mt:else>false</mt:if>", "e" : "value is false"}, #410
{ "r" : "0", "t" : "value is <mt:setvar name='foo' value='poge'><mt:if name='foo' eq='hoge'>hoge<mt:elseif eq='poge'>poge<mt:else>false</mt:if>", "e" : "value is poge"}, #411
{ "r" : "0", "t" : "value is <mt:setvar name='foo' value='poge'><mt:if name='foo' eq='hoge'>hoge<mt:else eq='poge'>poge<mt:else>false</mt:if>", "e" : "value is poge"}, #412
{ "r" : "0", "t" : "<mt:var name='ar[0]' value='A'><mt:var name='ar[1]' value='B'><mt:var name='ar[2]' value='C'><mt:loop name='ar'><mt:if name='__value__' eq='A'><mt:var name='__counter__'><mt:elseif eq='B'><mt:var name='__counter__'><mt:else><mt:var name='__counter__'></mt:if></mt:loop>", "e" : "123"}, #413
{ "r" : "0", "t" : "<mt:var name='ar[0]' value='A'><mt:var name='ar[1]' value='B'><mt:var name='ar[2]' value='C'><mt:loop name='ar'><mt:if name='__value__' eq='A'><mt:var name='__counter__'><mt:else eq='B'><mt:var name='__counter__'><mt:else><mt:var name='__counter__'></mt:if></mt:loop>", "e" : "123"}, #414
{ "r" : "0", "t" : "value is <mt:setvar name='foo' value='fuga'><mt:if name='foo' eq='hoge'>hoge<mt:elseif eq='poge'>poge<mt:elseif eq='fuga'>fuga<mt:else>false</mt:if>", "e" : "value is fuga"}, #415
{ "r" : "0", "t" : "value is <mt:setvar name='foo' value='fuga'><mt:if name='foo' eq='hoge'>hoge<mt:else eq='poge'>poge<mt:else eq='fuga'>fuga<mt:else>false</mt:if>", "e" : "value is fuga"}, #416
{ "r" : "0", "t" : "<mt:var name='ar[0]' value='A'><mt:var name='ar[1]' value='B'><mt:var name='ar[2]' value='C'><mt:loop name='ar'><mt:if name='__value__' eq='A'><mt:var name='__counter__'><mt:elseif eq='B'><mt:var name='__counter__'><mt:elseif eq='C'>hoge!<mt:else><mt:var name='__counter__'></mt:if></mt:loop>", "e" : "12hoge!"}, #417
{ "r" : "0", "t" : "<mt:var name='ar[0]' value='A'><mt:var name='ar[1]' value='B'><mt:var name='ar[2]' value='C'><mt:loop name='ar'><mt:if name='__value__' eq='A'><mt:var name='__counter__'><mt:else eq='B'><mt:var name='__counter__'><mt:else eq='C'>hoge!<mt:else><mt:var name='__counter__'></mt:if></mt:loop>", "e" : "12hoge!"}, #418
{ "r" : "1", "t" : "<mt:setvar name='foo' value='c'><mt:if name='foo' eq='a'>value is a.<mt:elseif eq='b'>value is b.<mt:else eq='c'>value is c.<mt:elseif eq='d'>value is d.<mt:else>value is this: <mt:getvar name='foo'>.</mt:if>", "e" : "value is c."}, #419
{ "r" : "1", "t" : "<mt:setvar name='foo' value='c'><mt:setvar name='bar' value='xxx'><mt:if name='foo' eq='a'>value is a.<mt:else><mt:if name='bar' eq='aaa'><mt:else eq='c'>value is c<mt:else eq='xxx'>value is xxx.</mt:if></mt:if>", "e" : "value is xxx."}, #420
{ "r" : "1", "t" : "<mt:setvar name='foo' value='c'><mt:setvar name='bar' value='xxx'><mt:if name='foo' eq='a'>value is a.<mt:elseif name='bar' eq='aaa'><mt:else eq='c'>value is c<mt:else eq='xxx'>value is xxx.</mt:if>", "e" : "value is xxx."}, #421
{ "r" : "1", "t" : "<mt:var name='foo' value='2'><mt:if name='foo' eq='1'>incorrect<mt:else eq='2'>correct<mt:else eq='3'>incorrect</mt:if>", "e" : "correct" }, #422
{ "r" : "1", "t" : "<mt:var name='foo1' value='foo-1'><mt:var name='foo2' value='foo-2'><mt:if name='foo1' eq='abc'>incorrect-1<mt:else eq='def'>incorrect-2<mt:else eq='foo-1'>CORRECT-1<mt:if name='foo2' eq='ghi'>incorrect-3<mt:else eq='foo-2'>CORRECT-2<mt:else>incorrect-4</mt:if><mt:else eq='foo-2'>incorrect-5<mt:else>incorrect-6</mt:if>", "e" : "CORRECT-1CORRECT-2"}, #423
{ "r" : "1", "t" : "<mt:entries limit='1'><mt:EntryTitle></mt:Entries>", "e" : "A Rainy Day" }, #424
{ "r" : "1", "t" : "<mt:entries category='NOT foo'><mt:EntryTitle>;</mt:Entries>", "e" : "A Rainy Day;Verse 5;Verse 4;Verse 2;Verse 1;" }, #425
{ "r" : "1", "t" : "<mt:entries lastn='1' tags='verse'><mt:EntryTitle></mt:Entries>", "e" : "Verse 5" }, #426
{ "r" : "1", "t" : "<mt:authors username='Chuck D'><MTAuthorName>;<MTAuthorDisplayName>;<MTAuthorEmail>;<MTAuthorURL>;</mt:authors>", "e" : "Chuck D;Chucky Dee;chuckd@example.com;http://chuckd.com/;"}, #427
{ "r" : "1", "t" : "<mt:authors id='2' username='Bob D'><MTAuthorName>;<MTAuthorDisplayName>;<MTAuthorEmail>;<MTAuthorURL>;</mt:authors>", "e" : "Chuck D;Chucky Dee;chuckd@example.com;http://chuckd.com/;"}, #428
{ "r" : "1", "t" : "<mt:authors id='2'><MTAuthorName>;<MTAuthorDisplayName>;<MTAuthorEmail>;<MTAuthorURL>;</mt:authors>", "e" : "Chuck D;Chucky Dee;chuckd@example.com;http://chuckd.com/;"}, #429
{ "r" : "1", "t" : "<mt:Websites><mt:WebsiteName></mt:Websites>", "e" : "Test site"}, #430
{ "r" : "1", "t" : "<mt:Websites><mt:WebsiteDescription></mt:Websites>", "e" : "Narnia None Test Website"}, #431
{ "r" : "1", "t" : "<mt:Websites><mt:WebsiteURL></mt:Websites>", "e" : "http://narnia.na/"}, #432
{ "r" : "1", "t" : "<mt:Websites><mt:WebsitePath></mt:Websites>", "e" : "t/"}, #433
{ "r" : "1", "t" : "<mt:Websites><mt:WebsiteID></mt:Websites>", "e" : "2"}, #434
{ "r" : "1", "t" : "<mt:Websites><mt:WebsiteTimezone></mt:Websites>", "e" : "-03:30"}, #435
{ "r" : "1", "t" : "<mt:Websites><mt:WebsiteTimezone no_colon='1'></mt:Websites>", "e" : "-0330"}, #436
{ "r" : "1", "t" : "<mt:Websites><mt:WebsiteLanguage></mt:Websites>", "e" : "en_us"}, #437
{ "r" : "1", "t" : "<mt:Websites><mt:WebsiteLanguage locale='1'></mt:Websites>", "e" : "en_US"}, #438
{ "r" : "1", "t" : "<mt:Websites><mt:IfWebsite>1</mt:IfWebsite></mt:Websites>", "e" : "1"}, #439
{ "r" : "1", "t" : "<mt:Websites><MTWebsiteCCLicenseURL></mt:Websites>", "e" : "http://creativecommons.org/licenses/by-nc-sa/2.0/"}, #440
{ "r" : "1", "t" : "<mt:Websites><MTWebsiteCCLicenseImage></mt:Websites>", "e" : "http://creativecommons.org/images/public/somerights20.gif"}, #441
{ "r" : "1", "t" : "<mt:Websites><MTWebsiteIfCCLicense>1</MTWebsiteIfCCLicense></mt:Websites>", "e" : "1"}, #442
{ "r" : "1", "t" : "<mt:Websites><mt:WebsiteFileExtension></mt:Websites>", "e" : ".html"}, #443
{ "r" : "1", "t" : "<MTBlogURL id='1'>", "e" : "http://narnia.na/nana/"}, #444
{ "r" : "1", "t" : "<MTBlogRelativeURL id='1'>", "e" : "/nana/"}, #445
{ "r" : "1", "t" : "<MTBlogSitePath is='1'>", "e" : "t/site/"}, #446
{ "r" : "1", "t" : "<MTBlogArchiveURL id='1'>", "e" : "http://narnia.na/nana/archives/"}, #447
{ "r" : "1", "t" : "<mt:Websites><mt:WebsiteHasBlog>true</mt:WebsiteHasBlog></mt:Websites>", "e" : "true"}, #448
{ "r" : "1", "t" : "<mt:BlogParentWebsite><mt:WebsiteID></mt:BlogParentWebsite>", "e" : "2"}, #449
{ "r" : "0", "t" : "<MTCalendar><MTCalendarWeekHeader month='197801'><tr></MTCalendarWeekHeader><td><MTCalendarCellNumber>,<MTCalendarIfEntries><MTEntries lastn='1'><a href='<$MTEntryPermalink$>'><$MTCalendarDay$></a></MTEntries></MTCalendarIfEntries><MTCalendarIfNoEntries><$MTCalendarDay$></MTCalendarIfNoEntries><MTCalendarIfBlank>&nbsp;</MTCalendarIfBlank></td><MTCalendarWeekFooter></tr></MTCalendarWeekFooter></MTCalendar>', 'e' : '<tr><td>1,&nbsp;</td><td>2,&nbsp;</td><td>3,&nbsp;</td><td>4,&nbsp;</td><td>5,&nbsp;</td><td>6,1</td><td>7,2</td></tr><tr><td>8,3</td><td>9,4</td><td>10,5</td><td>11,6</td><td>12,7</td><td>13,8</td><td>14,9</td></tr><tr><td>15,10</td><td>16,11</td><td>17,12</td><td>18,13</td><td>19,14</td><td>20,15</td><td>21,16</td></tr><tr><td>22,17</td><td>23,18</td><td>24,19</td><td>25,20</td><td>26,21</td><td>27,22</td><td>28,23</td></tr><tr><td>29,24</td><td>30,25</td><td>31,26</td><td>32,27</td><td>33,28</td><td>34,29</td><td>35,30</td></tr>"}, #450
{ "r" : "0", "t" : "<MTGoogleSearch query='six apart' results='1'><MTGoogleSearchResult property='URL'></MTGoogleSearch>", "e" : "http://www.sixapart.com/"}, #451
{ "r" : "1", "t" : "<MTComments lastn=\"1\"><MTCommentIfModerated>Moderated<MTElse>NotModerated</MTCommentIfModerated></MTComments>", "e" : "Moderated"}, #452
{ "r" : "1", "t" : "<MTComments lastn=\"1\"><MTCommentLink></MTComments>", "e" : "http://narnia.na/nana/archives/1962/01/verse-2.html#comment-2"}, #453
{ "r" : "1", "t" : "<MTComments lastn=\"1\"><MTCommentName></MTComments>", "e" : "John Doe"}, #454
{ "r" : "1", "t" : "<MTComments lastn=\"1\"><MTCommentParentID></MTComments>", "e" : ""}, #455
{ "r" : "1", "t" : "<MTComments lastn=\"1\"><MTCommentRank></MTComments>", "e" : ""}, #456
{ "r" : "1", "t" : "<MTComments lastn=\"1\"><MTCommentReplyToLink></MTComments>", "e" : "<a title=\"Reply\" href=\"javascript:void(0);\" onclick=\"mtReplyCommentOnClick(2, 'John Doe')\">Reply</a>"}, #457
{ "r" : "1", "t" : "<MTComments lastn=\"1\"><MTCommentScore></MTComments>", "e" : ""}, #458
{ "r" : "1", "t" : "<MTComments lastn=\"1\"><MTCommentScoreAVG></MTComments>", "e" : ""}, #459
{ "r" : "1", "t" : "<MTComments lastn=\"1\"><MTCommentScoreCount></MTComments>", "e" : ""}, #460
{ "r" : "1", "t" : "<MTComments lastn=\"1\"><MTCommentScoreHigh></MTComments>", "e" : ""}, #461
{ "r" : "1", "t" : "<MTComments lastn=\"1\"><MTCommentScoreLow></MTComments>", "e" : ""}, #462
{ "r" : "1", "t" : "<MTCategories><MTCategoryBasename></MTCategories>", "e" : "foosubfoo"}, #463
{ "r" : "1", "t" : "<MTCategories><MTCategoryCommentCount></MTCategories>", "e" : "30"}, #464
{ "r" : "1", "t" : "<MTCategories><MTCategoryIfAllowPings>Allow<MTElse>NotAllow</MTCategoryIfAllowPings></MTCategories>", "e" : "NotAllowNotAllow"}, #465
{ "r" : "1", "t" : "<MTCategories><MTCategoryTrackbackCount></MTCategories>", "e" : "00"}, #466
{ "r" : "1", "t" : "<MTSubCategories category='subfoo' include_current='1'><MTParentCategories glue='-' exclude_current='1'><MTCategoryLabel></MTParentCategories></MTSubCategories>", "e" : "foo"}, #467
{ "r" : "1", "t" : "<MTSubCategories category='subfoo' include_current='1'><MTParentCategories glue='-'><MTCategoryLabel></MTParentCategories></MTSubCategories>", "e" : "foo-subfoo"}, #468
{ "r" : "1", "t" : "<MTComments lastn=\"1\"><MTCommentBlogID></MTComments>", "e" : "1"}, #469
{ "r" : "1", "t" : "<MTComments lastn=\"1\"><MTCommenterID></MTComments>", "e" : "4"}, #470
{ "r" : "1", "t" : "<MTComments lastn=\"1\"><MTCommenterURL></MTComments>", "e" : ""}, #471
{ "r" : "1", "t" : "<MTComments lastn=\"1\"><MTCommenterUsername></MTComments>", "e" : "John Doe"}, #472
{ "r" : "1", "t" : "<MTComments lastn=\"1\"><MTCommenterUserpic></MTComments>", "e" : ""}, #473
{ "r" : "1", "t" : "<MTComments lastn=\"1\"><MTCommenterUserpicAsset></MTCommenterUserpicAsset></MTComments>", "e" : ""}, #474
{ "r" : "1", "t" : "<MTComments lastn=\"1\"><MTCommenterUserpicURL></MTComments>", "e" : ""}, #475
{ "r" : "1", "t" : "<MTBlogs><MTBlogCategoryCount></MTBlogs>", "e" : "3"}, #476
{ "r" : "1", "t" : "<MTBlogs><MTBlogPingCount></MTBlogs>", "e" : "2"}, #477
{ "r" : "1", "t" : "<MTBlogs><MTBlogTemplatesetID></MTBlogs>", "e" : "classic-blog"}, #478
{ "r" : "1", "t" : "<MTBlogs><MTBlogThemeID></MTBlogs>", "e" : "classic-blog"}, #479
{ "r" : "1", "t" : "<MTAuthors lastn=\"1\"><MTAuthorEntryCount></MTAuthors>", "e" : "5"}, #480
{ "r" : "1", "t" : "<MTAuthors lastn=\"1\"><MTAuthorHasEntry><MTAuthorName setvar=\"author_name\"><MTEntries author=\"$author_name\" lastn=\"1\">has</MTEntries></MTAuthorHasEntry></MTAuthors>", "e" : "has"}, #481
{ "r" : "1", "t" : "<MTAuthors lastn=\"1\"><MTAuthorHasPage><MTAuthorName setvar=\"author_name\"><MTPages author=\"$author_name\" lastn=\"1\">has</MTPages></MTAuthorHasPage></MTAuthors>", "e" : "has"}, #482
{ "r" : "1", "t" : "<MTAuthors lastn=\"1\"><MTAuthorNext><MTAuthorName></MTAuthorNext></MTAuthors>", "e" : ""}, #483
{ "r" : "1", "t" : "<MTAuthors lastn=\"1\"><MTAuthorPrevious><MTAuthorName></MTAuthorPrevious></MTAuthors>", "e" : "Bob D"}, #484
{ "r" : "1", "t" : "<MTAuthors lastn=\"1\"><MTAuthorRank></MTAuthors>", "e" : ""}, #485
{ "r" : "1", "t" : "<MTAuthors lastn=\"1\"><MTAuthorScore></MTAuthors>", "e" : ""}, #486
{ "r" : "1", "t" : "<MTAuthors lastn=\"1\"><MTAuthorScoreAvg></MTAuthors>", "e" : ""}, #487
{ "r" : "1", "t" : "<MTAuthors lastn=\"1\"><MTAuthorScoreCount></MTAuthors>", "e" : ""}, #488
{ "r" : "1", "t" : "<MTAuthors lastn=\"1\"><MTAuthorScoreHigh></MTAuthors>", "e" : ""}, #489
{ "r" : "1", "t" : "<MTAuthors lastn=\"1\"><MTAuthorScoreLow></MTAuthors>", "e" : ""}, #490
{ "r" : "1", "t" : "<MTAuthors lastn=\"1\"><MTAuthorUserpic></MTAuthors>", "e" : "<img src=\"/mt-static/support/assets_c/userpics/userpic-2-100x100.png?3\" width=\"100\" height=\"100\" alt=\"\" />"}, #491
{ "r" : "1", "t" : "<MTAuthors lastn=\"1\"><MTAuthorUserpicAsset><MTAssetFileName></MTAuthorUserpicAsset></MTAuthors>", "e" : "test.jpg"}, #492
{ "r" : "1", "t" : "<MTAuthors lastn=\"1\"><MTAuthorUserpicURL></MTAuthors>", "e" : "/mt-static/support/assets_c/userpics/userpic-2-100x100.png"}, #493
{ "r" : "1", "t" : "<MTAuthors lastn=\"1\"><MTAuthorBasename></MTAuthors>", "e" : "chucky_dee"}, #494
{ "r" : "1", "t" : "<MTAssets assets_per_row=\"2\"><MTAssetIsFirstInRow>First</MTAssetIsFirstInRow><MTAssetIsLastInRow>Last</MTAssetIsLastInRow></MTAssets>", "e" : "FirstLast"}, #495
{ "r" : "1", "t" : "<MTAssets lastn='1'><MTAssetIfTagged tag=\"alpha\">Tagged<MTElse>Not Tagged</MTAssetIfTagged></MTAssets>", "e" : "Tagged"}, #496
{ "r" : "1", "t" : "<MTAssets lastn='1'><MTAssetIfTagged tag=\"empty_tag_name\">Tagged<MTElse>Not Tagged</MTAssetIfTagged></MTAssets>", "e" : "Not Tagged"}, #497
{ "r" : "1", "t" : "<MTArchiveList type='Individual'><MTArchiveListHeader><MTArchiveTypeLabel></MTArchiveListHeader></MTArchiveList>", "e" : "Entry"}, #498
{ "r" : "1", "t" : "<MTUserSessionCookieDomain>", "e" : ".narnia.na"}, #499
{ "r" : "1", "t" : "<MTUserSessionCookieName>", "e" : "mt_blog_user"}, #500
{ "r" : "1", "t" : "<MTUserSessionCookiePath>", "e" : "/"}, #501
{ "r" : "1", "t" : "<MTUserSessionCookieTimeout>", "e" : "14400"}, #502
{ "r" : "1", "t" : "<MTWebsiteCommentCount>", "e" : "1"}, #503
{ "r" : "1", "t" : "<MTWebsiteHost>", "e" : "narnia.na"}, #504
{ "r" : "1", "t" : "<MTWebsiteIfCommentsOpen>Opened</MTWebsiteIfCommentsOpen>", "e" : "Opened"}, #505
{ "r" : "1", "t" : "<MTWebsitePageCount>", "e" : "1"}, #506
{ "r" : "1", "t" : "<MTWebsitePingCount>", "e" : "0"}, #507
{ "r" : "1", "t" : "<MTWebsiteRelativeURL>", "e" : "/"}, #508
{ "r" : "1", "t" : "<MTWebsiteThemeID>", "e" : "classic-website"}, #509
{ "r" : "0", "t" : "<MTNotifyScript>", "e" : "mt-add-notify.cgi"}, #510
{ "r" : "1", "t" : "<MTPages lastn='1'><MTPageIfTagged tag='page3'><MTPageTitle></MTPageIfTagged></MTPages>", "e" : "Page #3"}, #511
{ "r" : "1", "t" : "<MTPages lastn='1' offset='1'><MTPageNext><MTPageTitle></MTPageNext></MTPages>", "e" : "Page #3"}, #512
{ "r" : "1", "t" : "<MTPages lastn='1'><MTPagePrevious><MTPageTitle></MTPagePrevious></MTPages>", "e" : "Page #2"}, #513
{ "r" : "1", "t" : "<MTPages lastn='3'><MTPagesHeader><ul></MTPagesHeader><li><MTPageTitle></li><MTPagesFooter></ul></MTPagesFooter></MTPages>", "e" : "<ul><li>Page #3</li><li>Page #2</li><li>Page #1</li></ul>"}, #514
{ "r" : "1", "t" : "<MTFolders><MTParentFolder><MTFolderLabel></MTParentFolder></MTFolders>", "e" : "download"}, #515
{ "r" : "1", "t" : "<MTFolders><MTHasParentFolder><MTFolderLabel></MTHasParentFolder></MTFolders>", "e" : "nightly"}, #516
{ "r" : "1", "t" : "<MTPings lastn='1'><MTPingRank></MTPings>", "e" : ""}, #517
{ "r" : "1", "t" : "<MTPings lastn='1'><MTPingScore></MTPings>", "e" : ""}, #518
{ "r" : "1", "t" : "<MTPings lastn='1'><MTPingScoreavg></MTPings>", "e" : ""}, #519
{ "r" : "1", "t" : "<MTPings lastn='1'><MTPingScorecount></MTPings>", "e" : ""}, #520
{ "r" : "1", "t" : "<MTPings lastn='1'><MTPingScorehigh></MTPings>", "e" : ""}, #521
{ "r" : "1", "t" : "<MTPings lastn='1'><MTPingScorelow></MTPings>", "e" : ""}, #522
{ "r" : "1", "t" : "<MTPings><MTPingsHeader><ul></MTPingsHeader><li><MTPingTitle></li><MTPingsFooter></ul></MTPingsFooter></MTPings>", "e" : "<ul><li>Trackbacking to a page</li><li>Foo</li></ul>"}, #523
{ "r" : "1", "t" : "<MTProductName>", "e" : "Movable Type"}, #524
{ "r" : "1", "t" : "<MTSection>Content</MTSection>", "e" : "Content"}, #525
{ "r" : "1", "t" : "<MTSetVars>\nfoo=Foo\n</MTSetVars><MTGetVar name='foo'>", "e" : "Foo"}, #526
{ "r" : "1", "t" : "<MTSetVarTemplate name='foo_template'><MTSetVar name='foo' value='Bar'></MTSetVarTemplate><MTSetVar name='foo' value='Foo'><MTVar name='foo_template'><MTGetVar name='foo'>", "e" : "Bar"}, #527
{ "r" : "1", "t" : "<MTStaticFilePath>", "e" : "STATIC_FILE_PATH"}, #528
{ "r" : "1", "t" : "<MTSubFolders><MTIF tag='FolderID' eq='21'><MTFolderLabel>;<MTSubfolderRecurse></MTIF></MTSubFolders>", "e" : ""}, #529
{ "r" : "1", "t" : "<MTSupportDirectoryURL>", "e" : "/mt-static/support/"}, #530
{ "r" : "1", "t" : "<MTTemplateNOTE note='Comment'>", "e" : ""}, #531
{ "r" : "1", "t" : "<MTFolders><MTIF tag='FolderID' eq='22'><MTToplevelFolder><MTFolderLabel></MTToplevelFolder></MTIF></MTFolders>", "e" : "download"}, #532
{ "r" : "1", "t" : "<MTSetVar name='foo' value='Foo'><MTUnless name='foo' eq='Bar'>Content</MTUnless>", "e" : "Content"}, #533
{ "r" : "1", "t" : "<MTSetVar name='foo' value='Foo'><MTUnless name='foo' eq='Foo'>Content</MTUnless>", "e" : ""}, #534
{ "r" : "1", "t" : "<MTFolders><MTFolderHeader><ul></MTFolderHeader><li><MTFolderLabel></li><MTFolderFooter></ul></MTFolderFooter></MTFolders>", "e" : "<ul><li>download</li><li>info</li><li>nightly</li></ul>"}, #535
{ "r" : "1", "t" : "<MTFolders show_empty='1' glue=','><MTFolderLabel>-<MTFolderNext show_empty='1'><MTFolderLabel></MTFolderNext></MTFolders>", "e" : "download-info,info-,nightly-"}, #536
{ "r" : "1", "t" : "<MTFolders show_empty='1' glue=','><MTFolderLabel>-<MTFolderPrevious show_empty='1'><MTFolderLabel></MTFolderPrevious></MTFolders>", "e" : "download-,info-download,nightly-"}, #537
{ "r" : "1", "t" : "<MTFolders><MTHasSubFolders><MTSubFolders><MTFolderID></MTSubFolders></MTHasSubFolders></MTFolders>", "e" : "22"}, #538
{ "r" : "1", "t" : "<MTHTTPContentType type='application/xml'>", "e" : ""}, #539
{ "r" : "1", "t" : "<MTIfAuthor>HasAuthor:Outside</MTIfAuthor><MTAuthors lastn='1'><MTIfAuthor>HasAuthor:Inside</MTIfAuthor></MTAuthors>", "e" : "HasAuthor:Inside"}, #540
{ "r" : "1", "t" : "<MTIfBlog>HasBlog</MTIfBlog>", "e" : "HasBlog"}, #541
{ "r" : "1", "t" : "<MTIfCommenterRegistrationAllowed>Allowed</MTIfCommenterRegistrationAllowed>", "e" : "Allowed"}, #542
{ "r" : "1", "t" : "<MTComments lastn='3' glue=','><MTIfNonEmpty tag='CommenterName'><MTCommenterName>: <MTIfCommenterTrusted>trusted<MTElse>untrusted</MTElse></MTIfCommenterTrusted><MTElse><MTCommentAuthor></MTIfNonEmpty></MTComments>", "e" : "Chucky Dee: trusted,Comment 3: untrusted,John Doe: trusted"}, #543
{ "r" : "1", "t" : "<MTIfExternalUserManagement>External</MTIfExternalUserManagement>", "e": ""}, #544
{ "r" : "1", "t" : "<MTPages id='22'><MTIfFolder name='download'>download</MTIfFolder></MTPages>", "e" : "download"}, #545
{ "r" : "1", "t" : "<MTPages id='23'><MTIfFolder name='download'>download</MTIfFolder></MTPages>", "e" : ""}, #546
{ "r" : "1", "t" : "<MTIfImageSupport>Supported</MTIfImageSupport>", "e" : "Supported"}, #547
{ "r" : "1", "t" : "<MTIfPingsModerated>Moderated</MTIfPingsModerated>", "e" : "Moderated"}, #548
{ "r" : "1", "t" : "<MTIfRequireCommentEmails>Requied</MTIfRequireCommentEmails>", "e" : ""}, #549
{ "r" : "1", "t" : "<MTDate ts='20101010101010'>", "e" : "October 10, 2010 10:10 AM"}, #550
{ "r" : "1", "t" : "<MTEntriesCount>", "e" : "6"}, #551
{ "r" : "1", "t" : "<MTEntries lastn='3'><MTDateHeader>Header:<MTEntryDate>,</MTDateHeader><MTDateFooter>Footer:<MTEntryDate>,</MTDateFooter></MTEntries>", "e" : "Header:January 31, 1978  7:45 AM,Footer:January 31, 1978  7:45 AM,Header:January 31, 1965  7:45 AM,Footer:January 31, 1965  7:45 AM,Header:January 31, 1964  7:45 AM,Footer:January 31, 1964  7:45 AM,"}, #552
{ "r" : "1", "t" : "<MTEntries lastn='3'><MTEntriesHeader><ul></MTEntriesHeader><li><MTEntryTitle></li><MTEntriesFooter><ul></MTEntriesFooter></MTEntries>", "e" : "<ul><li>A Rainy Day</li><li>Verse 5</li><li>Verse 4</li><ul>"}, #553
{ "r" : "1", "t" : "<MTEntries lastn=\"1\"><MTEntryAdditionalCategories glue=','><MTCategoryLabel></MTEntryAdditionalCategories></MTEntries>", "e" : ""}, #554
{ "r" : "1", "t" : "<MTEntries lastn=\"1\"><MTEntryAuthorID></MTEntries>", "e" : "2"}, #555
{ "r" : "1", "t" : "<MTEntries lastn=\"1\"><MTEntryAuthorUserpic></MTEntries>", "e" : "<img src=\"/mt-static/support/assets_c/userpics/userpic-2-100x100.png?3\" width=\"100\" height=\"100\" alt=\"\" />"}, #556
{ "r" : "1", "t" : "<MTEntries lastn=\"1\"><MTEntryAuthorUserpicAsset><MTAssetFilename></MTEntryAuthorUserpicAsset></MTEntries>", "e" : "test.jpg"}, #557
{ "r" : "1", "t" : "<MTEntries lastn=\"1\"><MTEntryAuthorUserpicURL></MTEntries>", "e" : "/mt-static/support/assets_c/userpics/userpic-2-100x100.png"}, #558
{ "r" : "1", "t" : "<MTEntries lastn=\"1\"><MTEntryBlogDescription></MTEntries>", "e" : "Narnia None Test Blog"}, #559
{ "r" : "1", "t" : "<MTEntries lastn=\"1\"><MTEntryBlogID></MTEntries>", "e" : "1"}, #560
{ "r" : "1", "t" : "<MTEntries lastn=\"1\"><MTEntryBlogName></MTEntries>", "e" : "none"}, #561
{ "r" : "1", "t" : "<MTEntries lastn=\"1\"><MTEntryBlogURL></MTEntries>", "e" : "http://narnia.na/nana/"}, #562
{ "r" : "1", "t" : "<MTEntries lastn=\"1\"><MTEntryClassLabel lower_case='1'></MTEntries>", "e" : "entry"}, #563
{ "r" : "1", "t" : "<MTEntries lastn=\"1\"><MTEntryCreatedDate></MTEntries>", "e" : "January 31, 1978  7:45 AM"}, #564
{ "r" : "1", "t" : "<MTEntries category=\"foo\" lastn=\"1\"><MTEntryIfCategory category='foo'><MTCategoryLabel></MTEntryIfCategory></MTEntries>", "e" : "foo"}, #565
{ "r" : "1", "t" : "<MTEntries lastn=\"1\"><MTEntryModifiedDate></MTEntries>", "e" : "January 31, 1978  7:46 AM"}, #566
{ "r" : "1", "t" : "<MTIncludeBlock module='header-line'>Title</MTIncludeBlock>", "e" : "<h1>Title</h1>"}, #567
{ "r" : "1", "t" : "<MTIncludeBlock module='header-line'>Title</MTIncludeBlock>", "e" : "<h1>Title</h1>"}, #568
{ "r" : "1", "t" : "<MTSetVarBlock name=\"foo\">a\nb\n\nc</MTSetVarBlock><MTGetVar name=\"foo\" count_paragraphs=\"1\">", "e" : "3"}, #569
{ "r" : "1", "t" : "<MTSetVarBlock name=\"foo\">-1234567</MTSetVarBlock><MTGetVar name=\"foo\" numify=\"1\">", "e" : "-1,234,567"}, #570
{ "r" : "1", "t" : "<MTSetVarBlock name=\"foo\">Foo</MTSetVarBlock><MTGetVar name=\"foo\" encode_sha1=\"1\">", "e" : "201a6b3053cc1422d2c3670b62616221d2290929"}, #571
{ "r" : "1", "t" : "<MTSetVarBlock name=\"foo\">Foo</MTSetVarBlock><MTGetVar name=\"foo\" spacify=\" \">", "e" : "F o o"}, #572
{ "r" : "1", "t" : "<MTSetVarBlock name=\"foo\">Foo</MTSetVarBlock><MTGetVar name=\"foo\" count_characters=\"1\">", "e" : "3"}, #573
{ "r" : "1", "t" : "<MTSetVarBlock name=\"foo\">Foo</MTSetVarBlock><MTGetVar name=\"foo\" cat=\"Bar\">", "e" : "FooBar"}, #574
{ "r" : "1", "t" : "<MTSetVarBlock name=\"foo\">FooBar</MTSetVarBlock><MTGetVar name=\"foo\" regex_replace=\"/Fo*/i\",\"Bar\">", "e" : "BarBar"}, #575
{ "r" : "1", "t" : "<MTSetVarBlock name=\"foo\">Foo Bar Baz</MTSetVarBlock><MTGetVar name=\"foo\" count_words=\"1\">", "e" : "3"}, #576
{ "r" : "1", "t" : "<MTSetVarBlock name=\"foo\">foo</MTSetVarBlock><MTGetVar name=\"foo\" capitalize=\"1\">", "e" : "Foo"}, #577
{ "r" : "1", "t" : "<MTSetVarBlock name=\"foo\">FooBar</MTSetVarBlock><MTGetVar name=\"foo\" replace=\"Bar\",\"Foo\">", "e" : "FooFoo"}, #578
{ "r" : "1", "t" : "<MTSetVarBlock name=\"foo\">aaa\nbbb</MTSetVarBlock><MTGetVar name=\"foo\" indent=\"2\">", "e" : "  aaa\n  bbb"}, #579
{ "r" : "1", "t" : "<MTSetVarBlock name=\"foo\">aaa\nbbb</MTSetVarBlock><MTGetVar name=\"foo\" indent=\"2\">", "e" : "  aaa\n  bbb"}, #580
{ "r" : "1", "t" : "<MTSetVar name=\"foo\" value=\"Foo\"><MTSetVar name=\"bar\" value=\"<MTGetVar name='foo'>\"><MTGetVar name=\"bar\" mteval=\"1\">", "e" : "Foo"}, #581
{ "r" : "1", "t" : "<MTSetVarBlock name=\"foo\"><span>Foo</span></MTSetVarBlock><MTGetVar name=\"foo\" strip_tags=\"1\">", "e" : "Foo"}, #582
{ "r" : "1", "t" : "<MTSetVar name=\"foo\" value=\"Foo\"><MTVar name=\"foo\" setvar=\"bar\"><MTVar name=\"bar\">", "e" : "Foo"}, #583
{ "r" : "1", "t" : "<MTSetVarBlock name=\"foo\">1234567890</MTSetVarBlock><MTGetVar name=\"foo\" wrap_text=\"4\">", "e" : "123\n456\n789\n0"}, #584
{ "r" : "1", "t" : "<MTSetVarBlock name=\"foo\">123\n456</MTSetVarBlock><MTGetVar name=\"foo\" nl2br=\"xhtml\" strip=\"\">", "e" : "123<br/>456"}, #585
{ "r" : "1", "t" : "<MTSetVarBlock name=\"foo\">  Foo  Bar  </MTSetVarBlock><MTGetVar name=\"foo\" strip=\"\">", "e" : "FooBar"}, #586
{ "r" : "1", "t" : "<MTSetVarBlock name=\"foo\">  Foo  Bar  </MTSetVarBlock><MTGetVar name=\"foo\" strip=\"&nbsp;\">", "e" : "&nbsp;Foo&nbsp;Bar&nbsp;"}, #587
{ "r" : "1", "t" : "<MTSetVarBlock name=\"foo\">1</MTSetVarBlock><MTGetVar name=\"foo\" string_format=\"%06d\">", "e" : "000001"}, #588
{ "r" : "1", "t" : "<MTSetVarBlock name=\"foo\"></MTSetVarBlock><MTGetVar name=\"foo\" _default=\"Default\">", "e" : "Default"}, #589
{ "r" : "1", "t" : "<MTSetVarBlock name=\"foo\">Foo</MTSetVarBlock><MTGetVar name=\"foo\" _default=\"Default\">", "e" : "Foo"}, #590
{ "r" : "1", "t" : "<MTSetVarBlock name=\"foo\"><span>Foo</span></MTSetVarBlock><MTGetVar name=\"foo\" escape=\"html\">", "e" : "&lt;span&gt;Foo&lt;/span&gt;"}, #591
{ "r" : "0", "t" : "<MTSetVarBlock name=\"foo\"><span>Foo</span></MTSetVarBlock><MTGetVar name=\"foo\" escape=\"htmlall\">", "e" : "&lt;span&gt;Foo&lt;/span&gt;"}, #592
{ "r" : "1", "t" : "<MTSetVarBlock name=\"foo\">http://example.com/?q=@</MTSetVarBlock><MTGetVar name=\"foo\" escape=\"url\">", "e" : "http%3A%2F%2Fexample.com%2F%3Fq%3D%40"}, #593
{ "r" : "0", "t" : "<MTSetVarBlock name=\"foo\">http://example.com/?q=@</MTSetVarBlock><MTGetVar name=\"foo\" escape=\"urlpathinfo\">", "e" : "http%3A//example.com/%3Fq%3D%40"}, #594
{ "r" : "0", "t" : "<MTSetVarBlock name=\"foo\">http://example.com/?q=@</MTSetVarBlock><MTGetVar name=\"foo\" escape=\"quotes\">", "e" : "http://example.com/?q=@"}, #595
{ "r" : "0", "t" : "<MTSetVarBlock name=\"foo\">http://example.com/?q=@</MTSetVarBlock><MTGetVar name=\"foo\" escape=\"hex\">", "e" : "%68%74%74%70%3a%2f%2f%65%78%61%6d%70%6c%65%2e%63%6f%6d%2f%3f%71%3d%40"}, #596
{ "r" : "0", "t" : "<MTSetVarBlock name=\"foo\">http://example.com/?q=@</MTSetVarBlock><MTGetVar name=\"foo\" escape=\"hexentity\">", "e" : "&#x68;&#x74;&#x74;&#x70;&#x3a;&#x2f;&#x2f;&#x65;&#x78;&#x61;&#x6d;&#x70;&#x6c;&#x65;&#x2e;&#x63;&#x6f;&#x6d;&#x2f;&#x3f;&#x71;&#x3d;&#x40;"}, #597
{ "r" : "0", "t" : "<MTSetVarBlock name=\"foo\">http://example.com/?q=@</MTSetVarBlock><MTGetVar name=\"foo\" escape=\"decentity\">", "e" : "&#104;&#116;&#116;&#112;&#58;&#47;&#47;&#101;&#120;&#97;&#109;&#112;&#108;&#101;&#46;&#99;&#111;&#109;&#47;&#63;&#113;&#61;&#64;"}, #598
{ "r" : "0", "t" : "<MTSetVarBlock name=\"foo\"><script>alert(\"test\");</script></MTSetVarBlock><MTGetVar name=\"foo\" escape=\"javascript\">", "e" : "\\<s\\cript\\>alert(\\\"test\\\");\\<\\/s\\cript\\>"}, #599
{ "r" : "0", "t" : "<MTSetVarBlock name=\"foo\">test@example.com</MTSetVarBlock><MTGetVar name=\"foo\" escape=\"mail\">", "e" : "test [AT] example [DOT] com"}, #600
{ "r" : "0", "t" : "<MTSetVarBlock name=\"foo\"><span>Foo</span></MTSetVarBlock><MTGetVar name=\"foo\" escape=\"nonstd\">", "e" : "<span>Foo</span>"}, #601
{ "r" : "1", "t" : "<MTSetVarBlock name=\"foo\"><a href=\"http://example.com/\">Example</a></MTSetVarBlock><MTGetVar name=\"foo\" nofollowfy=\"1\">", "e" : "<a href=\"http://example.com/\" rel=\"nofollow\">Example</a>"}, #602
{ "r" : "1", "t" : "<MTSetVarBlock name=\"foo\"><a href=\"http://example.com/\" rel=\"next\">Example</a></MTSetVarBlock><MTGetVar name=\"foo\" nofollowfy=\"1\">", "e" : "<a href=\"http://example.com/\" rel=\"nofollow next\">Example</a>"}, #603
{ "r" : "1", "t" : "<MTEntries tags='@grandparent' lastn='1'><MTEntryTitle></MTEntries>", "e" : ""}, #604
{ "r" : "1", "t" : "<MTEntries lastn=\"1\"><MTEntryTitle trim_to=\"6+...\"></MTEntries>", "e" : "A Rain..."}, #605
{ "r" : "1", "t" : "<MTAuthors id=\"2\"><MTAuthorScore namespace='unit test'></MTAuthors>", "e" : "2"}, #606
{ "r" : "1", "t" : "<MTAuthors id=\"2\"><MTAuthorScoreAvg namespace='unit test'></MTAuthors>", "e" : "2.00"}, #607
{ "r" : "1", "t" : "<MTAuthors id=\"2\"><MTAuthorScoreCount namespace='unit test'></MTAuthors>", "e" : "1"}, #608
{ "r" : "1", "t" : "<mt:Authors need_entry='0' namespace='unit test' sort_by='score' offset='1'><mt:AuthorName>,</mt:Authors>", "e" : "Chuck D,Melody,"}, #609
{ "r" : "1", "t" : "<mt:Authors need_entry='0' namespace='unit test' sort_by='score' offset='2'><mt:AuthorName>,</mt:Authors>", "e" : "Melody,"}, #610
{ "r" : "1", "t" : "<MTEntries id=\"6\"><MTEntryPrimaryCategory><MTCategoryLabel></MTEntryPrimaryCategory></MTEntries>", "e" : "foo"}, #611
{ "r" : "1", "t" : "<MTEntries id=\"6\"><MTEntryCategories type=\"primary\"><MTCategoryLabel></MTEntryCategories></MTEntries>", "e" : "foo"}, #612
{ "r" : "1", "t" : "<MTPasswordValidationRule>", "e" : "minimum length of 8" }, #613
{ "r" : "1", "t" : "<$MTSetVar name=\"foo614{b}\" value=\"b\"$><$MTIf name=\"foo614{a}\"$>true<MTElse>false</MTIf>", "e" : "false" }, #614
{ "r" : "1", "t" : "<mt:Archives type=\"Page, Individual, Category\">[<$mt:ArchiveType$>]</mt:Archives>", "e" : "[Page][Individual][Category]" }, #615
{ "r" : "1", "t" : "<$mt:Date ts=\"THREE_DAYS_AGO\" relative=\"1\"$>", "e" : "3 days ago" }, #616
{ "r" : "1", "t" : "<MTEntries lastn=\"1\"><MTEntryTrackbackData></MTEntries>", "e" : "<!--
<rdf:RDF xmlns:rdf=\"http://www.w3.org/1999/02/22-rdf-syntax-ns#\"
         xmlns:trackback=\"http://madskills.com/public/xml/rss/module/trackback/\"
         xmlns:dc=\"http://purl.org/dc/elements/1.1/\">
<rdf:Description
    rdf:about=\"http://narnia.na/nana/archives/1978/01/a-rainy-day.html\"
    trackback:ping=\"http://narnia.na/cgi-bin/mt-tb.cgi/1\"
    dc:title=\"A Rainy Day\"
    dc:identifier=\"http://narnia.na/nana/archives/1978/01/a-rainy-day.html\"
    dc:subject=\"\"
    dc:description=\"A story of a stroll.\"
    dc:creator=\"Chucky Dee\"
    dc:date=\"1978-01-31T07:45:00-03:30\" />
</rdf:RDF>
-->
"}, #617
{ "r" : "1", "t" : "<MTEntries id=\"6\"><$MTIf tag=\"EntryCategories\"$>true<MTElse>false</MTIf></MTEntries>", "e" : "true" }, #618
{ "r" : "1", "t" : "<MTSetVarBlock name=\"s\">&#0; &#2; &#67; &#x2; &#x67; &#x19; &#25</MTSetVarBlock><$MTGetVar name=\"s\" encode_xml=\"1\"$>", "e" : "&amp;#0; &amp;#2; &#67; &amp;#x2; &#x67; &amp;#x19; &amp;#25" }, #619
{ "r" : "1", "t" : "<MTEntries lastn=\"1\"><MTEntryTitle Upper_Case=\"1\"></MTEntries> <MTSetVar name=\"a1\" VALUE=\"var-a1\"><MTVar name=\"a1\">", "e" : "A RAINY DAY var-a1"}, #620
{ "r" : "1", "t" : "<MTSetVar name=\"foo\" value=\"Foo\"><MTSetVar name=\"bar\" value=\"<MTGetVar name='foo'>\"><MTGetVar name=\"bar\" mteval=\"0\">", "e" : "<MTGetVar name='foo'>"}, #621
{ "r" : "1", "t" : "<MTSetVar name=\"foo\" value=\"Foo\"><MTSetVar name=\"bar\" value=\"<MTGetVar name='foo'>\"><MTGetVar name=\"bar\" mteval=\"\">", "e" : "<MTGetVar name='foo'>"}, #622
{ "r" : "1", "t" : "<mt:Unless sanitize='1'><a onclick='alert(1)'>foo</a></mt:Unless>", "e" : "<a>foo</a>"}, #623
{ "r" : "1", "t" : "<mt:Unless sanitize='0'><a onclick='alert(1)'>foo</a></mt:Unless>", "e" : "<a onclick='alert(1)'>foo</a>"}, #624
{ "r" : "1", "t" : "<mt:Unless sanitize=''><a onclick='alert(1)'>foo</a></mt:Unless>", "e" : "<a onclick='alert(1)'>foo</a>"}, #625
{ "r" : "1", "t" : "<mt:Unless numify=''>-1234567</mt:Unless>", "e" : "-1234567"}, #626
{ "r" : "1", "t" : "<mt:Unless numify='0'>-1234567</mt:Unless>", "e" : "-102340567"}, #627
{ "r" : "1", "t" : "<mt:SetVar name='hash' key='foo' value='bar'><mt:If name='hash'>exists</mt:If>", "e" : "exists"}, #628
{ "r" : "1", "t" : "<mt:SetVar name='array' index='0' value='foo'><mt:If name='array'>exists</mt:If>", "e" : "exists"}, #629
{ "r" : "1", "t" : "<mt:SetVar name='array' index='0' value='foo'><mt:GetVar name='shift(array)' setvar='trash'><mt:If name='array'><mt:Else>empty</mt:If>", "e" : "empty"}, #630
{ "r" : "1", "t" : "<mt:SetVar name='hash' key='foo' value='bar'><mt:SetVar name='delete(hash)' key='foo'><mt:If name='hash'><mt:Else>empty</mt:If>", "e" : "empty"}, #631
{ "r" : "1", "t" : "<MTBlogLanguage ietf=\"1\">", "e" : "en-us"}, #632
{ "r" : "1", "t" : "<MTBlogDateLanguage>", "e" : "en_us"}, #633
{ "r" : "1", "t" : "<MTBlogDateLanguage locale='1'>", "e" : "en_US"}, #634
{ "r" : "1", "t" : "<MTBlogDateLanguage ietf='1'>", "e" : "en-us"}, #635
{ "r" : "1", "t" : "<mt:Websites><mt:WebsiteDateLanguage></mt:Websites>", "e" : "en_us"}, #636
{ "r" : "1", "t" : "<mt:Websites><mt:WebsiteDateLanguage locale='1'></mt:Websites>", "e" : "en_US"}, #637
{ "r" : "1", "t" : "<mt:Websites><mt:WebsiteDateLanguage ietf='1'></mt:Websites>", "e" : "en-us"}, #638
{ "r" : "1", "t" : "<MTSetVar name=\"foo\" value=\"0\"><MTSetVar name=\"bar\" value=\"0\"><MTIf name=\"foo\">1<MTElse><MTIf name=\"bar\">2<MTElse>3</MTIf></MTIf>", "e" : "3" }, #639
{ "r" : "1", "t" : "<MTIf name='foo'>1<MTElse><MTIf name='bar'>2<MTElse>3</MTElse></MTIf></MTElse></MTIf>", "e" : "3" }, #640
{ "r" : "1", "t" : "<MTIf name='foo'>1<MTElse><MTIf name='bar'>2<MTElse>3</MTIf></MTElse></MTIf>", "e" : "3" }, #641
{ "r" : "1", "t" : "<MTIf name='foo'>1<MTElse><MTIf name='bar'>2<MTElse>3</MTElse></MTIf></MTIf>", "e" : "3" }, #642
{ "r" : "1", "t" : "<MTEntries category=\"fooooooooo\"><MTEntryTitle></MTEntries>", "e" : ""}, #643
{ "r" : "1", "t" : "<MTAssets tag='alphabeta'><$MTAssetID$></MTAssets>", "e" : ""}, #644
{ "r" : "1", "t" : "<MTAssets tag='alpha OR beta'><$MTAssetID$></MTAssets>", "e" : "12"}, #645
{ "r" : "1", "t" : "<MTAssets tag='alpha AND beta'><$MTAssetID$></MTAssets>", "e" : "1"}, #646
{ "r" : "1", "t" : "<MTAssets tag='NOT gamma'><$MTAssetID$></MTAssets>", "e" : "2"}, #647
{ "r" : "1", "t" : "<MTIgnore><MTEntries></MTIgnore>", "e" : "" }, #648
{ "r" : "1", "t" : "<MTIgnore><MTEntries></MTEntries></MTIgnore>", "e" : "" }, #649
{ "r" : "1", "t" : "<MTIgnore><MTDate></MTIgnore>", "e" : "" }, #650
{ "r" : "1", "t" : "<MTIgnore><MTFoo></MTIgnore>", "e" : "" }, #651
{ "r" : "1", "t" : "<MTSupportDirectoryURL with_domain='1'>", "e" : "http://narnia.na/mt-static/support/"}, #652
{ "r" : "1", "t" : "<MTSupportDirectoryURL with_domain='0'>", "e" : "/mt-static/support/"}, #653
{ "r" : "1", "t" : "<MTSupportDirectoryURL with_domain=''>", "e" : "/mt-static/support/"}, #654
{ "r" : "1", "t" : "<MTIfWebsite>if<MTElse>else</MTIfWebsite>", "e" : "else"}, #655
{ "r" : "1", "t" : "<MTWebsiteID>", "e" : "2" }, #656
{ "r" : "1", "t" : "<MTWebsiteName>", "e" : "Test site" }, #657
{ "r" : "1", "t" : "<MTWebsiteDescription>", "e" : "Narnia None Test Website" }, #658
{ "r" : "1", "t" : "<MTWebsiteLanguage>", "e" : "en_us" }, #659
{ "r" : "1", "t" : "<MTWebsiteLanguage locale='1'>", "e" : "en_US" }, #660
{ "r" : "1", "t" : "<MTWebsiteLanguage ietf='1'>", "e" : "en-us" }, #661
{ "r" : "1", "t" : "<MTWebsiteDateLanguage>", "e" : "en_us" }, #662
{ "r" : "1", "t" : "<MTWebsiteDateLanguage locale='1'>", "e" : "en_US" }, #663
{ "r" : "1", "t" : "<MTWebsiteDateLanguage ietf='1'>", "e" : "en-us" }, #664
{ "r" : "1", "t" : "<MTWebsiteURL>", "e" : "http://narnia.na/" }, #665
{ "r" : "1", "t" : "<MTWebsitePath>", "e" : "t/" }, #666
{ "r" : "1", "t" : "<MTWebsiteTimezone>", "e" : "-03:30" }, #667
{ "r" : "1", "t" : "<MTWebsiteTimezone no_colon='1'>", "e" : "-0330"}, #668
{ "r" : "1", "t" : "<MTWebsiteIfCCLicense>1</MTWebsiteIfCCLicense>", "e" : "1"}, #669
{ "r" : "1", "t" : "<MTWebsiteCCLicenseURL>", "e" : "http://creativecommons.org/licenses/by-nc-sa/2.0/"}, #670
{ "r" : "1", "t" : "<MTWebsiteCCLicenseImage>", "e" : "http://creativecommons.org/images/public/somerights20.gif"}, #671
{ "r" : "1", "t" : "<MTWebsiteFileExtension>", "e" : ".html"}, #672
{ "r" : "1", "t" : "<MTWebsiteCommentCount site_ids='1'>", "e" : "9"}, #673
{ "r" : "1", "t" : "<MTWebsiteCommentCount site_ids='1' blog_ids='2'>", "e" : "1"}, #674
{ "r" : "1", "t" : "<MTWebsiteCommentCount site_ids='1' include_blogs='2'>", "e" : "1"}, #675
{ "r" : "1", "t" : "<MTWebsiteCommentCount site_ids='1' include_websites='2'>", "e" : "9"}, #676
{ "r" : "1", "t" : "<MTWebsitePageCount site_ids='1'>", "e" : "4"}, #677
{ "r" : "1", "t" : "<MTWebsitePageCount site_ids='1' blog_ids='2'>", "e" : "1"}, #678
{ "r" : "1", "t" : "<MTWebsitePageCount site_ids='1' include_blogs='2'>", "e" : "1"}, #679
{ "r" : "1", "t" : "<MTWebsitePageCount site_ids='1' include_websites='2'>", "e" : "4"}, #680
{ "r" : "1", "t" : "<MTWebsitePingCount site_ids='1'>", "e" : "2"}, #681
{ "r" : "1", "t" : "<MTWebsitePingCount site_ids='1' blog_ids='2'>", "e" : "0"}, #682
{ "r" : "1", "t" : "<MTWebsitePingCount site_ids='1' include_blogs='2'>", "e" : "0"}, #683
{ "r" : "1", "t" : "<MTWebsitePingCount site_ids='1' include_websites='2'>", "e" : "2"}, #684
{ "r" : "1", "t" : "<MTWebsiteEntryCount>", "e" : "0"}, #685
{ "r" : "1", "t" : "<MTWebsiteEntryCount site_ids='1'>", "e" : "6"}, #686
{ "r" : "1", "t" : "<MTWebsiteEntryCount site_ids='1' blog_ids='2'>", "e" : "0"}, #687
{ "r" : "1", "t" : "<MTWebsiteEntryCount site_ids='1' include_blogs='2'>", "e" : "0"}, #688
{ "r" : "1", "t" : "<MTWebsiteEntryCount site_ids='1' include_websites='2'>", "e" : "6"}, #689
{ "r" : "1", "t" : "<MTWebsiteEntryCount site_ids='all'>", "e" : "6"}, #690
{ "r" : "1", "t" : "<MTWebsiteEntryCount site_ids='all' exclude_websites='1'>", "e" : "0"}, #691
{ "r" : "1", "t" : "<MTWebsiteEntryCount blog_ids='1' none='none' singular='singular' plural='plural:#'>", "e" : "plural:6"}, #692
{ "r" : "1", "t" : "<MTWebsiteEntryCount blog_ids='2' none='none' singular='singular' plural='plural:#'>", "e" : "none"}, #693
{ "r" : "1", "t" : "<MTAssets sort_order='ascend' sort_by='created_on'><MTAssetID></MTAssets>", "e" : "21" }, #694
{ "r" : "1", "t" : "<MTAssets sort_order='descend' sort_by='created_on'><MTAssetID></MTAssets>", "e" : "12" }, #695
{ "r" : "1", "t" : "<MTAssets lastn='2' sort_order='ascend' sort_by='created_on'><MTAssetID></MTAssets>", "e" : "21" }, #696
{ "r" : "1", "t" : "<MTAssets lastn='2' sort_order='descend' sort_by='created_on'><MTAssetID></MTAssets>", "e" : "12" }, #697
{ "r" : "1", "t" : "<MTEntries category='123'><MTEntryTitle></MTEntries>", "e" : "" }, #698
{ "r" : "1", "t" : "<MTEntries category='abc123'><MTEntryTitle></MTEntries>", "e" : "" }, #699
{ "r" : "1", "t" : "<MTEntries categories='abc123'><MTEntryTitle></MTEntries>", "e" : "" }, #700
{ "r" : "1", "t" : "<MTSetVarBlock name='cat'>def456</MTSetVarBlock><MTEntries category='$cat'><MTEntryTitle></MTEntries>", "e" : "" }, #701
{ "r" : "1", "t" : "<MTSetVarBlock name='cat'>def456</MTSetVarBlock><MTEntries categories='$cat'><MTEntryTitle></MTEntries>", "e" : "" }, #702
{ "r" : "1", "t" : "<MTMultiBlog include_blogs='all' mode='loop'><MTEntries category='1'><MTEntryTitle></MTEntries></MTMultiBlog>", "e" : "" }, #703
{ "r" : "1", "t" : "<MTMultiBlog include_blogs='all' mode='loop'><MTEntries categories='1'><MTEntryTitle></MTEntries></MTMultiBlog>", "e" : "" }, #704
{ "r" : "1", "t" : "<MTAuthors need_entry='0' status='123'><MTAuthorID>,</MTAuthors>", "e" : "" }, #705
{ "r" : "0", "t" : "<MTAuthors need_entry='0' role='123'><MTAuthorID>,</MTAuthors>", "e" : "" }, #706
{ "r" : "1", "t" : "<MTSetVarTemplate name='tmpl'><MTEntriesHeader>!header!</MTEntriesHeader><MTEntryTitle>,<MTEntriesFooter>!footer!</MTEntriesFooter></MTSetVarTemplate><MTEntries><MTVar name='tmpl'></MTEntries>", "e" : "!header!A Rainy Day,Verse 5,Verse 4,Verse 3,Verse 2,Verse 1,!footer!" }, #707
{ "r" : "1", "t" : "<MTSetHashVar name='test'><MTSetVar name='test1' value='1'><MTSetVar name='test2' value='2'><MTSetVar name='test3' value='3'></MTSetHashVar><MTSetVar name='list[0]' value='$test' /><MTGetVar name='list[0]' setvar='rec' /><MTLoop name='rec' sort_by='value' glue=','><MTGetVar name='__key__'>:<MTGetVar name='__value__' /></MTLoop>", "e" : "test1:1,test2:2,test3:3" }, #708
{ "r" : "1", "t" : "<MTEntries limit='1' offset='3'><MTEntryNext by_author='1'><MTEntryID></MTEntryNext></MTEntries>", "e" : "" }, #709
{ "r" : "1", "t" : "<MTEntries limit='1' offset='3'><MTEntryPrevious by_author='1'><MTEntryID></MTEntryPrevious></MTEntries>", "e" : "" }, #710
{ "r" : "1", "t" : "<MTPages limit='1' offset='1'><MTPageNext by_author='1'><MTPageID></MTPageNext></MTPages>", "e" : "" }, #711
{ "r" : "1", "t" : "<MTPages limit='1'><MTPagePrevious by_author='1'><MTPageID></MTPagePrevious></MTPages>", "e" : "" }, #712
{ "r" : "1", "t" : "<MTEntries><MTEntryNext by_category='1'><MTEntryID></MTEntryNext></MTEntries>", "e" : "" }, #713
{ "r" : "1", "t" : "<MTEntries><MTEntryPrevious by_category='1'><MTEntryID></MTEntryPrevious></MTEntries>", "e" : "" }, #714
{ "r" : "1", "t" : "<MTPages><MTPageNext by_category='1'><MTPageID></MTPageNext></MTPages>", "e" : "" }, #715
{ "r" : "1", "t" : "<MTPages><MTPagePrevious by_category='1'><MTPageID></MTPagePrevious></MTPages>", "e" : "" }, #716
{ "r" : "1", "t" : "<MTPages><MTPageNext by_folder='1'><MTPageID></MTPageNext></MTPages>", "e" : "" }, #717
{ "r" : "1", "t" : "<MTPages><MTPagePrevious by_folder='1'><MTPageID></MTPagePrevious></MTPages>", "e" : "" }, #718
{ "r" : "1", "t" : "foo<MTFor decode_html='1'>bar</MTFor>baz", "e" : "foobarbaz" }, #719
{ "r" : "1", "t" : "<MTSubFolders show_empty=\"1\" top=\"1\"><MTHasParentFolder>Parent of <MTFolderLabel> is <MTParentFolder><MTFolderLabel></MTParentFolder></MTHasParentFolder><MTHasNoParentFolder><MTFolderLabel> has no parent</MTHasNoParentFolder>; <MTSubFolderRecurse></MTSubFolders>", "e" : "download has no parent; Parent of nightly is download; info has no parent; "}, #720
{ "r" : "1", "t" : "<MTTopLevelFolders show_empty=\"1\"><MTFolderLabel><MTHasSubFolders> (has subcategories)</MTHasSubFolders><MTHasNoSubFolders> (has no subcategories)</MTHasNoSubFolders></MTTopLevelFolders>", "e" : "download (has subcategories)info (has no subcategories)"}, #721
{ "r" : "1", "t" : "<MTSetVar name='array'><MTSetVar name='array' function='push' value='foo'><MTUnless name='array'>bar<MTElse>baz</MTUnless>", "e" : "baz" }, #722
{ "r" : "1", "t" : "<MTLoop name='foo'><MTFor regex_replace='/</',''></MTFor></MTLoop>", "e" : "" }, #723
{ "r" : "1", "t" : "<MTSetVarBlock name='foo'>bar</MTSetVarBlock><MTGetVar name='foo' regex_replace='/bar/','bar@baz'>", "e" : "bar@baz" }, #724
{ "r" : "1", "t" : "<MTEntries lastn='1'><MTEntryTitle trim_to='0'></MTEntries>", "e" : "" }, #725
{ "r" : "1", "t" : "<MTEntries lastn='1'><MTEntryTitle trim_to='foo'></MTEntries>", "e" : "" }, #726
{ "r" : "1", "t" : "<MTEntries lastn='1'><MTEntryTitle trim_to='10+...'></MTEntries>", "e" : "A Rainy Da..." }, #727
{ "r" : "1", "t" : "<MTEntries lastn='1'><MTEntryTitle trim_to='11+...'></MTEntries>", "e" : "A Rainy Day" }, #728
{ "r" : "1", "t" : "<MTEntries lastn='1'><MTEntryTitle trim_to='-4'></MTEntries>", "e" : "A Rainy" }, #729
{ "r" : "1", "t" : "<MTEntries lastn='1'><MTEntryTitle trim_to='-4+...'></MTEntries>", "e" : "A Rainy..." }, #730
{ "r" : "1", "t" : "<MTEntries lastn='1'><MTEntryTitle trim_to='-10+...'></MTEntries>", "e" : "A..." }, #731
{ "r" : "1", "t" : "<MTEntries lastn='1'><MTEntryTitle trim_to='-11+...'></MTEntries>", "e" : "" }, #732
{ "r" : "1", "t" : "<MTIf tag=\"BlogID\"><MTSetVar name=\"hoge\" value=\"ccc\"><MTIf name=\"hoge\" eq=\"aaa\">aaa<MTElseIf eq=\"bbb\">bbb<MTElseIf eq=\"ccc\">ccc<MTElse>not matched.</MTIf></MTIf>", "e" : "ccc" }, #733
{ "r" : "1", "t" : "<MTSetVarBlock name=\"foo\"><MTBlogID></MTSetVarBlock><MTIf name=\"foo\"><MTSetVar name=\"bar\" value=\"ccc\"><MTIf name=\"bar\" eq=\"aaa\">aaa<MTElseIf eq=\"bbb\">bbb<MTElseIf eq=\"ccc\">ccc<MTElse>not matched.</MTIf></MTIf>", "e" : "ccc" }, #734
{ "r" : "1", "t" : "<div><table><mt:Calendar month=\"196301\" category=\"foo\"><mt:CalendarWeekHeader><tr></mt:CalendarWeekHeader><td><mt:CalendarIfEntries><mt:Entries lastn=\"1\"><a href=\"<$mt:EntryPermalink$>\"><$mt:CalendarDay$></a></mt:Entries></mt:CalendarIfEntries><mt:CalendarIfNoEntries><$mt:CalendarDay$></mt:CalendarIfNoEntries><mt:CalendarIfBlank>&nbsp;</mt:CalendarIfBlank></td><mt:CalendarWeekFooter></tr></mt:CalendarWeekFooter></mt:Calendar></table></div>", "e" : "<div><table><tr><td>&nbsp;</td><td>&nbsp;</td><td>1</td><td>2</td><td>3</td><td>4</td><td>5</td></tr><tr><td>6</td><td>7</td><td>8</td><td>9</td><td>10</td><td>11</td><td>12</td></tr><tr><td>13</td><td>14</td><td>15</td><td>16</td><td>17</td><td>18</td><td>19</td></tr><tr><td>20</td><td>21</td><td>22</td><td>23</td><td>24</td><td>25</td><td>26</td></tr><tr><td>27</td><td>28</td><td>29</td><td>30</td><td><a href=\"http://narnia.na/nana/archives/1963/01/verse-3.html\">31</a></td><td>&nbsp;</td><td>&nbsp;</td></tr></table></div>"}, #735
{ "r" : "1", "t" : "<mt:unless trim_to='7+0'>Movable Type</mt:unless>", "e" : "Movable0" }, #736
{ "r" : "1", "t" : "<mt:DataAPIScript>", "e" : "mt-data-api.cgi" }, #737
{ "r" : "1", "t" : "<mt:DataAPIVersion>", "e" : "2" }, #738
{ "r" : "1", "t" : "<mt:Pages tags=\"@about\" include_blogs=\"siblings\" include_with_website=\"1\"><$mt:PageTitle$></mt:Pages>", "e" : "About" }, #739
{ "r" : "1", "t" : "<MTBlogs><MTBlogThemeID raw='1'></MTBlogs>", "e" : "classic_blog"}, #740
{ "r" : "1", "t" : "<MTWebsiteThemeID raw='1'>", "e" : "classic_website"}, #741
{ "r" : "1", "t" : "<MTSetVarBlock name='foo'>bar</MTSetVarBlock><MTGetVar name='foo' regex_replace='/bar/',\"bar'baz\">", "e" : "bar'baz" }, #742
{ "r" : "1", "t" : "<MTSetVarBlock name='foo'>bar</MTSetVarBlock><MTGetVar name='foo' regex_replace='/bar/','bar@baz/foo@baz'>", "e" : "bar@baz/foo@baz" }, #743
{ "r" : "1", "t" : "<MTSetVarBlock name='foo'>bar</MTSetVarBlock><MTGetVar name='foo' regex_replace='/bar/','bar@baz\\/'>", "e" : "bar@baz\\/" }, #744
{ "r" : "1", "t" : "<mt:Ignore><mt:SetVar name='abc' value='123></mt:Ignore><mt:SetVar name='abc' value='123'>", "e" : "" }, #745
{ "r" : "1", "t" : "<mt:Ignore><mt:abc</mt:Ignore>", "e" : "" }, #746
{ "r" : "1", "t" : "<mt:setvarblock name=\"str\"><&>'\"</mt:setvarblock><$mt:var name=\"str\" encode_html=\"1\"$>", "e" : "&lt;&amp;&gt;&#039;&quot;" }, #747
{ "r" : "1", "t" : "<mt:setvarblock name=\"str\"><&>'\"</mt:setvarblock><$mt:var name=\"str\" escape=\"html\"$>", "e" : "&lt;&amp;&gt;&#039;&quot;" }, #748
{ "r" : "1", "t" : "<mt:setvarblock name=\"str\">&lt;&amp;&gt;&#039;&quot;</mt:setvarblock><$mt:var name=\"str\" decode_html=\"1\"$>", "e" : "<&>'\"" }, #749
{ "r" : "0", "t" : "<mt:setvarblock name=\"str\"><&>'\"</mt:setvarblock><$mt:var name=\"str\" encode_xml=\"1\"$>", "e" : "<![CDATA[<&>'\"]]>" }, #750
{ "r" : "0", "t" : "<mt:setvarblock name=\"str\"><![CDATA[&lt;&amp;&gt;&#039;&quot;]]></mt:setvarblock><$mt:var name=\"str\" decode_xml=\"1\"$>", "e" : "&lt;&amp;&gt;&#039;&quot;" }, #751
{ "r" : "0", "t" : "<mt:setvarblock name=\"str\"><&>'\"</mt:setvarblock><$mt:var name=\"str\" encode_xml=\"1\"$>", "e" : "&lt;&amp;&gt;&#039;&quot;" }, #752 TBD NOCDATA 1
{ "r" : "0", "t" : "<mt:setvarblock name=\"str\">&lt;&amp;&gt;&#039;&quot;</mt:setvarblock><$mt:var name=\"str\" decode_xml=\"1\"$>", "e" : "<&>'\"" }, #753 TBD NOCDATA 1
{ "r" : "1", "t" : "<mt:setvarblock name=\"str\"><p>abcde<br>abcde<br>abcde<br></p></mt:setvarblock><$mt:var name=\"str\" sanitize=\"br\"$>", "e" : "abcde<br>abcde<br>abcde<br>" }, #754
{ "r" : "1", "t" : "<MTBlogs blog_ids=\"1\"><MTWebsiteHasBlog>true<MTElse>false</MTWebsiteHasBlog></MTBlogs>", "e" : "true" }, #755
{ "r" : "1", "t" : "<MTSubCategories show_empty=\"1\" top=\"1\" sort_method=\"{ $a->label cmp $b->label }\"><MTCategoryLabel></MTSubCategories>", "e" : "barfoo"}, #756
{ "r" : "1", "t" : "<MTSubCategories show_empty=\"1\" top=\"1\" sort_method=\"SortMethod::sort\"><MTCategoryLabel></MTSubCategories>", "e" : "barfoo"}, #757
{ "r" : "1", "t" : "<MTArchiveList archive_type=\"Individual\"><mt:EntryID>:<$mt:CategoryID$>;</MTArchiveList>", "e" : "1:;8:;7:3;6:1;5:;4:;"}, #758
{ "r" : "1", "t" : "<MTArchiveList archive_type=\"Individual\"><mt:EntryID>:<$mt:CategoryDescription$>;</MTArchiveList>", "e" : "1:;8:;7:subcat;6:bar;5:;4:;"}, #759
{ "r" : "1", "t" : "<MTArchiveList archive_type=\"Individual\"><mt:EntryID>:<$mt:CategoryArchiveLink$>;</MTArchiveList>", "e" : "1:;8:;7:http://narnia.na/nana/archives/foo/subfoo/;6:http://narnia.na/nana/archives/foo/;5:;4:;"}, #760
{ "r" : "1", "t" : "<MTArchiveList archive_type=\"Individual\"><mt:EntryID>:<$mt:CategoryCount$>;</MTArchiveList>", "e" : "1:;8:;7:1;6:1;5:;4:;"}, #761
{ "r" : "1", "t" : "<MTArchiveList archive_type=\"Individual\"><mt:EntryID>:<$mt:CategoryBaseName$>;</MTArchiveList>", "e" : "1:;8:;7:subfoo;6:foo;5:;4:;"}, #762
{ "r" : "1", "t" : "<MTArchiveList archive_type=\"Individual\"><mt:EntryID>:<$mt:CategoryLabel$>;</MTArchiveList>", "e" : "1:;8:;7:subfoo;6:foo;5:;4:;"}, #763
{ "r" : "1", "t" : "<MTArchiveList archive_type=\"Individual\"><mt:EntryID>:<MTCategoryPrevious><MTCategoryLabel></MTCategoryPrevious>;</MTArchiveList>", "e" : "1:;8:;7:;6:;5:;4:;"}, #764
{ "r" : "1", "t" : "<MTArchiveList archive_type=\"Individual\"><mt:EntryID>:<MTCategoryNext><MTCategoryLabel></MTCategoryNext>;</MTArchiveList>", "e" : "1:;8:;7:;6:;5:;4:;"}, #765
{ "r" : "1", "t" : "<$mt:setvar name=\"cnt\" value=\"0\"$><MTComments top=\"1\"><$mt:setvar name=\"cnt\" op=\"++\"$></MTComments><$mt:var name=\"cnt\"$>", "e" : "7" }, #766
{ "r" : "1", "t" : "<MTEntries id=\"1\"><MTEntryCommentCount top=\"1\"></MTEntries>", "e" : "1" }, #767
{ "r" : "1", "t" : "<MTEntries id=\"6\"><MTEntryCommentCount top=\"1\"></MTEntries>", "e" : "3" }, #768
{ "r" : "1", "t" : "<MTEntries id=\"6\"><MTEntryCategories type=\"primary\"><MTCategoryID>:<MTCategoryCommentCount top=\"1\"></MTEntryCategories></MTEntries>", "e" : "1:3" }, #769
{ "r" : "1", "t" : "<MTEntries id=\"7\"><MTEntryCategories type=\"primary\"><MTCategoryID>:<MTCategoryCommentCount top=\"1\"></MTEntryCategories></MTEntries>", "e" : "3:0" }, #770
{ "r" : "1", "t" : "<MTBlogs blog_ids=\"1\"><MTBlogCommentCount top=\"1\"></MTBlogs>", "e" : "7" }, #771
{ "r" : "1", "t" : "<MTWebsites site_ids=\"2\"><MTWebsiteCommentCount top=\"1\"></MTWebsites>", "e" : "1" }, #772
<<<<<<< HEAD
{ "r" : "1", "t" : "<mt:If tag=\"Entries\">true<mt:Else>false</mt:If>", "e" : "true" } #773
=======
{ "r" : "1", "t" : "<MTEntries category='(test'></MTEntries>", "e" : "" }, #773
{ "r" : "1", "t" : "<MTEntries category='&test'></MTEntries>", "e" : "" }, #774
{ "r" : "1", "t" : "<MTEntries category='test)'></MTEntries>", "e" : "" }, #775
{ "r" : "1", "t" : "<MTEntries category='test!'></MTEntries>", "e" : "" }, #776
{ "r" : "1", "t" : "<MTEntries category='||test'></MTEntries>", "e" : "" }, #777
{ "r" : "1", "t" : "<MTEntries category='#test'></MTEntries>", "e" : "" }, #778
{ "r" : "1", "t" : "<MTEntries category='&test'></MTEntries>", "e" : "" }, #779
{ "r" : "1", "t" : "<MTEntries category='testA AND testB'></MTEntries>", "e" : "" }, #780
{ "r" : "1", "t" : "<MTEntries category='(testA OR testB) AND testC'></MTEntries>", "e" : "" }, #781
{ "r" : "1", "t" : "<MTEntries category='NOT test'></MTEntries>", "e" : "" }, #782
{ "r" : "1", "t" : "<MTEntries category=\"'testA AND testB'\"></MTEntries>", "e" : "" }, #783
{ "r" : "1", "t" : "<MTEntries category='\"testA AND testB\"'></MTEntries>", "e" : "" }, #784
{ "r" : "1", "t" : "<MTEntries category='testA (testb)'></MTEntries>", "e" : "" }, #785
{ "r" : "1", "t" : "<MTEntries category='foo/bar'></MTEntries>", "e" : "" } #786
>>>>>>> d67af32d
]<|MERGE_RESOLUTION|>--- conflicted
+++ resolved
@@ -786,9 +786,6 @@
 { "r" : "1", "t" : "<MTEntries id=\"7\"><MTEntryCategories type=\"primary\"><MTCategoryID>:<MTCategoryCommentCount top=\"1\"></MTEntryCategories></MTEntries>", "e" : "3:0" }, #770
 { "r" : "1", "t" : "<MTBlogs blog_ids=\"1\"><MTBlogCommentCount top=\"1\"></MTBlogs>", "e" : "7" }, #771
 { "r" : "1", "t" : "<MTWebsites site_ids=\"2\"><MTWebsiteCommentCount top=\"1\"></MTWebsites>", "e" : "1" }, #772
-<<<<<<< HEAD
-{ "r" : "1", "t" : "<mt:If tag=\"Entries\">true<mt:Else>false</mt:If>", "e" : "true" } #773
-=======
 { "r" : "1", "t" : "<MTEntries category='(test'></MTEntries>", "e" : "" }, #773
 { "r" : "1", "t" : "<MTEntries category='&test'></MTEntries>", "e" : "" }, #774
 { "r" : "1", "t" : "<MTEntries category='test)'></MTEntries>", "e" : "" }, #775
@@ -802,6 +799,6 @@
 { "r" : "1", "t" : "<MTEntries category=\"'testA AND testB'\"></MTEntries>", "e" : "" }, #783
 { "r" : "1", "t" : "<MTEntries category='\"testA AND testB\"'></MTEntries>", "e" : "" }, #784
 { "r" : "1", "t" : "<MTEntries category='testA (testb)'></MTEntries>", "e" : "" }, #785
-{ "r" : "1", "t" : "<MTEntries category='foo/bar'></MTEntries>", "e" : "" } #786
->>>>>>> d67af32d
+{ "r" : "1", "t" : "<MTEntries category='foo/bar'></MTEntries>", "e" : "" }, #786
+{ "r" : "1", "t" : "<mt:If tag=\"Entries\">true<mt:Else>false</mt:If>", "e" : "true" } #787
 ]