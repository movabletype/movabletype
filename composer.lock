--- conflicted
+++ resolved
@@ -4,11 +4,7 @@
         "Read more about it at https://getcomposer.org/doc/01-basic-usage.md#installing-dependencies",
         "This file is @generated automatically"
     ],
-<<<<<<< HEAD
-    "content-hash": "76b755614c547dfb7a54c544c28cc1ec",
-=======
-    "content-hash": "14d8a9c4acfb829f284085ac67c4091a",
->>>>>>> 21796ad0
+    "content-hash": "fa71c66ba41d86d8e933c9fc2db13341",
     "packages": [
         {
             "name": "adodb/adodb-php",
