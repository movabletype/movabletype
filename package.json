{
  "name": "movabletype",
  "version": "1.0.0",
  "description": "Welcome to Movable Type",
  "main": "index.js",
  "directories": {
    "lib": "lib"
  },
  "scripts": {
    "build-riot": "yarn build-riot-listing; yarn build-riot-contenttype",
    "build-riot-listing": "riot mt-static/js/listing/tag mt-static/js/listing/listing.js",
    "build-riot-contenttype": "riot mt-static/js/contenttype/tag mt-static/js/contenttype/contenttype.js",
    "build-riot-ss": "cd mt-static/riot-ss && yarn && yarn build",
    "copy": "yarn copy-bootstrap && yarn copy-jquery-ui-touch-punch && yarn copy-popper && yarn copy-riot && yarn rename-riot-compiler && yarn copy-svg4everybody && yarn copy-mt-data-api-sdk && yarn copy-mt7-style-guide && yarn copy-jquery && yarn copy-tinymce && yarn copy-tinymce-language",
    "copy-bootstrap": "cp -rf node_modules/bootstrap/dist/* mt-static/bootstrap/",
    "copy-jquery-ui-touch-punch": "cp -rf node_modules/jquery-ui-touch-punch/jquery.ui.touch-punch.* mt-static/jqueryui/",
    "copy-popper": "cp -rf node_modules/popper.js/dist/umd/* mt-static/popper/",
    "copy-riot": "cd node_modules/riot && cp -f LICENSE.txt riot.js riot.min.js riot+compiler.js riot+compiler.min.js ../../mt-static/riot/",
    "rename-riot-compiler": "cd mt-static/riot && mv riot+compiler.js riot-compiler.js && mv riot+compiler.min.js riot-compiler.min.js",
    "copy-svg4everybody": "cd node_modules/svg4everybody/dist && cp -f svg4everybody.js svg4everybody.min.js ../../../mt-static/svg4everybody/",
    "copy-mt-data-api-sdk": "cp -rf node_modules/mt-data-api-sdk/mt-static/data-api/v4 mt-static/data-api",
    "copy-mt7-style-guide": "yarn copy-mt7-style-guide-css && yarn copy-mt7-style-guide-gif && yarn copy-mt7-style-guide-svg && yarn copy-mt7-style-guide-icons",
    "copy-mt7-style-guide-css": "cp -rf node_modules/mt7-style-guide/dist/css/mt.* mt-static/css/",
    "copy-mt7-style-guide-gif": "cp -rf node_modules/mt7-style-guide/html/images/*.gif mt-static/images/",
    "copy-mt7-style-guide-svg": "cp -rf node_modules/mt7-style-guide/html/images/*.svg mt-static/images/",
    "copy-mt7-style-guide-icons": "rm -rf mt-static/image/icons/* && cp -rf node_modules/mt7-style-guide/html/images/icons/* mt-static/images/icons/",
    "copy-jquery": "yarn copy-jquery-core && yarn copy-jquery-migrate && yarn copy-jquery-json && yarn copy-jquery-validation",
    "copy-jquery-core": "cp -rf node_modules/jquery/dist/jquery.js mt-static/jquery/ && cp -rf node_modules/jquery/dist/jquery.min.* mt-static/jquery/",
    "copy-jquery-migrate": "cp -rf node_modules/jquery-migrate/dist/jquery-migrate.* mt-static/jquery/",
    "copy-jquery-json": "cp -rf node_modules/jquery-json/src/jquery.json.* mt-static/jquery/ && cp -rf node_modules/jquery-json/dist/jquery.json.* mt-static/jquery/",
    "copy-jquery-validation": "cp -rf node_modules/jquery-validation/dist/jquery.validate.* mt-static/jquery/",
<<<<<<< HEAD
    "test-riot": "docker run --rm -v $PWD:/mt -w /mt node:8 bash -c \"npm install -g riot-cli && yarn build-riot && yarn build-riot-ss\" && test `git status -s | wc -l` = 0",
    "copy-tinymce": "cp -rf node_modules/tinymce/*.js node_modules/tinymce/themes node_modules/tinymce/skins node_modules/tinymce/plugins node_modules/tinymce/license.txt mt-static/plugins/TinyMCE/tiny_mce/",
    "copy-tinymce-language": "rm -rf mt-static/plugins/TinyMCE/tiny_mce/langs; mkdir mt-static/plugins/TinyMCE/tiny_mce/langs; cp -rf node_modules/tinymce-i18N/langs5/* mt-static/plugins/TinyMCE/tiny_mce/langs/"
=======
    "copy-codemirror": "cp -rf node_modules/codemirror/addon node_modules/codemirror/keymap node_modules/codemirror/lib node_modules/codemirror/mode node_modules/codemirror/theme mt-static/codemirror/",
    "test-riot": "docker run --rm -v $PWD:/mt -w /mt node:8 bash -c \"npm install -g riot-cli && yarn build-riot && yarn build-riot-ss\" && test `git status -s | wc -l` = 0"
>>>>>>> cef6679a
  },
  "repository": {
    "type": "git",
    "url": "git+https://github.com/movabletype/movabletype.git"
  },
  "author": "",
  "bugs": {
    "url": "https://github.com/movabletype/movabletype/issues"
  },
  "homepage": "https://github.com/movabletype/movabletype#readme",
  "dependencies": {
    "jquery": "^3.4.1",
    "jquery-json": "^2.6.0",
    "jquery-migrate": "^3.1.0",
    "jquery-ui-touch-punch": "^0.2.3",
    "jquery-validation": "^1.19.1",
    "mt-data-api-sdk": "https://github.com/movabletype/mt-data-api-sdk-js.git",
    "mt7-style-guide": "git+ssh://git@github.com:movabletype/mt7-style-guide.git",
    "popper.js": "^1.12.1",
    "riot": "3.7.4",
    "svg4everybody": "^2.1.9",
<<<<<<< HEAD
    "tinymce": "5.2.2",
    "tinymce-i18n": "20.4.4"
=======
    "codemirror": "5.54"
>>>>>>> cef6679a
  }
}<|MERGE_RESOLUTION|>--- conflicted
+++ resolved
@@ -29,14 +29,10 @@
     "copy-jquery-migrate": "cp -rf node_modules/jquery-migrate/dist/jquery-migrate.* mt-static/jquery/",
     "copy-jquery-json": "cp -rf node_modules/jquery-json/src/jquery.json.* mt-static/jquery/ && cp -rf node_modules/jquery-json/dist/jquery.json.* mt-static/jquery/",
     "copy-jquery-validation": "cp -rf node_modules/jquery-validation/dist/jquery.validate.* mt-static/jquery/",
-<<<<<<< HEAD
-    "test-riot": "docker run --rm -v $PWD:/mt -w /mt node:8 bash -c \"npm install -g riot-cli && yarn build-riot && yarn build-riot-ss\" && test `git status -s | wc -l` = 0",
     "copy-tinymce": "cp -rf node_modules/tinymce/*.js node_modules/tinymce/themes node_modules/tinymce/skins node_modules/tinymce/plugins node_modules/tinymce/license.txt mt-static/plugins/TinyMCE/tiny_mce/",
-    "copy-tinymce-language": "rm -rf mt-static/plugins/TinyMCE/tiny_mce/langs; mkdir mt-static/plugins/TinyMCE/tiny_mce/langs; cp -rf node_modules/tinymce-i18N/langs5/* mt-static/plugins/TinyMCE/tiny_mce/langs/"
-=======
+    "copy-tinymce-language": "rm -rf mt-static/plugins/TinyMCE/tiny_mce/langs; mkdir mt-static/plugins/TinyMCE/tiny_mce/langs; cp -rf node_modules/tinymce-i18N/langs5/* mt-static/plugins/TinyMCE/tiny_mce/langs/",
     "copy-codemirror": "cp -rf node_modules/codemirror/addon node_modules/codemirror/keymap node_modules/codemirror/lib node_modules/codemirror/mode node_modules/codemirror/theme mt-static/codemirror/",
     "test-riot": "docker run --rm -v $PWD:/mt -w /mt node:8 bash -c \"npm install -g riot-cli && yarn build-riot && yarn build-riot-ss\" && test `git status -s | wc -l` = 0"
->>>>>>> cef6679a
   },
   "repository": {
     "type": "git",
@@ -58,11 +54,8 @@
     "popper.js": "^1.12.1",
     "riot": "3.7.4",
     "svg4everybody": "^2.1.9",
-<<<<<<< HEAD
     "tinymce": "5.2.2",
-    "tinymce-i18n": "20.4.4"
-=======
+    "tinymce-i18n": "20.4.4",
     "codemirror": "5.54"
->>>>>>> cef6679a
   }
 }