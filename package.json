--- conflicted
+++ resolved
@@ -51,11 +51,7 @@
   },
   "dependencies": {
     "bootstrap": "~4.3.1",
-<<<<<<< HEAD
-    "codemirror": "5.54",
-=======
     "codemirror": "^5.61.1",
->>>>>>> 9c3ac70b
     "jquery": "^3.4.1",
     "jquery-json": "^2.6.0",
     "jquery-migrate": "^3.3.2",
