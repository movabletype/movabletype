--- conflicted
+++ resolved
@@ -11923,11 +11923,11 @@
   border-radius: 3px;
 }
 
-<<<<<<< HEAD
 .custom-control .custom-control-label input[type=text] {
   padding-top: 0;
   padding-bottom: 0;
-=======
+}
+
 .panel-description .view-site-link {
   float: right;
   margin: 4px 2px 0 4px;
@@ -11935,6 +11935,5 @@
 
 .panel-description .view-site-link img {
   background-image: url(../images/status_icons/view.gif);
->>>>>>> 6123e5ec
 }
 /*# sourceMappingURL=mt.css.map */