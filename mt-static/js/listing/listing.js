--- conflicted
+++ resolved
@@ -694,11 +694,7 @@
     this.root.innerHTML = opts.content
 });
 
-<<<<<<< HEAD
-riot.tag2('list-top', '<div data-is="display-options"></div> <div class="row"> <div data-is="list-actions" if="{opts.useActions}" class="col-md-12"> </div> </div> <div class="row"> <div class="col-md-12"> <div class="card"> <virtual data-is="list-filter"></virtual> <table data-is="list-table" id="{opts.objectType}-table" class="table mt-table list-{opts.objectType}"> </table> </div> </div> </div> <div class="row" hide="{opts.store.count == 0}"> <div data-is="list-pagination" class="col-md-12"></div> </div>', '', '', function(opts) {
-=======
 riot.tag2('list-top', '<div data-is="display-options"></div> <div class="row"> <div data-is="list-actions" if="{opts.useActions}" class="col-12"> </div> </div> <div class="row"> <div class="col-12"> <div class="card"> <virtual data-is="list-filter"></virtual> <table data-is="list-table" id="{opts.objectType}-table" class="table mt-table list-{opts.objectType}"> </table> </div> </div> </div> <div class="row" hide="{opts.store.count == 0}"> <div data-is="list-pagination" class="col-12"></div> </div>', '', '', function(opts) {
->>>>>>> 228e4fa6
     riot.mixin('listTop', {
       init: function () {
         if (this.__.tagName == 'list-top') {
