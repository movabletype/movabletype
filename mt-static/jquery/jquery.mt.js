/*
 * Movable Type (r) Open Source (C) 2001-2013 Six Apart, Ltd.
 * This program is distributed under the terms of the
 * GNU General Public License, version 2.
 *
 * $Id$
 */
;(function($) {

/*
 * mtAddEdgeClass
 *
 * Usage:
 *   jQuery.mtAddEdgeClass()
 *
 */
$.mtAddEdgeClass = function() {
    $('body *')
        .filter(':first-child').addClass('first-child')
        .end()
        .filter(':last-child').addClass('last-child');
};

/*
 * mtMenu
 *
 * Usage:
 *   jQuery.mtMenu();
 *
 */
$.mtMenu = function(options) {
    var defaults = {
        arrow_image: StaticURI+'images/arrow/arrow-toggle-big.png'
    },
    opts = $.extend(defaults, options);
    $('.top-menu > div a').after('<a href="#" class="toggle-button"><img src="'+opts.arrow_image+'" /></a>');
    $('.top-menu .toggle-button')
        .mousedown(function(event) {
            $(this).parents('li.top-menu').toggleClass('top-menu-open active');
            $(this).parents('li.top-menu').find('.sub-menu').toggle();
            return false;
        })
        .click(function(event) {
            return false;
        });
};


/*
 * mtSelector
 *
 * Usage:
 *   jQuery.mtSelector();
 *
 */
$.mtSelector = function(options) {
    var defaults = {
        arrow_image: StaticURI+'images/arrow/arrow-toggle.png'
    },
    opts = $.extend(defaults, options);
    $('#selector-nav').prepend('<a hre="#" class="toggle-button"><img src="'+opts.arrow_image+'" /></a>');

    $('#selector-nav .toggle-button ')
        .mousedown(function(event) {
            $(this).parent('#selector-nav').toggleClass('show-selector active');
            return false;
        })
        .click(function(event) {
            return false;
        });
    $(document).mousedown(function(event) {
        if ($(event.target).parents('#selector-nav').length === 0) {
            $('#selector-nav').removeClass('show-selector active');
        }
    });
    if (!$.support.style && !$.support.objectAll) {
        if ($.fn.bgiframe) $('div.selector').bgiframe();
    }
};

/*
 * mtUseSubdmain
 *
 * Usage:
 *   jQuery.mtUseSubdomain();
 *
 */
$.mtUseSubdomain = function(options) {
    var $checkboxes = $('.url-field :checkbox');
    $checkboxes.each(function() {
        if (!this.checked) {
            $(this).parents('.field-content').find('.subdomain').hide();
        }
    });
    $checkboxes.click(function() {
        if (this.checked) {
            $(this).prop('checked',true).parents('.field-content').find('.subdomain').show();
        } else {
            $(this).prop('checked',false).parents('.field-content').find('.subdomain').hide();
        }
    });
};

/*
 * mtEditSiteUrl
 *
 * Usage:
 *   jQuery.mtEditSiteUrl();
 *
 */
$.mtEditSiteUrl = function(options) {
    var defaults = {
        edit: 'Edit'
    },
    opts = $.extend(defaults, options),
    ids = ['site', 'archive'];
    $.each(ids, function() {
        var id = this,
            $subdomain = $('input#'+this+'_url_subdomain'),
            $path = $('input#'+this+'_url_path'),
            subdomain = $subdomain.val();
        if (subdomain) {
            $subdomain
                .parent('.subdomain')
                .before('<span class="'+this+'_url_subdomain-text path-text"></span>');
            $('span.'+this+'_url_subdomain-text').text($subdomain.val()+'.');
        }
        if (!$path.hasClass('show-input')) {
            $path
                .before('<span class="'+this+'_url_path-text path-text"></span>')
                .after('<button type="button" id="mt-set-'+this+'_url_path" class="button mt-edit-field-button">'+opts.edit+'</button>')
                .hide();
            $('span.'+this+'_url_path-text').text($path.val());
            $subdomain.parents('.field-content').find('.subdomain').hide();
            $subdomain.parents('.field-content').find('.use-subdomain').hide();
        } else {
            $subdomain.parents('.field-content').find('.subdomain').show();
            $subdomain.parents('.field-content').find('.use-subdomain').show();
        }
        if (subdomain && subdomain.match(/^http/)) {
            $subdomain.parents('.field-content').find('.use-subdomain').hide().end()
                .find('span.archive-url-domain').hide()
                .before('<span class="'+this+'_url_path-text path-text">'+$subdomain.val()+'</span>');
            if ($('button#mt-set-'+this+'_url_path').length === 0) {
                $path
                    .after('<button type="button" id="mt-set-'+this+'_url_path" class="button mt-edit-field-button">'+opts.edit+'</button>')
                    .hide();
            }
        }
        $('button#mt-set-'+this+'_url_path').click(function() {
            $(this).hide();
            $('span.'+id+'_url_subdomain-text').hide();
            var subdomain = $subdomain.val();
            if (subdomain) {
                $subdomain.parents('.field-content').find('.subdomain').show().end()
                    .find('span.archive-url-domain').show();
                if (subdomain.match(/^http/)) {
                    $subdomain.val('');
                }
            }
            $('span.'+id+'_url_path-text').hide();
            $path.show();
            $(this).parents('.field-content').find('.use-subdomain').show();
            $('p#'+id+'_url-warning').show();
            return false;
        });
    });
};

/*
 * mtUseAbsolute
 *
 * Usage:
 *   jQuery.mtUseAbsolute();
 *
 */
$.mtUseAbsolute = function() {
    var $checkboxes = $('.site-path-field :checkbox');
    $checkboxes.each(function() {
        var $obj;
        if (!this.checked) {
            $obj = $(this).parents('.field-content');
            $obj.find('.relative-site_path').show();
            $obj.find('.absolute-site_path').hide();
            $obj.find('.relative-site_path-hint').show();
            $obj.find('.absolute-site_path-hint').hide();
        } else {
            $obj = $(this).parents('.field-content');
            $obj.find('.relative-site_path').hide();
            $obj.find('.absolute-site_path').show();
            $obj.find('.relative-site_path-hint').hide();
            $obj.find('.absolute-site_path-hint').show();
        }
    });
    $checkboxes.click(function() {
        var $obj;
        if (this.checked) {
            $obj = $(this).prop('checked', true).parents('.field-content');
            $obj.find('.relative-site_path').hide();
            $obj.find('.absolute-site_path').show();
            $obj.find('.relative-site_path-hint').hide();
            $obj.find('.absolute-site_path-hint').show();
            $obj.find('.absolute-site_path').find(':input').removeClass('ignore-validate');
            $obj.find('.relative-site_path').find(':input').addClass('ignore-validate');
        } else {
            $obj = $(this).prop('checked', false).parents('.field-content');
            $obj.find('.relative-site_path').show();
            $obj.find('.absolute-site_path').hide();
            $obj.find('.relative-site_path-hint').show();
            $obj.find('.absolute-site_path-hint').hide();
            $obj.find('.relative-site_path').find(':input').removeClass('ignore-validate');
            $obj.find('.absolute-site_path').find(':input').addClass('ignore-validate');
        }
    });
};


/*
 * mtEditSitePath
 *
 * Usage:
 *   jQuery.mtEditSitePath();
 *
 */
$.mtEditSitePath = function(options) {
    var defaults = {
        edit: 'Edit'
    },
    opts = $.extend(defaults, options),
    ids = ['site', 'archive'];
    $.each(ids, function() {
        var id = this, $path,
            $absolute_path = $('input#'+id+'_path_absolute');
        if ( !$absolute_path.hasClass('show-input') ) {
            $absolute_path
                .before('<span class="'+id+'_path_absolute-text path-text"></span>')
                .after('<button type="button" id="mt-set-'+id+'_path_absolute" class="button mt-edit-field-button">'+opts.edit+'</button>')
                .hide();
            $('span.'+id+'_path_absolute-text').text($absolute_path.val());
        }

        $path = $('input#'+id+'_path');
        if ( !$path.hasClass('show-input') ) {
            $path
                .before('<span class="'+id+'_path-text path-text"></span>')
                .after('<button type="button" id="mt-set-'+id+'_path" class="button mt-edit-field-button">'+opts.edit+'</button>')
                .hide();
            $('span.'+id+'_path-text').text($path.val());

            $path.parents('.field-content').find('.use-absolute').hide();
        }


        $('button#mt-set-'+id+'_path_absolute').click(function() {
            $('span.'+id+'_path_absolute-text').hide();
            $absolute_path.addClass('show-input').show();
            $('p#'+id+'_path-warning').show();
            $(this).hide();
            $path.parents('.field-content').find('.use-absolute').show();

            if ( !$path.hasClass('show-input') ) {
                $('button#mt-set-'+id+'_path').click();
            }
            return false;
        });
        $('button#mt-set-'+id+'_path').click(function() {
            $('span.'+id+'_path-text').hide();
            $path.addClass('show-input').show();
            $('p#'+id+'_path-warning').show();
            $(this).hide();
            $path.parents('.field-content').find('.use-absolute').show();

            if ( !$absolute_path.hasClass('show-input') ) {
                $('button#mt-set-'+id+'_path_absolute').click();
            }
            return false;
        });
    });
};

/*
 * mtCheckbox
 *
 * Usage:
 *   jQuery.mtCheckbox();
 *
 */
$.mtCheckbox = function() {
    function verify_all_checked($table) {
        var n = $table.find('tbody input:checked').length;
        if ($table.find('tbody :checkbox').length === n) {
            $table.find('thead :checkbox, tfoot :checkbox').prop('checked', true);
        } else {
            $table.find('thead :checkbox, tfoot :checkbox').prop('checked',false);
        }
    }

    $('thead :checkbox, tfoot :checkbox').click(function() {
        var $checkboxes = $(this).parents('table').find(':checkbox');
        if (this.checked) {
            $checkboxes.prop('checked', true).parents('tr').addClass('selected').next('.slave').addClass('selected');
        } else {
            $checkboxes.prop('checked', false).parents('tr').removeClass('selected').next('.slave').removeClass('selected');
        }
    });

    $('tbody :checkbox').click(function() {
        if (this.checked) {
            $(this).parents('tr').addClass('selected').next('.slave').addClass('selected');
        } else {
            $(this).parents('tr').removeClass('selected').next('.slave').removeClass('selected');
        }
        verify_all_checked($(this).parents('table'));
    });

    $('tbody').each(function() {
        $(this).find(':checkbox').parents('tr').removeClass('selected')
            .find('input:checked').parents('tr').addClass('selected');
        verify_all_checked($(this).parents('table'));
    });
};

/*
 * mtQuickFilter
 *
 * Usage:
 *   jQuery.mtQuickFilter()
 *
 */
$.mtQuickFilter = function() {
    $('form#list-filter button').hide();
    $('select.filter-keys').change(function() {
        $('form#list-filter').submit();
    });
};

/*
 * mtDialog
 *
 * Usage:
 *   jQuery('a.mt-open-dialog').mtDialog();
 *
 *   <a href="mt.cgi" class="mt-open-dialog">Dialog</a>
 *
 * to use dialog directly:
 *   jQuery.fn.mtDialog.open(url);
 *
 * to close dialog from iframe:
 *   parent.jQuery.fn.mtDialog.close();
 *
 * to set close callback:
 *   parent.jQuery.fn.mtDialog.close(url, function(e) {
 *     parent.jQuery('#title').val('MT5');
 *   });
 *
 */
$.fn.mtDialog = function(options) {
    var defaults = {
        loadingimage: StaticURI+'images/indicator.gif',
        esckeyclose: true
    },
    opts = $.extend(defaults, options);
    init_dialog();
    return this.each(function() {
        $(this).click(function() {
            open_dialog(this.href, opts);
            return false;
        });
    });
};

function init_dialog() {
    $(window).resize(function() {
        resize_dialog();
    });
    var $dialog = $('.mt-dialog');
    if (!$dialog.length) {
        $('body').append('<div class="mt-dialog"><span>Close</span></div>');
        $('.mt-dialog').after('<div class="mt-dialog-overlay overlay"></div>');
        $(".mt-dialog > div > span").click(function() {
            close_dialog();
        });
    }
}

function resize_dialog() {
    var $dialog = $('.mt-dialog'),
        height = $(window).height();
    if ($dialog.length) {
        $dialog.height(height - 60);
        $('#mt-dialog-iframe').height(height - 60);
    }
}

function open_dialog(href, opts) {
    if ( opts.form ) {
        var param = opts.param,
            form;
        $('<iframe />')
            .attr({
                id: 'mt-dialog-iframe',
                name: 'mt-dialog-iframe',
                frameborder: '0',
                width: '100%'
            })
            .load(function() {
                $('.mt-dialog .loading').remove();
            })
            .appendTo($('.mt-dialog'));
        resize_dialog();
        $('<img />')
            .attr({
                src: opts.loadingimage
            })
            .addClass('loading')
            .appendTo($('.mt-dialog'));
        form = $('<form />')
            .attr({
                'id': 'mt-dialog-post-form',
                'method': 'post',
                'action': href,
                'target': 'mt-dialog-iframe'
            })
            .append( $( '#' + opts.form).children().clone() )
            .appendTo($('.mt-dialog'));
        $.each( param, function( key, val ) {
            form.find('[name=' + key + ']').remove();
            $('<input />')
                .attr({
                    'type': 'hidden',
                    'name': key,
                    'value': val
                })
                .appendTo( form );
        });
        form.submit();
        form.remove();
    }
    else {
        $('<iframe />')
            .attr({
                id: 'mt-dialog-iframe',
                frameborder: '0',
                src: href+'&dialog=1',
                width: '100%'
            })
            .load(function() {
                $('.mt-dialog .loading').remove();
            })
            .appendTo($('.mt-dialog'));
        resize_dialog();
        $('<img />')
            .attr({
                src: opts.loadingimage
            })
            .addClass('loading')
            .appendTo($('.mt-dialog'));
    }
    if (navigator.userAgent.indexOf("Gecko/") == -1) {
        $('body').addClass('has-dialog');
    }
    $('.mt-dialog').show();
    $('.mt-dialog').bind('close', function(event, fn) {
        fn(event);
    });
    $('.mt-dialog-overlay').show();
    if (opts.esckeyclose) {
        $(document).bind('keyup.mt-dialog', function(event){
            if (event.keyCode == 27) {
                close_dialog();
            }
        });
    }
    // for ie6 tweaks
    if (!$.support.style && !$.support.objectAll) {
        if ($.fn.bgiframe) $('.mt-dialog-overlay').bgiframe();
        if ($.fn.exFixed) $('.mt-dialog').exFixed();
    }
}

function close_dialog(url, fn) {
    $('body').removeClass('has-dialog');
    $('.mt-dialog-overlay').hide();
    if (fn) {
        $('.mt-dialog').trigger('close', fn);
    }
    $(document).unbind('keyup.mt-dialog');
    $('.mt-dialog').unbind('close');
    $('.mt-dialog').hide();

    // Removing "iframe" in delay.
    // Because IE9 will continue to run the script after closing,
    // and raise error if removing "iframe".
    var iframe = $('#mt-dialog-iframe').
        attr('id', 'mt-dialog-iframe-removed');
    setTimeout(function() {
        iframe.remove();
    }, 2000);

    if (url) {
        window.location = url;
    }
}

$.fn.mtDialog.open = function(url, options) {
    var defaults = {
        loadingimage: StaticURI+'images/indicator.gif',
        esckeyclose: true
    },
    opts = $.extend(defaults, options);
    init_dialog();
    open_dialog(url, opts);
};

$.fn.mtDialog.close = function(url, fn) {
    close_dialog(url, fn);
    $(window).trigger('dialogDisposed');
};

$.event.special.dialogReady = {
    setup:function( data, ns ) {
        return false;
    },
    teardown:function( ns ) {
        return false;
    }
};

$.fn.mtDialogReady = function(options) {
    $(window).trigger('dialogReady');
};

/*
 * mtRebuild
 *
 * Usage:
 *   jQuery('a.mt-rebuild').mtRebuild({blog_id: 1});
 *
 *   <a href="mt.cgi" class="mt-rebuild">Rebuild</a>
 *
 */
$.fn.mtRebuild = function(options) {
    var defaults = {},
        opts = $.extend(defaults, options);
    $(this).click(function() {
        window.open($(this).attr('href'), 'rebuild_blog_'+opts.blog_id, 'width=400,height=400,resizable=yes');
        return false;
    });
};

/*
 * mtSetTip
 *
 * Usage:
 *   jQuery(':input').mtSetTip();
 *
 *   <input title="sample text" />
 *
 */
$.fn.mtSetTip = function(options) {
    var defaults = {
        tip_color: '#aaaaaa'
    },
    opts = $.extend(defaults, options);
    return this.each(function() {
        var text = $(this).attr('title');
        $(this).val(text).css('color', opts.tip_color);
        $(this).focus(function() {
            if (this.value == text) {
                $(this).val('').css('color', '#000');
            }
        });
        $(this).blur(function() {
            if ($(this).val() == '') {
                $(this).val(text).css('color', opts.tip_color);
            }
            if (this.value != text) {
                $(this).css('color', '#000');
            }
        });
    });
};

/*
 * mtPublishItems
 *
 */
$.fn.mtPublishItems = function(options) {
    var defaults = {
        name: null,
        args: {}
    },
    opts = $.extend(defaults, options);
    return this.each(function() {
        $(this).click(function() {
            doForMarkedInThisWindow($('#'+opts.id)[0], opts.singular, opts.plural, opts.name, opts.mode, opts.args, opts.phrase);
            return false;
        });
    });
};

/*
 * mtSubmitItems
 *
 */
$.fn.mtSubmitItems = function(options) {
    var defaults = {},
        opts = $.extend(defaults, options);
    return this.each(function() {
        $(this).click(function() {
            $('form#'+opts.id+' > input[name=__mode]').val('save_entries');
        });
    });
};

/*
 * mtDeleteItems
 *
 */
$.fn.mtDeleteItems = function(options) {
    var defaults = {
        args: {}
    },
    opts = $.extend(defaults, options);
    return this.each(function() {
        $(this).click(function() {
            doRemoveItems($('#'+opts.id)[0], opts.singular, opts.plural, '', opts.args);
            return false;
        });
    });
};

/*
 * mtEnableUsers
 *
 */
$.fn.mtEnableUsers = function(options) {
    var defaults = {
        args: {}
    },
    opts = $.extend(defaults, options);
    return this.each(function() {
        $(this).click(function() {
            setObjectStatus($('#'+opts.id)[0], opts.plural, opts.phrase, 1, '', opts.args);
            return false;
        });
    });
};

/*
 * mtDisableUsers
 *
 */
$.fn.mtDisableUsers = function(options) {
    var defaults = {
        args: {}
    },
    opts = $.extend(defaults, options);
    return this.each(function() {
        $(this).click(function() {
            var sysadmin = $('#sysadmin')[0];
            if (sysadmin && sysadmin.checked) {
                alert(opts.message);
                sysadmin.click();
                return false;
            }
            setObjectStatus($('#'+opts.id)[0], opts.plural, opts.phrase, 0, '', opts.args);
            return false;
        });
    });
};

/*
 * mtDoPluginAction
 *
 */
$.fn.mtDoPluginAction = function(options) {
    var defaults = {
        args: {}
    },
    opts = $.extend(defaults, options);
    return this.each(function() {
        $(this).click(function() {
            doPluginAction($('#'+opts.id)[0], opts.plural, opts.args, opts.phrase);
            return false;
        });
    });
};

/*
 * mtSetObjectStatus
 *
 */
$.fn.mtSetObjectStatus = function(options) {
    var defaults = {
        args: {}
    },
    opts = $.extend(defaults, options);
    return this.each(function() {
        $(this).click(function() {
            setObjectStatus($('#'+opts.id)[0], opts.singular, opts.plural, opts.status, '', opts.args);
            return false;
        });
    });
};

/*
 * mtRebasename
 *
 */
$.fn.mtRebasename = function(options) {
    var defaults = {
        text: '...'
    },
    opts = $.extend(defaults, options);
    return this.each(function() {
        var $input = $('input#basename'),
            dirify_text = $input.hide().val();
        $input.hide().before('<span class="basename-text"></span>');
        $input.parent('span.basename').after('<button type="button" id="mt-set-basename" class="mt-edit-field-button button">'+opts.edit+'</button>');
        if (opts.basename) {
            $('span.basename-text').text(opts.basename);
        } else {
            $('span.basename-text').text(dirify_text || opts.text);
        }
        $(this).keyup(function() {
            if (!opts.basename) {
                dirify_text = dirify($(this).val());
                if (opts.limit) {
                    dirify_text = dirify_text.substring(0, opts.limit);
                }
                $('span.basename-text').text(dirify_text || opts.text);
                $input.val(dirify_text);
            }
        });
        $('button#mt-set-basename').click(function() {
            $(this).hide();
            $('span.basename-text').hide();
            $('input#basename').show();
            return false;
        });
    });
};

/*
 * mtEditInput
 *
 * Usage:
 *   jQuery('input.mt-edit-field').mtEditInput({ edit: '<__trans phrase="Edit">'});
 *
 *   <input name="test" class="mt-edit-field" />
 *
 */
$.fn.mtEditInput = function(options) {
    var defaults = {
        save: 'Save'
    },
    opts = $.extend(defaults, options);
    return this.each(function() {
        var id = $(this).attr('id'),
            $input = $('input#'+id);
        if ($input.val() && !$input.hasClass('show-input')) {
            $input
                .before('<span class="'+id+'-text"></span>')
                .after('<button type="button" id="mt-set-'+id+'" class="mt-edit-field-button button">'+opts.edit+'</button>')
                .hide();
            $('span.'+id+'-text').text($input.val());
        }
        if (!$input.val() && $input.hasClass('hide-input')) {
            $input
                .before('<span class="'+id+'-text"></span>')
                .after('<button type="button" id="mt-set-'+id+'" class="mt-edit-field-button button">'+opts.edit+'</button>')
                .hide();
        }
        $('button#mt-set-'+id).click(function() {
            $(this).hide();
            $('span.'+id+'-text').hide();
            $('input#'+id).show();
            $('p#'+id+'-warning').show();
            return false;
        });
    });
};

/*
 * mtCheckboxOption
 *
 * Usage:
 *   jQuery('div.has-option').mtCheckboxOption();
 *
 */
$.fn.mtCheckboxOption = function() {
    return this.each(function() {
        var $checkbox = $(this).find(':checkbox'),
            id = $checkbox.attr('id');
        if (!$checkbox.prop('checked')) {
            $('div#'+id+'-option').hide();
        }
        $checkbox.click(function() {
            $('div#'+id+'-option').toggle();
        });
    });
};

/*
 * mtToggleField
 *
 * Usage:
 *   jQuery('.msg').mtToggleField();
 *   jQuery('.msg').mtToggleField({hide_clicked: true});
 *
 */
$.fn.mtToggleField = function(options) {
    var defaults = {
        click_class: 'detail-link',
        detail_class: 'detail',
        hide_clicked: false,
        default_hide: true
    },
    opts = $.extend(defaults, options);
    return this.each(function() {
        var $field = $(this);
        if (opts.default_hide)
            $field.find('.'+opts.detail_class).hide();
        $field.find('.'+opts.click_class)
            .mousedown(function(event) {
                $field.toggleClass('active').find('.'+opts.detail_class).toggle();
                return false;
            })
            .click(function(event) {
                return false;
            });

        if (opts.hide_clicked) {
            $(document).mousedown(function(event) {
                if ($(event.target).parents('.active').length === 0) {
                    $field.removeClass('active').find('.'+opts.detail_class).hide();
                }
            });
        }
    });
};

/*
 * mtValidate
 *
 * Usage:
 *   jQuery('.input').mtValidate();
 *   jQuery('.msg').mtValidate({: true});
 *
 */

var mtValidators = {};

$.mtValidator = function ( ns, options ) {
    if ( this instanceof $.mtValidator ) {
        // called as constructor
        var obj = mtValidators[ns] || this;
        if ( !options ) {
            return obj;
        }
        $.extend( obj, options );
        obj.namespace = ns;
        return mtValidators[ns] = obj;
    }
    else {
        // called as function
        if ( typeof ns == 'object' ) {
            options = ns;
            ns = 'default';
        }
        if ( !ns ) {
            ns = 'default';
        }
        if ( !options && mtValidators[ns] ) {
            return mtValidators[ns];
        }
        return new $.mtValidator(ns, options);
    }
};

$.extend( $.mtValidator.prototype, {
    options: {},
    validateElement: function ( $elem, additionalRules ) {
        var validator  = this, rules;
        if ( undefined === additionalRules ) additionalRules = {};
        rules = $.extend( {}, $.mtValidateRules, additionalRules );
        validator.error  = false;
        validator.errstr = undefined;
        $.each ( rules, function( selector, fn ) {
            if ( $elem.is(selector) ) {
                validator.error  = false;
                validator.errstr = undefined;
                var res = fn.apply(validator, [$elem]);
                if ( validator.error || !res ) {
                    if ( !validator.errstr ) {
                        validator.raise(
                            $.mtValidateMessages['#' + $elem.attr('id') + selector]
                            || $.mtValidateMessages[selector]
                            || 'Invalid value'
                        );
                    }
                    return false;
                }
            }
        });
        return !validator.error;
    },
    raise: function (msg) {
        this.error  = true;
        this.errstr = msg || trans('Invalid value');
        return false;
    },
    validClass: 'valid',
    errorClass: 'error',
    doFocus: true,
    wrapError: function ( $target, msg ) {
        return $('<label/>')
            .attr('for', $target.attr('id') )
            .addClass('validate-error msg-error')
            .text(msg);
    },
    updateError: function( $target, $error_block, msg ) {
        $error_block.text(msg);
    },
    showError: function ( $target, $error_block ) {
        $target.after($error_block);
    },
    removeError: function( $target, $error_block ) {
        $error_block.remove();
    }
});

// Install default validators.
$.mtValidator('top', {
    wrapError: function ( $target, msg ) {
        return $('<li />').append(
            $('<label/>')
                .attr('for', $target.attr('id') )
                .text(msg)
            );
    },
    showError: function( $target, $error_block ) {
        if ( $('div#msg-block').text() == 0 ) {
            var $block = $('<div/>')
                .addClass('msg msg-error')
                .append( $('<p>').text( trans('You have an error in your input.') ) )
                .append( $('<ul />') );

            $('div#msg-block').append( $block );
        }
        $('div#msg-block ul').append($error_block);
    },
    removeError: function( $target, $error_block ) {
        $error_block.remove();
        if ( $('div#msg-block ul li').length === 0 ) {
            $('div#msg-block').text('');
        }
    },
    updateError: function( $target, $error_block, msg ) {
        $error_block.find('label').text(msg);
    }
});
$.mtValidator('simple', {
    wrapError: function ( $target, msg ) {
        return $('<div />').append(
            $('<label/>')
                .attr('for', $target.attr('id') )
                .addClass('validate-error msg-error')
                .text(msg)
            );
    },
    updateError: function( $target, $error_block, msg ) {
        $error_block.find('label.msg-error').text(msg);
    }
});
$.mtValidator('simple2', {
    wrapError: function ( $target, msg ) {
        return $('<li />').append(
            $('<label/>')
                .attr('for', $target.attr('id') )
                .text(msg)
            );
    },
    showError: function( $target, $error_block ) {
        var id = $target.parents().find('div.field-content').first().parent().attr('id');
        var ins = true;
        if ( $('div#'+id+'-msg-block ul').length == 0 ) {
            var $block = $('<div/>')
                .addClass('validate-error msg-error')
                .append( $('<ul />') );

            $('div#'+id+'-msg-block').append( $block );
        } else {
            $('div#'+id+'-msg-block ul li').each( function() {
                var $this = $(this);
                var msg = $error_block.text();
                if ( $this.text() === msg ) ins = false;
            });

        }
        if ( ins ) {
            $('div#'+id+'-msg-block ul').append($error_block);
            $('div#'+id+'-msg-block').show();
        }
    },
    removeError: function( $target, $error_block ) {
        var id = $target.parents().find('div.field-content').first().parent().attr('id');
        $error_block.remove();
        if ( $('div#'+id+'-msg-block ul li').length == 0 ) {
            $('div#'+id+'-msg-block').hide();
        }
    },
    updateError: function( $target, $error_block, msg ) {
        var id = $target.parents().find('div.field-content').first().parent().attr('id');
        var ins = true;
        $('div#'+id+'-msg-block ul li').each( function() {
            var $this = $(this);
            if ( $this.text() === msg ) ins = false;
        });
        if ( ins ) {
            $error_block.find('label').text(msg);
            this.showError( $target, $error_block );
        }
    }
});
$.mtValidator('default', {
    wrapError: function ( $target, msg ) {
        return $('<label style="position: absolute;" />')
            .attr('for', $target.attr('id') || '')
            .addClass('msg-error msg-balloon validate-error')
            .text(msg);
    },
    showError: function( $target, $error_block ) {
        var focus = function () { $error_block.show(); },
            blur  = function () { $error_block.hide(); };
        jQuery.data( $target.get(0), 'validate_focus', focus );
        jQuery.data( $target.get(0), 'validate_blur',  blur );
        $target
            .bind('focus', focus)
            .bind('blur', blur);
        if ( $target.get(0) === document.activeElement )
            $error_block.show();
        else
            $error_block.hide();
        try {
            if ( !$target.parent('.validate-error-wrapper').length ) {
                $target
                    .wrap('<span class="validate-error-wrapper" style="position: relative; white-space: nowrap;"></span>');
            }
        }
        catch (e) {
            // Sometimes, we get error by "$.fn.wrap" in webkit.
            // But in that error, $target is already wrapped probably.
        }
        $target.after($error_block);
        $error_block
            .css('left', $target.width() )
            .css('top',   -1 * $target.height() )
            .css('z-index', 200);
    },
    removeError: function( $target, $error_block ) {
        $error_block.remove();
        var focus = jQuery.data( $target.get(0), 'validate_focus'),
            blur  = jQuery.data( $target.get(0), 'validate_blur');
        $target
            .unbind('focus', focus)
            .unbind('blur', blur);
    },
    doFocus: false
});

$.mtValidator('dialog', {
    wrapError: function ( $target, msg ) {
        return $('<label/>')
            .attr('for', $target.attr('id') )
            .addClass('msg msg-error dialog-msg-error')
            .text(msg);
    },
    showError: function( $target, $error_block ) {
        $target.parents('div.ui-dialog').find('div.dialog-msg-block').append($error_block);
    }
});

$.mtValidateRules = {
    '.date': function ($e) {
        return !$e.val() || /^\d{4}\-\d{2}\-\d{2}$/.test($e.val());
    },

    // RegExp code taken from http://bassistance.de/jquery-plugins/jquery-plugin-validation/
    '.email': function ($e) {
        return !$e.val() || /^((([a-z]|\d|[!#\$%&'\*\+\-\/=\?\^_`{\|}~]|[\u00A0-\uD7FF\uF900-\uFDCF\uFDF0-\uFFEF])+(\.([a-z]|\d|[!#\$%&'\*\+\-\/=\?\^_`{\|}~]|[\u00A0-\uD7FF\uF900-\uFDCF\uFDF0-\uFFEF])+)*)|((\x22)((((\x20|\x09)*(\x0d\x0a))?(\x20|\x09)+)?(([\x01-\x08\x0b\x0c\x0e-\x1f\x7f]|\x21|[\x23-\x5b]|[\x5d-\x7e]|[\u00A0-\uD7FF\uF900-\uFDCF\uFDF0-\uFFEF])|(\\([\x01-\x09\x0b\x0c\x0d-\x7f]|[\u00A0-\uD7FF\uF900-\uFDCF\uFDF0-\uFFEF]))))*(((\x20|\x09)*(\x0d\x0a))?(\x20|\x09)+)?(\x22)))@((([a-z]|\d|[\u00A0-\uD7FF\uF900-\uFDCF\uFDF0-\uFFEF])|(([a-z]|\d|[\u00A0-\uD7FF\uF900-\uFDCF\uFDF0-\uFFEF])([a-z]|\d|-|\.|_|~|[\u00A0-\uD7FF\uF900-\uFDCF\uFDF0-\uFFEF])*([a-z]|\d|[\u00A0-\uD7FF\uF900-\uFDCF\uFDF0-\uFFEF])))\.)+(([a-z]|[\u00A0-\uD7FF\uF900-\uFDCF\uFDF0-\uFFEF])|(([a-z]|[\u00A0-\uD7FF\uF900-\uFDCF\uFDF0-\uFFEF])([a-z]|\d|-|\.|_|~|[\u00A0-\uD7FF\uF900-\uFDCF\uFDF0-\uFFEF])*([a-z]|[\u00A0-\uD7FF\uF900-\uFDCF\uFDF0-\uFFEF])))\.?$/i.test($e.val());
    },

    // RegExp code taken from http://bassistance.de/jquery-plugins/jquery-plugin-validation/
    '.url': function ($e) {
        return !$e.val() || /^(https?|ftp):\/\/(((([a-z]|\d|-|\.|_|~|[\u00A0-\uD7FF\uF900-\uFDCF\uFDF0-\uFFEF])|(%[\da-f]{2})|[!\$&'\(\)\*\+,;=]|:)*@)?(((\d|[1-9]\d|1\d\d|2[0-4]\d|25[0-5])\.(\d|[1-9]\d|1\d\d|2[0-4]\d|25[0-5])\.(\d|[1-9]\d|1\d\d|2[0-4]\d|25[0-5])\.(\d|[1-9]\d|1\d\d|2[0-4]\d|25[0-5]))|((([a-z]|\d|[\u00A0-\uD7FF\uF900-\uFDCF\uFDF0-\uFFEF])|(([a-z]|\d|[\u00A0-\uD7FF\uF900-\uFDCF\uFDF0-\uFFEF])([a-z]|\d|-|\.|_|~|[\u00A0-\uD7FF\uF900-\uFDCF\uFDF0-\uFFEF])*([a-z]|\d|[\u00A0-\uD7FF\uF900-\uFDCF\uFDF0-\uFFEF])))\.)+(([a-z]|[\u00A0-\uD7FF\uF900-\uFDCF\uFDF0-\uFFEF])|(([a-z]|[\u00A0-\uD7FF\uF900-\uFDCF\uFDF0-\uFFEF])([a-z]|\d|-|\.|_|~|[\u00A0-\uD7FF\uF900-\uFDCF\uFDF0-\uFFEF])*([a-z]|[\u00A0-\uD7FF\uF900-\uFDCF\uFDF0-\uFFEF])))\.?)(:\d*)?)(\/((([a-z]|\d|-|\.|_|~|[\u00A0-\uD7FF\uF900-\uFDCF\uFDF0-\uFFEF])|(%[\da-f]{2})|[!\$&'\(\)\*\+,;=]|:|@)+(\/(([a-z]|\d|-|\.|_|~|[\u00A0-\uD7FF\uF900-\uFDCF\uFDF0-\uFFEF])|(%[\da-f]{2})|[!\$&'\(\)\*\+,;=]|:|@)*)*)?)?(\?((([a-z]|\d|-|\.|_|~|[\u00A0-\uD7FF\uF900-\uFDCF\uFDF0-\uFFEF])|(%[\da-f]{2})|[!\$&'\(\)\*\+,;=]|:|@)|[\uE000-\uF8FF]|\/|\?)*)?(\#((([a-z]|\d|-|\.|_|~|[\u00A0-\uD7FF\uF900-\uFDCF\uFDF0-\uFFEF])|(%[\da-f]{2})|[!\$&'\(\)\*\+,;=]|:|@)|\/|\?)*)?$/i.test($e.val());
    },

    '.required': function ($e) {
        return $e.val().length > 0;
    },
    '.digit, .num': function ($e) {
        return !$e.val() || /^\d+$/.test($e.val());
    },
    '.number': function ($e) {
        return !$e.val() || /\d/.test($e.val()) && /^\d*\.?\d*$/.test($e.val());
    }
};

$.mtValidateAddRules = function ( rules ) {
    $.mtValidateRules = $.extend( $.mtValidateRules, rules );
};

$.mtValidateAddMessages = function ( rules ) {
    $.mtValidateMessages = $.extend( $.mtValidateMessages, rules );
};

$.mtValidateMessages = {
    '.date':        trans('Invalid date format'),
    '.email':       trans('Invalid email address'),
    '.url':         trans('Invalid URL'),
    '.required':    trans('This field is required'),
    '.digit, .num': trans('This field must be an integer'),
    '.number':      trans('This field must be a number')
};

$.fn.extend({
    mtValidate: function( ns, rules ) {
        if ( undefined === rules ) rules = {};
        this.each( function () {
            $.data( this, 'mtValidator', ns || 'default' );
            $.data( this, 'mtValidateRules', rules );
        });
        return this.mtValid();
    },
    mtValidator: function() {
        var ns = $.data( this.get(0), 'mtValidator' );
        return $.mtValidator(ns);
    },
    mtValid: function(opts) {
        var errors = 0,
            error_elements = [],
            successes = 0,
            defaults = { focus: true };
        opts = $.extend( defaults, opts );
        this.each( function () {
            var $this = $(this),
                validator = $this.mtValidator(),
                $current_error,rules,res,msg,last_error,$error_block;
            if ( !validator ) return true;
            if ( typeof $this.attr('data-showing-placeholder') !== 'undefined' ) {
                $this.val('');
<<<<<<< HEAD
            }
            $current_error = $.data( this, 'mtValidateError' );
            rules = $.data( this, 'mtValidateRules' );
            res = validator.validateElement($this, rules);
=======
            var rules = $.data( this, 'mtValidateRules' );
            var res = validator.validateElement($this, rules);
>>>>>>> 7160fcf3
            if ( res ) {
                var $current_error = $.data( this, 'mtValidateError' );
                successes++;
                if ( $current_error ) {
                    validator.removeError( $this, $current_error );
                }
                $.data( this, 'mtValidateError', null );
                $.data( this, 'mtValidateLastError', null );
                $this.addClass( validator.validClass );
                $this.removeClass( validator.errorClass );
            }
            else {
                var $current_error = $.data( this, 'mtValidateError' );
                errors++;
                if ( validator.doFocus ) {
                    error_elements.push($this);
                }
                msg = validator.errstr;
                if ( $current_error ) {
<<<<<<< HEAD
                    last_error = $.data( this, 'mtValidateLastError' );
                    if ( last_error != msg ) {
                        validator.updateError( $this, $current_error, msg );
                    }
=======
                    validator.updateError( $this, $current_error, msg );
>>>>>>> 7160fcf3
                }
                else {
                    $error_block = validator.wrapError( $this, msg );
                    validator.showError( $this, $error_block );
                    $.data( this, 'mtValidateError', $error_block );
                    $.data( this, 'mtValidateLastError', msg );
                }
                $.data( this, 'mtValidateLastError', msg );
                $this.addClass( validator.errorClass );
                $this.removeClass( validator.validClass );
            }
        });
        if ( opts.focus && error_elements.length ) {
            error_elements[0].focus();
        }
        return errors == 0;
    },
    mtUnvalidate: function() {
        this.each( function () {
            var validator = $(this).mtValidator(),
                $current_error;
            if ( validator ) {
                $current_error = $.data( this, 'mtValidateError' );
                if ( $current_error ) {
                    validator.removeError( $(this), $current_error );
                }
                $.data( this, 'mtValidator', null );
                $.data( this, 'mtValidateError', null );
                $.data( this, 'mtValidateLastError', null );
                $(this).removeClass( validator.errorClass );
                $(this).removeClass( validator.validClass );
            }
        });
        return this;
    }
});

$(document).on('keyup focusin focusout','input, textarea',function () {
    var ns = $.data( this, 'mtValidator' );
    if ( !ns ) return true;
    $(this).mtValid({ focus: false });
});

$(document).on('change','select',function () {
    var ns = $.data( this, 'mtValidator' );
    if ( !ns ) return true;
    $(this).mtValid({ focus: false });
});

/*
 * mtPlaceholder
 *
 * Usage:
 *   jQuery('[placeholder]').mtPlaceholder()
 *
 */

$.fn.mtPlaceholder = function() {
    if ( 'placeholder' in $('<input />').get(0) ) return this;
    this.each( function () {
        var that = this,
            $that = $(that),
            placeholder_text = $that.attr('placeholder');
        if ( 1 > $that.val().length ) {
            $that
                .val(placeholder_text)
                .css('color', 'GrayText')
                .attr('data-showing-placeholder', 'showing');
        }
        $that
            .focus( function () {
                if ( $that.attr('data-showing-placeholder') ) {
                    $that
                        .val('')
                        .css('color', '#2b2b2b')
                        .removeAttr('data-showing-placeholder');
                }
            })
            .blur( function () {
                if ( 1 > $that.val().length) {
                    $that.val(placeholder_text)
                        .css('color', 'GrayText')
                        .attr('data-showing-placeholder', 'showing');
                }
            })
            .parents('form').submit( function () {
                if ( $that.attr('data-showing-placeholder') ) {
                    $that.removeAttr('data-showing-placeholder');
                    $that.val('');
                }
            });
    });
    return this;
};

})(jQuery);<|MERGE_RESOLUTION|>--- conflicted
+++ resolved
@@ -1151,15 +1151,8 @@
             if ( !validator ) return true;
             if ( typeof $this.attr('data-showing-placeholder') !== 'undefined' ) {
                 $this.val('');
-<<<<<<< HEAD
-            }
-            $current_error = $.data( this, 'mtValidateError' );
-            rules = $.data( this, 'mtValidateRules' );
-            res = validator.validateElement($this, rules);
-=======
             var rules = $.data( this, 'mtValidateRules' );
             var res = validator.validateElement($this, rules);
->>>>>>> 7160fcf3
             if ( res ) {
                 var $current_error = $.data( this, 'mtValidateError' );
                 successes++;
@@ -1179,14 +1172,7 @@
                 }
                 msg = validator.errstr;
                 if ( $current_error ) {
-<<<<<<< HEAD
-                    last_error = $.data( this, 'mtValidateLastError' );
-                    if ( last_error != msg ) {
-                        validator.updateError( $this, $current_error, msg );
-                    }
-=======
                     validator.updateError( $this, $current_error, msg );
->>>>>>> 7160fcf3
                 }
                 else {
                     $error_block = validator.wrapError( $this, msg );
