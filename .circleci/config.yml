version: 2
jobs:
  test_internal:
    docker:
      - image: movabletype/test:jessie
    steps:
      - checkout
      - run: bash /docker-entrypoint.sh echo 'run docker-entrypoint.sh'
      - run: rm t/34-sqlite.t t/90-podcoverage.t plugins/MultiBlog/t/02.tags.t
      - run: cp t/mysql-test.cfg mt-config.cgi
      - run: PERL_JSON_BACKEND=0 prove t plugins/*/t

  coveralls:
    docker:
      - image: movabletype/test:jessie
    steps:
      - checkout
      - run: cpm install -g Devel::Cover::Report::Coveralls
      - run: bash /docker-entrypoint.sh echo 'run docker-entrypoint.sh'
      - run: rm t/34-sqlite.t plugins/MultiBlog/t/02.tags.t
      - run: rm t/80-serialize-leak.t t/120-object-leak.t
      - run:
          name: Test and send coverage report
          command: |
<<<<<<< HEAD
            bash /docker-entrypoint.sh
            PERL_JSON_BACKEND=0 prove t plugins/*/t
            phpunit
=======
            set +e
            HARNESS_PERL_SWITCHES=-MDevel::Cover=+ignore,^extlib,+ignore,^t prove -j4 -PMySQLPool=MT::Test::Env -It/lib t plugins/*/t
            cover -report coveralls
workflows:
  version: 2
  test_internal:
    jobs:
      - test_internal
  # nightly:
  #   triggers:
  #     - schedule:
  #         cron: "0 18 * * *"  # 3 AM JST
  #         filters:
  #           branches:
  #             only:
  #               - develop
  #               - support-6.5x
  #   jobs:
  #     - coveralls
>>>>>>> 3d30ef11
<|MERGE_RESOLUTION|>--- conflicted
+++ resolved
@@ -22,11 +22,6 @@
       - run:
           name: Test and send coverage report
           command: |
-<<<<<<< HEAD
-            bash /docker-entrypoint.sh
-            PERL_JSON_BACKEND=0 prove t plugins/*/t
-            phpunit
-=======
             set +e
             HARNESS_PERL_SWITCHES=-MDevel::Cover=+ignore,^extlib,+ignore,^t prove -j4 -PMySQLPool=MT::Test::Env -It/lib t plugins/*/t
             cover -report coveralls
@@ -46,4 +41,3 @@
   #               - support-6.5x
   #   jobs:
   #     - coveralls
->>>>>>> 3d30ef11
