<mt:setvarblock name="save_button_title"><__trans phrase="Save these [_1] (s)" params="<mt:var name="object_label_plural" lower_case="1">"></mt:setvarblock>
<mt:setvarblock name="republish_button_title"><__trans phrase="Republish selected [_1] (r)" params="<mt:var name="object_label_plural" lower_case="1">"></mt:setvarblock>
<mt:setvarblock name="delete_button_title"><__trans phrase="Delete selected [_1] (x)" params="<mt:var name="object_label_plural" lower_case="1">"></mt:setvarblock>

<mt:setvarblock name="css_include" append="1">
<style>
#content_data-listing-table td.data table td,
#content_data-listing-table td.data table th {
  border: 1px solid #000000;
}

td > .ellipsis {
  max-width:12em;
  overflow:hidden;
  white-space: nowrap;
  text-overflow: ellipsis;
}

tr.preview-data {
  background-color: #f4f4f4;
}

td.data .mt-icon--secondary{
  margin: 0 .5rem 0 0;
  transition: 0.2s ease-in-out;
}
td.data a[aria-expanded="false"] .mt-icon--secondary{
  transform: rotate(180deg);
}
td.data a[aria-expanded="true"] .mt-icon--secondary{
  transform: rotate(0deg);
}
</style>
</mt:setvarblock>

<mt:setvarblock name="action_buttons">
  <mt:if name="can_republish">
<button
   accesskey="r"
   title="<$mt:var name="republish_button_title"$>"
   class="button mt-publish-items btn btn-default">
  <__trans phrase="Publish">
</button>
  </mt:if>
<button
   accesskey="x"
   title="<$mt:var name="delete_button_title"$>"
   class="button mt-delete-items btn btn-default">
  <__trans phrase="Delete">
</button>
</mt:setvarblock>

<mt:setvarblock name="original_blog_id"><mt:var name="blog_id"></mt:setvarblock>

<mtapp:listing  hide_pager="1">
  <mt:if name="__first__">
    <mt:setvarblock name="table_header">
    <tr>
      <th class="head cb">
        <div class="form-check">
          <input id="select_all" type="checkbox" name="id-head" value="all" class="form-check-input select" />
          <label class="form-check-label form-label" for="select_all"><span class="visually-hidden"><__trans phrase="Select All"></span></label>
        </div>
      </th>
      <th class="head data-label primary"><span class="col-label"><__trans phrase="Data Label"></span></th>
      <th class="head identifier"><span class="col-label"><__trans phrase="Basename"></span></th>
      <mt:unless name="is_blog">
      <th class="head blog"><span class="col-label"><__trans phrase="Site/Child Site"></span></th>
      </mt:unless>
      <th class="head author"><span class="col-label"><__trans phrase="Author"></span></th>
      <th class="head datetime"><span class="col-label"><__trans phrase="Created"></span></th>
      <th class="head data"><span class="col-label"><__trans phrase="Data"></span></th>
    </tr>
    </mt:setvarblock>
  <thead>
    <mt:var name="table_header">
  </thead>
  <tbody>
  </mt:if>
    <tr>
      <td class="cb">
  <mt:if name="has_edit_access">
        <div class="form-check">
          <input id="select_<mt:var name="id" escape="html">" type="checkbox" name="id" value="<$mt:var name="id"$>" class="form-check-input select" />
          <label class="form-check-label form-label" for="select_<mt:var name="id" escape="html">"><span class="visually-hidden"><__trans phrase="Select"></span></label>
        </div>
  <mt:else>
        &#160;
  </mt:if>
      </td>
      <td class="id">
        <$mt:var name="label_html"$>
      </td>
  <mt:unless name="blog_view">
    <mt:unless name="scope_type" eq="blog">
      <td class="identifier">
        <div class="ellipsis"><mt:var name="identifier" escape="html"></div>
      </td>
      <td class="blog">
        <a href="<$mt:var name="script_url"$>?__mode=list&_type=<mt:var name="object_type">&amp;blog_id=<$mt:var name="weblog_id"$>&amp;type=content_data_<mt:var name="content_type_id" escape="html">">
          <$mt:var name="weblog_name" escape="html"$>
        </a>
      </td>
    </mt:unless>
  </mt:unless>
      <td class="author">
    <mt:var name="author_name" escape="html">
      </td>
      <td class="datetime">
        <span title="<$mt:var name="created_on_time_formatted"$>">
      <mt:if name="created_on_relative">
        <mt:if name="dates_relative">
          <mt:var name="created_on_relative">
        <mt:else>
          <mt:var name="created_on_formatted">
        </mt:if>
      <mt:else>
        <mt:var name="created_on_formatted">
      </mt:if>
        </span>
      </td>
      <td class="data">
        <a class="d-inline-block" data-bs-toggle="collapse" href="#content-data-data-<mt:var name="id" escape="html">" aria-expanded="false" aria-controls="content-data-data-<mt:var name="id" escape="html">">
          <mtapp:svgicon title="Collapse" color="secondary" id="ic_collapse">
        </a>
      </td>
    </tr>
    <tr class="preview-data">
<<<<<<< HEAD
      <td class="p-0" colspan="6">
=======
      <td class="p-0" colspan="9">
>>>>>>> 8e999358
        <div class="collapse mt-collapse__content" id="content-data-data-<mt:var name="id" escape="html">">
          <mt:var name="preview_data">
        </div>
      </td>
    </tr>
  <mt:if name="__last__">
  </tbody>
</mt:if>

</mtapp:listing>

<mt:setvarblock name="jq_js_include" append="1">
    jQuery('button.mt-publish-items').mtPublishItems({
        id: '<$mt:var name="object_type"$>-listing-form',
        singular: '<mt:var name="object_label" lower_case="1" escape="js">',
        plural: '<mt:var name="object_label_plural" lower_case="1" escape="js">',
        mode: 'rebuild_new_phase',
        args: {<mt:if name="blog_id">'blog_id': '<mt:var name="blog_id">'</mt:if><mt:if name="search"><mt:if name="blog_id">, </mt:if>'search': '<mt:var name="search" escape="js">'</mt:if>},
        phrase: '<__trans phrase="to republish" escape="js">'
    });
    jQuery('button.mt-delete-items').mtDeleteItems({
        id: '<$mt:var name="object_type"$>-listing-form',
        singular: '<mt:var name="object_label" lower_case="1" escape="js">',
        plural: '<mt:var name="object_label_plural" lower_case="1" escape="js">',
        args: {<mt:if name="search">'search': '<mt:var name="search" escape="js">'</mt:if>}
    });
    jQuery('button.mt-<mt:var name="form_id">-action').mtDoPluginAction({
        id: '<mt:var name="form_id">',
        plural: '<mt:if name="object_label_plural"><mt:var name="object_label_plural" escape="js"></mt:if>',
        args: {<mt:if name="search">'search': '<mt:var name="search" escape="js">'</mt:if>},
        phrase: '<__trans phrase="to act upon" escape="js">'
    });
    jQuery('button.mt-submit-items').mtSubmitItems({
        id: '<$mt:var name="object_type"$>-listing-form'
    });

    jQuery('#content_data-listing-form').prepend('<input type="hidden" name="content_type_id" value="<mt:var name="content_type_id" escape="html">">');

    jQuery('#content_data-listing-table tr.preview-data').hide();
    jQuery('#content_data-listing-table tr.preview-data div')
        .on('show.bs.collapse', function () {
            jQuery(this).parents('tr').show();
        })
        .on('hidden.bs.collapse', function () {
            jQuery(this).parents('tr').hide();
        });

    jQuery('.ellipsis').each(function(){
      $(this).attr('title', $(this).text());
    });

  <mt:if name="error">
    <mt:if name="replace">
    $('#search-replace-toggle-replace').trigger('click');
    </mt:if>
  </mt:if>
</mt:setvarblock><|MERGE_RESOLUTION|>--- conflicted
+++ resolved
@@ -126,11 +126,7 @@
       </td>
     </tr>
     <tr class="preview-data">
-<<<<<<< HEAD
-      <td class="p-0" colspan="6">
-=======
-      <td class="p-0" colspan="9">
->>>>>>> 8e999358
+      <td class="p-0" colspan="7">
         <div class="collapse mt-collapse__content" id="content-data-data-<mt:var name="id" escape="html">">
           <mt:var name="preview_data">
         </div>
