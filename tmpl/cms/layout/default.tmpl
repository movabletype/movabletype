<mt:setvartemplate name="layout">

  <mt:include name="layout/default/header.tmpl">

  <mt:if name="form_header">
    <mt:var name="form_header">
  </mt:if>

<<<<<<< HEAD
  <mt:setvarblock name="has_info"><mt:if name="object_nav">1<mt:elseif name="related_content">1</mt:if></mt:setvarblock>
  <mt:include name="include/page_title.tmpl">
  <mt:include name="include/system_msg.tmpl">
  <mt:if name="has_info">
    <div class="row">
      <div class="col-md-9">
        <mt:include name="include/display_options.tmpl">
        <mt:include name="include/content_header.tmpl">
        <mt:var name="page_content">
      </div>
      <div class="col-md-3">
        <mt:if name="object_nav">
          <div class="row">
            <div class="col-md-12">
              <mt:var name="object_nav">
            </div>
          </div>
        </mt:if>
        <div class="row">
          <div class="col-md-12">
            <mt:var name="related_content">
          </div>
        </div>
      </div>
=======
  <div class="row">
  <mt:if name="has_menu">
    <div class="mt-primaryNavigation">
      <mt:include name="include/primary_navigation.tmpl">
>>>>>>> 7c36528b
    </div>
  </mt:if>

    <div class="mt-mainContent">
      <mt:include name="include/notification_indicator.tmpl">
      <mt:include name="include/page_title.tmpl">
      <mt:include name="include/system_msg.tmpl">
      <mt:include name="include/display_options.tmpl">
      <mt:include name="include/content_header.tmpl">
      <mt:var name="page_content">
    <mt:if name="form_footer">
      <mt:var name="form_footer">
    </mt:if>
    </div>

  <mt:setvarblock name="has_info"><mt:if name="object_nav">1<mt:elseif name="related_content">1</mt:if></mt:setvarblock>

  <mt:if name="has_info">
    <div class="mt-secondaryPanel">
    <mt:if name="object_nav">
      <mt:var name="object_nav">
    </mt:if>
      <mt:var name="related_content">
    </div>
  </mt:if>
  </div>

  <mt:include name="layout/default/footer.tmpl">
</mt:setvartemplate><|MERGE_RESOLUTION|>--- conflicted
+++ resolved
@@ -5,38 +5,10 @@
   <mt:if name="form_header">
     <mt:var name="form_header">
   </mt:if>
-
-<<<<<<< HEAD
-  <mt:setvarblock name="has_info"><mt:if name="object_nav">1<mt:elseif name="related_content">1</mt:if></mt:setvarblock>
-  <mt:include name="include/page_title.tmpl">
-  <mt:include name="include/system_msg.tmpl">
-  <mt:if name="has_info">
-    <div class="row">
-      <div class="col-md-9">
-        <mt:include name="include/display_options.tmpl">
-        <mt:include name="include/content_header.tmpl">
-        <mt:var name="page_content">
-      </div>
-      <div class="col-md-3">
-        <mt:if name="object_nav">
-          <div class="row">
-            <div class="col-md-12">
-              <mt:var name="object_nav">
-            </div>
-          </div>
-        </mt:if>
-        <div class="row">
-          <div class="col-md-12">
-            <mt:var name="related_content">
-          </div>
-        </div>
-      </div>
-=======
   <div class="row">
   <mt:if name="has_menu">
     <div class="mt-primaryNavigation">
       <mt:include name="include/primary_navigation.tmpl">
->>>>>>> 7c36528b
     </div>
   </mt:if>
 
