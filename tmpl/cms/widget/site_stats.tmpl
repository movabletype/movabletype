<mt:unless name="no_permission">

<mtapp:widget
  class="site-stats-widget"
  label="<__trans phrase="Site Stats">"
  can_close="1">
<div class="row up-column">
  <div class="col-9 stats-for">
    <mt:if name="object_loop">
    <label class="form-label">
      <__trans phrase="Stats for [_1]">
      <select id="select_blog_id" class="form-control"><mt:loop name="object_loop"><option value="<mt:var name="id">"><mt:var name="name" escape="html"></option></mt:loop></select>
    </label>
    </mt:if>
  </div>
  <div id="statistics_settings_link" class="col-3 text-right">
  <mt:unless name="is_smartphone_devices">
    <a href="<mt:var name="mt_url">?__mode=cfg_web_services&amp;blog_id=<mt:var name="blog_id">"><__trans phrase="Statistics Settings"></a>
  </mt:unless>
  </div>
</div>
<div class="clear"></div>
<div class="row down-column">
<<<<<<< HEAD
  <div class="col-md-12 down-column-contents">
=======
  <div class="col-12 down-column-contents">
>>>>>>> 228e4fa6
    <div id="graph" style="width: 99%;"></div>
  </div>
</div>
</mtapp:widget>

<mt:setvarblock name="css_include" append="1">
<link rel="stylesheet" href="<$mt:var name="static_uri"$>chart-api/mtchart.css">
</mt:setvarblock>

<mt:setvarblock name="js_include" append="1">
<script src="<$mt:var name="static_uri"$>chart-api/mtchart.js"></script>
<script type="text/javascript">
/* <![CDATA[ */
  jQuery(function() {
    var chartColors = [
      '#6AAC2B',
      '#FFBE00',
      '#CF6DD3',
      '#8F2CFF',
      '#2D85FF',
      '#5584D4',
      '#5ED2B8',
      '#9CCF41',
      '#F87085',
      '#2C8087',
      '#8EEC6A',
      '#FFE700',
      '#FF5E19',
      '#FF4040',
      '#976BD6',
      '#503D99',
      '#395595'
    ];

    jQuery('select#select_blog_id').change( function() {
      jQuery('#statistics_settings_link').hide();
      jQuery('#graph').empty();
      var select_blog_id = jQuery('select#select_blog_id').val();
      jQuery.ajax({
        type: 'POST',
        contentType: 'application/x-www-form-urlencoded; charset=utf-8',
        async: true,
        url: '<mt:var name="script_url">',
        dataType: 'json',
        data: {
          __mode: 'regenerate_site_stats_data',
          blog_id: select_blog_id,
          magic_token: '<mt:var name="magic_token">',
        },
        success: function(data) {
          if (data.error) {
            jQuery('#graph')
                .append(jQuery('<div class="msg msg-error"/>').text(data.error));
            jQuery('.site-stats-widget .down-column').css('height', 'auto');
          }
          else {
            get_graph_data(data.result.stat_url, false);
          }
        },
        error: function(data) {
        }
      });
    });

    jQuery('#statistics_settings_link').hide();

    get_graph_data('<mt:var name="stat_url">', true);

    function get_graph_data(stat_url, retry) {
      jQuery.ajax(stat_url, {
        dataType: 'jsonp',
        jsonpCallback: 'widget_site_stats_draw_graph',
        error: function(xhr) {
            if (retry && xhr.status === 404) {
              jQuery('select#select_blog_id').triggerHandler('change');
            }
          },
        success: function(data) {
            widget_site_stats_draw(data);
          }
      });
    }

    function addComma (str) {
      var num = new String(str).replace(/,/g, "");
      while(num != (num = num.replace(/^(-?\d+)(\d{3})/, "$1,$2")));
      return num;
    }

  function widget_site_stats_draw(data) {
      jQuery('.site-stats-widget .down-column').css('height', '');

      if (data.error) {
        jQuery('#graph')
          .append(jQuery('<div class="msg msg-error"/>').text(data.error));
        jQuery('.site-stats-widget .down-column').css('height', 'auto');
      }

      var hover_data = data.hover_data.data;
      var config = {
        type: 'morris.line',
        yLength: hover_data[0].length,
        autoResize: true,
        height: 200,
        lineWidth: 3,
        pointSize: 3,
        data: data.graph_data,
        hoverCallback: function (index, options, content) {
          var row  = options.data[index];
          var data = hover_data[index];
          var html = '<div class="morris-hover-row-label">' + row.x + '</div>';
          for (var i = 0; i < data.length; i++) {
            var colorSubscript = i;
            if ( i > 16 ) {
              var number = parseInt(i/17);
              colorSubscript = i - ( 17 * number );
            }
            var color = chartColors[colorSubscript];
            html += '<div class="morris-hover-point" style="color: ' + color + ';">' + data[i].label + ': ' + data[i].count + '</div>';
          }
          return html;
        },
        yLabelFormat: function (y) {
            return '';
        }
      }
      var range = {
        unit: 'daily',
        length: 10,
        end: data.graph_data[9].x
      }
      new MT.ChartAPI.Graph(config, range).trigger('APPEND_TO', jQuery('#graph'));
<mt:unless name="is_smartphone_devices">
      if (data.can_edit_config) {
        <mt:if name="object_loop">
        var select_blog_id = jQuery('select#select_blog_id').val();
        jQuery('#statistics_settings_link a').attr('href', '<mt:var name="mt_url">?__mode=cfg_web_services&amp;blog_id='+select_blog_id);
        </mt:if>
        jQuery('#statistics_settings_link').show();
      }
</mt:unless>
    }

  });

  /* ]]> */
</script>
</mt:setvarblock>

</mt:unless><|MERGE_RESOLUTION|>--- conflicted
+++ resolved
@@ -21,11 +21,7 @@
 </div>
 <div class="clear"></div>
 <div class="row down-column">
-<<<<<<< HEAD
-  <div class="col-md-12 down-column-contents">
-=======
   <div class="col-12 down-column-contents">
->>>>>>> 228e4fa6
     <div id="graph" style="width: 99%;"></div>
   </div>
 </div>
