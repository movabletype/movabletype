--- conflicted
+++ resolved
@@ -9,13 +9,8 @@
 
   <mtapp:ContentFieldOption
      id="checkboxes-max"
-<<<<<<< HEAD
      label="<__trans phrase="Maximum number of selections">">
-    <input ref="max" type="number" name="max" id="checkboxes-max" class="form-control w-25" min="1" value={ options.max }>
-=======
-     label="<__trans phrase="Maximum number of selection">">
     <input ref="max" type="number" name="max" id="checkboxes-max" class="form-control w-25" min="1" value={ options.max } onchange={ enterMax }>
->>>>>>> 545394f1
   </mtapp:ContentFieldOption>
 
   <mtapp:ContentFieldOption
