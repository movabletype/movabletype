--- conflicted
+++ resolved
@@ -26,11 +26,7 @@
     <input type="hidden" name="magic_token" value="<mt:var name="magic_token">" />
     <mtapp:setting
        id="file"
-<<<<<<< HEAD
-       label="<__trans phrase="Exported File">">
-=======
        label="<__trans phrase="Exported File">"
->>>>>>> 228e4fa6
        help_page="backup_restore"
        help_section="source_file">
       <input name="file" class="form-control-file" type="file" />
