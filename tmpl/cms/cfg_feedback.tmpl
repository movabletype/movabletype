--- conflicted
+++ resolved
@@ -62,11 +62,7 @@
        help_page="blog_settings_feedback"
        help_section="autodelete_junk">
       <div>
-<<<<<<< HEAD
-        <input id="auto_delete_junk" name="auto_delete_junk" type="checkbox" value="1"<mt:if name="auto_delete_junk"> checked="checked"</mt:if> />
-=======
         <input id="auto_delete_junk" name="auto_delete_junk" type="checkbox" value="1"<mt:if name="auto_delete_junk"> checked="checked"</mt:if> data-toggle="collapse" data-target="#auto_delete_junk_prefs" aria-expanded="<mt:if name="auto_delete_junk">true<mt:else>false</mt:if>" aria-controls="auto_delete_junk_prefs" />
->>>>>>> 228e4fa6
         <label for="auto_delete_junk"><__trans phrase="Automatically delete spam feedback after the time period shown below."></label>
       </div>
     </mtapp:setting>
@@ -101,11 +97,7 @@
        help_page="blog_settings_feedback"
        help_section="nofollow_urls">
       <div>
-<<<<<<< HEAD
-        <input type="checkbox" value="1" name="nofollow_urls" id="nofollow_urls"<mt:if name="nofollow_urls"> checked="checked"</mt:if> class="cb" />
-=======
         <input type="checkbox" value="1" name="nofollow_urls" id="nofollow_urls"<mt:if name="nofollow_urls"> checked="checked"</mt:if> class="cb" data-toggle="collapse" data-target="#nofollow_urls-option" aria-expanded="<mt:if name="nofollow_urls">true<mt:else>false</mt:if>" aria-controls="nofollow_urls-option" />
->>>>>>> 228e4fa6
         <label for="nofollow_urls">
           <__trans phrase="If enabled, all URLs in comments and TrackBacks will be assigned a 'nofollow' link relation.">
         </label>
@@ -152,11 +144,7 @@
        help_page="blog_settings_feedback"
        help_section="accept_comments_from">
       <div>
-<<<<<<< HEAD
-        <input type="checkbox" name="allow_comments" id="allow_comments"<mt:if name="allow_comments"> checked="checked"</mt:if> value="1" />
-=======
         <input type="checkbox" name="allow_comments" id="allow_comments"<mt:if name="allow_comments"> checked="checked"</mt:if> value="1" data-toggle="collapse" data-target="#allow_comments-option" aria-expanded="<mt:if name="allow_comments">true<mt:else>false</mt:if>" aria-controls="allow_comments-option" />
->>>>>>> 228e4fa6
         <label for="allow_comments"><__trans phrase="Accept comments according to the policies shown below."></label>
         <p>
           <a href="<mt:var name="script_url">?__mode=cfg_registration&amp;blog_id=<mt:var name="blog_id" escape="url">">
@@ -166,11 +154,7 @@
       </div>
     </mtapp:setting>
 
-<<<<<<< HEAD
-    <div id="allow_comments-option">
-=======
     <div id="allow_comments-option" class="collapse<mt:if name="allow_comments"> show</mt:if>">
->>>>>>> 228e4fa6
       <mtapp:settinggroup id="comment-policy-setting">
         <legend><__trans phrase="Commenting Policy"></legend>
         <mtapp:setting
@@ -213,11 +197,7 @@
            help_section="allow_html">
           <div>
             <label>
-<<<<<<< HEAD
-              <input type="checkbox" name="allow_comment_html" id="allow_comment_html" value="1"<mt:if name="allow_comment_html"> checked="checked"</mt:if> class="cb" />
-=======
               <input type="checkbox" name="allow_comment_html" id="allow_comment_html" value="1"<mt:if name="allow_comment_html"> checked="checked"</mt:if> class="cb" data-toggle="collapse" data-target="#allow_comment_html-option" aria-expanded="<mt:if name="allow_comment_html">true<mt:else>false</mt:if>" aria-controls="allow_comment_html-option" />
->>>>>>> 228e4fa6
               <__trans phrase="Allow commenters to include a limited set of HTML tags in their comments. Otherwise all HTML will be stripped out.">
             </label>
           </div>
@@ -362,22 +342,14 @@
        help_page="blog_settings_feedback"
        help_section="accept_trackbacks">
       <div>
-<<<<<<< HEAD
-        <input type="checkbox" name="allow_pings" id="allow_pings"<mt:if name="allow_pings"> checked="checked"</mt:if> value="1" />
-=======
         <input type="checkbox" name="allow_pings" id="allow_pings"<mt:if name="allow_pings"> checked="checked"</mt:if> value="1" data-toggle="collapse" data-target="#allow_pings-option" aria-expanded="<mt:if name="allow_pings">true<mt:else>false</mt:if>" aria-controls="allow_pings-option" />
->>>>>>> 228e4fa6
         <label for="allow_pings">
           <__trans phrase="Accept TrackBacks from any source.">
         </label>
       </div>
     </mtapp:setting>
 
-<<<<<<< HEAD
-    <div id="allow_pings-option">
-=======
     <div id="allow_pings-option" class="collapse<mt:if name="allow_pings"> show</mt:if>">
->>>>>>> 228e4fa6
       <mtapp:settinggroup id="trackback-policy-setting">
         <legend><__trans phrase="TrackBack Policy"></legend>
         <mtapp:setting
