--- conflicted
+++ resolved
@@ -5,11 +5,7 @@
       <div class="row">
         <div class="col text-truncate">
           <input type="hidden" name="content-field-<mt:var name="content_field_id" escape="html">" value="<mt:var name="cd_id" escape="html">" />
-<<<<<<< HEAD
-          <a href="<mt:var name="script_url">?__mode=edit_content_data&blog_id=<mt:var name="blog_id">&content_type_id=<mt:var name="content_type_id" escape="html">&id=<mt:var name="cd_id" escape="html">" target="_blank">(ID:<mt:var name="cd_id" escape="html">)</a>
-=======
-          <a href="<mt:var name="script_url">?__mode=edit_content_data&blog_id=<mt:var name="blog_id">&content_type_id=<mt:var name="cd_content_type_id" escape="html">&id=<mt:var name="cd_id" escape="html">" target="_blank"><mt:var name="cd_title" escape="html"></a>
->>>>>>> ffda020b
+          <a href="<mt:var name="script_url">?__mode=edit_content_data&blog_id=<mt:var name="blog_id">&content_type_id=<mt:var name="cd_content_type_id" escape="html">&id=<mt:var name="cd_id" escape="html">" target="_blank">(ID:<mt:var name="cd_id" escape="html">)</a>
         </div>
         <div class="col-1">
           <a href="javascript:void(0)" class="icon-remove icon16 action-icon" style="cursor: pointer">
