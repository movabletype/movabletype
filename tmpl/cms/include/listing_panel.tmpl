--- conflicted
+++ resolved
@@ -88,18 +88,10 @@
                 <ul class="list-unstyled">
                   <mt:loop name="child_obj">
                   <li id="<mt:var name="panel_type">-<mt:var name="id">">
-<<<<<<< HEAD
-                    <label class="custom-control custom-<mt:if name="panel_multi">checkbox<mt:else>radio</mt:if>">
-                      <input type="<mt:if name="panel_multi">checkbox<mt:else>radio</mt:if>" class="custom-control-input select" name="<mt:var name="panel_type">-cb" value="<mt:var name="id">" />
-                      <span class="custom-control-indicator"></span>
-                      <mt:if name="icon"><span class="panel-label-icon mr-1"><img src="<mt:var name="icon">"></span></mt:if><span class="panel-label"><mt:var name="label" escape="html"></span>
-                    </label>
-=======
                     <div class="custom-control custom-<mt:if name="panel_multi">checkbox<mt:else>radio</mt:if>">
                       <input id="select_child_<mt:var name="id" escape="html">" type="<mt:if name="panel_multi">checkbox<mt:else>radio</mt:if>" class="custom-control-input select" name="<mt:var name="panel_type">-cb" value="<mt:var name="id">" />
                       <label class="custom-controllabel" for="select_child_<mt:var name="id" escape="html">"><mt:var name="label" escape="html"></label>
                     </div>
->>>>>>> 56b5a52c
                   </li>
                   </mt:loop>
                 </ul>
