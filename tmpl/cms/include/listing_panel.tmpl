--- conflicted
+++ resolved
@@ -74,9 +74,13 @@
         <tbody>
         <mt:loop name="object_loop">
           <mt:unless name="disabled">
-<<<<<<< HEAD
           <tr id="<mt:var name="panel_type">-<mt:var name="id">" class="<mt:if name="__odd__">odd<mt:else>even</mt:if><mt:if name="has_child"> has_child</mt:if>">
-            <td class="cb"><input type="<mt:if name="panel_multi">checkbox<mt:else>radio</mt:if>" class="select" name="<mt:var name="panel_type">-cb" value="<mt:var name="id">" /></td>
+            <td class="cb">
+              <label class="custom-control custom-<mt:if name="panel_multi">checkbox<mt:else>radio</mt:if>">
+                <input type="<mt:if name="panel_multi">checkbox<mt:else>radio</mt:if>" class="custom-control-input select" name="<mt:var name="panel_type">-cb" value="<mt:var name="id">" />
+                <span class="custom-control-indicator"></span>
+              </label>
+            </td>
             <td class="panel-label">
               <mt:if name="has_child"><a data-toggle="collapse" href="#blog-<mt:var name="id">-child" aria-expanded="false" aria-controls="collapseExample"></mt:if>
               <label><mt:var name="label" escape="html"><mt:if name="has_child">(<$mt:var name="child_site_count"$>)</mt:if></label>
@@ -96,16 +100,6 @@
                 </table>
               </mt:if>
             </td>
-=======
-          <tr id="<mt:var name="panel_type">-<mt:var name="id">" class="<mt:if name="__odd__">odd<mt:else>even</mt:if>">
-            <td class="cb">
-              <label class="custom-control custom-<mt:if name="panel_multi">checkbox<mt:else>radio</mt:if>">
-                <input type="<mt:if name="panel_multi">checkbox<mt:else>radio</mt:if>" class="custom-control-input select" name="<mt:var name="panel_type">-cb" value="<mt:var name="id">" />
-                <span class="custom-control-indicator"></span>
-              </label>
-            </td>
-            <td class="panel-label"><label><mt:var name="label" escape="html"></label></td>
->>>>>>> d53f30d7
             <td class="panel-description">
             <mt:ignore><!-- No, the duplicate escape modifiers below is not a typo. --></mt:ignore>
               <mt:if name="link"><span class="view-site-link"><a href="<mt:var name="link" escape="html">" target="_blank"><img src="<mt:var name="static_uri">images/spacer.gif" title="<__trans phrase="Go to [_1]" params="<mt:var name="label" escape="html" escape="html">">" width="13" height="9" alt="" /></a></span></mt:if>
