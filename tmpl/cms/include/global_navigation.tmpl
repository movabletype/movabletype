<mt:setvarblock name="user_screen_name"><mt:if name="author_display_name"><mt:var name="author_display_name" escape="html"><mt:else><mt:var name="author_name" escape="html"></mt:if></mt:setvarblock>

<<<<<<< HEAD
<div class="mt-globalNavigation row align-items-center">
  <div class="col">
    <h1 class="mt-globalNavigation__logo btn-group">
      <a href="<mt:var name="mt_url">?__mode=dashboard" role="home"><img src="<mt:var name="static_uri">images/logo-mark.svg" alt="Movable Type" width="40" height="40"></a>
      <button type="button" class="btn btn-link dropdown-toggle dropdown-toggle-split" data-toggle="dropdown" id="aria-labelledby="userDropdownMenu" aria-haspopup="true" aria-expanded="false"><span class="sr-only"><__trans phrase="Drop Down Menu"></span></button>
=======
<div class="mt-globalNavigation align-items-center">
  <div class="col">
    <h1 class="mt-globalNavigation__logo btn-group">
      <a href="<mt:var name="mt_url">?__mode=dashboard" role="home"><img src="<mt:var name="static_uri">images/logo-mark.svg" alt="Movable Type" width="40" height="40"></a>
      <button type="button" class="btn btn-link dropdown-toggle dropdown-toggle-split" data-toggle="dropdown" id="systemDropdownMenu" aria-haspopup="true" aria-expanded="false"><span class="sr-only"><__trans phrase="Drop Down Menu"></span></button>
>>>>>>> 228e4fa6
      <div class="dropdown-menu" aria-labelledby="systemDropdownMenu">
<mt:if name="scope_type" ne="user">
        <a class="dropdown-item" href="<$mt:var name="mt_url"$>?__mode=dashboard">
          <__trans phrase="User Dashboard">
        </a>
</mt:if>
<mt:if name="scope_type" ne="system">
        <a class="dropdown-item" href="<$mt:var name="mt_url">?blog_id=0&amp;<$mt:var name="return_args" escape="html"$>">
          <__trans phrase="System Overview">
        </a>
</mt:if>
<mt:if name="fav_website_loop">
        <div class="dropdown-divider"></div>
        <h6 class="dropdown-header">
          <__trans phrase="Sites">
        </h6>
  <mt:loop name="fav_website_loop">
    <mt:if name="fav_website_can_link">
        <a class="dropdown-item" href="<$mt:var name="mt_url"$>?blog_id=<$mt:var name="fav_website_id"$>&amp;<$mt:var name="return_args" escape="html"$>">
          <mt:var name="fav_website_name" escape="html">
        </a>
    <mt:else>
        <mt:var name="fav_website_name" escape="html">
    </mt:if>
    <mt:if name="__last__">
      <mt:unless name="selector_hide_website_chooser">
        <a href="<mt:var name="script_url">?__mode=dialog_select_website&amp;select_favorites=1&amp;return_args=<mt:var name="return_args" escape="url">" class="dropdown-item text-right mt-open-dialog mt-modal-open scope-link" data-mt-modal-large>
          <__trans phrase="Select another site...">
        </a>
      </mt:unless>
    </mt:if>
  </mt:loop>
<mt:else>
  <mt:unless name="selector_hide_website_chooser">
        <h6 class="dropdown-header">
          <__trans phrase="Sites">
        </h6>
        <a href="<mt:var name="script_url">?__mode=dialog_select_website&amp;select_favorites=1&amp;return_args=<mt:var name="return_args" escape="url">" class="dropdown-item text-right mt-open-dialog mt-modal-open scope-link" data-mt-modal-large>
          <__trans phrase="Select another site...">
        </a>
  </mt:unless>
</mt:if>
<mt:if name="fav_blog_loop">
        <div class="dropdown-divider"></div>
        <h6 class="dropdown-header">
          <__trans phrase="Child Sites">
        </h6>
  <mt:loop name="fav_blog_loop">
        <a class="dropdown-item" href="<$mt:var name="mt_url"$>?blog_id=<$mt:var name="fav_blog_id"$>&amp;<$mt:var name="return_args" escape="html"$>" class="scope-link">
          <mt:var name="fav_blog_name" escape="html">
          <span class="parent">
            <__trans phrase="(on [_1])" params="<mt:var name="fav_parent_name" escape="html" escape="html">">
          </span>
        </a>
    <mt:if name="__last__">
      <mt:unless name="selector_hide_blog_chooser">
        <a href="<mt:var name="script_url">?__mode=dialog_select_weblog&amp;select_favorites=1&amp;return_args=<mt:var name="return_args" escape="url">" class="dropdown-item text-right mt-open-dialog mt-modal-open scope-link" data-mt-modal-large>
          <__trans phrase="Select another child site...">
        </a>
      </mt:unless>
    </mt:if>
  </mt:loop>
<mt:else>
  <mt:unless name="selector_hide_blog_chooser">
        <h6 class="dropdown-header">
          <__trans phrase="Child Sites">
        </h6>
        <a href="<mt:var name="script_url">?__mode=dialog_select_weblog&amp;select_favorites=1&amp;return_args=<mt:var name="return_args" escape="url">" class="dropdown-item text-right mt-open-dialog mt-modal-open scope-link" data-mt-modal-large>
          <__trans phrase="Select another child site...">
        </a>
  </mt:unless>
</mt:if>
<mt:if name="can_create_website">
        <div class="dropdown-divider"></div>
        <a href="<$mt:var name="mt_url"$>?__mode=view&amp;_type=website&amp;blog_id=0" class="dropdown-item create-link website">
          <__trans phrase="Create Site">
        </a>
</mt:if>
<mt:if name="can_create_blog">
  <mt:if name="scope_type" eq="website">
        <div class="dropdown-divider"></div>
        <a href="<$mt:var name="mt_url"$>?__mode=view&amp;_type=blog&amp;blog_id=<$mt:var name="blog_id"$>" class="dropdown-item create-link website">
          <__trans phrase="Create Child Site (on [_1])" params="<mt:var name="curr_website_name" escape="html" escape="html">">
        </a>
  <mt:elseif name="scope_type" eq="blog">
        <div class="dropdown-divider"></div>
        <a href="<$mt:var name="mt_url"$>?__mode=view&amp;_type=blog&amp;blog_id=<$mt:var name="curr_website_id"$>" class="dropdown-item create-link blog">
          <__trans phrase="Create Child Site (on [_1])" params="<mt:var name="curr_website_name" escape="html" escape="html">">
        </a>
  </mt:if>
</mt:if>
      </div>
    </h1>

<mt:if name="scope_type" eq="user">
    <__trans phrase="User Dashboard">
<mt:elseif name="scope_type" eq="system">
    <a href="<mt:var name="mt_url">?__mode=dashboard&blog_id=0">
      <__trans phrase="System Overview">
    </a>
<mt:else>
    <b>&gt;</b>
    <a<mt:if name="curr_website_can_link"> href="<mt:var name="mt_url">?__mode=dashboard&blog_id=<mt:var name="curr_website_id">"</mt:if>>
      <span class="current-site-name">
        <mt:var name="curr_website_name" escape="html">
      </span>
    </a>
</mt:if>
<mt:if name="scope_type" eq="blog">
    <b>&gt;</b>
    <a href="<mt:var name="mt_url">?__mode=dashboard&blog_id=<mt:var name="curr_blog_id">">
      <mt:var name="curr_blog_name" escape="html">
    </a>
</mt:if>

  </div>

<mt:if name="blog_id">
  <div class="ml-auto col-1">
    <a href="<mt:var name="url">?__mode=view&_type=entry&blog_id=<mt:var name="blog_id">" id="create-entry-shortcut"><span class="fa fa-pencil"></span></a>
    <a href="<$mt:var name="mt_url"$>?__mode=rebuild_confirm&blog_id=<$mt:var name="blog_id"$>" class="mt-rebuild"><img src="<mt:var name="static_uri">images/nav-icon-publish.png" /></a>
    <a href="<mt:var name="blog_url" escape="html">" target="_blank"><span class="fa fa-external-link"></span></a>
    <a href="#"><img src="<mt:var name="static_uri">images/search-submit.png" /></a>
  </div>
</mt:if>

  <div class="col-2">
    <div class="float-right">
<<<<<<< HEAD
      <button class="btn btn-link dropdown-toggle" type="button"  data-toggle="dropdown" id="userDropdownMenu" aria-haspopup="true" aria-expanded="false">
=======
      <button class="btn btn-link dropdown-toggle" type="button" data-toggle="dropdown" id="userDropdownMenu" aria-haspopup="true" aria-expanded="false">
>>>>>>> 228e4fa6
      <mt:if name="author_userpic_url">
        <img src="<mt:var name="author_userpic_url" escape="html">" alt="" widht="32" height="32" class="mr-1 rounded-circle">
      <mt:else>
        <img src="<mt:var name="static_uri">images/user-default.svg" alt="" widht="32" height="32" class="mr-1">
      </mt:if>
        <mt:var name="user_screen_name">
      </button>
      <div class="dropdown-menu dropdown-menu-right" aria-labelledby="userDropdownMenu">
        <a class="dropdown-item" href="<mt:var name="mt_url">?__mode=view&_type=author&id=<mt:var name="author_id" escape="url">"><__trans phrase="Profile"></a>
<<<<<<< HEAD
        <a class="dropdown-item" href="<mt:var name="help_url">help/<mt:var name="template_filename" escape="html">/" target="_blank"><__trans phrase="Help"></a>
=======
        <a class="dropdown-item" href="<__trans phrase="https://movabletype.org/documentation/">" target="_blank"><__trans phrase="Documentation"></a>
>>>>>>> 228e4fa6
        <a class="dropdown-item" href="<mt:var name="mt_url">?__mode=logout"><__trans phrase="Sign out"></a>
      </div>
    </div>
  </div>
</div>
<|MERGE_RESOLUTION|>--- conflicted
+++ resolved
@@ -1,18 +1,10 @@
 <mt:setvarblock name="user_screen_name"><mt:if name="author_display_name"><mt:var name="author_display_name" escape="html"><mt:else><mt:var name="author_name" escape="html"></mt:if></mt:setvarblock>
 
-<<<<<<< HEAD
-<div class="mt-globalNavigation row align-items-center">
-  <div class="col">
-    <h1 class="mt-globalNavigation__logo btn-group">
-      <a href="<mt:var name="mt_url">?__mode=dashboard" role="home"><img src="<mt:var name="static_uri">images/logo-mark.svg" alt="Movable Type" width="40" height="40"></a>
-      <button type="button" class="btn btn-link dropdown-toggle dropdown-toggle-split" data-toggle="dropdown" id="aria-labelledby="userDropdownMenu" aria-haspopup="true" aria-expanded="false"><span class="sr-only"><__trans phrase="Drop Down Menu"></span></button>
-=======
 <div class="mt-globalNavigation align-items-center">
   <div class="col">
     <h1 class="mt-globalNavigation__logo btn-group">
       <a href="<mt:var name="mt_url">?__mode=dashboard" role="home"><img src="<mt:var name="static_uri">images/logo-mark.svg" alt="Movable Type" width="40" height="40"></a>
       <button type="button" class="btn btn-link dropdown-toggle dropdown-toggle-split" data-toggle="dropdown" id="systemDropdownMenu" aria-haspopup="true" aria-expanded="false"><span class="sr-only"><__trans phrase="Drop Down Menu"></span></button>
->>>>>>> 228e4fa6
       <div class="dropdown-menu" aria-labelledby="systemDropdownMenu">
 <mt:if name="scope_type" ne="user">
         <a class="dropdown-item" href="<$mt:var name="mt_url"$>?__mode=dashboard">
@@ -141,11 +133,7 @@
 
   <div class="col-2">
     <div class="float-right">
-<<<<<<< HEAD
-      <button class="btn btn-link dropdown-toggle" type="button"  data-toggle="dropdown" id="userDropdownMenu" aria-haspopup="true" aria-expanded="false">
-=======
       <button class="btn btn-link dropdown-toggle" type="button" data-toggle="dropdown" id="userDropdownMenu" aria-haspopup="true" aria-expanded="false">
->>>>>>> 228e4fa6
       <mt:if name="author_userpic_url">
         <img src="<mt:var name="author_userpic_url" escape="html">" alt="" widht="32" height="32" class="mr-1 rounded-circle">
       <mt:else>
@@ -155,11 +143,7 @@
       </button>
       <div class="dropdown-menu dropdown-menu-right" aria-labelledby="userDropdownMenu">
         <a class="dropdown-item" href="<mt:var name="mt_url">?__mode=view&_type=author&id=<mt:var name="author_id" escape="url">"><__trans phrase="Profile"></a>
-<<<<<<< HEAD
-        <a class="dropdown-item" href="<mt:var name="help_url">help/<mt:var name="template_filename" escape="html">/" target="_blank"><__trans phrase="Help"></a>
-=======
         <a class="dropdown-item" href="<__trans phrase="https://movabletype.org/documentation/">" target="_blank"><__trans phrase="Documentation"></a>
->>>>>>> 228e4fa6
         <a class="dropdown-item" href="<mt:var name="mt_url">?__mode=logout"><__trans phrase="Sign out"></a>
       </div>
     </div>
