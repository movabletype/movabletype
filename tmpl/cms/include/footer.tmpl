
        <!-- /Main Content --></div>

      <mt:if name="related_content">
        <div id="related-content">
          <mt:var name="related_content">
        <!-- /Related Content --></div>
      </mt:if>

      <!-- /Content Body --></div>
    <!-- /Main --></div>

    <mt:var name="form_footer">
  <!-- /Content --></div>

  <div id="footer">

  <mt:if name="mt_beta">
    <div id="msg-beta">
      <p><__trans phrase="This is a beta version of Movable Type and is not recommended for production use."></p>
    </div>
  </mt:if>

  <mt:if name="author_name">
    <ul id="footer-nav" class="inline-nav">
      <li><a href="<__trans phrase="http://www.movabletype.org">"><__trans phrase="MovableType.org"></a></li>
      <mt:if name="local_lang_id" eq="ru">
        <li><a href="http://movable-type.ru/">MT.ru</a></li>
        <li><a href="http://movable-type.ru/forums/">Форум</a></li>
      </mt:If>
      <li><a href="<__trans phrase="http://plugins.movabletype.org/">"><__trans phrase="Plugins"></a></li>
      <li><a href="<__trans phrase="http://www.movabletype.org/documentation/">"><__trans phrase="Documentation"></a></li>
<<<<<<< HEAD
      <li><a href="<__trans phrase="http://wiki.movabletype.org/">"><__trans phrase="Wiki"></a><mt:if name="local_lang_id" eq="ru"> и <a href="http://movable-type.ru/wiki/">на русском</a></mt:If></li>
      <li><a href="<__trans phrase="http://www.movabletype.com/support/">"><__trans phrase="Support"></a></li>
=======
      <li><a href="<__trans phrase="http://wiki.movabletype.org/">"><__trans phrase="Wiki"></a></li>
      <li><a href="<mt:var name="mt_support">"><__trans phrase="Support"></a></li>
>>>>>>> cad0e794
      <li><a href="<__trans phrase="http://forums.movabletype.org/">"><__trans phrase="Forums"></a></li>
      <li><a href="<mt:var name="mt_feedback_url">"><__trans phrase="Send Us Feedback"></a></li>
    </ul>
  </mt:if>

  <mt:include name="include/copyright.tmpl">

    <p id="version">
      <strong><__trans phrase="<a href="[_1]"><mt:var name="mt_product_name"></a> version [_2]" params="<mt:var name="portal_url">%%<mt:var name="mt_version_id">"></strong>
    <mt:if name="packs_installed">
      <__trans phrase="with">: <mt:loop name="packs_installed" glue=", "><mt:if name="link"><a href="<mt:var name="link" escape="html">"></mt:if><mt:var name="label" escape="html"> <mt:var name="version" escape="html"><mt:if name="link"></a></mt:if></mt:loop>
    </mt:if>
    </p>
  <!-- /Footer --></div>

  <mt:var name="html_body_footer">

<!-- /container --></div>

<div id="bootstrapper" class="hidden"></div>

<script type="text/javascript">
/* <![CDATA[ */
<mt:if name="open_dialog">
jQuery.fn.mtDialog.open('<mt:var name="script_url">?__mode=<mt:var name="dialog_mode">&amp;<mt:var name="dialog_params">');
</mt:if>
<mt:unless name="delayed_bootstrap">
App.bootstrapInline( false );
</mt:unless>
jQuery(function() {
<mt:var name="jq_js_include">
    if (typeof document.body.style.maxHeight == "undefined") {
        if (jQuery.fn.pngfix) jQuery('#brand a span, .nav-link a, .search-submit img, .welcome-widget img').pngfix();
    }
    jQuery.mtAddEdgeClass();
    jQuery.mtMenu();
    jQuery.mtSelector();
    jQuery('a.mt-open-dialog').mtDialog();
    jQuery('a.mt-rebuild').mtRebuild(<mt:if name="blog_id">{blog_id: '<$mt:var name="blog_id"$>'}</mt:if>);
    jQuery('.mt-close-msg').live('click', function() {
        jQuery(this).parents('div.msg').remove();
    });
    jQuery('input.mt-edit-field').mtEditInput({
        edit: '<__trans phrase="Edit">'
    });
    jQuery('div.has-option').mtCheckboxOption();
    jQuery('.msg, .display-options').mtToggleField();
    jQuery('.fav-actions-nav, #cms-search').mtToggleField({hide_clicked: true});
    jQuery('input.text-date').datepicker({
        dateFormat: 'yy-mm-dd',
        dayNamesMin: [<__trans phrase="_LOCALE_CALENDAR_HEADER_">],
        monthNames: ['- 01','- 02','- 03','- 04','- 05','- 06','- 07','- 08','- 09','- 10','- 11','- 12'],
        showMonthAfterYear: true,
        prevText: '&lt;',
        nextText: '&gt;'
    });
    jQuery('.button.toolbar').button();
    jQuery('#brand > a').hover(
        function() {
            jQuery(this).after('<span class="tips"><__trans phrase="Your Dashboard"></span>');
        },
        function(){
            jQuery('#brand span.tips').remove();
        }
    );
    jQuery('input').each(function() {
        jQuery(this).addClass(jQuery(this).attr('type'));
    });
    jQuery('#quick-search').mtPlaceholder();
});
/* ]]> */
</script>

<mt:if name="mt_debug"><mt:Include name="include/debug_hover.tmpl"></mt:if>

</body>
</html><|MERGE_RESOLUTION|>--- conflicted
+++ resolved
@@ -30,13 +30,8 @@
       </mt:If>
       <li><a href="<__trans phrase="http://plugins.movabletype.org/">"><__trans phrase="Plugins"></a></li>
       <li><a href="<__trans phrase="http://www.movabletype.org/documentation/">"><__trans phrase="Documentation"></a></li>
-<<<<<<< HEAD
       <li><a href="<__trans phrase="http://wiki.movabletype.org/">"><__trans phrase="Wiki"></a><mt:if name="local_lang_id" eq="ru"> и <a href="http://movable-type.ru/wiki/">на русском</a></mt:If></li>
-      <li><a href="<__trans phrase="http://www.movabletype.com/support/">"><__trans phrase="Support"></a></li>
-=======
-      <li><a href="<__trans phrase="http://wiki.movabletype.org/">"><__trans phrase="Wiki"></a></li>
       <li><a href="<mt:var name="mt_support">"><__trans phrase="Support"></a></li>
->>>>>>> cad0e794
       <li><a href="<__trans phrase="http://forums.movabletype.org/">"><__trans phrase="Forums"></a></li>
       <li><a href="<mt:var name="mt_feedback_url">"><__trans phrase="Send Us Feedback"></a></li>
     </ul>
