--- conflicted
+++ resolved
@@ -14,53 +14,38 @@
     </div>
   </mt:if>
 
-<<<<<<< HEAD
-  <mt:if name="author_name">
-    <ul class="list-inline">
-      <li class="list-inline-item">
-        <a href="<__trans phrase="http://www.movabletype.org">">
-          <__trans phrase="MovableType.org">
-        </a>
-      </li>
-      <li class="list-inline-item">
-        <a href="<__trans phrase="http://plugins.movabletype.org/">">
-          <__trans phrase="Plugins">
-        </a>
-      </li>
-      <li class="list-inline-item">
-        <a href="<__trans phrase="http://www.movabletype.org/documentation/">">
-          <__trans phrase="Documentation">
-        </a>
-      </li>
-      <li class="list-inline-item">
-        <a href="<mt:var name="mt_support">">
-          <__trans phrase="Support">
-        </a>
-      </li><mt:if name="language_id" eq="ja">
-      <li class="list-inline-item">
-        <a href="<__trans phrase="http://forums.movabletype.org/">">
-          <__trans phrase="Forums">
-        </a>
-      </li></mt:if>
-      <li class="list-inline-item">
-        <a href="<mt:var name="mt_feedback_url">">
-          <__trans phrase="Send Us Feedback">
-        </a>
-      </li>
-=======
-  <$mt:var name="author_name" count_characters="1" setvar="author_name_length" $>
-  <mt:if name="author_name_length">
-    <ul id="footer-nav" class="inline-nav">
-      <li><a href="<__trans phrase="http://www.movabletype.org">"><__trans phrase="MovableType.org"></a></li>
-      <li><a href="<__trans phrase="http://plugins.movabletype.org/">"><__trans phrase="Plugins"></a></li>
-      <li><a href="<__trans phrase="http://www.movabletype.org/documentation/">"><__trans phrase="Documentation"></a></li>
-      <li><a href="<__trans phrase="http://wiki.movabletype.org/">"><__trans phrase="Wiki"></a></li>
-      <li><a href="<mt:var name="mt_support">"><__trans phrase="Support"></a></li>
-      <li><a href="<__trans phrase="http://forums.movabletype.org/">"><__trans phrase="Forums"></a></li>
-      <li><a href="<mt:var name="mt_feedback_url">"><__trans phrase="Send Us Feedback"></a></li>
->>>>>>> e69068e1
-    </ul>
-  </mt:if>
+  <ul class="list-inline">
+    <li class="list-inline-item">
+      <a href="<__trans phrase="http://www.movabletype.org">">
+        <__trans phrase="MovableType.org">
+      </a>
+    </li>
+    <li class="list-inline-item">
+      <a href="<__trans phrase="http://plugins.movabletype.org/">">
+        <__trans phrase="Plugins">
+      </a>
+    </li>
+    <li class="list-inline-item">
+      <a href="<__trans phrase="http://www.movabletype.org/documentation/">">
+        <__trans phrase="Documentation">
+      </a>
+    </li>
+    <li class="list-inline-item">
+      <a href="<mt:var name="mt_support">">
+        <__trans phrase="Support">
+      </a>
+    </li><mt:if name="language_id" eq="ja">
+    <li class="list-inline-item">
+      <a href="<__trans phrase="http://forums.movabletype.org/">">
+        <__trans phrase="Forums">
+      </a>
+    </li></mt:if>
+    <li class="list-inline-item">
+      <a href="<mt:var name="mt_feedback_url">">
+        <__trans phrase="Send Us Feedback">
+      </a>
+    </li>
+  </ul>
 
     <p>
       <small>
