<script type="text/javascript">
/* <![CDATA[ */
jQuery(document).ready(function() {
  jQuery('#warning-site-thumb-path').css('display', 'block');
  jQuery('#warning-archive-thumb-path').css('display', 'none');
});

function setExtraPath(sel) {
   var opt = sel.options[sel.selectedIndex];
   var path = opt.getAttribute("middle_path");
   if (!path) path = '';
   var middle = sel.form['middle_path'];
   if (middle) middle.value = path;
   
   // Switch display of warnings
   if (opt.value === '1') {
     jQuery('#warning-site-thumb-path').css('display', 'block');
     jQuery('#warning-archive-thumb-path').css('display', 'none');
   } else if (opt.value === '0') {
     jQuery('#warning-site-thumb-path').css('display', 'none');
     jQuery('#warning-archive-thumb-path').css('display', 'block');
   }
}

function validate(f) {
<mt:if name="extra_paths">
    if (!is_valid_path(f.extra_path.value)){
        alert(trans('[_1] contains a character that is invalid when used in a directory name: [_2]', '<__trans phrase="Upload Destination" escape="js">', f.extra_path.value));
        return false;
    }
</mt:if>
}
<<<<<<< HEAD
=======

function is_valid_path(path_){
    var str = path_.replace(/[ "%<>\[\\\]\^`{\|}~$\+,\/:;=\?@]/g, "");
    str = encodeURIComponent(str);
    if (str.indexOf('%') != -1) {
        return false;
    }
    if (str.match(/\.\./)) {
        return false;
    }
    return true;
}
>>>>>>> 294a38c0
/* ]]> */
</script>

<mt:if name="missing_paths">
  <mt:if name="have_permissions">
    <mt:if name="dialog">
<p><__trans phrase="Before you can upload a file, you need to publish your [_1]. [_2]Configure your [_1]'s publishing paths[_3] and republish your [_1]." params="<mt:var name="scope_label">%%<a href="javascript:void(0);" onclick="parent.jQuery.fn.mtDialog.close('<mt:var name="script_full_url">?__mode=cfg_prefs&amp;blog_id=<mt:var name="blog_id">');">%%</a>"></p>
    <mt:else>
<p><__trans phrase="Before you can upload a file, you need to publish your [_1]. [_2]Configure your [_1]'s publishing paths[_3] and republish your [_1]." params="<mt:var name="scope_label">%%<a href="<mt:var name="script_url">?__mode=cfg_prefs&amp;blog_id=<mt:var name="blog_id">">%%</a>"></p>
    </mt:if>
  <mt:else>
<p><__trans phrase="Your system or [_1] administrator needs to publish the [_1] before you can upload files. Please contact your system or [_1] administrator." params="<mt:var name="scope_label">"></p>
  </mt:if>
  <mt:if name="dialog">
<div class="actions-bar">
  <button
     type="submit"
     accesskey="x"
     class="close action button mt-close-dialog"
     title="<__trans phrase="Close (x)">"
     class="close action button mt-close-dialog">
    <__trans phrase="Close">
  </button>
</div>
  </mt:if>
<mt:else>
  <mt:if name="error">
<mtapp:statusmsg
   id="generic-error"
   class="error"
   can_close="0">
  <mt:var name="error">
</mtapp:statusmsg>
  </mt:if>
  <mt:loop name="thumb_dir_warnings">
<mtapp:statusmsg
   id="warning-<mt:var name="key">-thumb-path"
   class="warning"
   can_close="0">
  <__trans phrase="Cannot write to '[_1]'. Image upload is possible, but thumbnail is not created.", params="<mt:var name="path">" escape="html">
</mtapp:statusmsg>
  </mt:loop>
  <mt:if name="uploaded">
<mtapp:statusmsg
   id="asset-uploaded"
   class="success">
  <__trans phrase="Asset file('[_1]') has been uploaded.", params="<mt:var name="uploaded_filename">" escape="html" escape="html">
</mtapp:statusmsg>
  </mt:if>

<form method="post" enctype="multipart/form-data" action="<mt:var name="script_url">" id="upload-form" onsubmit="return validate(this)">
  <input type="hidden" name="__mode" value="<mt:if name="upload_mode"><mt:var name="upload_mode" escape="html"><mt:else>upload_file</mt:if>" />
  <input type="hidden" name="blog_id" value="<mt:var name="blog_id">" />
  <input type="hidden" name="middle_path" value="<mt:var name="middle_path" escape="html">" />
  <input type="hidden" name="entry_insert" value="<mt:var name="entry_insert" escape="html">" />
  <input type="hidden" name="asset_select" value="<mt:var name="asset_select" escape="html">" />
  <input type="hidden" name="edit_field" value="<mt:var name="edit_field" escape="html">" />
  <input type="hidden" name="require_type" value="<mt:var name="require_type" escape="html">" />
  <input type="hidden" name="magic_token" value="<mt:var name="magic_token">" />
  <mt:if name="no_insert">
  <input type="hidden" name="no_insert" value="<mt:var name="no_insert">" />
  </mt:if>
  <mt:if name="user_id">
  <input type="hidden" name="user_id" value="<mt:var name="user_id" escape="html">" />
  </mt:if>
  <mt:if name="dialog">
  <input type="hidden" name="dialog" value="<mt:var name="dialog">" />
  </mt:if>
  <input type="hidden" name="auto_rename_if_exists" value="<mt:if name="auto_rename_if_exists">1<mt:Else>0</mt:if>" />
  <input type="hidden" name="normalize_orientation" value="<mt:if name="normalize_orientation">1<mt:Else>0</mt:if>" />
<mt:if name="dir_separator">
  <input type="hidden" name="dir_separator" value="<mt:var name="dir_separator">" />
</mt:if>

  <mtapp:setting
     id="file"
     label_class="top-label"
     label="<__trans phrase="Select File to Upload">">
    <input type="file" name="file" id="file" />
  </mtapp:setting>

  <mt:if name="enable_destination">
  <mt:setvarblock name="upload_hint"><__trans phrase="_USAGE_UPLOAD" params="<$mt:var name="blog_name" escape="html"$>"></mt:setvarblock>
  <mtapp:setting
     id="site_path"
     label_class="top-label"
     label="<__trans phrase="Upload Destination">"
     hint="<$mt:var name="upload_hint"$>"
     show_hint="1">
    <mt:var name="object_type" value="page">
    <script type="text/javascript" src="<$mt:var name="static_uri"$>js/tc/client.js?v=<mt:var name="mt_version_id" escape="url">"></script>
    <script type="text/javascript">
       /* <![CDATA[ */
           MT.App.selectedCategoryList = [];
           MT.App.objectType = '<mt:var name="object_type" escape="js">';

           App.singletonConstructor =
           MT.App = new Class( MT.App, {
               
               initComponents: function() {
                   arguments.callee.applySuper( this, arguments );

                   this.categorySelector = this.addComponent( new this.constructor.CategorySelector( "folder-selector", "categorySelectorList" ) );
                   var cats = MT.App.categoryList;
                   if ( cats ) {
                       /* cache all the categories */
                       this.catCache = new Cache( cats.length + 50 );
                       for ( var i = 0; i < cats.length; i++ )
                           this.catCache.setItem( 'cat:'+cats[ i ].id, cats[ i ] );
                   }

                   this.catList = { redraw: this.getIndirectMethod( "redrawFolderList" ) };
                   /* we don't need the modal mask here */
                   this.modalMask = { element: DOM.getElement( "folder-selector" ), show: Function.stub, hide: Function.stub };
                   this.form = DOM.getElement( "upload-form" );
               },


               redrawFolderList: function() {
                   var item = this.catCache.getItem( "cat:" + MT.App.selectedCategoryList );
                   var path = [];
                   var cat;
                   for ( var i = 1, len = item.path.length; i < len; i++ ) {
                       cat = this.catCache.getItem( "cat:" + item.path[ i ] );
                       if ( cat ) 
                           path.push( cat.basename );
                   }
                   path.push( item.basename );
                   /* no leading slash */
                   path[ 0 ] = path[ 0 ].replace( /^\//, '' );
                   DOM.getElement( "extra_path" ).value = path.join( '' );
               },


               eventClick: function( event ) {
                   var command = this.getMouseEventCommand( event );
                   switch( command ) {

                       case "openFolderSelector":
                           this.categorySelector.open( event.commandElement );
                           break;
                       
                   }
                   return arguments.callee.applySuper( this, arguments );
               }
               
           } );
       /* ]]> */
     </script>
                
     <!-- <$mt:var name="blog_url" escape="html"$> -->
            
     <select name="site_path" id="site_path" onchange="setExtraPath(this)">
       <option value="1">&#60;<__trans phrase="Site Root">&#62;</option>
     <mt:if name="enable_archive_paths">
       <option value="0"<mt:if name="archive_path"> selected="selected"</mt:if>>&#60;<__trans phrase="Archive Root">&#62;</option>
     </mt:if>
     <mt:if name="extra_paths">
     <mt:loop name="extra_paths">
       <option value="<mt:if name="enable_archive_paths">0<mt:else>1</mt:if>" middle_path="<mt:var name="path" escape="html">"<mt:if name="selected"> selected="selected"</mt:if>><mt:var name="label" escape="html"></option>
     </mt:loop>
     </mt:if>
     </select> / <input type="text" name="extra_path" id="extra_path" class="text path" value="<mt:var name="extra_path" escape="html">" />
     <a href="javascript:void(0);" mt:command="open-folder-selector" class="toggle-link"><__trans phrase="Choose Folder"></a>
  </mtapp:setting>
  </mt:if>

  <mt:if name="enable_destination">
  <mt:var name="container_type" value="folder">
  <mt:include name="include/category_selector.tmpl">
  </mt:if>

  <div class="actions-bar">
    <button
       type="submit"
       accesskey="s"
       title="<__trans phrase="Upload (s)">"
       class="upload action primary button">
      <__trans phrase="Upload">
    </button>
  <mt:if name="dialog">
    <button
       type="submit"
       accesskey="x"
       class="cancel action button mt-close-dialog"
       title="<__trans phrase="Cancel (x)">">
      <__trans phrase="Cancel">
    </button>
  </mt:if>
  <mt:if name="included_upload_asset">
    <button
       onclick="toggleHidden('list-assets-dialog'); toggleHidden('upload-asset-dialog'); return false"
       type="submit"
       accesskey="b"
       class="goback button action"
       title="<__trans phrase="Back (b)">">
      <__trans phrase="Back">
    </button>
  </mt:if>
  </div>
</form>
</mt:if><|MERGE_RESOLUTION|>--- conflicted
+++ resolved
@@ -30,8 +30,6 @@
     }
 </mt:if>
 }
-<<<<<<< HEAD
-=======
 
 function is_valid_path(path_){
     var str = path_.replace(/[ "%<>\[\\\]\^`{\|}~$\+,\/:;=\?@]/g, "");
@@ -44,7 +42,6 @@
     }
     return true;
 }
->>>>>>> 294a38c0
 /* ]]> */
 </script>
 
