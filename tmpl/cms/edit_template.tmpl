--- conflicted
+++ resolved
@@ -713,15 +713,12 @@
       <div class="form-inline create-inline" id="create-inline-mapping" style="display: none;">
         <mt:if name="type" like="^ct"><div></mt:if>
         <label for="new_archive_type"><strong><__trans phrase="Type"></strong></label>
-<<<<<<< HEAD
         <mt:if name="type" eq="ct">
           <__trans phrase="CONTENTTYPE_ADV">
           <input type="hidden" name="new_archive_type" id="new_archive_type" value="ContentType" />
         <mt:else>
         <select name="new_archive_type" id="new_archive_type" tabindex="9" class="form-control">
-=======
         <select name="new_archive_type" id="new_archive_type" tabindex="9" class="custom-select form-control">
->>>>>>> 2748dfa6
         <mt:loop name="archive_types">
           <option value="<mt:var name="archive_type" escape="html">"><mt:var name="archive_type_translated" escape="html"></option>
         </mt:loop>
