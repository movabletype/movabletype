<mt:setvar name="page_title" value="<__trans phrase="General Settings">">
<$mt:setvar name="position_actions_bottom" value="1"$>
<mt:setvar name="system-general-settings" value="1">

<mt:setvarblock name="system_msg">
<mt:if name="error">
  <mtapp:statusmsg
     id="generic-error"
     class="error"
     can_close="0">
    <mt:var name="error" escape="html">
  </mtapp:statusmsg>
</mt:if>
<mt:if name="saved">
  <mtapp:statusmsg
     id="saved"
     class="success">
    <__trans phrase="Your settings have been saved.">
  </mtapp:statusmsg>
</mt:if>
<mt:if name="config_warning">
  <mtapp:statusmsg
     id="info"
     class="info"
     can_close="0">
    <mt:var name="config_warning">
  </mtapp:statusmsg>
</mt:if>
<mt:if name="image_driver" eq="imager">
  <mtapp:statusmsg
     id="info"
     class="info"
     can_close="0">
    <__trans phrase="Imager does not support ImageQualityPng.">
  </mtapp:statusmsg>
</mt:if>
  <mtapp:statusmsg
     id="email_sent"
     class="success"
     can_close="0">
    <__trans phrase="A test mail was sent.">
  </mtapp:statusmsg>
<mt:if name="warning_sitepath_limit">
  <mtapp:statusmsg
     id="warning_sitepath_limit"
     class="info">
    <__trans phrase="One or more of your sites or child sites are not following the base site path (value of BaseSitePath) restriction.">
  </mtapp:statusmsg>
</mt:if>
</mt:setvarblock>

<mt:setvarblock name="page_content">
<form id="sys_conf" action="<mt:var name="script_url">" method="post" onsubmit="return validate(this);">
  <input type="hidden" name="__mode" value="save_cfg_system_general" />
  <input type="hidden" name="return_args" value="<mt:var name="return_args" escape="html">" />
  <input type="hidden" name="magic_token" value="<mt:var name="magic_token">" />

  <mtapp:setting
     id="system_email_address"
     required="1"
     label="<__trans phrase="System Email Address">"
     hint="<__trans phrase="This email address is used in the 'From:' header of each email sent by Movable Type.  Email may be sent for password recovery, commenter registration, comment and trackback notification, user or IP address lockout, and a few other minor events.">"
     hint_id="systemEmailAddress"
     show_hint="1"
     >
    <div class="input-group">
      <input type="text"<mt:if name="config_warnings_emailaddressmain"> disabled="disabled"</mt:if> name="system_email_address" id="system_email_address" class="form-control text med required email"<mt:if name="system_email_address"> value="<mt:var name="system_email_address" escape="html">"</mt:if> style="width: 50%;" aria-describedby="systemEmailAddress" />
      <div class="input-group-btn">
        <button id="send-test-email" class="button btn btn-default" data-toggle="modal" data-target="#test-email-dialog" onclick="return false;">
          <__trans phrase="Send Test Mail">
        </button>
      </div>
    </div>
  </mt:app:setting>

  <mtapp:settinggroup id="system-support-settings">
    <mtapp:setting
       id="system_debug_mode"
       label="<__trans phrase="Debug Mode">"
       hint="<__trans phrase='Values other than zero provide additional diagnostic information for troubleshooting problems with your Movable Type installation.  More information is available in the <a href="http://www.movabletype.org/documentation/developer/plugins/debug-mode.html">Debug Mode documentation</a>.'>"
       hint_id="debugMode"
       show_hint="1">
      <input type="text"<mt:if name="config_warnings_debugmode"> disabled="disable"</mt:if> name="system_debug_mode" id="system-debug-mode" class="form-control text num" maxlength="3" value="<mt:var name="system_debug_mode" escape="html">" aria-describedby="debugMode" />
    </mt:app:setting>

    <mt:unless name="preflogging_hidden">
    <mtapp:setting
       id="system-performance-logging"
       label="<__trans phrase="Performance Logging">"
       hint="<__trans phrase="Turn on performance logging, which will report any system event that takes the number of seconds specified by Logging Threshold.">"
       hint_id="performanceLogging"
       show_hint="1">
      <div>
<<<<<<< HEAD
        <input type="checkbox"<mt:if name="config_warnings_performancelogging"> disabled="disable"</mt:if> name="system_performance_logging" id="system-performance-logging" <mt:if name="system_performance_logging" eq="1">checked="checked"</mt:if> aria-describedby="performanceLogging" />
=======
        <input type="checkbox"<mt:if name="config_warnings_performancelogging"> disabled="disable"</mt:if> name="system_performance_logging" id="system-performance-logging" <mt:if name="system_performance_logging" eq="1">checked="checked"</mt:if> aria-describedby="performanceLogging" data-target="#system-performance-logging-option" data-toggle="collapse" aria-expanded="<mt:if name="system_performance_loggin">true<mt:else>false</mt:if>" aria-controls="system-performance-logging-option" />
>>>>>>> 228e4fa6
        <label for="system-performance-logging"><__trans phrase="Turn on performance logging"></label>
      </div>
    </mt:app:setting>

    <div id="system-performance-logging-option" class="setting-option collapse<mt:if name="system_performance_logging"> show</mt:if>">
      <mtapp:setting
         id="system-performance-logging-path"
         label="<__trans phrase="Log Path">"
         hint="<__trans phrase="The filesystem directory where performance logs are written.  The web server must have write permission in this directory.">"
         hint_id="logPath"
         show_hint="1">
        <input type="text"<mt:if name="config_warnings_performanceloggingpath"> disabled="disable"</mt:if >name="system_performance_logging_path" id="system-performance-logging-path" class="form-control text"<mt:if name="system_performance_logging_path"> value="<mt:var name="system_performance_logging_path" escape="html">"</mt:if> aria-describedby="logPath" />
      </mt:app:setting>

      <mtapp:setting
         id="system-performance-logging-threshold"
         label="<__trans phrase="Logging Threshold">"
         hint="<__trans phrase="The time limit for unlogged events in seconds. Any event that takes this amount of time or longer will be reported.">"
         hint_id="loggingThreshold"
         show_hint="1">
        <input type="text"<mt:if name="config_warnings_performanceloggingthreshold"> disabled="disable"</mt:if> name="system_performance_logging_threshold" id="system-performance-logging-threshold" class="form-control text number" maxlength="3" value="<mt:var name="system_performance_logging_threshold" escape="html">" aria-describedby="loggingThreshold" />
      </mt:app:setting>
    </div>
    </mt:unless>

    <mtapp:setting
       id="track-revisions"
       label="<__trans phrase="Revision History">">
      <label>
        <input type="checkbox"<mt:if name="config_warnings_trackrevisions"> disabled="disabled"</mt:if> name="track_revisions" id="track-revisions" <mt:if name="track_revisions"> checked="checked"</mt:if> />
        <__trans phrase="Track revision history">
      </label>
    </mtapp:setting>
</mtapp:settinggroup>

<mt:unless name="sitepath_limit_hidden">
  <mtapp:settinggroup id="system-blog-sitepath-limit">
    <legend><__trans phrase="Site Path Limitation"></legend>
    <mtapp:setting
       id="sitepath-limit"
       label="<__trans phrase="Base Site Path">"
       hint="<__trans phrase="Allow sites to be placed only under this directory">"
       hint_id="sitePathLimitation"
       show_hint="1">
      <input type="text"<mt:if name="config_warnings_basesitepath"> disabled="disable"</mt:if > name="sitepath_limit" id="sitepath-limit" class="form-control text med absolute-site_path"<mt:if name="sitepath_limit"> value="<mt:var name="sitepath_limit" escape="html">"</mt:if> aria-describedby="sitePathLimitation" />
    </mt:app:setting>
  </mtapp:settinggroup>
</mt:unless>


<mtapp:settinggroup id="system-feedback-controls">
  <legend><__trans phrase="System-wide Feedback Controls"></legend>
  <mtapp:setting
     id="comment-disable"
     label="<__trans phrase="Prohibit Comments">">
    <div>
      <label>
        <input type="checkbox"<mt:if name="config_warnings_allowcomments"> disabled="disabled"</mt:if> name="comment_disable" id="comment-disable"<mt:if name="comment_disable"> checked="checked"</mt:if> />
        <__trans phrase="Disable comments for all sites and child sites.">
      </label>
    </div>
  </mtapp:setting>

  <mtapp:setting
     id="ping-disable"
     label="<__trans phrase="Prohibit TrackBacks">">
    <div>
      <label>
        <input type="checkbox"<mt:if name="config_warnings_allowpings"> disabled="disabled"</mt:if> name="ping_disable" id="ping-disable" <mt:if name="ping_disable"> checked="checked"</mt:if> class="cb" />
        <__trans phrase="Disable receipt of TrackBacks for all sites and child sites.">
      </label>
    </div>
  </mtapp:setting>
</mtapp:settinggroup>

<mtapp:settinggroup id="outbound-notifications">
  <legend><__trans phrase="Outbound Notifications"></legend>
  <mtapp:setting
     id="disable-notify-ping"
     label="<__trans phrase="Prohibit Notification Pings">">>>>
    <div>
      <label>
        <input type="checkbox"<mt:if name="config_warnings_disablenotificationpings"> disabled="disabled"</mt:if> name="disable_notify_ping" id="disable-notify-ping" value="1"<mt:if name="disabled_notify_ping"> checked="checked"</mt:if> class="cb" />
        <__trans phrase="Disable notification pings for all sites and child sites.">
      </label>
    </div>
  </mtapp:setting>

  <mtapp:setting
     id="trackback-send"
     label="<__trans phrase="Send Outbound TrackBacks to">"
     hint="<__trans phrase="Do not send outbound TrackBacks or use TrackBack auto-discovery if your installation is intended to be private.">"
     hint_id="sendOutboundTrackbacksTo"
     show_hint="1">
    <ul id="outbound-trackback-setting-list" class="list-unstyled setting-list">
      <li>
        <input type="radio"<mt:if name="config_warnings_outboundtrackbacklimit"> disabled="disabled"</mt:if> name="trackback_send" id="trackback_send_any" value="any"<mt:if name="trackback_send_any"> checked="checked"</mt:if> aria-describedby="sendOutboundTrackbacksTo" />
        <label for="trackback_send_any"><__trans phrase="Any site"></label>
        </li>
      <li>
        <input type="radio"<mt:if name="config_warnings_outboundtrackbacklimit"> disabled="disabled"</mt:if> name="trackback_send" id="trackback_send_off" value="off"<mt:if name="trackback_send_off"> checked="checked"</mt:if> />
        <label for="trackback_send_off">
          <__trans phrase="Disabled">
          <span class="text-muted hint"><__trans phrase="(No Outbound TrackBacks)"></span>
        </label>
        </li>
      <li>
        <input type="radio"<mt:if name="config_warnings_outboundtrackbacklimit"> disabled="disabled"</mt:if> name="trackback_send" id="trackback_send_local" value="local"<mt:if name="trackback_send_local"> checked="checked"</mt:if> />
        <label for="trackback_send_local"><__trans phrase="Only to child sites within this system"></label>
        </li>
      <li>
        <input type="radio"<mt:if name="config_warnings_outboundtrackbacklimit"> disabled="disabled"</mt:if> name="trackback_send" id="trackback_send_selected" value="selected"<mt:if name="trackback_send_selected"> checked="checked"</mt:if> />
        <label for="trackback_send_selected">
          <__trans phrase="Only to sites on the following domains:">
        </label>
        <textarea<mt:if name="config_warnings_outboundtrackbackdomains"> disabled="disabled"</mt:if> name="trackback_send_domains" class="form-control text low" rows="4"><mt:var name="trackback_send_domains" escape="html"></textarea>
      </li>
    </ul>
  </mtapp:setting>
</mtapp:settinggroup>

<mtapp:settinggroup id="lockout">
  <legend><__trans phrase="Lockout Settings"></legend>
  <mtapp:setting
     id="lockout-notify-ids"
     label="<__trans phrase="Recipients for lockout notification">"
     hint="<__trans phrase="The system administrators whom you wish to notify if a user or an IP address is locked out.  If no administrators are selected, notifications will be sent to the 'System Email' address.">"
     show_hint="1">
    <div>
      <input type="hidden" id="lockout-notify-ids" name="lockout_notify_ids" value="<mt:var name="lockout_notify_ids" escape="html">" />
      <span id="lockout-notify-names">
        <mt:if name="lockout_notify_ids">
        <strong><mt:var name="lockout_notify_names" escape="html"></strong><mt:unless name="config_warnings_lockoutnotifyto">
        <a href="javascript:void(0)" onclick="return clearLockoutNotifyTo()"><__trans phrase="Clear"></a> |</mt:unless>
        <mt:else>
        <__trans phrase="(None selected)">
        </mt:if>
      </span>
      <mt:unless name="config_warnings_lockoutnotifyto">
      <a href="<mt:var name="script_url">?__mode=dialog_select_sysadmin&amp;multi=1&amp;idfield=lockout-notify-ids&amp;namefield=lockout-notify-names" class="mt-open-dialog mt-modal-open" data-mt-modal-large>
        <__trans phrase="Select">
      </a>
      </mt:unless>
    </div>
  </mtapp:setting>

  <mtapp:setting
     id="user-lockout"
     label="<__trans phrase="User lockout policy">"
     class="form-inline">
    <div>
      <__trans phrase="A Movable Type user will be locked out if he or she submits an incorrect password [_1] or more times within [_2] seconds." params="<input type="text"<mt:if name="config_warnings_userlockoutlimit"> disabled="disable"</mt:if> name="user_lockout_limit" id="user-lockout-limit" class="form-control text num" maxlength="3" value="<mt:var name="user_lockout_limit" escape="html">" />%%<input type="text"<mt:if name="config_warnings_userlockoutinterval"> disabled="disable"</mt:if> name="user_lockout_interval" id="user-lockout-interval" class="form-control text num" maxlength="5" value="<mt:var name="user_lockout_interval" escape="html">" />">
    </div>
  </mt:app:setting>

  <mtapp:setting
     id="ip-lockout"
     label="<__trans phrase="IP address lockout policy">"
     hint="<__trans phrase="The list of IP addresses. If a remote IP address is included in this list, the failed login will not recorded. You can specify multiple IP addresses separated by commas or line breaks.">"
     show_hint="1">
    <p class="form-inline"><__trans phrase="An IP address will be locked out if [_1] or more incorrect login attempts are made within [_2] seconds from the same IP address." params="<input type="text"<mt:if name="config_warnings_iplockoutlimit"> disabled="disable"</mt:if> name="ip_lockout_limit" id="ip-lockout-limit" class="form-control text num" maxlength="3" value="<mt:var name="ip_lockout_limit" escape="html">" />%%<input type="text"<mt:if name="config_warnings_iplockoutinterval"> disabled="disable"</mt:if> name="ip_lockout_interval" id="ip-lockout-interval" class="form-control text num" maxlength="5" value="<mt:var name="ip_lockout_interval" escape="html">" />"></p>
    <label for="lockout-ip-address-whitelist"><__trans phrase="However, the following IP addresses are 'whitelisted' and will never be locked out:"></label>
    <textarea<mt:if name="config_warnings_lockoutipwhitelist"> disabled="disable"</mt:if> name="lockout_ip_address_whitelist" id="lockout-ip-address-whitelist" class="form-control text low"><mt:var name="lockout_ip_address_whitelist" escape="html"></textarea>
  </mt:app:setting>

</mtapp:settinggroup>

<mtapp:settinggroup id="image-quality">
  <legend><__trans phrase="Image Quality Settings"></legend>
  <mtapp:setting
    id="auto-change-image-quality"
<<<<<<< HEAD
    label="<__trans phrase="Changing image quality">"
    class="has-option">
    <div>
      <label>
        <input type="checkbox"<mt:if name="config_warnings_autochangeimagequality"> disabled="disabled"</mt:if> name="auto_change_image_quality" id="auto-change-image-quality"<mt:if name="auto_change_image_quality"> checked="checked"</mt:if> />
=======
    label="<__trans phrase="Changing image quality">">
    <div>
      <label>
        <input type="checkbox"<mt:if name="config_warnings_autochangeimagequality"> disabled="disabled"</mt:if> name="auto_change_image_quality" id="auto-change-image-quality"<mt:if name="auto_change_image_quality"> checked="checked"</mt:if> data-target="#auto-change-image-quality-option" data-toggle="collapse" aria-expanded="<mt:if name="auto_change_image_quality">true<mt:else>false</mt:if>" aria-controls="auto-change-image-quality-option" />
>>>>>>> 228e4fa6
        <__trans phrase="Enable image quality changing.">
      </label>
    </div>
  </mtapp:setting>

  <div id="auto-change-image-quality-option" class="setting-option <mt:if name="auto_change_image_quality">show</mt:if> collapse">
    <mtapp:setting
      id="image-quality-jpeg"
      label="<__trans phrase="Image quality(JPEG)">"
      hint="<__trans phrase="Image quality of uploaded JPEG image and its thumbnail. This value can be set an integer value between 0 and 100. Default value is 75.">"
      hint_id="imageQualityJpeg"
      show_hint="1">
      <input type="text" class="form-control text num required jpeg-quality" name="image_quality_jpeg" value="<mt:var name="image_quality_jpeg">" <mt:if name="config_warnings_imagequalityjpeg">disabled="disabled"</mt:if> aria-describedby="imageQualityJpeg" />
    </mtapp:setting>

    <mtapp:setting
      id="image-quality-png"
      label="<__trans phrase="Image quality(PNG)">"
      hint="<__trans phrase="Image quality of uploaded PNG image and its thumbnail. This value can be set an integer value between 0 and 9. Default value is 7.">"
      hint_id="imageQualityPng"
      show_hint="1">
      <input type="text" class="form-control text num required png-quality" name="image_quality_png" value="<mt:var name="image_quality_png">" <mt:if name="config_warnings_imagequalitypng">disabled="disabled"<mt:elseif name="image_driver" eq="imager">disabled="disabled"</mt:if> aria-describedby="imageQualityPng" />
    </mtapp:setting>
  </div>
</mtapp:settinggroup>

<mt:setvarblock name="action_buttons">
  <button
     type="submit"
     accesskey="s"
     title="<__trans phrase="Save changes to these settings (s)">"
     class="save action primary button btn btn-primary">
    <__trans phrase="Save Changes">
  </button>
</mt:setvarblock>
<mt:include name="include/actions_bar.tmpl" bar_position="bottom" hide_pager="1" settings_bar="1">
</form>

<div id="test-email-dialog" class="modal fade" tabindex="-1">
  <div class="modal-dialog modal-lg">
    <div class="modal-content">
      <div class="modal-header">
        <h5 class="modal-title"><__trans phrase="Send Mail To"></h5>
        <button type="button" class="close" data-dismiss="modal" aria-label="Close"><span aria-hidden="true">&times;</span></button>
      </div>
      <div class="modal-body">
        <mtapp:statusmsg
           id="email_sent_error"
           class="danger"
           can_close="0"
        >
          <p></p>
        </mtapp:statusmsg>
        <mtapp:setting
           id="to_email_address"
           label="<__trans phrase="Send Mail To">"
           label_class="top-label"
           hint="<__trans phrase="The email address that should receive a test email from Movable Type.">"
           hint_id="sendMailTo"
           show_hint="1">
          <input type="text" name="to_email_address" id="to-email-address" class="form-control text full" aria-describedby="sendMailTo" />
        </mtapp:setting>
      </div>
      <div class="modal-footer">
        <span class="indicator"><img alt="<__trans phrase="Loading..." escape="js">" src="<mt:var name="static_uri">images/indicator.white.gif" /></span>
        <button type="button" class="btn btn-primary" onclick="sendTestEmail();"><__trans phrase="Send"></button>
      </div>
    </div>
  </div>
</div>
</mt:setvarblock>

<mt:setvarblock name="js_include" append="1">
<script type="text/javascript">
/* <![CDATA[ */
  function clearLockoutNotifyTo() {
      var el_name = MT.Util.getByID('lockout-notify-names');
      var el_id   = MT.Util.getByID('lockout-notify-ids');
      if (el_name && el_id) {
          el_id.value       = '';
          el_name.innerHTML = '<__trans phrase="(None selected)">';
      }
  }

  function validate (f) {
      return true;
  }

  function sendTestEmail() {
    jQuery('#email_sent').hide();
    jQuery('#email_sent_error').hide();

    var postData = {
      __mode: 'test_system_mail',
      magic_token: '<mt:var name="magic_token">',
      to_email_address: jQuery('#to-email-address').val()
    };

    var $indicator = jQuery('span.indicator');
    var $sendMailButton = jQuery('#test-email-dialog .modal-footer button');

    $indicator.show();
    $sendMailButton.hide();
    jQuery.post(
      '<mt:var name="script_url">',
      postData,
      function (data) {
        if( data.error ) {
            jQuery('#email_sent_error p').text( data.error );
            jQuery('#email_sent_error').show();
        } else if( data.result ) {
            jQuery('#email_sent').show();
            jQuery('#test-email-dialog').modal('hide');
        }
        $indicator.hide();
        $sendMailButton.show();
      }
    );

    return false;
  }

/* ]]> */
</script>
</mt:setvarblock>

<mt:setvarblock name="jq_js_include" append="1">
  jQuery(document).ready( function() {
      jQuery('#email_sent').hide();
  });

  jQuery('#test-email-dialog').on('show.bs.modal', function (e) {
    jQuery('span.indicator').hide();
    jQuery('#email_sent').hide();
    jQuery('#email_sent_error').hide();
  });

  jQuery.mtValidateAddRules({
      '.absolute-site_path': function ($e) {
          if ($e.val().length == 0) return 1;
          return MT.Validator.absolutePath($e.val());
      },
      '.jpeg-quality': function ($e) {
          return !$e.val() || ($e.val() >= 0 && $e.val() <= 100  && /^\d+$/.test($e.val()));
      },
      '.png-quality': function ($e) {
          return !$e.val() || ($e.val() >= 0 && $e.val() <= 9 && /^\d$/.test($e.val()));
      }
  });

  jQuery.mtValidateAddMessages({
      '.absolute-site_path': '<__trans phrase="You must set a valid absolute Path." escape="singlequotes">',
      '.jpeg-quality': '<__trans phrase="You must set an integer value between 0 and 100." escape="singlequotes">',
      '.png-quality': '<__trans phrase="You must set an integer value between 0 and 9.", escape="singlequotes">'
  });
  jQuery('#sys_conf').submit( function () {
      jQuery('#auto-change-image-quality').removeAttr('disabled');
      if ( !jQuery(this).find('input:not(:disabled), select:not(:disabled)').filter('input:visible, select:visible').mtValidate('simple') ) return false;
  });
</mt:setvarblock>

<mt:include name="layout/default.tmpl">
<mt:var name="layout"><|MERGE_RESOLUTION|>--- conflicted
+++ resolved
@@ -91,11 +91,7 @@
        hint_id="performanceLogging"
        show_hint="1">
       <div>
-<<<<<<< HEAD
-        <input type="checkbox"<mt:if name="config_warnings_performancelogging"> disabled="disable"</mt:if> name="system_performance_logging" id="system-performance-logging" <mt:if name="system_performance_logging" eq="1">checked="checked"</mt:if> aria-describedby="performanceLogging" />
-=======
         <input type="checkbox"<mt:if name="config_warnings_performancelogging"> disabled="disable"</mt:if> name="system_performance_logging" id="system-performance-logging" <mt:if name="system_performance_logging" eq="1">checked="checked"</mt:if> aria-describedby="performanceLogging" data-target="#system-performance-logging-option" data-toggle="collapse" aria-expanded="<mt:if name="system_performance_loggin">true<mt:else>false</mt:if>" aria-controls="system-performance-logging-option" />
->>>>>>> 228e4fa6
         <label for="system-performance-logging"><__trans phrase="Turn on performance logging"></label>
       </div>
     </mt:app:setting>
@@ -267,18 +263,10 @@
   <legend><__trans phrase="Image Quality Settings"></legend>
   <mtapp:setting
     id="auto-change-image-quality"
-<<<<<<< HEAD
-    label="<__trans phrase="Changing image quality">"
-    class="has-option">
-    <div>
-      <label>
-        <input type="checkbox"<mt:if name="config_warnings_autochangeimagequality"> disabled="disabled"</mt:if> name="auto_change_image_quality" id="auto-change-image-quality"<mt:if name="auto_change_image_quality"> checked="checked"</mt:if> />
-=======
     label="<__trans phrase="Changing image quality">">
     <div>
       <label>
         <input type="checkbox"<mt:if name="config_warnings_autochangeimagequality"> disabled="disabled"</mt:if> name="auto_change_image_quality" id="auto-change-image-quality"<mt:if name="auto_change_image_quality"> checked="checked"</mt:if> data-target="#auto-change-image-quality-option" data-toggle="collapse" aria-expanded="<mt:if name="auto_change_image_quality">true<mt:else>false</mt:if>" aria-controls="auto-change-image-quality-option" />
->>>>>>> 228e4fa6
         <__trans phrase="Enable image quality changing.">
       </label>
     </div>
