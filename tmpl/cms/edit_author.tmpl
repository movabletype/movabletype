--- conflicted
+++ resolved
@@ -243,11 +243,7 @@
     <mtapp:setting
        id="status"
        label="<__trans phrase="_USER_STATUS_CAPTION">"
-<<<<<<< HEAD
-       label_class="left-label <mt:var name="user_status">"
-=======
        label_class="left-label <mt:var name="user_status">">
->>>>>>> 228e4fa6
       <select name="status" id="status" class="form-control half-width" onchange="toggleDisabled(this.value);">
         <option <mt:if name="status_enabled">selected="selected"</mt:if> value="1">
           <__trans phrase="_USER_ENABLED">
