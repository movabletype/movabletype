<mt:setvar name="edit_author" value="1">
<mt:setvar name="position_actions_bottom" value="1">

<mt:if name="new_object">
  <mt:setvar name="page_title" value="<__trans phrase="Create User">">
<mt:else>
  <mt:if name="nickname">
  <mt:setvarblock name="page_title_name"><mt:var name="nickname" escape="html"></mt:setvarblock>
  <mt:else>
  <mt:setvarblock name="page_title_name"><mt:var name="name" escape="html"></mt:setvarblock>
  </mt:if>
  <mt:setvarblock name="page_title"><__trans phrase="Edit Profile"></mt:setvarblock>
</mt:if>

<mt:setvarblock name="related_content">
<mtapp:PageActions>
</mt:setvarblock>

<mt:setvarblock name="system_msg" id="system_msg">
<mt:if name="saved">
  <mtapp:statusmsg
     id="saved"
     class="success">
    <__trans phrase="This profile has been updated.">
  </mtapp:statusmsg>
</mt:if>
<mt:if name="recovered">
  <mtapp:statusmsg
     id="recovered"
     class="success">
    <__trans phrase="A new password has been generated and sent to the email address [_1]." params="<mt:var name="email" escape="html">">
  </mtapp:statusmsg>
</mt:if>
<mt:if name="unlocked">
  <mtapp:statusmsg
     id="unlocked"
     class="success">
    <__trans phrase="This profile has been unlocked.">
  </mtapp:statusmsg>
</mt:if>
<mt:if name="error">
  <mtapp:statusmsg
     id="generic-error"
     class="danger"
     can_close="0">
    <mt:var name="error">
  </mtapp:statusmsg>
</mt:if>
<mt:if name="editing_other_profile">
  <mt:if name="status_pending">
    <mtapp:statusmsg
       id="user-pending"
       class="alert"
       can_close="0">
      <__trans phrase="This user was classified as pending.">
    </mtapp:statusmsg>
  <mt:else>
    <mt:unless name="status_enabled">
    <mtapp:statusmsg
       id="user-disabled"
       class="alert"
       can_close="0">
      <__trans phrase="This user was classified as disabled.">
    </mtapp:statusmsg>
    </mt:unless>
  </mt:if>
</mt:if>
<mt:if name="locked_out">
  <mtapp:statusmsg
     id="user-locked-out"
     class="alert"
     can_close="0">
    <__trans phrase="This user was locked out."><mt:if name="recover_lockout_link"> <__trans phrase="If you want to unlock this user click the 'Unlock' link. <a href="[_1]">Unlock</a>" params="<mt:var name="recover_lockout_link">"></mt:if>
  </mtapp:statusmsg>
</mt:if>
</mt:setvarblock>

<mt:setvarblock name="related_content">
<mt:unless name="new_object">
  <mtapp:widget
     id="user-properties"
     label="<__trans phrase="User properties">">
    <mt:include name="include/users_content_nav.tmpl">
  </mtapp:widget>
</mt:unless>
</mt:setvarblock>

<mt:setvarblock name="js_include" append="1">
<script type="text/javascript">
/* <![CDATA[ */
function reveal_api_password() {
    var pw = MT.Util.getByID("api_password");
    alert("<__trans phrase="Your web services password is currently">: " + pw.value);
    return false;
}
function tagDelimChoice(sel) {
    if (sel.selectedIndex == 2) {
        show("tag_delim_input");
        var el = MT.Util.getByID("tag_delim_input");
        if (el) el.focus();
    } else {
        hide("tag_delim_input");
    }
}

function passwordResetConfirm() {
    var username = '<mt:var name="name" escape="js">';
    var email = '<mt:var name="email" escape="js">';
    if (confirm('<__trans phrase="_WARNING_PASSWORD_RESET_SINGLE" params="'+username+'%%'+email+'">')) {
        document.forms['recover'].submit();
    }
}
function toggleDisabled( state ){
    if (state == 1) {
        state = false;
    } else if (state == 2) {
        state = true;
    }
    var elements = document.getElementsByClassName('state_change');
    for (var i=0; i < elements.length; i++) {
        elements[i].disabled = state;
    }
}
function togglePerms(c, a) {
    if (a == '') {
        return;
    }

    if (c.checked) {
        jQuery(a).each(function(){
            this.checked = true;
            this.disabled = true;
        });
    } else {
        jQuery(a).each(function(){
            this.checked = false;
            this.disabled = false;
        });
    }
}

function removeUserpic() {
    var data = '__mode=remove_userpic'
        + '&user_id=<mt:var name="id" escape="url">'
        + '&magic_token=<mt:var name="magic_token">';
    jQuery.post(
      '<mt:var name="script_url">',
      data,
      removedUserpic
    );
}

function removedUserpic(data) {
    if (data.error) {
        message = '<__trans phrase="Error occurred while removing userpic." escape="js">';
        showMsg(message, 'ajax-message', 'error');
    }

    MT.Util.getByID('userpic_asset_id').value = '0';
    if (!jQuery('#userpic-preview').hasClass('hidden')) {
      toggleHidden('userpic-preview');
    }
    if (!jQuery('#remove-userpic').hasClass('hidden')) {
      toggleHidden('remove-userpic');
    }
    return false
}

function init() {
    var c = document.forms['profile'].elements['can_administer'];
    if (c.checked)
        document.forms['profile'].elements['can_administer'].onclick();
}

jQuery(document).load(init);

<mt:if name="auth_mode_mt">
<$mt:PasswordValidation form="profile" password="pass" username="name"$>
</mt:if>

function isContainsMultiByte ( val ) {
    var i = 0;
    while (i < val.length) {
        if (encodeURI(val.charAt(i)).length >= 4) {
            return true;
        }
        i++;
    }
    return false;
}

jQuery.mtValidateAddRules({
    "#pass": function($e) {
        if ( isContainsMultiByte( $e.val() ) ) {
            return false;
        }
        return true;
    },
    "#pass_verify": function($e) {
        if ( isContainsMultiByte( $e.val() ) ) {
            return false;
        }
        return true;
    },
});

jQuery.mtValidateAddMessages({
    "#pass": '<__trans phrase="You must use half-width character for password.">',
    "#pass_verify": '<__trans phrase="You must use half-width character for password.">'
});

jQuery('#profile').submit(function(eventObject) {
    if ( !jQuery("#pass").mtValidate('simple') ) return false;
    if ( !jQuery("#pass_verify").mtValidate('simple') ) return false;
});

function showPasswordField() {
    jQuery('#change-password-link').parents('#show_password-field').next('#password-fields').show().focus();
    jQuery('#change-password-link').parents('#show_password-field').hide();
    event.preventDefault();
}

/* ]]> */
</script>
</mt:setvarblock>

<mt:setvarblock name="page_content">
<form name="profile" id="profile" method="post" action="<mt:var name="script_url">">
  <input type="hidden" name="__mode" value="save" />
  <input type="hidden" name="_type" value="author" />
  <input type="hidden" name="return_args" value="<mt:var name="return_args" escape="html">" />
  <input type="hidden" name="magic_token" value="<mt:var name="magic_token">" />
<mt:if name="editing_other_profile">
  <input type="hidden" name="_type" value="author" />
</mt:if>
<mt:if name="id">
  <input type="hidden" name="id" value="<mt:var name="id" escape="html">" />
</mt:if>
<mt:if name="new_object">
  <input type="hidden" id="status" name="status" value="1" />
</mt:if>

  <h5><__trans phrase="Profile"></h5>
  <fieldset id="author-profile-settings">
  <mt:if name="editing_other_profile">

    <mtapp:setting
       id="status"
       label="<__trans phrase="_USER_STATUS_CAPTION">"
       label_class="left-label <mt:var name="user_status">"
       hint="<__trans phrase="Status of user in the system. Disabling a user prevents that person from using the system but preserves their content and history.">">
      <select name="status" id="status" class="form-control half-width" onchange="toggleDisabled(this.value);">
        <option <mt:if name="status_enabled">selected="selected"</mt:if> value="1"><__trans phrase="_USER_ENABLED"></option>
      <mt:if name="status_pending">
        <option selected="selected" value="3"><__trans phrase="_USER_PENDING"></option>
      </mt:if>
        <option <mt:unless name="status_enabled"><mt:unless name="status_pending">selected="selected"</mt:unless></mt:unless> value="2"><__trans phrase="_USER_DISABLED"></option>
      </select>
    </mtapp:setting>
  </mt:if>

    <mtapp:setting
       id="name"
       required="1"
       label="<__trans phrase="Username">"
       hint="<__trans phrase="The username used to login.">">
      <input type="text" name="name" id="name" class="form-control text" value="<mt:var name="name" escape="html">" <mt:unless name="auth_mode_mt"><mt:unless name="new_user_external_auth">disabled="disabled"</mt:unless></mt:unless> /><mt:unless name="auth_mode_mt"><mt:unless name="new_user_external_auth"><input name="name" type="hidden" value="<mt:var name="name" escape="html">" /></mt:unless></mt:unless>
    </mtapp:setting>

  <mt:if name="external_id">
    <mt:if name="show_external_id">
    <mtapp:setting
       id="external_id"
       label="<__trans phrase="External user ID">">
      <mt:var name="external_id" escape="html">
    </mtapp:setting>
    </mt:if>
  </mt:if>

  <mt:unless name="new_user_external_auth">
    <mtapp:setting
       id="nickname"
       required="1"
       label="<__trans phrase="Display Name">"
       show_hint="1"
       hint="<__trans phrase="The name displayed when content from this user is published.">">
      <input type="text" name="nickname" id="nickname" class="form-control text" value="<mt:var name="nickname" escape="html">" <mt:if name="nickname_readonly">disabled="disabled"</mt:if> /><mt:if name="nickname_readonly"><input name="nickname" type="hidden" value="<mt:var name="nickname" escape="html">" /></mt:if>
    </mtapp:setting>

    <mtapp:setting
       id="email"
       required="$auth_mode_mt"
       label="<__trans phrase="Email Address">"
       hint="<__trans phrase="The email address associated with this user.">">
       <input type="text" name="email" id="email" class="form-control text" value="<mt:var name="email" escape="html">" <mt:if name="email_readonly">disabled="disabled"</mt:if> /><mt:if name="email_readonly"><input name="email" type="hidden" value="<mt:var name="email" escape="html">" /></mt:if>
    </mtapp:setting>

    <mtapp:setting
       id="url"
       label="<__trans phrase="Website URL">"
       show_hint="1"
       hint="<__trans phrase="This User's website (e.g. http://www.movabletype.com/).  If the Website URL and Display Name fields are both populated, Movable Type will by default publish entries and comments with bylines linked to this URL.">">
      <input type="text" name="url" id="url" class="form-control text" value="<mt:var name="url" escape="html">" />
    </mtapp:setting>

    <mt:if name="id">
      <mt:if name="can_use_userpic">
    <mtapp:setting
       id="userpic_asset_id"
       label="<__trans phrase="Userpic">"
       hint="<__trans phrase="The image associated with this user.">">
      <input type="hidden" name="userpic_asset_id" id="userpic_asset_id" value="<mt:var name="userpic_asset_id" default="0" escape="html">" />
      <div id="userpic-preview"<mt:unless name="userpic"> class="hidden"</mt:unless>>
        <span id="userpic-preview-userpic"><mt:var name="userpic"></span>
      </div>
      <a href="<mt:var name="script_url">?__mode=dialog_list_asset&amp;edit_field=userpic_asset_id&amp;blog_id=0&amp;filter=userpic&amp;filter_val=<mt:var name="id" escape="url">&amp;next_mode=asset_userpic&amp;upload_mode=upload_userpic" class="mt-open-dialog mt-modal-open" data-mt-modal-large>
        <__trans phrase="Select Userpic">
      </a>
      <span id="remove-userpic"<mt:unless name="userpic"> class="hidden"</mt:unless>>
        <a href="javascript:void(0)" onclick="removeUserpic()"><__trans phrase="Remove Userpic"></a>
        <span id="ajax-message"></span>
      </span>
    </mtapp:setting>
      </mt:if>
    </mt:if>

    <mt:if name="can_modify_password">
      <mt:unless name="new_object">
    <mtapp:setting
       id="show_password"
       label="<__trans phrase="Password">">
      <a href="#" id="change-password-link" class="toggle-link" onclick="showPasswordField();"><__trans phrase="Change Password"></a>
    </mtapp:setting>
      </mt:unless>
    <div id="password-fields"<mt:unless name="new_object"> style="display: none;"</mt:unless>>
      <mt:unless name="new_object">
        <mt:if name="is_me">
      <mtapp:setting
         id="old_pass"
         label="<__trans phrase="Current Password">"
         hint="<__trans phrase="Existing password required to create a new password.">">
        <input type="password" name="old_pass" id="old_pass" class="form-control text password" value="" />
      </mtapp:setting>
        </mt:if>
      </mt:unless>

      <mt:if name="new_object">
        <mt:setvar name="password_required" value="1">
        <mt:setvar name="password_prompt" value="<__trans phrase="Initial Password">">
        <mt:setvar name="password_hint" value="<__trans phrase="Enter preferred password."> (<$mt:PasswordValidationRule$>)">
      <mt:else>
        <mt:setvar name="password_required" value="0">
        <mt:setvar name="password_prompt" value="<__trans phrase="New Password">">
        <mt:setvar name="password_hint" value="<__trans phrase="Enter the new password."> (<$mt:PasswordValidationRule$>)">
      </mt:if>

      <mtapp:setting
         id="pass"
         label="$password_prompt"
         required="$password_required"
         hint="$password_hint"
         show_hint="1">
        <input type="password" name="pass" id="pass" class="form-control text password" value="" />
      </mtapp:setting>

      <mtapp:setting
         id="pass_verify"
         label="<__trans phrase="Confirm Password">"
         required="$password_required"
         hint="<__trans phrase="Repeat the password for confirmation.">">
        <input type="password" name="pass_verify" id="pass_verify" class="form-control text password" value="" />
      </mtapp:setting>

      <mt:unless name="new_object">
        <mt:if name="hint">
      <mtapp:setting
         id="hint"
         required="0"
         label="<__trans phrase="Password recovery word/phrase">"
         hint="<__trans phrase="This word or phrase is not used in the password recovery.">">
        <input name="hint" id="hint" value="<mt:var name="hint" escape="html">" />
      </mtapp:setting>
        </mt:if>
      </mt:unless>
    </div>
    </mt:if>
  </fieldset>

  <h5><__trans phrase="Preferences"></h5>
  <fieldset id="author-preferences-settings">
    <mtapp:setting
       id="preferred_language"
       label="<__trans phrase="Language">"
       show_hint="1"
       hint="<__trans phrase="Display language for the Movable Type interface.">">
      <select name="preferred_language" id="preferred_language" class="form-control">
      <mt:loop name="languages">
        <option value="<mt:var name="l_tag">"<mt:if name="l_selected"> selected="selected"</mt:if>><mt:var name="l_name"></option>
      </mt:loop>
      </select>
    </mtapp:setting>

    <mtapp:setting
       id="text_format"
       label="<__trans phrase="Text Format">"
       show_hint="1"
       hint="<__trans phrase="Default text formatting filter when creating new entries and new pages.">">
      <select name="text_format" id="text_format" class="form-control se">
      <mt:loop name="text_filters">
        <option value="<mt:var name="key">"<mt:if name="selected"> selected="selected"</mt:if>><mt:if name="key" eq="0"><__trans phrase="(Use Website/Blog Default)"><mt:else><mt:var name="label" escape="html"></mt:if></option>
      </mt:loop>
      </select>
    </mtapp:setting>

    <mtapp:setting
       id="date_format"
       label="<__trans phrase="Date Format">"
       show_hint="1"
       hint="<__trans phrase="Default date formatting in the Movable Type interface.">">
      <select name="date_format" id="date_format" class="form-control">
        <option value="relative"<mt:if name="date_format" eq="relative"> selected="selected"</mt:if>><__trans phrase="Relative"></option>
        <option value="full"<mt:if name="date_format" eq="full"> selected="selected"</mt:if>><__trans phrase="Full"></option>
      </select>
    </mtapp:setting>

    <mtapp:setting
       id="tag_delim"
       label="<__trans phrase="Tag Delimiter">"
       show_hint="1"
       hint="<__trans phrase="Preferred method of separating tags.">">
      <select name="tag_delim" id="tag_delim" class="form-control se">
        <option value="comma"<mt:if name="auth_pref_tag_delim_comma"> selected="selected"</mt:if>><__trans phrase="Comma"></option>
        <option value="space"<mt:if name="auth_pref_tag_delim_space"> selected="selected"</mt:if>><__trans phrase="Space"></option>
      </select>
    </mtapp:setting>
  </mt:unless>

  <mt:if name="can_modify_api_password">
    <mtapp:setting
       id="api_password"
       label="<__trans phrase="Web Services Password">"
<<<<<<< HEAD
       hint="<__trans phrase="For use by Activity feeds and with XML-RPC and Atom-enabled clients.">"
       class="form-inline">
      <input type="password" name="api_password" id="api_password" class="form-control text password" value="<mt:var name="api_password" escape="html">" />
=======
       hint="<__trans phrase="For use by Activity feeds and with XML-RPC and Atom-enabled clients.">">
      <input type="password" name="api_password" id="api_password" class="text password" autocomplete="new-password" value="<mt:var name="api_password" escape="html">" />
>>>>>>> 8fa2e4c5
      <a href="javascript:void(0)" onclick="return reveal_api_password()"><__trans phrase="Reveal"></a>
    </mtapp:setting>
  </mt:if>
  </fieldset>

  <h5><__trans phrase="System Permissions"></h5>
  <fieldset id="author-permission-settings">
    <mtapp:setting
       id="system_permissions"
       label="<__trans phrase="Permissions">">
      <ul class="list-inline inline-list">
      <mt:loop name="loaded_permissions">
        <li><input name="<mt:var name="id">" id="<mt:var name="id">" type="checkbox" value="1"<mt:if name="can_do"> checked="checked"</mt:if> <mt:unless name="new_object"><mt:unless name="editing_other_profile">disabled="disabled"</mt:unless></mt:unless> onclick="togglePerms(this, '<mt:var name="children">')" /> <label for="<mt:var name="id">"><mt:var name="label"></label></li>
      </mt:loop>
      </ul>
    </mtapp:setting>
  </fieldset>

<mt:if name="new_object">
  <h5><__trans phrase="Options"></h5>
  <mtapp:settinggroup id="author-optional-settings">
    <mtapp:setting
       id="create_user_blog"
       label="<__trans phrase="Options">"
       hint="<__trans phrase="Create personal blog for user">"
       show_hint="0">
      <label<mt:unless name="create_personal_weblog"> class="text-muted"</mt:unless>>
        <input type="checkbox" id="create_personal_weblog" name="create_personal_weblog" <mt:if name="create_personal_weblog">checked="checked"<mt:else>disabled="disabled"</mt:if> />
        <__trans phrase="Create personal blog for user">
      </label>
    </mtapp:setting>
  </mtapp:settinggroup>
</mt:if>

  <mt:setvarblock name="action_buttons">
  <mt:if name="new_object">
    <button
       type="submit"
       accesskey="s"
       title="<__trans phrase="Create User (s)">"
       class="create action primary button btn btn-primary">
      <__trans phrase="Create User">
    </button>
  <mt:else>
    <button
       type="submit"
       accesskey="s"
       title="<__trans phrase="Save changes to this author (s)">"
       class="save action primary button btn btn-primary">
      <__trans phrase="Save Changes">
    </button>
  </mt:if>
  </mt:setvarblock>
  <mt:include name="include/actions_bar.tmpl" bar_position="bottom" hide_pager="1" settings_bar="1">
</form>

<mt:if name="auth_mode_mt">
  <mt:unless name="can_modify_password">
    <mt:unless name="new_object">
<form name="recover" method="post" action="<mt:var name="script_url">">
  <input type="hidden" name="__mode" value="recover_profile_password" />
  <input type="hidden" name="author_id" value="<mt:var name="id" escape="html">" />
  <input type="hidden" name="return_args" value="<mt:var name="return_args" escape="html">" />
  <input type="hidden" name="magic_token" value="<mt:var name="magic_token">" />
  <h2><__trans phrase="Password Recovery"></h2>
  <mtapp:settinggroup id="password-recovery">
    <p><__trans phrase="_USAGE_PASSWORD_RESET" params="<mt:var name="email" escape="html">"></p>
    <div style="text-align: center">
      <input class="state_change" onclick="passwordResetConfirm()" type="button" value="<__trans phrase="Initiate Password Recovery">" <mt:unless name="status_enabled">disabled</mt:unless> />
    </div>
  </mtapp:settinggroup>
</form>
    </mt:unless>
  </mt:unless>
</mt:if>
</mt:setvarblock>

<mt:include name="layout/default.tmpl">
<mt:var name="layout"><|MERGE_RESOLUTION|>--- conflicted
+++ resolved
@@ -439,14 +439,9 @@
     <mtapp:setting
        id="api_password"
        label="<__trans phrase="Web Services Password">"
-<<<<<<< HEAD
        hint="<__trans phrase="For use by Activity feeds and with XML-RPC and Atom-enabled clients.">"
        class="form-inline">
-      <input type="password" name="api_password" id="api_password" class="form-control text password" value="<mt:var name="api_password" escape="html">" />
-=======
-       hint="<__trans phrase="For use by Activity feeds and with XML-RPC and Atom-enabled clients.">">
-      <input type="password" name="api_password" id="api_password" class="text password" autocomplete="new-password" value="<mt:var name="api_password" escape="html">" />
->>>>>>> 8fa2e4c5
+      <input type="password" name="api_password" id="api_password" class="form-control text password" autocomplete="new-password" value="<mt:var name="api_password" escape="html">" />
       <a href="javascript:void(0)" onclick="return reveal_api_password()"><__trans phrase="Reveal"></a>
     </mtapp:setting>
   </mt:if>
