--- conflicted
+++ resolved
@@ -107,17 +107,13 @@
     - if: (type = cron AND (branch = master OR branch = develop OR branch =~ /^support-/ OR branch =~ /^release-/)) OR branch =~ /cron/
       env: TEST_IMAGE_NAME="centos8" TEST_COMMAND="phpunit && make test-php-lint"
 
-<<<<<<< HEAD
     - # chromiumdriver
       if: type != cron
       env: TEST_IMAGE_NAME=chromiumdriver TEST_COMMAND="prove -j1 -PMySQLPool=MT::Test::Env -It/lib t/selenium/*.t"
     - if: (type = cron AND (branch = master OR branch = develop OR branch =~ /^support-/ OR branch =~ /^release-/)) OR branch =~ /cron/
       env: TEST_IMAGE_NAME=chromiumdriver TEST_COMMAND="MT_TEST_CRAWL=1 prove -j1 -PMySQLPool=MT::Test::Env -It/lib t/selenium/crawl.t"
 
-    - # no need to run extra tests under various environments
-=======
     - # no need to run extra tests under various environments (use buster to keep MySQL < 8 for now)
->>>>>>> 6b5d5eda
       if: (type = cron AND (branch = master OR branch = develop OR branch =~ /^support-/ OR branch =~ /^release-/)) OR branch =~ /cron/
       env: TEST_IMAGE_NAME="buster" TEST_COMMAND="prove -j4 -PMySQLPool=MT::Test::Env -It/lib xt"
 #    - if: (type = cron
