--- conflicted
+++ resolved
@@ -71,8 +71,4 @@
   - rm t/90-podcoverage.t
 
 script:
-<<<<<<< HEAD
-  - bash -c "PERL_HASH_SEED=0 prove -PMySQLPool -j4 -s t plugins/*/t && phpunit"
-=======
-  - bash -c "PERL_HASH_SEED=0 carton exec prove -s t plugins/*/t && ./phpunit"
->>>>>>> 0eead3b8
+  - bash -c "PERL_HASH_SEED=0 carton exec prove -PMySQLPool -j4 -s t plugins/*/t && phpunit"
