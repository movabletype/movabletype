--- conflicted
+++ resolved
@@ -110,11 +110,7 @@
 my $sess_id = $cgi->param('session_id');
 $version ||= '__PRODUCT_VERSION_ID__';
 if ( $version eq '__PRODUCT_VERSION' . '_ID__' ) {
-<<<<<<< HEAD
     $version = '7.0';
-=======
-    $version = '6.3.7';
->>>>>>> e69068e1
 }
 my $release_version = 'r.2602';
 
