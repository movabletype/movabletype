#!/usr/bin/perl -w

# Movable Type (r) (C) 2001-2019 Six Apart, Ltd. All Rights Reserved.
# This code cannot be redistributed without permission from www.sixapart.com.
# For more information, consult your Movable Type license.
#
# $Id$

use strict;
use Encode;

sub BEGIN {
    my $dir;
    if ( eval { require File::Spec; 1; } ) {
        if ( !( $dir = $ENV{MT_HOME} ) ) {
            if ( $0 =~ m!(.*[/\\])! ) {
                $dir = $1;
            }
            else {
                $dir = './';
            }
            $ENV{MT_HOME} = $dir;
        }
        unshift @INC, File::Spec->catdir( $dir, 'lib' );
        unshift @INC, File::Spec->catdir( $dir, 'extlib' );
    }
}

# bugid: 111237
# Net::SSLeay::RAND_poll() takes much time on Windows environment.
# So, make this subroutine does nothing in mt-check.cgi.
if ( $^O eq 'MSWin32' ) {
    eval {
        require Net::SSLeay;
        no warnings;
        *Net::SSLeay::RAND_poll = sub () {1};
    };
}

my $cfg_exist;
my $mt_static_path = q();
my $mt_cgi_path;
my @cfg_candidates = (
    File::Spec->catfile( $ENV{MT_HOME}, 'mt-config.cgi' ),
    File::Spec->catfile( $ENV{MT_HOME}, 'mt.cfg' ),
);
unshift( @cfg_candidates,
    File::Spec->catfile( $ENV{MT_HOME}, $ENV{MT_CONFIG} ) )
    if $ENV{MT_CONFIG};

my $cfg_path;
for my $cfg_candidate (@cfg_candidates) {
    if ( -f $cfg_candidate ) {
        $cfg_path = $cfg_candidate;
        last;
    }
}

if ($cfg_path) {
    $cfg_exist = 1;
    my $file_handle = open( CFG, $cfg_path );
    my $line;
    while ( $line = <CFG> ) {
        next if $line !~ /\S/ || $line =~ /^#/;
        if ( $line =~ s/StaticWebPath[\s]*([^\n]*)/$1/ ) {
            $mt_static_path = $line;
            chomp($mt_static_path);
        }
        elsif ( $line =~ s/CGIPath[\s]*([^\n]*)/$1/ ) {
            $mt_cgi_path = $line;
            chomp($mt_cgi_path);
        }
    }
    if ( !$mt_static_path && $mt_cgi_path ) {
        $mt_cgi_path .= '/' if $mt_cgi_path !~ m|/$|;
        $mt_static_path = $mt_cgi_path . 'mt-static/';
    }
}

use File::Basename;
my $script_name = basename($0);
my $unsafe = ( $script_name =~ /^mt-check-unsafe.*$/ ) ? 1 : 0;
if ($unsafe) {
    my @stats = stat($0);
    $unsafe = 0 if 60 * 10 < time() - $stats[10];    # ctime
}

local $| = 1;

use CGI;

my $cgi;
my $is_cgi;
$is_cgi ||= exists $ENV{$_}
    for qw( HTTP_HOST GATEWAY_INTERFACE SCRIPT_FILENAME SCRIPT_URL );
if ( $is_cgi || $ENV{PLACK_ENV} ) {
    $cgi = CGI->new;
}
else {
    require FCGI;
    $CGI::Fast::Ext_Request
        = FCGI::Request( \*STDIN, \*STDOUT, \*STDERR, \%ENV, 0,
        FCGI::FAIL_ACCEPT_ON_INTR() );
    require CGI::Fast;
    $cgi = CGI::Fast->new;
}

my $view    = $cgi->param("view");
my $version = $cgi->param("version");
my $sess_id = $cgi->param('session_id');
$version ||= '__PRODUCT_VERSION_ID__';
if ( $version eq '__PRODUCT_VERSION' . '_ID__' ) {
<<<<<<< HEAD
    $version = '6.3.9';
=======
    $version = '6.5';
>>>>>>> 244d0cd0
}

my ( $mt, $LH );
my $lang = $cgi->param("language") || $cgi->param("__lang");

eval {
    require MT::App::Wizard;
    $mt = MT::App::Wizard->new();

    require MT::Util;
    $lang ||= MT::Util::browser_language();
    my $cfg = $mt->config;
    $cfg->PublishCharset('utf-8');
    $cfg->DefaultLanguage($lang);
    require MT::L10N;
    if ($mt) {
        $LH = $mt->language_handle;
        $mt->set_language($lang);
    }
    else {
        MT::L10N->get_handle($lang);
    }
};
$lang ||= 'en_US';

sub trans_templ {
    my ($text) = @_;
    return $mt->translate_templatized($text) if $mt;
    $text
        =~ s!(<__trans(?:\s+((?:\w+)\s*=\s*(["'])(?:<[^>]+?>|[^\3]+?)+?\3))+?\s*/?>)!
        my($msg, %args) = ($1);
        #print $msg;
        while ($msg =~ /\b(\w+)\s*=\s*(["'])((?:<[^>]+?>|[^\2])*?)\2/g) {  #"
            $args{$1} = $3;
        }
        $args{params} = '' unless defined $args{params};
        my @p = map decode_html($_),
                split /\s*%%\s*/, $args{params};
        @p = ('') unless @p;
        my $translation = translate($args{phrase}, @p);
        $translation =~ s/([\\'])/\\$1/sg if $args{escape};
        $translation;
    !ge;
    return $text;
}

sub translate {
    return (
          $mt ? $mt->translate(@_)
        : $LH ? $LH->maketext(@_)
        :       merge_params(@_)
    );
}

sub decode_html {
    my ($html) = @_;
    if ( $cfg_exist && ( eval 'use MT::Util; 1' ) ) {
        return MT::Util::decode_html($html);
    }
    else {
        $html =~ s#&quot;#"#g;
        $html =~ s#&lt;#<#g;
        $html =~ s#&gt;#>#g;
        $html =~ s#&amp;#&#g;
    }
    $html;
}

sub merge_params {
    my ( $msg, @param ) = @_;
    my $cnt = 1;
    foreach my $p (@param) {
        $msg =~ s/\[_$cnt\]/$p/g;
        $cnt++;
    }
    $msg;
}

sub print_encode {
    my ($text) = @_;
    print Encode::encode_utf8($text);
}

sub print_http_header {
    if ( exists( $ENV{PERLXS} ) && ( $ENV{PERLXS} eq 'PerlIS' ) ) {
        print_encode("HTTP/1.0 200 OK\n");
        print_encode("Connection: close\n");
    }
    print_encode("Content-Type: text/html; charset=utf-8\r\n\r\n");
}

my $invalid = 0;

sub invalid_request {
    $invalid = 1;
    $view    = 0;
}

if ($view) {
    require MT::Author;
    require MT::Session;
    require MT::Serialize;
    my $mt = MT->new;
    $mt->set_language($lang);
PERMCHECK: {
        my $sess = MT->model('session')->load( { id => $sess_id } )
            or invalid_request(), last PERMCHECK;
        my $data_ref = MT::Serialize->unserialize( $sess->data )
            or invalid_request(), last PERMCHECK;
        my $data = $$data_ref
            or invalid_request(), last PERMCHECK;
        my $author = MT->model('author')->load( { id => $data->{author_id} } )
            or invalid_request(), last PERMCHECK;
        $author->can_do('open_system_check_screen')
            or invalid_request(), last PERMCHECK;
    }
}

print_http_header();
if ( !$view ) {
    $lang = $cgi->escapeHTML($lang);
    print_encode( trans_templ(<<HTML) );

<!DOCTYPE html PUBLIC "-//W3C//DTD XHTML 1.1//EN" "http://www.w3.org/TR/xhtml11/DTD/xhtml11.dtd">
<html xmlns="http://www.w3.org/1999/xhtml">

<head>
    <meta http-equiv="content-type" content="text/html; charset=utf-8" />
    <meta http-equiv="content-language" content="$lang" />
    <meta name='robots' content='noindex,nofollow' />
    <title><__trans phrase="Movable Type System Check"> [mt-check.cgi]</title>
    <style type=\"text/css\">
        <!--
            body {
                position: relative;
                min-height: 100%;
                line-height: 1.2;
                margin: 0;
                padding: 0;
                color: #2b2b2b;
                background-color: #fffffc;
                font-size: 13px;
                font-family: Helvetica, "Helvetica Neue", Arial, sans-serif;
            }

            a { 
                color: #507ea4;
                outline: 0;
            }
            a:hover, 
            a:active { 
                color: #839b5c;
                text-decoration: none;
            }
            .toggle-link { 
                display: inline-block;
                margin-left: 5px;
                background: transparent;
                color: #7b7c7d;
            }

            #header {
                position: relative;
                height: 45px;
                padding: 1px;
                background-color: #2b2b2b;
            }
            body.has-static #header h1 span {
                display: none;
            }

            body.has-static h1#brand {
                display: block;
                position: absolute;
                top: 5px;
                left: 15px;
                width: 180px;
                height: 35px;
                margin: 0;
                text-decoration: none;
                background: #2b2b2b url($mt_static_path/images/logo/movable-type-brand-logo.png) center 3px no-repeat;
                background-size: 150px;
                outline: 0;
            }

            h1 {
                margin: 8px 0 0 10px;
                color: #F8FBF8;

            }
            h2 {
                margin-top: 2em;
                margin-bottom: .5em;
                font-size: 24px;
                font-weight: normal;
            }
            h2#system-info {
                margin-top: 1em;
            }
            h3 {
                font-size: 16px;
                margin-bottom: 0px;
            }

            #content {
                margin: 20px 20px 100px;
            }

            .dependence-module {
                margin-left: 45px;
            }

            .msg { 
                position: relative;
                margin: 10px 0;
                padding: 0.5em 0.75em;
                background-repeat: no-repeat;
                background-position: 8px center;
            }
            .msg-warning {
                background-color: #fef263;
            }
            .msg-info {
                background-color: #e6eae3;
            }
            .msg-success {
                margin-top: 50px;
                padding-left: 20px;
                background-color: #cee4ae;
                background-position: 12px 0.75em;
            }
            .msg-success h2 {
                margin-top: 5px;
                font-size: 24px;
            }
            .msg-success p {
                font-size: 13px;
            }
            .msg-text { 
                margin: 0;
            }
            .msg span.exception {
                display: none;
                width: 100%;
                max-width: 100%;
                height: 100px;
                padding: 0.2em 0.25em;
                margin: 10px 0 0;
                border: 1px solid #c0c6c9;
                overflow: auto;
                font-family: monospace;
                font-size: 95%;
                background-color: #f3f3f3;
                color: #7b7c7d;
                box-sizing: border-box;
                -webkit-box-sizing: border-box;
                -moz-box-sizing: border-box;
            }

            .installed {
                color: #9ea1a3;
                padding-top: 0px;
                margin-top: 0px;
            }

            ul.version {
                margin-bottom: 0;
            }
        //-->
    </style>
    <script type="text/javascript">
        function showException(i) {
            var exception = document.getElementById("exception-" + i);
            exception.setAttribute("style", "display: block;");
            var toggler = document.getElementById("exception-toggle-" + i);
            toggler.setAttribute("style", "display: none;");
        }
    </script>
</head>

HTML
    if ($mt_static_path) {
        print_encode("<body class=\"has-static\">\n");
    }
    else {
        print_encode("<body>\n");
    }

    if ($invalid) {
        print_encode( trans_templ(<<HTML) );
<div id="header"><h1 id="brand"><span><__trans phrase="Movable Type System Check"> [mt-check.cgi]</span></h1></div>
<div id="content">
<div class="msg msg-info">
<p class="msg-text"><__trans phrase="You attempted to use a feature that you do not have permission to access. If you believe you are seeing this message in error contact your system administrator."></p>
</div>
</div>
</body></html>
HTML
        exit;
    }

    if ( $cfg_path && !$unsafe ) {
        print_encode( trans_templ(<<HTML) );
<div id="header"><h1 id="brand"><span><__trans phrase="Movable Type System Check"> [mt-check.cgi]</span></h1></div>
<div id="content">
<div class="msg msg-info">
<p class="meg-text"><__trans phrase="The MT-Check report is disabled when Movable Type has a valid configuration file (mt-config.cgi)"></p>
</div>
</div>
</body></html>
HTML
        exit;
    }

    print_encode( trans_templ(<<HTML) );
<div id="header"><h1 id="brand"><span><__trans phrase="Movable Type System Check"> [mt-check.cgi]</span></h1></div>

<div id="content">
<div class="msg msg-info">
<p class="msg-text"><__trans phrase="The mt-check.cgi script provides you with information about your system's configuration and determines whether you have all of the components you need to run Movable Type."></p>
</div>
HTML
}

my $is_good = 1;
my ( @REQ, @DATA, @OPT );

my @CORE_REQ = (
    [   'CGI', 0, 1,
        translate(
            'CGI is required for all Movable Type application functionality.')
    ],

    [   'Image::Size',
        0, 1,
        translate(
            'Image::Size is required for file uploads (to determine the size of uploaded images in many different formats).'
        )
    ],

    [   'File::Spec',
        0.8, 1,
        translate(
            'File::Spec is required to work with file system path information on all supported operating systems.'
        )
    ],

    [   'CGI::Cookie', 0, 1,
        translate('CGI::Cookie is required for cookie authentication.')
    ],

    [   'LWP::UserAgent',
        0, 0,
        translate(
            'LWP::UserAgent is required for creating Movable Type configuration files using the installation wizard.'
        )
    ],

    [   'Scalar::Util',
        0, 1,
        translate(
            'Scalar::Util is required for initializing Movable Type application.'
        )
    ],

);

my @CORE_DATA = (
    [   'DBI', 1.21, 0,
        translate('DBI is required to work with most supported databases.')
    ],

    [   'DBD::mysql',
        0, 0,
        translate(
            'DBI and DBD::mysql are required if you want to use the MySQL database backend.'
        )
    ],

    [   'DBD::Pg',
        1.32, 0,
        translate(
            'DBI and DBD::Pg are required if you want to use the PostgreSQL database backend.'
        )
    ],

    [   'DBD::SQLite',
        0, 0,
        translate(
            'DBI and DBD::SQLite are required if you want to use the SQLite database backend.'
        )
    ],

    [   'DBD::SQLite2',
        0, 0,
        translate(
            'DBI and DBD::SQLite2 are required if you want to use the SQLite 2.x database backend.'
        )
    ],

);

my @CORE_OPT = (
    [   'Digest::SHA',
        0, 0,
        translate(
            'Digest::SHA is required in order to provide enhanced protection of user passwords.'
        )
    ],

    [   'Plack', 0, 0,
        translate(
            'This module and its dependencies are required in order to operate Movable Type under psgi.'
        )
    ],

    [   'CGI::PSGI',
        0, 0,
        translate(
            'This module and its dependencies are required to run Movable Type under psgi.'
        )
    ],

    [   'CGI::Parse::PSGI',
        0, 0,
        translate(
            'This module and its dependencies are required to run Movable Type under psgi.'
        )
    ],

    [   'XMLRPC::Transport::HTTP::Plack',
        0, 0,
        translate(
            'This module and its dependencies are required to run Movable Type under psgi.'
        )
    ],

    [   'HTML::Entities',
        0, 0,
        translate(
            'HTML::Entities is needed to encode some characters, but this feature can be turned off using the NoHTMLEntities option in the configuration file.'
        )
    ],

    [   'HTML::Parser',
        0, 0,
        translate(
            'HTML::Parser is optional; It is needed if you want to use the TrackBack system, the weblogs.com ping, or the MT Recently Updated ping.'
        )
    ],

    [   'SOAP::Lite',
        0.50, 0,
        translate(
            'SOAP::Lite is optional; It is needed if you want to use the MT XML-RPC server implementation.'
        )
    ],

    [   'File::Temp',
        0, 0,
        translate(
            'File::Temp is optional; It is needed if you would like to be able to overwrite existing files when you upload.'
        )
    ],

    [   'List::Util',
        0, 1,
        translate(
            'List::Util is optional; It is needed if you want to use the Publish Queue feature.'
        )
    ],

    [   'Image::Magick',
        0, 0,
        translate(
            '[_1] is optional; It is one of the image processors that you can use to create thumbnails of uploaded images.',
            'Image::Magick'
        )
    ],

    [   'GD', 0, 0,
        translate(
            '[_1] is optional; It is one of the image processors that you can use to create thumbnails of uploaded images.',
            'GD'
        )
    ],

    [   'Imager', 0, 0,
        translate(
            '[_1] is optional; It is one of the image processors that you can use to create thumbnails of uploaded images.',
            'Imager'
        )
    ],

    [   'IPC::Run',
        0, 0,
        translate(
            'IPC::Run is optional; It is needed if you would like to use NetPBM as the image processor for Movable Type.'
        )
    ],

    [   'Storable',
        0, 0,
        translate(
            'Storable is optional; It is required by certain Movable Type plugins available from third-party developers.'
        )
    ],

    [   'Crypt::DSA',
        0, 0,
        translate(
            'Crypt::DSA is optional; If it is installed, comment registration sign-ins will be accelerated.'
        )
    ],

    [   'Crypt::SSLeay',
        0, 0,
        translate(
            'This module and its dependencies are required to permit commenters to authenticate via OpenID providers such as AOL and Yahoo! that require SSL support. Also this module is required for Google Analytics site statistics.'
        )
    ],

    [   'Cache::File',
        0, 0,
        translate(
            'Cache::File is required if you would like to be able to allow commenters to authenticate via OpenID using Yahoo! Japan.'
        )
    ],

    [   'MIME::Base64',
        0, 0,
        translate(
            'MIME::Base64 is required in order to enable comment registration and in order to send mail via an SMTP Server.'
        )
    ],

    [   'XML::Atom', 0, 0,
        translate('XML::Atom is required in order to use the Atom API.')
    ],

    [   'Cache::Memcached',
        0, 0,
        translate(
            'Cache::Memcached and a memcached server are required to use in-memory object caching on the servers where Movable Type is deployed.'
        )
    ],

    [   'Archive::Tar',
        0, 0,
        translate(
            'Archive::Tar is required in order to manipulate files during backup and restore operations.'
        )
    ],

    [   'IO::Compress::Gzip',
        0, 0,
        translate(
            'IO::Compress::Gzip is required in order to compress files during backup operations.'
        )
    ],

    [   'IO::Uncompress::Gunzip',
        0, 0,
        translate(
            'IO::Uncompress::Gunzip is required in order to decompress files during restore operation.'
        )
    ],

    [   'Archive::Zip',
        0, 0,
        translate(
            'Archive::Zip is required in order to manipulate files during backup and restore operations.'
        )
    ],

    [   'XML::SAX',
        0, 0,
        translate(
            'XML::SAX and its dependencies are required to restore a backup created in a backup/restore operation.'
        )
    ],

    [   'Digest::SHA1',
        0, 0,
        translate(
            'Digest::SHA1 and its dependencies are required in order to allow commenters to be authenticated by OpenID providers including LiveJournal.'
        )
    ],

    [   'Net::SMTP',
        0, 0,
        translate(
            'Net::SMTP is required in order to send mail via an SMTP Server.'
        )
    ],

    [   'Authen::SASL',
        0, 0,
        translate(
            'This module and its dependencies are required in order to support CRAM-MD5, DIGEST-MD5 or LOGIN SASL mechanisms.'
        )
    ],

    [   'IO::Socket::SSL',
        0, 0,
        translate(
            'IO::Socket::SSL is required in all of the SSL/TLS connection, such as Google Analytics site statistics or SMTP Auth over SSL/TLS.'
        )
    ],

    [   'Net::SSLeay',
        0, 0,
        translate(
            'Net::SSLeay is required to use SMTP Auth over an SSL connection, or to use it with a STARTTLS command.'
        )
    ],

    [   'Safe', 0, 0,
        translate(
            'This module is used in a test attribute for the MTIf conditional tag.'
        )
    ],

    [   'Digest::MD5', 0, 0,
        translate('This module is used by the Markdown text filter.')
    ],

    [   'Text::Balanced',
        0, 0,
        translate(
            'This module is required by mt-search.cgi, if you are running Movable Type using a version of Perl older than Perl 5.8.'
        )
    ],

    [   'XML::Parser', 0, 0,
        translate('This module required for action streams.')
    ],

    [   'XML::SAX::ExpatXS',
        1.30, 0,
        translate(
            '[_1] is optional; It is one of the modules required to restore a backup created in a backup/restore operation',
            'XML::SAX::ExpatXS'
        )
    ],

    [   'XML::SAX::Expat',
        0.37, 0,
        translate(
            '[_1] is optional; It is one of the modules required to restore a backup created in a backup/restore operation',
            'XML::SAX::Expat'
        )
    ],

    [   'XML::LibXML::SAX',
        1.70, 0,
        translate(
            '[_1] is optional; It is one of the modules required to restore a backup created in a backup/restore operation',
            'XML::LibXML::SAX'
        )
    ],

    [   'Mozilla::CA',
        0, 0,
        translate(
            'This module is required for Google Analytics site statistics and for verification of SSL certificates.'
        )
    ],
    [   'Time::HiRes',
        0, 0,
        translate(
            'This module is required for executing run-periodic-tasks.'
        )
    ],
    [   'YAML::Syck',
        0, 0,
        translate(
            '[_1] is optional; It is a better, fast and lightweight alternative to YAML::Tiny for YAML file handling.',
            'YAML::Syck'
        )
    ],

);

use Cwd;
my $cwd = '';
{
    my ($bad);
    local $SIG{__WARN__} = sub { $bad++ };
    eval { $cwd = Cwd::getcwd() };
    if ( $bad || $@ ) {
        eval { $cwd = Cwd::cwd() };
        my $permitted_error = 'Insecure ' . $ENV{PATH};
        if ( $@ && $@ !~ /$permitted_error/ ) {
            die $@;
        }
    }
}

my $ver
    = ref($^V) eq 'version'
    ? $^V->normal
    : ( $^V ? join( '.', unpack 'C*', $^V ) : $] );
my $perl_ver_check = '';
if ( $] < 5.008001 ) {    # our minimal requirement for support
    $perl_ver_check = <<EOT;
<div class="msg msg-warning"><p class="msg-text"><__trans phrase="The version of Perl installed on your server ([_1]) is lower than the minimum supported version ([_2]). Please upgrade to at least Perl [_2]." params="$ver%%5.8.1"></p></div>
EOT
}

my $server = $ENV{SERVER_SOFTWARE};
my $inc_path = join "<br />\n", @INC;
print_encode( trans_templ(<<INFO) );
<h2 id="system-info"><__trans phrase="System Information"></h2>
$perl_ver_check
INFO
if ($version) {

    # sanitize down to letters numbers dashes and period
    $version =~ s/[^a-zA-Z0-9\-\.]//g;
    $version = $cgi->escapeHTML($version);
    print_encode( trans_templ(<<INFO) );
<ul class="version">
    <li><strong><__trans phrase="Movable Type version:"></strong> <code>$version</code></li>
</ul>
INFO
}
print_encode( trans_templ(<<INFO) );
<ul id="path-info">
	<li><strong><__trans phrase="Current working directory:"></strong> <code>$cwd</code></li>
	<li><strong><__trans phrase="MT home directory:"></strong> <code>$ENV{MT_HOME}</code></li>
	<li><strong><__trans phrase="Operating system:"></strong> $^O</li>
	<li><strong><__trans phrase="Perl version:"></strong> <code>$ver</code></li>
	<li><strong><__trans phrase="Perl include path:"></strong><br /> <code>$inc_path</code></li>
INFO
if ($server) {
    print_encode( trans_templ(<<INFO) );
    <li><strong><__trans phrase="Web server:"></strong> <code>$server</code></li>
INFO
}

if ( $server !~ m/psgi/i ) {
## Try to create a new file in the current working directory. This
## isn't a perfect test for running under cgiwrap/suexec, but it
## is a pretty good test.
    my $TMP = "test$$.tmp";
    local *FH;
    if ( open( FH, ">$TMP" ) ) {
        close FH;
        unlink($TMP);
        print_encode(
            trans_templ(
                '    <li><__trans phrase="(Probably) running under cgiwrap or suexec"></li>'
                    . "\n"
            )
        );
    }
}

print_encode("\n\n</ul>\n");

exit if $ENV{QUERY_STRING} && $ENV{QUERY_STRING} eq 'sys-check';

if ($mt) {
    my $req = $mt->registry("required_packages");
    foreach my $key ( keys %$req ) {
        next if $key eq 'DBI';
        my $pkg = $req->{$key};
        push @REQ,
            [
            $key, $pkg->{version} || 0, 1, $pkg->{label},
            $key, $pkg->{link}
            ];
    }
    my $drivers = $mt->object_drivers;
    foreach my $key ( keys %$drivers ) {
        my $driver = $drivers->{$key};
        my $label  = $driver->{label};
        my $link   = 'http://search.cpan.org/dist/' . $driver->{dbd_package};
        $link =~ s/::/-/g;
        push @DATA,
            [
            $driver->{dbd_package},
            $driver->{dbd_version},
            0,
            $mt->translate(
                "The [_1] database driver is required to use [_2].",
                $driver->{dbd_package}, $label
            ),
            $label, $link
            ];
    }
    unshift @DATA,
        [
        'DBI', 1.21, 0,
        translate('DBI is required to store data in database.')
        ]
        if @DATA;
    my $opt = $mt->registry("optional_packages");
    foreach my $key ( keys %$opt ) {
        my $pkg = $opt->{$key};
        push @OPT,
            [
            $key, $pkg->{version} || 0, 0, $pkg->{label},
            $key, $pkg->{link}
            ];
    }
}
@REQ  = @CORE_REQ  unless @REQ;
@DATA = @CORE_DATA unless @DATA;
@OPT  = @CORE_OPT  unless @OPT;

my $i = 0;
for my $list ( \@REQ, \@DATA, \@OPT ) {
    my $data = ( $list == \@DATA );
    my $req  = ( $list == \@REQ );
    my $type;
    my $phrase;

    if ( !$view ) {
        $phrase = translate("Checking for");
    }
    else {
        $phrase = translate("Installed");
    }

    if ($data) {
        $type = translate("Data Storage");
    }
    elsif ($req) {
        $type = translate("Required");
    }
    else {
        $type = translate("Optional");
    }
    print_encode(
        trans_templ(
            qq{<h2><__trans phrase="[_1] [_2] Modules" params="$phrase%%$type"></h2>\n\t<div>\n}
        )
    );
    if ( !$req && !$data ) {
        if ( !$view ) {
            print_encode( trans_templ(<<MSG) );
    <p class="msg msg-info"><__trans phrase="The following modules are <strong>optional</strong>. If your server does not have these modules installed, you only need to install them if you require the functionality that they provide."></p>

MSG
        }
    }
    if ($data) {
        if ( !$view ) {
            print_encode( trans_templ(<<MSG) );
        <p class="msg msg-info"><__trans phrase="The following modules are required by databases that can be used with Movable Type. Your server must have DBI and at least one of these related modules installed for the application to work properly."></p>

MSG
        }
    }
    my $got_one_data = 0;
    my $dbi_is_okay  = 0;
    for my $ref (@$list) {
        my ( $mod, $ver, $req, $desc ) = @$ref;
        if ( 'CODE' eq ref($desc) ) {
            $desc = $desc->();
        }
        else {
            $desc = translate($desc);
        }
        print_encode("<div class=\"dependence-module\">\n")
            if $mod =~ m/^DBD::/;
        print_encode( "    <h3>$mod"
                . ( $ver ? " (version &gt;= $ver)" : "" )
                . "</h3>" );
        eval( "use $mod" . ( $ver ? " $ver;" : ";" ) );
        if ($@) {
            my $exception = $@;
            $is_good = 0 if $req;
            my $msg
                = $ver
                ? trans_templ(
                qq{<div class="msg msg-warning"><p class="msg-text"><__trans phrase="Either your server does not have [_1] installed, the version that is installed is too old, or [_1] requires another module that is not installed." params="$mod"> }
                )
                : trans_templ(
                qq{<div class="msg msg-warning"><p class="msg-text"><__trans phrase="Your server does not have [_1] installed, or [_1] requires another module that is not installed." params="$mod"> }
                );
            print_encode($desc);
            print_encode($msg);
            print_encode(
                trans_templ(
                    qq{ <__trans phrase="Please consult the installation instructions for help in installing [_1]." params="$mod">}
                )
            );
            if ($exception) {
                print_encode(
                    qq{ <span class="toggle-link detail-link"><a id="exception-toggle-$i" href="#" onclick="showException($i); return false;">}
                );
                print_encode( translate('Details') );
                print_encode(qq{</a></span>});
            }
            print_encode(qq{</p>});
            print_encode(
                qq{<span id="exception-$i" class="exception">$exception</span>}
            ) if $exception;
            print_encode(qq{</div>});
        }
        else {
            if ($data) {
                $dbi_is_okay = 1 if $mod eq 'DBI';
                if ( $mod eq 'DBD::mysql' ) {
                    if ( $DBD::mysql::VERSION == 3.0000 ) {
                        print_encode(
                            trans_templ(
                                qq{<div class="msg msg-warning"><p class="msg-text"><__trans phrase="The DBD::mysql version you have installed is known to be incompatible with Movable Type. Please install the most current release available."></p></div>}
                            )
                        );
                    }
                }
                if ( !$dbi_is_okay ) {
                    print_encode(
                        trans_templ(
                            qq{<div class="msg msg-warning"><p class="msg-text"><__trans phrase="The [_1] is installed properly, but requires an updated DBI module. Please see the note above regarding the DBI module requirements." params="$mod"></p></div>}
                        )
                    );
                }
                else {
                    $got_one_data = 1 if $mod ne 'DBI';
                }
            }
            print_encode(
                trans_templ(
                    qq{<p class="installed"><__trans phrase="Your server has [_1] installed (version [_2])." params="$mod%%}
                        . ( $mod->VERSION || translate('unknown') )
                        . qq{"></p>\n\n}
                )
            );
        }
        print_encode("</div>\n") if $mod =~ m/^DBD::/;
        $i++;
    }
    $is_good &= $got_one_data if $data;
    print_encode("\n\t</div>\n\n");
}

if ($is_good) {
    if ( !$view ) {
        print_encode( trans_templ(<<HTML) );
    <div class="msg msg-success">
        <h2><__trans phrase="Movable Type System Check Successful"></h2>
        <p><strong><__trans phrase="You're ready to go!"></strong> <__trans phrase="Your server has all of the required modules installed; you do not need to perform any additional module installations. Continue with the installation instructions."></p>
    </div>

</div>

HTML
    }
}

print_encode("</body>\n\n</html>\n");

if ( ref $cgi eq 'CGI::Fast' ) {
    $CGI::Fast::Ext_Request->LastCall();

    # closing FastCGI's listening socket, so the server won't
    # open new connections to us
    require POSIX;
    POSIX::close(0);
    $CGI::Fast::Ext_Request->Finish();
    exit(1);
}<|MERGE_RESOLUTION|>--- conflicted
+++ resolved
@@ -110,11 +110,7 @@
 my $sess_id = $cgi->param('session_id');
 $version ||= '__PRODUCT_VERSION_ID__';
 if ( $version eq '__PRODUCT_VERSION' . '_ID__' ) {
-<<<<<<< HEAD
-    $version = '6.3.9';
-=======
     $version = '6.5';
->>>>>>> 244d0cd0
 }
 
 my ( $mt, $LH );
