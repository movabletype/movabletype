#!/usr/bin/env perl

# Movable Type (r) (C) Six Apart Ltd. All Rights Reserved.
# This code cannot be redistributed without permission from www.sixapart.com.
# For more information, consult your Movable Type license.
#
# $Id$

use strict;
use Encode;

sub BEGIN {
    my $dir;
    if ( eval { require File::Spec; 1; } ) {
        if ( !( $dir = $ENV{MT_HOME} ) ) {
            if ( $0 =~ m!(.*[/\\])! ) {
                $dir = $1;
            }
            else {
                $dir = './';
            }
            $ENV{MT_HOME} = $dir;
        }
        unshift @INC, File::Spec->catdir( $dir, 'lib' );
        unshift @INC, File::Spec->catdir( $dir, 'extlib' );
    }
}

# bugid: 111237
# Net::SSLeay::RAND_poll() takes much time on Windows environment.
# So, make this subroutine does nothing in mt-check.cgi.
if ( $^O eq 'MSWin32' ) {
    eval {
        require Net::SSLeay;
        no warnings;
        *Net::SSLeay::RAND_poll = sub () {1};
    };
}

my $cfg_exist;
my $mt_static_path = q();
my $mt_cgi_path;
my @cfg_candidates = (
    File::Spec->catfile( $ENV{MT_HOME}, 'mt-config.cgi' ),
    File::Spec->catfile( $ENV{MT_HOME}, 'mt.cfg' ),
);
unshift( @cfg_candidates,
    File::Spec->catfile( $ENV{MT_HOME}, $ENV{MT_CONFIG} ) )
    if $ENV{MT_CONFIG};

my $cfg_path;
for my $cfg_candidate (@cfg_candidates) {
    if ( -f $cfg_candidate ) {
        $cfg_path = $cfg_candidate;
        last;
    }
}

if ($cfg_path) {
    $cfg_exist = 1;
    my $file_handle = open( CFG, $cfg_path );
    my $line;
    while ( $line = <CFG> ) {
        next if $line !~ /\S/ || $line =~ /^#/;
        if ( $line =~ s/StaticWebPath[\s]*([^\n]*)/$1/ ) {
            $mt_static_path = $line;
            chomp($mt_static_path);
        }
        elsif ( $line =~ s/CGIPath[\s]*([^\n]*)/$1/ ) {
            $mt_cgi_path = $line;
            chomp($mt_cgi_path);
        }
    }
    if ( !$mt_static_path && $mt_cgi_path ) {
        $mt_cgi_path .= '/' if $mt_cgi_path !~ m|/$|;
        $mt_static_path = $mt_cgi_path . 'mt-static/';
    }
}

use File::Basename;
my $script_name = basename($0);
my $unsafe = ( $script_name =~ /^mt-check-unsafe.*$/ ) ? 1 : 0;
if ($unsafe) {
    my @stats = stat($0);
    $unsafe = 0 if 60 * 10 < time() - $stats[10];    # ctime
}

local $| = 1;

use CGI;

my $cgi;
my $is_cgi;
$is_cgi ||= exists $ENV{$_}
    for qw( HTTP_HOST GATEWAY_INTERFACE SCRIPT_FILENAME SCRIPT_URL );
if ( $is_cgi || $ENV{PLACK_ENV} ) {
    $cgi = CGI->new;
}
else {
    require FCGI;
    $CGI::Fast::Ext_Request
        = FCGI::Request( \*STDIN, \*STDOUT, \*STDERR, \%ENV, 0,
        FCGI::FAIL_ACCEPT_ON_INTR() );
    require CGI::Fast;
    $cgi = CGI::Fast->new;
}

my $view    = $cgi->param("view");
my $version = $cgi->param("version");
my $sess_id = $cgi->param('session_id');
$version ||= '__PRODUCT_VERSION_ID__';
if ( $version eq '__PRODUCT_VERSION' . '_ID__' ) {
<<<<<<< HEAD
    $version = '6.7.8';
=======
    $version = '6.7.9';
>>>>>>> 1089b3b1
}

my ( $mt, $LH );
my $lang = $cgi->param("language") || $cgi->param("__lang");

eval {
    require MT::App::Wizard;
    $mt = MT::App::Wizard->new();

    require MT::Util;
    $lang ||= MT::Util::browser_language();
    my $cfg = $mt->config;
    $cfg->PublishCharset('utf-8');
    $cfg->DefaultLanguage($lang);
    require MT::L10N;
    if ($mt) {
        $LH = $mt->language_handle;
        $mt->set_language($lang);
    }
    else {
        MT::L10N->get_handle($lang);
    }
};
$lang ||= 'en_US';

sub trans_templ {
    my ($text) = @_;
    return $mt->translate_templatized($text) if $mt;
    $text
        =~ s!(<__trans(?:\s+((?:\w+)\s*=\s*(["'])(?:<[^>]+?>|[^\3]+?)+?\3))+?\s*/?>)!
        my($msg, %args) = ($1);
        #print $msg;
        while ($msg =~ /\b(\w+)\s*=\s*(["'])((?:<[^>]+?>|[^\2])*?)\2/g) {  #"
            $args{$1} = $3;
        }
        $args{params} = '' unless defined $args{params};
        my @p = map decode_html($_),
                split /\s*%%\s*/, $args{params};
        @p = ('') unless @p;
        my $translation = translate($args{phrase}, @p);
        $translation =~ s/([\\'])/\\$1/sg if $args{escape};
        $translation;
    !ge;
    return $text;
}

sub translate {
    return (
          $mt ? $mt->translate(@_)
        : $LH ? $LH->maketext(@_)
        :       merge_params(@_)
    );
}

sub decode_html {
    my ($html) = @_;
    if ( $cfg_exist && ( eval 'use MT::Util; 1' ) ) {
        return MT::Util::decode_html($html);
    }
    else {
        $html =~ s#&quot;#"#g;
        $html =~ s#&lt;#<#g;
        $html =~ s#&gt;#>#g;
        $html =~ s#&amp;#&#g;
    }
    $html;
}

sub merge_params {
    my ( $msg, @param ) = @_;
    my $cnt = 1;
    foreach my $p (@param) {
        $msg =~ s/\[_$cnt\]/$p/g;
        $cnt++;
    }
    $msg;
}

sub print_encode {
    my ($text) = @_;
    print Encode::encode_utf8($text);
}

sub print_http_header {
    if ( exists( $ENV{PERLXS} ) && ( $ENV{PERLXS} eq 'PerlIS' ) ) {
        print_encode("HTTP/1.0 200 OK\n");
        print_encode("Connection: close\n");
    }
    print_encode("Content-Type: text/html; charset=utf-8\r\n\r\n");
}

my $invalid = 0;

sub invalid_request {
    $invalid = 1;
    $view    = 0;
}

if ($view) {
    require MT::Author;
    require MT::Session;
    require MT::Serialize;
    my $mt = MT->new;
    $mt->set_language($lang);
PERMCHECK: {
        my $sess = MT->model('session')->load( { id => $sess_id } )
            or invalid_request(), last PERMCHECK;
        my $data_ref = MT::Serialize->unserialize( $sess->data )
            or invalid_request(), last PERMCHECK;
        my $data = $$data_ref
            or invalid_request(), last PERMCHECK;
        my $author = MT->model('author')->load( { id => $data->{author_id} } )
            or invalid_request(), last PERMCHECK;
        $author->can_do('open_system_check_screen')
            or invalid_request(), last PERMCHECK;
    }
}

print_http_header();
if ( !$view ) {
    $lang = $cgi->escapeHTML($lang);
    print_encode( trans_templ(<<HTML) );

<!DOCTYPE html PUBLIC "-//W3C//DTD XHTML 1.1//EN" "http://www.w3.org/TR/xhtml11/DTD/xhtml11.dtd">
<html xmlns="http://www.w3.org/1999/xhtml">

<head>
    <meta http-equiv="content-type" content="text/html; charset=utf-8" />
    <meta http-equiv="content-language" content="$lang" />
    <meta name='robots' content='noindex,nofollow' />
    <title><__trans phrase="Movable Type System Check"> [mt-check.cgi]</title>
    <style type=\"text/css\">
        <!--
            body {
                position: relative;
                min-height: 100%;
                line-height: 1.2;
                margin: 0;
                padding: 0;
                color: #2b2b2b;
                background-color: #fffffc;
                font-size: 13px;
                font-family: Helvetica, "Helvetica Neue", Arial, sans-serif;
            }

            a { 
                color: #507ea4;
                outline: 0;
            }
            a:hover, 
            a:active { 
                color: #839b5c;
                text-decoration: none;
            }
            .toggle-link { 
                display: inline-block;
                margin-left: 5px;
                background: transparent;
                color: #7b7c7d;
            }

            #header {
                position: relative;
                height: 45px;
                padding: 1px;
                background-color: #2b2b2b;
            }
            body.has-static #header h1 span {
                display: none;
            }

            body.has-static h1#brand {
                display: block;
                position: absolute;
                top: 5px;
                left: 15px;
                width: 180px;
                height: 35px;
                margin: 0;
                text-decoration: none;
                background: #2b2b2b url($mt_static_path/images/logo/movable-type-brand-logo.png) center 3px no-repeat;
                background-size: 150px;
                outline: 0;
            }

            h1 {
                margin: 8px 0 0 10px;
                color: #F8FBF8;

            }
            h2 {
                margin-top: 2em;
                margin-bottom: .5em;
                font-size: 24px;
                font-weight: normal;
            }
            h2#system-info {
                margin-top: 1em;
            }
            h3 {
                font-size: 16px;
                margin-bottom: 0px;
            }

            #content {
                margin: 20px 20px 100px;
            }

            .dependence-module {
                margin-left: 45px;
            }

            .msg { 
                position: relative;
                margin: 10px 0;
                padding: 0.5em 0.75em;
                background-repeat: no-repeat;
                background-position: 8px center;
            }
            .msg-warning {
                background-color: #fef263;
            }
            .msg-info {
                background-color: #e6eae3;
            }
            .msg-success {
                margin-top: 50px;
                padding-left: 20px;
                background-color: #cee4ae;
                background-position: 12px 0.75em;
            }
            .msg-success h2 {
                margin-top: 5px;
                font-size: 24px;
            }
            .msg-success p {
                font-size: 13px;
            }
            .msg-text { 
                margin: 0;
            }
            .msg span.exception {
                display: none;
                width: 100%;
                max-width: 100%;
                height: 100px;
                padding: 0.2em 0.25em;
                margin: 10px 0 0;
                border: 1px solid #c0c6c9;
                overflow: auto;
                font-family: monospace;
                font-size: 95%;
                background-color: #f3f3f3;
                color: #7b7c7d;
                box-sizing: border-box;
                -webkit-box-sizing: border-box;
                -moz-box-sizing: border-box;
            }

            .installed {
                color: #9ea1a3;
                padding-top: 0px;
                margin-top: 0px;
            }

            ul.version {
                margin-bottom: 0;
            }
        //-->
    </style>
    <script type="text/javascript">
        function showException(i) {
            var exception = document.getElementById("exception-" + i);
            exception.setAttribute("style", "display: block;");
            var toggler = document.getElementById("exception-toggle-" + i);
            toggler.setAttribute("style", "display: none;");
        }
    </script>
</head>

HTML
    if ($mt_static_path) {
        print_encode("<body class=\"has-static\">\n");
    }
    else {
        print_encode("<body>\n");
    }

    if ($invalid) {
        print_encode( trans_templ(<<HTML) );
<div id="header"><h1 id="brand"><span><__trans phrase="Movable Type System Check"> [mt-check.cgi]</span></h1></div>
<div id="content">
<div class="msg msg-info">
<p class="msg-text"><__trans phrase="You attempted to use a feature that you do not have permission to access. If you believe you are seeing this message in error contact your system administrator."></p>
</div>
</div>
</body></html>
HTML
        exit;
    }

    if ( $cfg_path && !$unsafe ) {
        print_encode( trans_templ(<<HTML) );
<div id="header"><h1 id="brand"><span><__trans phrase="Movable Type System Check"> [mt-check.cgi]</span></h1></div>
<div id="content">
<div class="msg msg-info">
<p class="meg-text"><__trans phrase="The MT-Check report is disabled when Movable Type has a valid configuration file (mt-config.cgi)"></p>
</div>
</div>
</body></html>
HTML
        exit;
    }

    print_encode( trans_templ(<<HTML) );
<div id="header"><h1 id="brand"><span><__trans phrase="Movable Type System Check"> [mt-check.cgi]</span></h1></div>

<div id="content">
<div class="msg msg-info">
<p class="msg-text"><__trans phrase="The mt-check.cgi script provides you with information about your system's configuration and determines whether you have all of the components you need to run Movable Type."></p>
</div>
HTML
}

my $is_good = 1;
my ( @REQ, @DATA, @OPT );

my @CORE_REQ = (
    [   'CGI', 0, 1,
        translate(
            'CGI is required for all Movable Type application functionality.')
    ],

    [   'Image::Size',
        0, 1,
        translate(
            'Image::Size is required for file uploads (to determine the size of uploaded images in many different formats).'
        )
    ],

    [   'File::Spec',
        0.8, 1,
        translate(
            'File::Spec is required to work with file system path information on all supported operating systems.'
        )
    ],

    [   'CGI::Cookie', 0, 1,
        translate('CGI::Cookie is required for cookie authentication.')
    ],

    [   'LWP::UserAgent',
        0, 0,
        translate(
            'LWP::UserAgent is required for creating Movable Type configuration files using the installation wizard.'
        )
    ],

    [   'Scalar::Util',
        0, 1,
        translate(
            'Scalar::Util is required for initializing Movable Type application.'
        )
    ],

);

my @CORE_DATA = (
    [   'DBI', 1.21, 0,
        translate('DBI is required to work with most supported databases.')
    ],

    [   'DBD::mysql',
        0, 0,
        translate(
            'DBI and DBD::mysql are required if you want to use the MySQL database backend.'
        )
    ],

    [   'DBD::Pg',
        1.32, 0,
        translate(
            'DBI and DBD::Pg are required if you want to use the PostgreSQL database backend.'
        )
    ],

    [   'DBD::SQLite',
        0, 0,
        translate(
            'DBI and DBD::SQLite are required if you want to use the SQLite database backend.'
        )
    ],

    [   'DBD::SQLite2',
        0, 0,
        translate(
            'DBI and DBD::SQLite2 are required if you want to use the SQLite 2.x database backend.'
        )
    ],

);

my @CORE_OPT = (
    [   'Digest::SHA',
        0, 0,
        translate(
            'Digest::SHA is required in order to provide enhanced protection of user passwords.'
        )
    ],

    [   'Plack', 0, 0,
        translate(
            'This module and its dependencies are required in order to operate Movable Type under psgi.'
        )
    ],

    [   'CGI::PSGI',
        0, 0,
        translate(
            'This module and its dependencies are required to run Movable Type under psgi.'
        )
    ],

    [   'CGI::Parse::PSGI',
        0, 0,
        translate(
            'This module and its dependencies are required to run Movable Type under psgi.'
        )
    ],

    [   'XMLRPC::Transport::HTTP::Plack',
        0, 0,
        translate(
            'This module and its dependencies are required to run Movable Type under psgi.'
        )
    ],

    [   'HTML::Entities',
        0, 0,
        translate(
            'HTML::Entities is needed to encode some characters, but this feature can be turned off using the NoHTMLEntities option in the configuration file.'
        )
    ],

    [   'HTML::Parser',
        0, 0,
        translate(
            'HTML::Parser is optional; It is needed if you want to use the TrackBack system, the weblogs.com ping, or the MT Recently Updated ping.'
        )
    ],

    [   'SOAP::Lite',
        0.50, 0,
        translate(
            'SOAP::Lite is optional; It is needed if you want to use the MT XML-RPC server implementation.'
        )
    ],

    [   'File::Temp',
        0, 0,
        translate(
            'File::Temp is optional; It is needed if you would like to be able to overwrite existing files when you upload.'
        )
    ],

    [   'List::Util',
        0, 1,
        translate(
            'List::Util is optional; It is needed if you want to use the Publish Queue feature.'
        )
    ],

    [   'Image::Magick',
        0, 0,
        translate(
            '[_1] is optional; It is one of the image processors that you can use to create thumbnails of uploaded images.',
            'Image::Magick'
        )
    ],

    [   'GD', 0, 0,
        translate(
            '[_1] is optional; It is one of the image processors that you can use to create thumbnails of uploaded images.',
            'GD'
        )
    ],

    [   'Imager', 0, 0,
        translate(
            '[_1] is optional; It is one of the image processors that you can use to create thumbnails of uploaded images.',
            'Imager'
        )
    ],

    [   'IPC::Run',
        0, 0,
        translate(
            'IPC::Run is optional; It is needed if you would like to use NetPBM as the image processor for Movable Type.'
        )
    ],

    [   'Storable',
        0, 0,
        translate(
            'Storable is optional; It is required by certain Movable Type plugins available from third-party developers.'
        )
    ],

    [   'Crypt::DSA',
        0, 0,
        translate(
            'Crypt::DSA is optional; If it is installed, comment registration sign-ins will be accelerated.'
        )
    ],

    [   'Cache::File',
        0, 0,
        translate(
            'Cache::File is required if you would like to be able to allow commenters to authenticate via OpenID using Yahoo! Japan.'
        )
    ],

    [   'MIME::Base64',
        0, 0,
        translate(
            'MIME::Base64 is required in order to enable comment registration and in order to send mail via an SMTP Server.'
        )
    ],

    [   'XML::Atom', 0, 0,
        translate('XML::Atom is required in order to use the Atom API.')
    ],

    [   'Cache::Memcached',
        0, 0,
        translate(
            'Cache::Memcached and a memcached server are required to use in-memory object caching on the servers where Movable Type is deployed.'
        )
    ],

    [   'Archive::Tar',
        0, 0,
        translate(
            'Archive::Tar is required in order to manipulate files during backup and restore operations.'
        )
    ],

    [   'IO::Compress::Gzip',
        0, 0,
        translate(
            'IO::Compress::Gzip is required in order to compress files during backup operations.'
        )
    ],

    [   'IO::Uncompress::Gunzip',
        0, 0,
        translate(
            'IO::Uncompress::Gunzip is required in order to decompress files during restore operation.'
        )
    ],

    [   'Archive::Zip',
        0, 0,
        translate(
            'Archive::Zip is required in order to manipulate files during backup and restore operations.'
        )
    ],

    [   'XML::SAX',
        0, 0,
        translate(
            'XML::SAX and its dependencies are required to restore a backup created in a backup/restore operation.'
        )
    ],

    [   'Digest::SHA1',
        0, 0,
        translate(
            'Digest::SHA1 and its dependencies are required in order to allow commenters to be authenticated by OpenID providers including LiveJournal.'
        )
    ],

    [   'Net::SMTP',
        0, 0,
        translate(
            'Net::SMTP is required in order to send mail via an SMTP Server.'
        )
    ],

    [   'Authen::SASL',
        0, 0,
        translate(
            'This module and its dependencies are required in order to support CRAM-MD5, DIGEST-MD5 or LOGIN SASL mechanisms.'
        )
    ],

    [   'IO::Socket::SSL',
        0, 0,
        translate(
            'IO::Socket::SSL is required in all of the SSL/TLS connection, such as Google Analytics site statistics or SMTP Auth over SSL/TLS.'
        )
    ],

    [   'Net::SSLeay',
        0, 0,
        translate(
            'Net::SSLeay is required to use SMTP Auth over an SSL connection, or to use it with a STARTTLS command.'
        )
    ],

    [   'Safe', 0, 0,
        translate(
            'This module is used in a test attribute for the MTIf conditional tag.'
        )
    ],

    [   'Digest::MD5', 0, 0,
        translate('This module is used by the Markdown text filter.')
    ],

    [   'Text::Balanced',
        0, 0,
        translate(
            'This module is required by mt-search.cgi, if you are running Movable Type using a version of Perl older than Perl 5.8.'
        )
    ],

    [   'XML::Parser', 0, 0,
        translate('This module required for action streams.')
    ],

    [   'XML::SAX::ExpatXS',
        1.30, 0,
        translate(
            '[_1] is optional; It is one of the modules required to restore a backup created in a backup/restore operation',
            'XML::SAX::ExpatXS'
        )
    ],

    [   'XML::SAX::Expat',
        0.37, 0,
        translate(
            '[_1] is optional; It is one of the modules required to restore a backup created in a backup/restore operation',
            'XML::SAX::Expat'
        )
    ],

    [   'XML::LibXML::SAX',
        1.70, 0,
        translate(
            '[_1] is optional; It is one of the modules required to restore a backup created in a backup/restore operation',
            'XML::LibXML::SAX'
        )
    ],

    [   'Mozilla::CA',
        0, 0,
        translate(
            'This module is required for Google Analytics site statistics and for verification of SSL certificates.'
        )
    ],
    [   'Time::HiRes',
        0, 0,
        translate(
            'This module is required for executing run-periodic-tasks.'
        )
    ],
    [   'YAML::Syck',
        0, 0,
        translate(
            '[_1] is optional; It is a better, fast and lightweight alternative to YAML::Tiny for YAML file handling.',
            'YAML::Syck'
        )
    ],

);

use Cwd;
my $cwd = '';
{
    my ($bad);
    local $SIG{__WARN__} = sub { $bad++ };
    eval { $cwd = Cwd::getcwd() };
    if ( $bad || $@ ) {
        eval { $cwd = Cwd::cwd() };
        my $permitted_error = 'Insecure ' . $ENV{PATH};
        if ( $@ && $@ !~ /$permitted_error/ ) {
            die $@;
        }
    }
}

my $ver
    = ref($^V) eq 'version'
    ? $^V->normal
    : ( $^V ? join( '.', unpack 'C*', $^V ) : $] );
my $perl_ver_check = '';
if ( $] < 5.008001 ) {    # our minimal requirement for support
    $perl_ver_check = <<EOT;
<div class="msg msg-warning"><p class="msg-text"><__trans phrase="The version of Perl installed on your server ([_1]) is lower than the minimum supported version ([_2]). Please upgrade to at least Perl [_2]." params="$ver%%5.8.1"></p></div>
EOT
}

my $server = $ENV{SERVER_SOFTWARE};
my $inc_path = join "<br />\n", @INC;
print_encode( trans_templ(<<INFO) );
<h2 id="system-info"><__trans phrase="System Information"></h2>
$perl_ver_check
INFO
if ($version) {

    # sanitize down to letters numbers dashes and period
    $version =~ s/[^a-zA-Z0-9\-\.]//g;
    $version = $cgi->escapeHTML($version);
    print_encode( trans_templ(<<INFO) );
<ul class="version">
    <li><strong><__trans phrase="Movable Type version:"></strong> <code>$version</code></li>
</ul>
INFO
}
print_encode( trans_templ(<<INFO) );
<ul id="path-info">
	<li><strong><__trans phrase="Current working directory:"></strong> <code>$cwd</code></li>
	<li><strong><__trans phrase="MT home directory:"></strong> <code>$ENV{MT_HOME}</code></li>
	<li><strong><__trans phrase="Operating system:"></strong> $^O</li>
	<li><strong><__trans phrase="Perl version:"></strong> <code>$ver</code></li>
	<li><strong><__trans phrase="Perl include path:"></strong><br /> <code>$inc_path</code></li>
INFO
if ($server) {
    print_encode( trans_templ(<<INFO) );
    <li><strong><__trans phrase="Web server:"></strong> <code>$server</code></li>
INFO
}

if ( $server !~ m/psgi/i ) {
## Try to create a new file in the current working directory. This
## isn't a perfect test for running under cgiwrap/suexec, but it
## is a pretty good test.
    my $TMP = "test$$.tmp";
    local *FH;
    if ( open( FH, ">$TMP" ) ) {
        close FH;
        unlink($TMP);
        print_encode(
            trans_templ(
                '    <li><__trans phrase="(Probably) running under cgiwrap or suexec"></li>'
                    . "\n"
            )
        );
    }
}

print_encode("\n\n</ul>\n");

exit if $ENV{QUERY_STRING} && $ENV{QUERY_STRING} eq 'sys-check';

if ($mt) {
    my $req = $mt->registry("required_packages");
    foreach my $key ( keys %$req ) {
        next if $key eq 'DBI';
        my $pkg = $req->{$key};
        push @REQ,
            [
            $key, $pkg->{version} || 0, 1, $pkg->{label},
            $key, $pkg->{link}
            ];
    }
    my $drivers = $mt->object_drivers;
    foreach my $key ( keys %$drivers ) {
        my $driver = $drivers->{$key};
        my $label  = $driver->{label};
        my $link   = 'https://metacpan.org/pod/' . $driver->{dbd_package};
        $link =~ s/::/-/g;
        push @DATA,
            [
            $driver->{dbd_package},
            $driver->{dbd_version},
            0,
            $mt->translate(
                "The [_1] database driver is required to use [_2].",
                $driver->{dbd_package}, $label
            ),
            $label, $link
            ];
    }
    unshift @DATA,
        [
        'DBI', 1.21, 0,
        translate('DBI is required to store data in database.')
        ]
        if @DATA;
    my $opt = $mt->registry("optional_packages");
    foreach my $key ( keys %$opt ) {
        my $pkg = $opt->{$key};
        push @OPT,
            [
            $key, $pkg->{version} || 0, 0, $pkg->{label},
            $key, $pkg->{link}
            ];
    }
}
@REQ  = @CORE_REQ  unless @REQ;
@DATA = @CORE_DATA unless @DATA;
@OPT  = @CORE_OPT  unless @OPT;

my $i = 0;
for my $list ( \@REQ, \@DATA, \@OPT ) {
    my $data = ( $list == \@DATA );
    my $req  = ( $list == \@REQ );
    my $type;
    my $phrase;

    if ( !$view ) {
        $phrase = translate("Checking for");
    }
    else {
        $phrase = translate("Installed");
    }

    if ($data) {
        $type = translate("Data Storage");
    }
    elsif ($req) {
        $type = translate("Required");
    }
    else {
        $type = translate("Optional");
    }
    print_encode(
        trans_templ(
            qq{<h2><__trans phrase="[_1] [_2] Modules" params="$phrase%%$type"></h2>\n\t<div>\n}
        )
    );
    if ( !$req && !$data ) {
        if ( !$view ) {
            print_encode( trans_templ(<<MSG) );
    <p class="msg msg-info"><__trans phrase="The following modules are <strong>optional</strong>. If your server does not have these modules installed, you only need to install them if you require the functionality that they provide."></p>

MSG
        }
    }
    if ($data) {
        if ( !$view ) {
            print_encode( trans_templ(<<MSG) );
        <p class="msg msg-info"><__trans phrase="The following modules are required by databases that can be used with Movable Type. Your server must have DBI and at least one of these related modules installed for the application to work properly."></p>

MSG
        }
    }
    my $got_one_data = 0;
    my $dbi_is_okay  = 0;
    for my $ref (@$list) {
        my ( $mod, $ver, $req, $desc ) = @$ref;
        if ( 'CODE' eq ref($desc) ) {
            $desc = $desc->();
        }
        else {
            $desc = translate($desc);
        }
        print_encode("<div class=\"dependence-module\">\n")
            if $mod =~ m/^DBD::/;
        print_encode( "    <h3>$mod"
                . ( $ver ? " (version &gt;= $ver)" : "" )
                . "</h3>" );
        eval( "use $mod" . ( $ver ? " $ver;" : ";" ) );
        if ($@) {
            my $exception = $@;
            $is_good = 0 if $req;
            my $msg
                = $ver
                ? trans_templ(
                qq{<div class="msg msg-warning"><p class="msg-text"><__trans phrase="Either your server does not have [_1] installed, the version that is installed is too old, or [_1] requires another module that is not installed." params="$mod"> }
                )
                : trans_templ(
                qq{<div class="msg msg-warning"><p class="msg-text"><__trans phrase="Your server does not have [_1] installed, or [_1] requires another module that is not installed." params="$mod"> }
                );
            print_encode($desc);
            print_encode($msg);
            print_encode(
                trans_templ(
                    qq{ <__trans phrase="Please consult the installation instructions for help in installing [_1]." params="$mod">}
                )
            );
            if ($exception) {
                print_encode(
                    qq{ <span class="toggle-link detail-link"><a id="exception-toggle-$i" href="#" onclick="showException($i); return false;">}
                );
                print_encode( translate('Details') );
                print_encode(qq{</a></span>});
            }
            print_encode(qq{</p>});
            print_encode(
                qq{<span id="exception-$i" class="exception">$exception</span>}
            ) if $exception;
            print_encode(qq{</div>});
        }
        else {
            if ($data) {
                $dbi_is_okay = 1 if $mod eq 'DBI';
                if ( $mod eq 'DBD::mysql' ) {
                    if ( $DBD::mysql::VERSION == 3.0000 ) {
                        print_encode(
                            trans_templ(
                                qq{<div class="msg msg-warning"><p class="msg-text"><__trans phrase="The DBD::mysql version you have installed is known to be incompatible with Movable Type. Please install the most current release available."></p></div>}
                            )
                        );
                    }
                }
                if ( !$dbi_is_okay ) {
                    print_encode(
                        trans_templ(
                            qq{<div class="msg msg-warning"><p class="msg-text"><__trans phrase="The [_1] is installed properly, but requires an updated DBI module. Please see the note above regarding the DBI module requirements." params="$mod"></p></div>}
                        )
                    );
                }
                else {
                    $got_one_data = 1 if $mod ne 'DBI';
                }
            }
            print_encode(
                trans_templ(
                    qq{<p class="installed"><__trans phrase="Your server has [_1] installed (version [_2])." params="$mod%%}
                        . ( $mod->VERSION || translate('unknown') )
                        . qq{"></p>\n\n}
                )
            );
        }
        print_encode("</div>\n") if $mod =~ m/^DBD::/;
        $i++;
    }
    $is_good &= $got_one_data if $data;
    print_encode("\n\t</div>\n\n");
}

if ($is_good) {
    if ( !$view ) {
        print_encode( trans_templ(<<HTML) );
    <div class="msg msg-success">
        <h2><__trans phrase="Movable Type System Check Successful"></h2>
        <p><strong><__trans phrase="You're ready to go!"></strong> <__trans phrase="Your server has all of the required modules installed; you do not need to perform any additional module installations. Continue with the installation instructions."></p>
    </div>

</div>

HTML
    }
}

print_encode("</body>\n\n</html>\n");

if ( ref $cgi eq 'CGI::Fast' ) {
    $CGI::Fast::Ext_Request->LastCall();

    # closing FastCGI's listening socket, so the server won't
    # open new connections to us
    require POSIX;
    POSIX::close(0);
    $CGI::Fast::Ext_Request->Finish();
    exit(1);
}<|MERGE_RESOLUTION|>--- conflicted
+++ resolved
@@ -110,11 +110,7 @@
 my $sess_id = $cgi->param('session_id');
 $version ||= '__PRODUCT_VERSION_ID__';
 if ( $version eq '__PRODUCT_VERSION' . '_ID__' ) {
-<<<<<<< HEAD
-    $version = '6.7.8';
-=======
     $version = '6.7.9';
->>>>>>> 1089b3b1
 }
 
 my ( $mt, $LH );
