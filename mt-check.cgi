#!/usr/bin/env perl

# Movable Type (r) (C) Six Apart Ltd. All Rights Reserved.
# This code cannot be redistributed without permission from www.sixapart.com.
# For more information, consult your Movable Type license.
#
# $Id$

use strict;
use warnings;
use Encode;

sub BEGIN {
    my $dir;
    if ( eval { require File::Spec; 1; } ) {
        if ( !( $dir = $ENV{MT_HOME} ) ) {
            if ( $0 =~ m!(.*[/\\])! ) {
                $dir = $1;
            }
            else {
                $dir = './';
            }
            $ENV{MT_HOME} = $dir;
        }
        unshift @INC, File::Spec->catdir( $dir, 'lib' );
        unshift @INC, File::Spec->catdir( $dir, 'extlib' );
    }
}

# bugid: 111237
# Net::SSLeay::RAND_poll() takes much time on Windows environment.
# So, make this subroutine does nothing in mt-check.cgi.
if ( $^O eq 'MSWin32' ) {
    eval {
        require Net::SSLeay;
        no warnings;
        *Net::SSLeay::RAND_poll = sub () {1};
    };
}

my $cfg_exist;
my $mt_static_path = q();
my $mt_cgi_path;
my @cfg_candidates = (
    File::Spec->catfile( $ENV{MT_HOME}, 'mt-config.cgi' ),
    File::Spec->catfile( $ENV{MT_HOME}, 'mt.cfg' ),
);
unshift @cfg_candidates, $ENV{MT_CONFIG} if $ENV{MT_CONFIG};

my $cfg_path;
for my $cfg_candidate (@cfg_candidates) {
    if ( -f $cfg_candidate ) {
        $cfg_path = $cfg_candidate;
        last;
    }
}

if ($cfg_path) {
    $cfg_exist = 1;
    my $file_handle = open( my $CFG, "<", $cfg_path );
    my $line;
    while ( $line = <$CFG> ) {
        next if $line !~ /\S/ || $line =~ /^#/;
        if ( $line =~ s/StaticWebPath[\s]*([^\n]*)/$1/ ) {
            $mt_static_path = $line;
            chomp($mt_static_path);
        }
        elsif ( $line =~ s/CGIPath[\s]*([^\n]*)/$1/ ) {
            $mt_cgi_path = $line;
            chomp($mt_cgi_path);
        }
    }
    if ( !$mt_static_path && $mt_cgi_path ) {
        $mt_cgi_path .= '/' if $mt_cgi_path !~ m|/$|;
        $mt_static_path = $mt_cgi_path . 'mt-static/';
    }
}

use File::Basename;
my $script_name = basename($0);
my $unsafe = ( $script_name =~ /^mt-check-unsafe.*$/ ) ? 1 : 0;
if ($unsafe) {
    my @stats = stat($0);
    $unsafe = 0 if 60 * 10 < time() - $stats[10];    # ctime
}

local $| = 1;

## Recent CGI (4.0+) uses HTML::Entities
if ( !eval { require HTML::Entities; 1 } ) {
    _use_embedded_html_entities();
}

require CGI;

my $cgi;
my $is_cgi;
$is_cgi ||= exists $ENV{$_}
    for qw( HTTP_HOST GATEWAY_INTERFACE SCRIPT_FILENAME SCRIPT_URL );
if ( $is_cgi || $ENV{PLACK_ENV} ) {
    $cgi = CGI->new;
}
else {
    require FCGI;
    $CGI::Fast::Ext_Request
        = FCGI::Request( \*STDIN, \*STDOUT, \*STDERR, \%ENV, 0,
        FCGI::FAIL_ACCEPT_ON_INTR() );
    require CGI::Fast;
    $cgi = CGI::Fast->new;
}

my $view    = $cgi->param("view");
my $version = $cgi->param("version");
my $sess_id = $cgi->param('session_id');
$version ||= '__PRODUCT_VERSION_ID__';
if ( $version eq '__PRODUCT_VERSION' . '_ID__' ) {
<<<<<<< HEAD
    $version = '8.2.0';
=======
    $version = '8.3.0';
>>>>>>> 212a5441
}
my ( $mt, $LH );
my $lang = $cgi->param("language") || $cgi->param("__lang");

eval {
    require MT::App::Wizard;
    $mt = MT::App::Wizard->new();

    require MT::Util;
    $lang ||= MT::Util::browser_language();
    my $cfg = $mt->config;
    $cfg->PublishCharset('utf-8');
    $cfg->DefaultLanguage($lang);
    require MT::L10N;
    if ($mt) {
        $LH = $mt->language_handle;
        $mt->set_language($lang);
    }
    else {
        MT::L10N->get_handle($lang);
    }
};
$lang ||= 'en_US';

sub trans_templ {
    my ($text) = @_;
    return $mt->translate_templatized($text) if $mt;
    $text
        =~ s!(<__trans(?:\s+((?:\w+)\s*=\s*(["'])(?:<[^>]+?>|[^\3]+?)+?\3))+?\s*/?>)!
        my($msg, %args) = ($1);
        #print $msg;
        while ($msg =~ /\b(\w+)\s*=\s*(["'])((?:<[^>]+?>|[^\2])*?)\2/g) {  #"
            $args{$1} = $3;
        }
        $args{params} = '' unless defined $args{params};
        my @p = map decode_html($_),
                split /\s*%%\s*/, $args{params};
        @p = ('') unless @p;
        my $translation = translate($args{phrase}, @p);
        $translation =~ s/([\\'])/\\$1/sg if $args{escape};
        $translation;
    !ge;
    return $text;
}

sub translate {
    return (
          $mt ? $mt->translate(@_)
        : $LH ? $LH->maketext(@_)
        :       merge_params(@_)
    );
}

sub decode_html {
    my ($html) = @_;
    if ( $cfg_exist && ( eval 'use MT::Util; 1' ) ) {
        return MT::Util::decode_html($html);
    }
    else {
        $html =~ s#&quot;#"#g;
        $html =~ s#&lt;#<#g;
        $html =~ s#&gt;#>#g;
        $html =~ s#&amp;#&#g;
    }
    $html;
}

sub merge_params {
    my ( $msg, @param ) = @_;
    my $cnt = 1;
    foreach my $p (@param) {
        $msg =~ s/\[_$cnt\]/$p/g;
        $cnt++;
    }
    $msg;
}

sub print_encode {
    my ($text) = @_;
    print Encode::encode_utf8($text);
}

sub print_http_header {
    if ( exists( $ENV{PERLXS} ) && ( $ENV{PERLXS} eq 'PerlIS' ) ) {
        print_encode("HTTP/1.0 200 OK\n");
        print_encode("Connection: close\n");
    }
    print_encode("Content-Type: text/html; charset=utf-8\r\n\r\n");
}

sub dedupe_and_sort {
    my @list = @_;
    my %seen;
    grep {!$seen{$_->[0]}++} sort {$a->[0] cmp $b->[0] or $b->[1] <=> $a->[1]} @list;
}

my $invalid = 0;

sub invalid_request {
    $invalid = 1;
    $view    = 0;
}

if ($view) {
    require MT::Author;
    require MT::Session;
    require MT::Serialize;
    my $mt = MT->new;
    $mt->set_language($lang);
PERMCHECK: {
        my $sess = MT->model('session')->load( { id => $sess_id } )
            or invalid_request(), last PERMCHECK;
        my $data_ref = MT::Serialize->unserialize( $sess->data )
            or invalid_request(), last PERMCHECK;
        my $data = $$data_ref
            or invalid_request(), last PERMCHECK;
        my $author = MT->model('author')->load( { id => $data->{author_id} } )
            or invalid_request(), last PERMCHECK;
        $author->can_do('open_system_check_screen')
            or invalid_request(), last PERMCHECK;
    }
}

print_http_header();
if ( !$view ) {
    $lang = $cgi->escapeHTML($lang);
    print_encode( trans_templ(<<HTML) );

<!DOCTYPE html>
<html>

<head>
    <meta http-equiv="content-type" content="text/html; charset=utf-8" />
    <meta http-equiv="content-language" content="$lang" />
    <meta name='robots' content='noindex,nofollow' />
    <title><__trans phrase="Movable Type System Check"> [mt-check.cgi]</title>
    <style type=\"text/css\">
        <!--
            body {
                position: relative;
                min-height: 100%;
                line-height: 1.2;
                margin: 0;
                padding: 0;
                color: #2b2b2b;
                background-color: #fffffc;
                font-size: 13px;
                font-family: Helvetica, "Helvetica Neue", Arial, sans-serif;
            }

            a { 
                color: #507ea4;
                outline: 0;
            }
            a:hover, 
            a:active { 
                color: #839b5c;
                text-decoration: none;
            }
            .toggle-link { 
                display: inline-block;
                margin-left: 5px;
                background: transparent;
                color: #7b7c7d;
            }

            #header {
                position: relative;
                height: 45px;
                padding: 1px;
                background-color: #2b2b2b;
            }
            body.has-static #header h1 span {
                display: none;
            }

            body.has-static h1#brand {
                display: block;
                position: absolute;
                top: 5px;
                left: 15px;
                width: 180px;
                height: 35px;
                margin: 0;
                text-decoration: none;
                background: #2b2b2b url($mt_static_path/images/logo/movable-type-brand-logo.png) center 3px no-repeat;
                background-size: 150px;
                outline: 0;
            }

            h1 {
                margin: 8px 0 0 10px;
                color: #F8FBF8;

            }
            h2 {
                margin-top: 2em;
                margin-bottom: .5em;
                font-size: 24px;
                font-weight: normal;
            }
            h2#system-info {
                margin-top: 1em;
            }
            h3 {
                font-size: 16px;
                margin-bottom: 0px;
            }

            #content {
                margin: 20px 20px 100px;
            }

            .dependence-module {
                margin-left: 45px;
            }

            .msg { 
                position: relative;
                margin: 10px 0;
                padding: 0.5em 0.75em;
                background-repeat: no-repeat;
                background-position: 8px center;
            }
            .msg-warning {
                background-color: #fef263;
            }
            .msg-info {
                background-color: #e6eae3;
            }
            .msg-success {
                margin-top: 50px;
                padding-left: 20px;
                background-color: #cee4ae;
                background-position: 12px 0.75em;
            }
            .msg-success h2 {
                margin-top: 5px;
                font-size: 24px;
            }
            .msg-success p {
                font-size: 13px;
            }
            .msg-text { 
                margin: 0;
            }
            .msg span.exception {
                display: none;
                width: 100%;
                max-width: 100%;
                height: 100px;
                padding: 0.2em 0.25em;
                margin: 10px 0 0;
                border: 1px solid #c0c6c9;
                overflow: auto;
                font-family: monospace;
                font-size: 95%;
                background-color: #f3f3f3;
                color: #7b7c7d;
                box-sizing: border-box;
                -webkit-box-sizing: border-box;
                -moz-box-sizing: border-box;
            }

            .installed {
                color: #9ea1a3;
                padding-top: 0px;
                margin-top: 0px;
            }

            ul.version {
                margin-bottom: 0;
            }
        //-->
    </style>
    <script type="text/javascript">
        function showException(i) {
            var exception = document.getElementById("exception-" + i);
            exception.setAttribute("style", "display: block;");
            var toggler = document.getElementById("exception-toggle-" + i);
            toggler.setAttribute("style", "display: none;");
        }
    </script>
</head>

HTML
    if ($mt_static_path) {
        print_encode("<body class=\"has-static\">\n");
    }
    else {
        print_encode("<body>\n");
    }

    if ($invalid) {
        print_encode( trans_templ(<<HTML) );
<div id="header"><h1 id="brand"><span><__trans phrase="Movable Type System Check"> [mt-check.cgi]</span></h1></div>
<div id="content">
<div class="bg-info msg msg-info">
<p class="msg-text"><__trans phrase="You attempted to use a feature that you do not have permission to access. If you believe you are seeing this message in error contact your system administrator."></p>
</div>
</div>
</body></html>
HTML
        exit;
    }

    if ( $cfg_path && !$unsafe ) {
        print_encode( trans_templ(<<HTML) );
<div id="header"><h1 id="brand"><span><__trans phrase="Movable Type System Check"> [mt-check.cgi]</span></h1></div>
<div id="content">
<div class="bg-info msg msg-info">
<p class="meg-text"><__trans phrase="The MT-Check report is disabled when Movable Type has a valid configuration file (mt-config.cgi)"></p>
</div>
</div>
</body></html>
HTML
        exit;
    }

    print_encode( trans_templ(<<HTML) );
<div id="header"><h1 id="brand"><span><__trans phrase="Movable Type System Check"> [mt-check.cgi]</span></h1></div>

<div id="content">
<div class="bg-info msg msg-info">
<p class="msg-text"><__trans phrase="The mt-check.cgi script provides you with information about your system's configuration and determines whether you have all of the components you need to run Movable Type."></p>
</div>
HTML
}

my $is_good = 1;
my (@REQ, @DATA, @OPT);

use Cwd;
my $cwd = '';
{
    my ($bad);
    local $SIG{__WARN__} = sub { $bad++ };
    eval { $cwd = Cwd::getcwd() };
    if ( $bad || $@ ) {
        eval { $cwd = Cwd::cwd() };
        my $permitted_error = 'Insecure ' . $ENV{PATH};
        if ( $@ && $@ !~ /$permitted_error/ ) {
            die $@;
        }
    }
}

my $ver
    = ref($^V) eq 'version'
    ? $^V->normal
    : ( $^V ? join( '.', unpack 'C*', $^V ) : $] );
my $perl_ver_check = '';
if ( $] < 5.016000 ) {    # our minimal requirement for support
    $perl_ver_check = <<EOT;
<div class="alert alert-warning msg msg-warning"><p class="msg-text"><__trans phrase="The version of Perl installed on your server ([_1]) is lower than the minimum supported version ([_2]). Please upgrade to at least Perl [_2]." params="$ver%%5.16.3"></p></div>
EOT
}

require MT::Util::Dependencies;
my $perl_lacks_core_modules = '';
if (MT::Util::Dependencies->lacks_core_modules) {
    $perl_lacks_core_modules = <<EOT;
<div class="alert alert-warning msg msg-warning"><p class="msg-text"><__trans phrase="Your Perl does not have some of the core modules so that you may encounter unexpected behaviors. Please ask your system administrator to install perl (or perl-core) properly."></p></div>
EOT
}

my $server = $ENV{SERVER_SOFTWARE};
my $inc_path = join "<br />\n", @INC;
print_encode( trans_templ(<<INFO) );
<h2 id="system-info"><__trans phrase="System Information"></h2>
$perl_ver_check
$perl_lacks_core_modules
INFO
if ($version) {

    print_encode( trans_templ(<<INFO) );
<ul class="list-unstyled version">
    <li><strong><__trans phrase="Movable Type version:"></strong> <code>$version</code></li>
</ul>
INFO
}
eval {
    require MT::Cloud::App::CMS;
};
if ( $@ ) {
print_encode( trans_templ(<<INFO) );
<ul id="path-info" class="list-unstyled">
	<li><strong><__trans phrase="Current working directory:"></strong> <code>$cwd</code></li>
	<li><strong><__trans phrase="MT home directory:"></strong> <code>$ENV{MT_HOME}</code></li>
	<li><strong><__trans phrase="Operating system:"></strong> $^O</li>
	<li><strong><__trans phrase="Perl version:"></strong> <code>$ver</code></li>
	<li><strong><__trans phrase="Perl include path:"></strong><br /> <code>$inc_path</code></li>
INFO
}
if ($server) {
    print_encode( trans_templ(<<INFO) );
    <li><strong><__trans phrase="Web server:"></strong> <code>$server</code></li>
INFO
}

if ( $server !~ m/psgi/i ) {
## Try to create a new file in the current working directory. This
## isn't a perfect test for running under cgiwrap/suexec, but it
## is a pretty good test.
    my $TMP = "test$$.tmp";
    if ( open( my $FH, ">", $TMP ) ) {
        close $FH;
        unlink($TMP);
        print_encode(
            trans_templ(
                '    <li><__trans phrase="(Probably) running under cgiwrap or suexec"></li>'
                    . "\n"
            )
        );
    }
}

print_encode("\n\n</ul>\n");

exit if $ENV{QUERY_STRING} && $ENV{QUERY_STRING} eq 'sys-check';

if ($mt) {
    my $req = $mt->registry("required_packages");
    foreach my $key ( keys %$req ) {
        next if $key eq 'DBI';
        my $pkg = $req->{$key};
        push @REQ,
            [
            $key, $pkg->{version} || 0, 1, $pkg->{label},
            $key, $pkg->{link}
            ];
    }
    my $drivers = $mt->object_drivers;
    foreach my $key ( keys %$drivers ) {
        my $driver = $drivers->{$key};
        my $label  = $driver->{label};
        my $link   = 'https://metacpan.org/pod/' . $driver->{dbd_package};
        push @DATA,
            [
            $driver->{dbd_package},
            $driver->{dbd_version},
            0,
            $mt->translate(
                "The [_1] database driver is required to use [_2].",
                $driver->{dbd_package}, $label
            ),
            $label, $link
            ];
    }
    unshift @DATA,
        [
        'DBI', 1.21, 0,
        translate('DBI is required to store data in database.')
        ]
        if @DATA;
    my $opt = $mt->registry("optional_packages");
    foreach my $key ( keys %$opt ) {
        my $pkg = $opt->{$key};
        push @OPT,
            [
            $key, $pkg->{version} || 0, 0, $pkg->{label},
            $key, $pkg->{link}
            ];
    }
}

my ($CORE_REQ, $CORE_DATA, $CORE_OPT) = MT::Util::Dependencies->requirements_for_check($mt);

@REQ  = @$CORE_REQ  unless @REQ;
@DATA = @$CORE_DATA unless @DATA;
@OPT  = @$CORE_OPT  unless @OPT;

@REQ  = dedupe_and_sort(@REQ);
@DATA = dedupe_and_sort(@DATA);
@OPT  = dedupe_and_sort(@OPT);

my @new_data;
for (@DATA) {
    if ($_->[0] eq 'DBI') {
        unshift @new_data, $_;
    } else {
        push @new_data, $_;
    }
}
@DATA = @new_data;

my %imglib = MT::Util::Dependencies->check_imglib();
my %extra = (
    'Image::Magick' => sub {
        require Image::Magick;
        my $formats = join ", ", map {$imglib{$_} ? "<strong>$_</strong>" : $_} sort Image::Magick->QueryFormat;
        qq{<__trans phrase="Supported format: [_1]" params="$formats">};
    },
    'Graphics::Magick' => sub {
        require Graphics::Magick;
        my $formats = join ", ", map {$imglib{$_} ? "<strong>$_</strong>" : $_} sort Graphics::Magick->QueryFormat;
        qq{<__trans phrase="Supported format: [_1]" params="$formats">};
    },
    'Imager' => sub {
        require Imager;
        my $formats = join ", ", map {$imglib{$_} ? "<strong>$_</strong>" : $_} sort Imager->read_types;
        qq{<__trans phrase="Supported format: [_1]" params="$formats">};
    },
);

my $i = 0;
for my $list ( \@REQ, \@DATA, \@OPT ) {
    my $data = ( $list == \@DATA );
    my $req  = ( $list == \@REQ );
    my $type;
    my $phrase;

    if ( !$view ) {
        $phrase = translate("Checking for");
    }
    else {
        $phrase = translate("Installed");
    }

    if ($data) {
        $type = translate("Data Storage");
    }
    elsif ($req) {
        $type = translate("Required");
    }
    else {
        $type = translate("Optional");
    }
    print_encode(
        trans_templ(
            qq{<h2><__trans phrase="[_1] [_2] Modules" params="$phrase%%$type"></h2>\n\t<div>\n}
        )
    );
    if ( !$req && !$data ) {
        if ( !$view ) {
            print_encode( trans_templ(<<MSG) );
    <p class="bg-info msg msg-info"><__trans phrase="The following modules are <strong>optional</strong>. If your server does not have these modules installed, you only need to install them if you require the functionality that they provide."></p>

MSG
        }
    }
    if ($data) {
        if ( !$view ) {
            print_encode( trans_templ(<<MSG) );
        <p class="bg-info msg msg-info"><__trans phrase="The following modules are required by databases that can be used with Movable Type. Your server must have DBI and at least one of these related modules installed for the application to work properly."></p>

MSG
        }
    }
    my $got_one_data = 0;
    my $dbi_is_okay  = 0;
    for my $ref (@$list) {
        my ( $mod, $ver, $req, $desc ) = @$ref;
        if ( 'CODE' eq ref($desc) ) {
            $desc = $desc->();
        }
        else {
            $desc = translate($desc);
        }
        print_encode("<div class=\"dependence-module\">\n")
            if $mod =~ m/^DBD::/;
        print_encode( "    <h3>$mod"
                . ( $ver ? " (version &gt;= $ver)" : "" )
                . "</h3>" );
        eval( "use $mod" . ( $ver ? " $ver ();" : "();" ) );
        if ($@) {
            my $exception = $@;
            $is_good = 0 if $req;
            my $msg
                = $ver
                ? trans_templ(
                qq{<div class="alert alert-warning msg msg-warning"><p class="msg-text"><__trans phrase="Either your server does not have [_1] installed, the version that is installed is too old, or [_1] requires another module that is not installed." params="$mod"> }
                )
                : trans_templ(
                qq{<div class="alert alert-warning msg msg-warning"><p class="msg-text"><__trans phrase="Your server does not have [_1] installed, or [_1] requires another module that is not installed." params="$mod"> }
                );
            print_encode($desc);
            print_encode($msg);
            print_encode(
                trans_templ(
                    qq{ <__trans phrase="Please consult the installation instructions for help in installing [_1]." params="$mod">}
                )
            );
            if ($exception) {
                print_encode(
                    qq{ <span class="toggle-link detail-link"><a id="exception-toggle-$i" href="#" onclick="showException($i); return false;">}
                );
                print_encode( translate('Details') );
                print_encode(qq{</a></span>});
            }
            print_encode(qq{</p>});
            print_encode(
                qq{<span id="exception-$i" class="exception">$exception</span>}
            ) if $exception;
            print_encode(qq{</div>});
        }
        else {
            if ($data) {
                $dbi_is_okay = 1 if $mod eq 'DBI';
                if ( $mod eq 'DBD::mysql' ) {
                    if ( $DBD::mysql::VERSION == 3.0000 ) {
                        print_encode(
                            trans_templ(
                                qq{<div class="alert alert-warning msg msg-warning"><p class="msg-text"><__trans phrase="The DBD::mysql version you have installed is known to be incompatible with Movable Type. Please install the most current release available."></p></div>}
                            )
                        );
                    }
                }
                if ( !$dbi_is_okay ) {
                    print_encode(
                        trans_templ(
                            qq{<div class="alert alert-warning msg msg-warning"><p class="msg-text"><__trans phrase="The [_1] is installed properly, but requires an updated DBI module. Please see the note above regarding the DBI module requirements." params="$mod"></p></div>}
                        )
                    );
                }
                else {
                    $got_one_data = 1 if $mod ne 'DBI';
                }
            }
            print_encode(
                trans_templ(
                    qq{<p class="installed"><__trans phrase="Your server has [_1] installed (version [_2])." params="$mod%%}
                        . ( $mod->VERSION || translate('unknown') )
                        . qq{"></p>\n\n}
                )
            );
            if ($extra{$mod} && ref $extra{$mod} eq 'CODE') {
                if (my $extra_desc = eval { $extra{$mod}->() }) {
                    print_encode(
                        trans_templ(qq{<p class="extra">$extra_desc</p>\n\n})
                    );
                }
            }
        }
        print_encode("</div>\n") if $mod =~ m/^DBD::/;
        $i++;
    }
    $is_good &= $got_one_data if $data;
    print_encode("\n\t</div>\n\n");
}

if ($is_good) {
    if ( !$view ) {
        print_encode( trans_templ(<<HTML) );
    <div class="bg-success msg msg-success">
        <h2><__trans phrase="Movable Type System Check Successful"></h2>
        <p><strong><__trans phrase="You're ready to go!"></strong> <__trans phrase="Your server has all of the required modules installed; you do not need to perform any additional module installations. Continue with the installation instructions."></p>
    </div>

</div>

HTML
    }
}

print_encode("</body>\n\n</html>\n");

if ( ref $cgi eq 'CGI::Fast' ) {
    $CGI::Fast::Ext_Request->LastCall();

    # closing FastCGI's listening socket, so the server won't
    # open new connections to us
    require POSIX;
    POSIX::close(0);
    $CGI::Fast::Ext_Request->Finish();
    exit(1);
}

sub _use_embedded_html_entities {
    $INC{'HTML/Entities.pm'} = 1;

    ## The following code (between HTML_ENTITIES) is excerpted from
    ## HTML::Entities 3.69 (not entirely but only a needed part for
    ## encode_entities is taken without modification)
    ## Copyright 1995-2006 Gisle Aas. All rights reserved.
    eval <<'HTML_ENTITIES';
package HTML::Entities;

use strict;
use vars qw(%entity2char %char2entity);

%entity2char = (
 # Some normal chars that have special meaning in SGML context
 amp    => '&',  # ampersand 
'gt'    => '>',  # greater than
'lt'    => '<',  # less than
 quot   => '"',  # double quote
 apos   => "'",  # single quote

 # PUBLIC ISO 8879-1986//ENTITIES Added Latin 1//EN//HTML
 AElig  => chr(198),  # capital AE diphthong (ligature)
 Aacute => chr(193),  # capital A, acute accent
 Acirc  => chr(194),  # capital A, circumflex accent
 Agrave => chr(192),  # capital A, grave accent
 Aring  => chr(197),  # capital A, ring
 Atilde => chr(195),  # capital A, tilde
 Auml   => chr(196),  # capital A, dieresis or umlaut mark
 Ccedil => chr(199),  # capital C, cedilla
 ETH    => chr(208),  # capital Eth, Icelandic
 Eacute => chr(201),  # capital E, acute accent
 Ecirc  => chr(202),  # capital E, circumflex accent
 Egrave => chr(200),  # capital E, grave accent
 Euml   => chr(203),  # capital E, dieresis or umlaut mark
 Iacute => chr(205),  # capital I, acute accent
 Icirc  => chr(206),  # capital I, circumflex accent
 Igrave => chr(204),  # capital I, grave accent
 Iuml   => chr(207),  # capital I, dieresis or umlaut mark
 Ntilde => chr(209),  # capital N, tilde
 Oacute => chr(211),  # capital O, acute accent
 Ocirc  => chr(212),  # capital O, circumflex accent
 Ograve => chr(210),  # capital O, grave accent
 Oslash => chr(216),  # capital O, slash
 Otilde => chr(213),  # capital O, tilde
 Ouml   => chr(214),  # capital O, dieresis or umlaut mark
 THORN  => chr(222),  # capital THORN, Icelandic
 Uacute => chr(218),  # capital U, acute accent
 Ucirc  => chr(219),  # capital U, circumflex accent
 Ugrave => chr(217),  # capital U, grave accent
 Uuml   => chr(220),  # capital U, dieresis or umlaut mark
 Yacute => chr(221),  # capital Y, acute accent
 aacute => chr(225),  # small a, acute accent
 acirc  => chr(226),  # small a, circumflex accent
 aelig  => chr(230),  # small ae diphthong (ligature)
 agrave => chr(224),  # small a, grave accent
 aring  => chr(229),  # small a, ring
 atilde => chr(227),  # small a, tilde
 auml   => chr(228),  # small a, dieresis or umlaut mark
 ccedil => chr(231),  # small c, cedilla
 eacute => chr(233),  # small e, acute accent
 ecirc  => chr(234),  # small e, circumflex accent
 egrave => chr(232),  # small e, grave accent
 eth    => chr(240),  # small eth, Icelandic
 euml   => chr(235),  # small e, dieresis or umlaut mark
 iacute => chr(237),  # small i, acute accent
 icirc  => chr(238),  # small i, circumflex accent
 igrave => chr(236),  # small i, grave accent
 iuml   => chr(239),  # small i, dieresis or umlaut mark
 ntilde => chr(241),  # small n, tilde
 oacute => chr(243),  # small o, acute accent
 ocirc  => chr(244),  # small o, circumflex accent
 ograve => chr(242),  # small o, grave accent
 oslash => chr(248),  # small o, slash
 otilde => chr(245),  # small o, tilde
 ouml   => chr(246),  # small o, dieresis or umlaut mark
 szlig  => chr(223),  # small sharp s, German (sz ligature)
 thorn  => chr(254),  # small thorn, Icelandic
 uacute => chr(250),  # small u, acute accent
 ucirc  => chr(251),  # small u, circumflex accent
 ugrave => chr(249),  # small u, grave accent
 uuml   => chr(252),  # small u, dieresis or umlaut mark
 yacute => chr(253),  # small y, acute accent
 yuml   => chr(255),  # small y, dieresis or umlaut mark

 # Some extra Latin 1 chars that are listed in the HTML3.2 draft (21-May-96)
 copy   => chr(169),  # copyright sign
 reg    => chr(174),  # registered sign
 nbsp   => chr(160),  # non breaking space

 # Additional ISO-8859/1 entities listed in rfc1866 (section 14)
 iexcl  => chr(161),
 cent   => chr(162),
 pound  => chr(163),
 curren => chr(164),
 yen    => chr(165),
 brvbar => chr(166),
 sect   => chr(167),
 uml    => chr(168),
 ordf   => chr(170),
 laquo  => chr(171),
'not'   => chr(172),    # not is a keyword in perl
 shy    => chr(173),
 macr   => chr(175),
 deg    => chr(176),
 plusmn => chr(177),
 sup1   => chr(185),
 sup2   => chr(178),
 sup3   => chr(179),
 acute  => chr(180),
 micro  => chr(181),
 para   => chr(182),
 middot => chr(183),
 cedil  => chr(184),
 ordm   => chr(186),
 raquo  => chr(187),
 frac14 => chr(188),
 frac12 => chr(189),
 frac34 => chr(190),
 iquest => chr(191),
'times' => chr(215),    # times is a keyword in perl
 divide => chr(247),

 ( $] > 5.007 ? (
  'OElig;'    => chr(338),
  'oelig;'    => chr(339),
  'Scaron;'   => chr(352),
  'scaron;'   => chr(353),
  'Yuml;'     => chr(376),
  'fnof;'     => chr(402),
  'circ;'     => chr(710),
  'tilde;'    => chr(732),
  'Alpha;'    => chr(913),
  'Beta;'     => chr(914),
  'Gamma;'    => chr(915),
  'Delta;'    => chr(916),
  'Epsilon;'  => chr(917),
  'Zeta;'     => chr(918),
  'Eta;'      => chr(919),
  'Theta;'    => chr(920),
  'Iota;'     => chr(921),
  'Kappa;'    => chr(922),
  'Lambda;'   => chr(923),
  'Mu;'       => chr(924),
  'Nu;'       => chr(925),
  'Xi;'       => chr(926),
  'Omicron;'  => chr(927),
  'Pi;'       => chr(928),
  'Rho;'      => chr(929),
  'Sigma;'    => chr(931),
  'Tau;'      => chr(932),
  'Upsilon;'  => chr(933),
  'Phi;'      => chr(934),
  'Chi;'      => chr(935),
  'Psi;'      => chr(936),
  'Omega;'    => chr(937),
  'alpha;'    => chr(945),
  'beta;'     => chr(946),
  'gamma;'    => chr(947),
  'delta;'    => chr(948),
  'epsilon;'  => chr(949),
  'zeta;'     => chr(950),
  'eta;'      => chr(951),
  'theta;'    => chr(952),
  'iota;'     => chr(953),
  'kappa;'    => chr(954),
  'lambda;'   => chr(955),
  'mu;'       => chr(956),
  'nu;'       => chr(957),
  'xi;'       => chr(958),
  'omicron;'  => chr(959),
  'pi;'       => chr(960),
  'rho;'      => chr(961),
  'sigmaf;'   => chr(962),
  'sigma;'    => chr(963),
  'tau;'      => chr(964),
  'upsilon;'  => chr(965),
  'phi;'      => chr(966),
  'chi;'      => chr(967),
  'psi;'      => chr(968),
  'omega;'    => chr(969),
  'thetasym;' => chr(977),
  'upsih;'    => chr(978),
  'piv;'      => chr(982),
  'ensp;'     => chr(8194),
  'emsp;'     => chr(8195),
  'thinsp;'   => chr(8201),
  'zwnj;'     => chr(8204),
  'zwj;'      => chr(8205),
  'lrm;'      => chr(8206),
  'rlm;'      => chr(8207),
  'ndash;'    => chr(8211),
  'mdash;'    => chr(8212),
  'lsquo;'    => chr(8216),
  'rsquo;'    => chr(8217),
  'sbquo;'    => chr(8218),
  'ldquo;'    => chr(8220),
  'rdquo;'    => chr(8221),
  'bdquo;'    => chr(8222),
  'dagger;'   => chr(8224),
  'Dagger;'   => chr(8225),
  'bull;'     => chr(8226),
  'hellip;'   => chr(8230),
  'permil;'   => chr(8240),
  'prime;'    => chr(8242),
  'Prime;'    => chr(8243),
  'lsaquo;'   => chr(8249),
  'rsaquo;'   => chr(8250),
  'oline;'    => chr(8254),
  'frasl;'    => chr(8260),
  'euro;'     => chr(8364),
  'image;'    => chr(8465),
  'weierp;'   => chr(8472),
  'real;'     => chr(8476),
  'trade;'    => chr(8482),
  'alefsym;'  => chr(8501),
  'larr;'     => chr(8592),
  'uarr;'     => chr(8593),
  'rarr;'     => chr(8594),
  'darr;'     => chr(8595),
  'harr;'     => chr(8596),
  'crarr;'    => chr(8629),
  'lArr;'     => chr(8656),
  'uArr;'     => chr(8657),
  'rArr;'     => chr(8658),
  'dArr;'     => chr(8659),
  'hArr;'     => chr(8660),
  'forall;'   => chr(8704),
  'part;'     => chr(8706),
  'exist;'    => chr(8707),
  'empty;'    => chr(8709),
  'nabla;'    => chr(8711),
  'isin;'     => chr(8712),
  'notin;'    => chr(8713),
  'ni;'       => chr(8715),
  'prod;'     => chr(8719),
  'sum;'      => chr(8721),
  'minus;'    => chr(8722),
  'lowast;'   => chr(8727),
  'radic;'    => chr(8730),
  'prop;'     => chr(8733),
  'infin;'    => chr(8734),
  'ang;'      => chr(8736),
  'and;'      => chr(8743),
  'or;'       => chr(8744),
  'cap;'      => chr(8745),
  'cup;'      => chr(8746),
  'int;'      => chr(8747),
  'there4;'   => chr(8756),
  'sim;'      => chr(8764),
  'cong;'     => chr(8773),
  'asymp;'    => chr(8776),
  'ne;'       => chr(8800),
  'equiv;'    => chr(8801),
  'le;'       => chr(8804),
  'ge;'       => chr(8805),
  'sub;'      => chr(8834),
  'sup;'      => chr(8835),
  'nsub;'     => chr(8836),
  'sube;'     => chr(8838),
  'supe;'     => chr(8839),
  'oplus;'    => chr(8853),
  'otimes;'   => chr(8855),
  'perp;'     => chr(8869),
  'sdot;'     => chr(8901),
  'lceil;'    => chr(8968),
  'rceil;'    => chr(8969),
  'lfloor;'   => chr(8970),
  'rfloor;'   => chr(8971),
  'lang;'     => chr(9001),
  'rang;'     => chr(9002),
  'loz;'      => chr(9674),
  'spades;'   => chr(9824),
  'clubs;'    => chr(9827),
  'hearts;'   => chr(9829),
  'diams;'    => chr(9830),
 ) : ())
);


# Make the opposite mapping
while (my($entity, $char) = each(%entity2char)) {
    $entity =~ s/;\z//;
    $char2entity{$char} = "&$entity;";
}
delete $char2entity{"'"};  # only one-way decoding

# Fill in missing entities
for (0 .. 255) {
    next if exists $char2entity{chr($_)};
    $char2entity{chr($_)} = "&#$_;";
}

my %subst;  # compiled encoding regexps

sub encode_entities
{
    return undef unless defined $_[0];
    my $ref;
    if (defined wantarray) {
    my $x = $_[0];
    $ref = \$x;     # copy
    } else {
    $ref = \$_[0];  # modify in-place
    }
    if (defined $_[1] and length $_[1]) {
    unless (exists $subst{$_[1]}) {
        # Because we can't compile regex we fake it with a cached sub
        my $chars = $_[1];
        $chars =~ s,(?<!\\)([]/]),\\$1,g;
        $chars =~ s,(?<!\\)\\\z,\\\\,;
        my $code = "sub {\$_[0] =~ s/([$chars])/\$char2entity{\$1} || num_entity(\$1)/ge; }";
        $subst{$_[1]} = eval $code;
        die( $@ . " while trying to turn range: \"$_[1]\"\n "
          . "into code: $code\n "
        ) if $@;
    }
    &{$subst{$_[1]}}($$ref);
    } else {
    # Encode control chars, high bit chars and '<', '&', '>', ''' and '"'
    $$ref =~ s/([^\n\r\t !\#\$%\(-;=?-~])/$char2entity{$1} || num_entity($1)/ge;
    }
    $$ref;
}

sub num_entity {
    sprintf "&#x%X;", ord($_[0]);
}
HTML_ENTITIES
}<|MERGE_RESOLUTION|>--- conflicted
+++ resolved
@@ -114,11 +114,7 @@
 my $sess_id = $cgi->param('session_id');
 $version ||= '__PRODUCT_VERSION_ID__';
 if ( $version eq '__PRODUCT_VERSION' . '_ID__' ) {
-<<<<<<< HEAD
-    $version = '8.2.0';
-=======
     $version = '8.3.0';
->>>>>>> 212a5441
 }
 my ( $mt, $LH );
 my $lang = $cgi->param("language") || $cgi->param("__lang");
