--- conflicted
+++ resolved
@@ -110,18 +110,12 @@
 my $sess_id = $cgi->param('session_id');
 $version ||= '__PRODUCT_VERSION_ID__';
 if ( $version eq '__PRODUCT_VERSION' . '_ID__' ) {
-<<<<<<< HEAD
-    $version = '7.0.2';
-}
-my $release_version = 'r.4209';
-=======
     $version = '7.0.3';
 }
 my $release_version = '__RELEASE_VERSION_ID__';
 if ( $release_version eq '__RELEASE' . '_VERSION_ID__' ) {
     $release_version = 'r.4210';
 }
->>>>>>> 1b83ab8d
 
 my ( $mt, $LH );
 my $lang = $cgi->param("language") || $cgi->param("__lang");
