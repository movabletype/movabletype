#!/usr/bin/perl -w

# Movable Type (r) (C) 2001-2018 Six Apart, Ltd. All Rights Reserved.
# This code cannot be redistributed without permission from www.sixapart.com.
# For more information, consult your Movable Type license.
#
# $Id$

use strict;
use Encode;

sub BEGIN {
    my $dir;
    if ( eval { require File::Spec; 1; } ) {
        if ( !( $dir = $ENV{MT_HOME} ) ) {
            if ( $0 =~ m!(.*[/\\])! ) {
                $dir = $1;
            }
            else {
                $dir = './';
            }
            $ENV{MT_HOME} = $dir;
        }
        unshift @INC, File::Spec->catdir( $dir, 'lib' );
        unshift @INC, File::Spec->catdir( $dir, 'extlib' );
    }
}

# bugid: 111237
# Net::SSLeay::RAND_poll() takes much time on Windows environment.
# So, make this subroutine does nothing in mt-check.cgi.
if ( $^O eq 'MSWin32' ) {
    eval {
        require Net::SSLeay;
        no warnings;
        *Net::SSLeay::RAND_poll = sub () {1};
    };
}

my $cfg_exist;
my $mt_static_path = q();
my $mt_cgi_path;
my @cfg_candidates = (
    File::Spec->catfile( $ENV{MT_HOME}, 'mt-config.cgi' ),
    File::Spec->catfile( $ENV{MT_HOME}, 'mt.cfg' ),
);
unshift( @cfg_candidates,
    File::Spec->catfile( $ENV{MT_HOME}, $ENV{MT_CONFIG} ) )
    if $ENV{MT_CONFIG};

my $cfg_path;
for my $cfg_candidate (@cfg_candidates) {
    if ( -f $cfg_candidate ) {
        $cfg_path = $cfg_candidate;
        last;
    }
}

if ($cfg_path) {
    $cfg_exist = 1;
    my $file_handle = open( CFG, $cfg_path );
    my $line;
    while ( $line = <CFG> ) {
        next if $line !~ /\S/ || $line =~ /^#/;
        if ( $line =~ s/StaticWebPath[\s]*([^\n]*)/$1/ ) {
            $mt_static_path = $line;
            chomp($mt_static_path);
        }
        elsif ( $line =~ s/CGIPath[\s]*([^\n]*)/$1/ ) {
            $mt_cgi_path = $line;
            chomp($mt_cgi_path);
        }
    }
    if ( !$mt_static_path && $mt_cgi_path ) {
        $mt_cgi_path .= '/' if $mt_cgi_path !~ m|/$|;
        $mt_static_path = $mt_cgi_path . 'mt-static/';
    }
}

use File::Basename;
my $script_name = basename($0);
my $unsafe = ( $script_name =~ /^mt-check-unsafe.*$/ ) ? 1 : 0;
if ($unsafe) {
    my @stats = stat($0);
    $unsafe = 0 if 60 * 10 < time() - $stats[10];    # ctime
}

local $| = 1;

use CGI;

my $cgi;
my $is_cgi;
$is_cgi ||= exists $ENV{$_}
    for qw( HTTP_HOST GATEWAY_INTERFACE SCRIPT_FILENAME SCRIPT_URL );
if ( $is_cgi || $ENV{PLACK_ENV} ) {
    $cgi = CGI->new;
}
else {
    require FCGI;
    $CGI::Fast::Ext_Request
        = FCGI::Request( \*STDIN, \*STDOUT, \*STDERR, \%ENV, 0,
        FCGI::FAIL_ACCEPT_ON_INTR() );
    require CGI::Fast;
    $cgi = CGI::Fast->new;
}

my $view    = $cgi->param("view");
my $version = $cgi->param("version");
my $sess_id = $cgi->param('session_id');
$version ||= '__PRODUCT_VERSION_ID__';
if ( $version eq '__PRODUCT_VERSION' . '_ID__' ) {
<<<<<<< HEAD
    $version = '7.0.3';
}
my $release_version = '__RELEASE_VERSION_ID__';
if ( $release_version eq '__RELEASE' . '_VERSION_ID__' ) {
    $release_version = 'r.4210';
=======
    $version = '7.0.4';
}
my $release_version = '__RELEASE_VERSION_ID__';
if ( $release_version eq '__RELEASE' . '_VERSION_ID__' ) {
    $release_version = 'r.4211';
>>>>>>> b177cf81
}

my ( $mt, $LH );
my $lang = $cgi->param("language") || $cgi->param("__lang");

eval {
    require MT::App::Wizard;
    $mt = MT::App::Wizard->new();

    require MT::Util;
    $lang ||= MT::Util::browser_language();
    my $cfg = $mt->config;
    $cfg->PublishCharset('utf-8');
    $cfg->DefaultLanguage($lang);
    require MT::L10N;
    if ($mt) {
        $LH = $mt->language_handle;
        $mt->set_language($lang);
    }
    else {
        MT::L10N->get_handle($lang);
    }
};
$lang ||= 'en_US';

sub trans_templ {
    my ($text) = @_;
    return $mt->translate_templatized($text) if $mt;
    $text
        =~ s!(<__trans(?:\s+((?:\w+)\s*=\s*(["'])(?:<[^>]+?>|[^\3]+?)+?\3))+?\s*/?>)!
        my($msg, %args) = ($1);
        #print $msg;
        while ($msg =~ /\b(\w+)\s*=\s*(["'])((?:<[^>]+?>|[^\2])*?)\2/g) {  #"
            $args{$1} = $3;
        }
        $args{params} = '' unless defined $args{params};
        my @p = map decode_html($_),
                split /\s*%%\s*/, $args{params};
        @p = ('') unless @p;
        my $translation = translate($args{phrase}, @p);
        $translation =~ s/([\\'])/\\$1/sg if $args{escape};
        $translation;
    !ge;
    return $text;
}

sub translate {
    return (
          $mt ? $mt->translate(@_)
        : $LH ? $LH->maketext(@_)
        :       merge_params(@_)
    );
}

sub decode_html {
    my ($html) = @_;
    if ( $cfg_exist && ( eval 'use MT::Util; 1' ) ) {
        return MT::Util::decode_html($html);
    }
    else {
        $html =~ s#&quot;#"#g;
        $html =~ s#&lt;#<#g;
        $html =~ s#&gt;#>#g;
        $html =~ s#&amp;#&#g;
    }
    $html;
}

sub merge_params {
    my ( $msg, @param ) = @_;
    my $cnt = 1;
    foreach my $p (@param) {
        $msg =~ s/\[_$cnt\]/$p/g;
        $cnt++;
    }
    $msg;
}

sub print_encode {
    my ($text) = @_;
    print Encode::encode_utf8($text);
}

sub print_http_header {
    if ( exists( $ENV{PERLXS} ) && ( $ENV{PERLXS} eq 'PerlIS' ) ) {
        print_encode("HTTP/1.0 200 OK\n");
        print_encode("Connection: close\n");
    }
    print_encode("Content-Type: text/html; charset=utf-8\r\n\r\n");
}

my $invalid = 0;

sub invalid_request {
    $invalid = 1;
    $view    = 0;
}

if ($view) {
    require MT::Author;
    require MT::Session;
    require MT::Serialize;
    my $mt = MT->new;
    $mt->set_language($lang);
PERMCHECK: {
        my $sess = MT->model('session')->load( { id => $sess_id } )
            or invalid_request(), last PERMCHECK;
        my $data_ref = MT::Serialize->unserialize( $sess->data )
            or invalid_request(), last PERMCHECK;
        my $data = $$data_ref
            or invalid_request(), last PERMCHECK;
        my $author = MT->model('author')->load( { id => $data->{author_id} } )
            or invalid_request(), last PERMCHECK;
        $author->can_do('open_system_check_screen')
            or invalid_request(), last PERMCHECK;
    }
}

print_http_header();
if ( !$view ) {
    $lang = $cgi->escapeHTML($lang);
    print_encode( trans_templ(<<HTML) );

<!DOCTYPE html PUBLIC "-//W3C//DTD XHTML 1.1//EN" "http://www.w3.org/TR/xhtml11/DTD/xhtml11.dtd">
<html xmlns="http://www.w3.org/1999/xhtml">

<head>
    <meta http-equiv="content-type" content="text/html; charset=utf-8" />
    <meta http-equiv="content-language" content="$lang" />
    <meta name='robots' content='noindex,nofollow' />
    <title><__trans phrase="Movable Type System Check"> [mt-check.cgi]</title>
    <style type=\"text/css\">
        <!--
            body {
                position: relative;
                min-height: 100%;
                line-height: 1.2;
                margin: 0;
                padding: 0;
                color: #2b2b2b;
                background-color: #fffffc;
                font-size: 13px;
                font-family: Helvetica, "Helvetica Neue", Arial, sans-serif;
            }

            a { 
                color: #507ea4;
                outline: 0;
            }
            a:hover, 
            a:active { 
                color: #839b5c;
                text-decoration: none;
            }
            .toggle-link { 
                display: inline-block;
                margin-left: 5px;
                background: transparent;
                color: #7b7c7d;
            }

            #header {
                position: relative;
                height: 45px;
                padding: 1px;
                background-color: #2b2b2b;
            }
            body.has-static #header h1 span {
                display: none;
            }

            body.has-static h1#brand {
                display: block;
                position: absolute;
                top: 5px;
                left: 15px;
                width: 180px;
                height: 35px;
                margin: 0;
                text-decoration: none;
                background: #2b2b2b url($mt_static_path/images/logo/movable-type-brand-logo.png) center 3px no-repeat;
                background-size: 150px;
                outline: 0;
            }

            h1 {
                margin: 8px 0 0 10px;
                color: #F8FBF8;

            }
            h2 {
                margin-top: 2em;
                margin-bottom: .5em;
                font-size: 24px;
                font-weight: normal;
            }
            h2#system-info {
                margin-top: 1em;
            }
            h3 {
                font-size: 16px;
                margin-bottom: 0px;
            }

            #content {
                margin: 20px 20px 100px;
            }

            .dependence-module {
                margin-left: 45px;
            }

            .msg { 
                position: relative;
                margin: 10px 0;
                padding: 0.5em 0.75em;
                background-repeat: no-repeat;
                background-position: 8px center;
            }
            .msg-warning {
                background-color: #fef263;
            }
            .msg-info {
                background-color: #e6eae3;
            }
            .msg-success {
                margin-top: 50px;
                padding-left: 20px;
                background-color: #cee4ae;
                background-position: 12px 0.75em;
            }
            .msg-success h2 {
                margin-top: 5px;
                font-size: 24px;
            }
            .msg-success p {
                font-size: 13px;
            }
            .msg-text { 
                margin: 0;
            }
            .msg span.exception {
                display: none;
                width: 100%;
                max-width: 100%;
                height: 100px;
                padding: 0.2em 0.25em;
                margin: 10px 0 0;
                border: 1px solid #c0c6c9;
                overflow: auto;
                font-family: monospace;
                font-size: 95%;
                background-color: #f3f3f3;
                color: #7b7c7d;
                box-sizing: border-box;
                -webkit-box-sizing: border-box;
                -moz-box-sizing: border-box;
            }

            .installed {
                color: #9ea1a3;
                padding-top: 0px;
                margin-top: 0px;
            }

            ul.version {
                margin-bottom: 0;
            }
        //-->
    </style>
    <script type="text/javascript">
        function showException(i) {
            var exception = document.getElementById("exception-" + i);
            exception.setAttribute("style", "display: block;");
            var toggler = document.getElementById("exception-toggle-" + i);
            toggler.setAttribute("style", "display: none;");
        }
    </script>
</head>

HTML
    if ($mt_static_path) {
        print_encode("<body class=\"has-static\">\n");
    }
    else {
        print_encode("<body>\n");
    }

    if ($invalid) {
        print_encode( trans_templ(<<HTML) );
<div id="header"><h1 id="brand"><span><__trans phrase="Movable Type System Check"> [mt-check.cgi]</span></h1></div>
<div id="content">
<div class="bg-info msg msg-info">
<p class="msg-text"><__trans phrase="You attempted to use a feature that you do not have permission to access. If you believe you are seeing this message in error contact your system administrator."></p>
</div>
</div>
</body></html>
HTML
        exit;
    }

    if ( $cfg_path && !$unsafe ) {
        print_encode( trans_templ(<<HTML) );
<div id="header"><h1 id="brand"><span><__trans phrase="Movable Type System Check"> [mt-check.cgi]</span></h1></div>
<div id="content">
<div class="bg-info msg msg-info">
<p class="meg-text"><__trans phrase="The MT-Check report is disabled when Movable Type has a valid configuration file (mt-config.cgi)"></p>
</div>
</div>
</body></html>
HTML
        exit;
    }

    print_encode( trans_templ(<<HTML) );
<div id="header"><h1 id="brand"><span><__trans phrase="Movable Type System Check"> [mt-check.cgi]</span></h1></div>

<div id="content">
<div class="bg-info msg msg-info">
<p class="msg-text"><__trans phrase="The mt-check.cgi script provides you with information about your system's configuration and determines whether you have all of the components you need to run Movable Type."></p>
</div>
HTML
}

my $is_good = 1;
my ( @REQ, @DATA, @OPT );

my @CORE_REQ = (
    [   'CGI', 0, 1,
        translate(
            'CGI is required for all Movable Type application functionality.')
    ],

    [   'Image::Size',
        0, 1,
        translate(
            'Image::Size is required for file uploads (to determine the size of uploaded images in many different formats).'
        )
    ],

    [   'File::Spec',
        0.8, 1,
        translate(
            'File::Spec is required to work with file system path information on all supported operating systems.'
        )
    ],

    [   'CGI::Cookie', 0, 1,
        translate('CGI::Cookie is required for cookie authentication.')
    ],

    [   'LWP::UserAgent',
        0, 0,
        translate(
            'LWP::UserAgent is required for creating Movable Type configuration files using the installation wizard.'
        )
    ],

    [   'Scalar::Util',
        0, 1,
        translate(
            'Scalar::Util is required for initializing Movable Type application.'
        )
    ],

    [   'HTML::Entities',
        3.6.9, 1,
        translate(
            'HTML::Entities is required by CGI.pm'
        )
    ],

);

my @CORE_DATA = (
    [   'DBI', 1.21, 0,
        translate('DBI is required to work with most supported databases.')
    ],

    [   'DBD::mysql',
        0, 0,
        translate(
            'DBI and DBD::mysql are required if you want to use the MySQL database backend.'
        )
    ],

    [   'DBD::Pg',
        1.32, 0,
        translate(
            'DBI and DBD::Pg are required if you want to use the PostgreSQL database backend.'
        )
    ],

    [   'DBD::SQLite',
        0, 0,
        translate(
            'DBI and DBD::SQLite are required if you want to use the SQLite database backend.'
        )
    ],

    [   'DBD::SQLite2',
        0, 0,
        translate(
            'DBI and DBD::SQLite2 are required if you want to use the SQLite 2.x database backend.'
        )
    ],

);

my @CORE_OPT = (
    [   'Digest::SHA',
        0, 0,
        translate(
            'Digest::SHA is required in order to provide enhanced protection of user passwords.'
        )
    ],

    [   'Plack', 0, 0,
        translate(
            'This module and its dependencies are required in order to operate Movable Type under psgi.'
        )
    ],

    [   'CGI::PSGI',
        0, 0,
        translate(
            'This module and its dependencies are required to run Movable Type under psgi.'
        )
    ],

    [   'CGI::Parse::PSGI',
        0, 0,
        translate(
            'This module and its dependencies are required to run Movable Type under psgi.'
        )
    ],

    [   'XMLRPC::Transport::HTTP::Plack',
        0, 0,
        translate(
            'This module and its dependencies are required to run Movable Type under psgi.'
        )
    ],

    [   'HTML::Parser',
        0, 0,
        translate(
            'HTML::Parser is optional; It is needed if you want to use the TrackBack system, the weblogs.com ping, or the MT Recently Updated ping.'
        )
    ],

    [   'SOAP::Lite',
        0.50, 0,
        translate(
            'SOAP::Lite is optional; It is needed if you want to use the MT XML-RPC server implementation.'
        )
    ],

    [   'File::Temp',
        0, 0,
        translate(
            'File::Temp is optional; It is needed if you would like to be able to overwrite existing files when you upload.'
        )
    ],

    [   'List::Util',
        0, 1,
        translate(
            'List::Util is optional; It is needed if you want to use the Publish Queue feature.'
        )
    ],

    [   'Image::Magick',
        0, 0,
        translate(
            '[_1] is optional; It is one of the image processors that you can use to create thumbnails of uploaded images.',
            'Image::Magick'
        )
    ],

    [   'GD', 0, 0,
        translate(
            '[_1] is optional; It is one of the image processors that you can use to create thumbnails of uploaded images.',
            'GD'
        )
    ],

    [   'Imager', 0, 0,
        translate(
            '[_1] is optional; It is one of the image processors that you can use to create thumbnails of uploaded images.',
            'Imager'
        )
    ],

    [   'IPC::Run',
        0, 0,
        translate(
            'IPC::Run is optional; It is needed if you would like to use NetPBM as the image processor for Movable Type.'
        )
    ],

    [   'Storable',
        0, 0,
        translate(
            'Storable is optional; It is required by certain Movable Type plugins available from third-party developers.'
        )
    ],

    [   'Crypt::DSA',
        0, 0,
        translate(
            'Crypt::DSA is optional; If it is installed, comment registration sign-ins will be accelerated.'
        )
    ],

    [   'Crypt::SSLeay',
        0, 0,
        translate(
            'This module and its dependencies are required to permit commenters to authenticate via OpenID providers such as AOL and Yahoo! that require SSL support. Also this module is required for Google Analytics site statistics.'
        )
    ],

    [   'Cache::File',
        0, 0,
        translate(
            'Cache::File is required if you would like to be able to allow commenters to authenticate via OpenID using Yahoo! Japan.'
        )
    ],

    [   'MIME::Base64',
        0, 0,
        translate(
            'MIME::Base64 is required in order to enable comment registration and in order to send mail via an SMTP Server.'
        )
    ],

    [   'XML::Atom', 0, 0,
        translate('XML::Atom is required in order to use the Atom API.')
    ],

    [   'Cache::Memcached',
        0, 0,
        translate(
            'Cache::Memcached and a memcached server are required to use in-memory object caching on the servers where Movable Type is deployed.'
        )
    ],

    [   'Archive::Tar',
        0, 0,
        translate(
            'Archive::Tar is required in order to manipulate files during backup and restore operations.'
        )
    ],

    [   'IO::Compress::Gzip',
        0, 0,
        translate(
            'IO::Compress::Gzip is required in order to compress files during backup operations.'
        )
    ],

    [   'IO::Uncompress::Gunzip',
        0, 0,
        translate(
            'IO::Uncompress::Gunzip is required in order to decompress files during restore operation.'
        )
    ],

    [   'Archive::Zip',
        0, 0,
        translate(
            'Archive::Zip is required in order to manipulate files during backup and restore operations.'
        )
    ],

    [   'XML::SAX',
        0, 0,
        translate(
            'XML::SAX and its dependencies are required to restore a backup created in a backup/restore operation.'
        )
    ],

    [   'Digest::SHA1',
        0, 0,
        translate(
            'Digest::SHA1 and its dependencies are required in order to allow commenters to be authenticated by OpenID providers including LiveJournal.'
        )
    ],

    [   'Net::SMTP',
        0, 0,
        translate(
            'Net::SMTP is required in order to send mail via an SMTP Server.'
        )
    ],

    [   'Authen::SASL',
        0, 0,
        translate(
            'This module and its dependencies are required in order to support CRAM-MD5, DIGEST-MD5 or LOGIN SASL mechanisms.'
        )
    ],

    [   'IO::Socket::SSL',
        0, 0,
        translate(
            'IO::Socket::SSL is required in all of the SSL/TLS connection, such as Google Analytics site statistics or SMTP Auth over SSL/TLS.'
        )
    ],

    [   'Net::SSLeay',
        0, 0,
        translate(
            'Net::SSLeay is required to use SMTP Auth over an SSL connection, or to use it with a STARTTLS command.'
        )
    ],

    [   'Safe', 0, 0,
        translate(
            'This module is used in a test attribute for the MTIf conditional tag.'
        )
    ],

    [   'Digest::MD5', 0, 0,
        translate('This module is used by the Markdown text filter.')
    ],

    [   'Text::Balanced',
        0, 0,
        translate(
            'This module is required by mt-search.cgi, if you are running Movable Type using a version of Perl older than Perl 5.8.'
        )
    ],

    [   'XML::Parser', 0, 0,
        translate('This module required for action streams.')
    ],

    [   'XML::SAX::ExpatXS',
        1.30, 0,
        translate(
            '[_1] is optional; It is one of the modules required to restore a backup created in a backup/restore operation',
            'XML::SAX::ExpatXS'
        )
    ],

    [   'XML::SAX::Expat',
        0.37, 0,
        translate(
            '[_1] is optional; It is one of the modules required to restore a backup created in a backup/restore operation',
            'XML::SAX::Expat'
        )
    ],

    [   'XML::LibXML::SAX',
        1.70, 0,
        translate(
            '[_1] is optional; It is one of the modules required to restore a backup created in a backup/restore operation',
            'XML::LibXML::SAX'
        )
    ],

    [   'Mozilla::CA',
        0, 0,
        translate(
            'This module is required for Google Analytics site statistics and for verification of SSL certificates.'
        )
    ],
    [   'Time::HiRes',
        0, 0,
        translate(
            'This module is required for executing run-periodic-tasks.'
        )
    ],
    [   'YAML::Syck',
        0, 0,
        translate(
            '[_1] is optional; It is a better, fast and lightweight alternative to YAML::Tiny for YAML file handling.',
            'YAML::Syck'
        )
    ],

);

use Cwd;
my $cwd = '';
{
    my ($bad);
    local $SIG{__WARN__} = sub { $bad++ };
    eval { $cwd = Cwd::getcwd() };
    if ( $bad || $@ ) {
        eval { $cwd = Cwd::cwd() };
        my $permitted_error = 'Insecure ' . $ENV{PATH};
        if ( $@ && $@ !~ /$permitted_error/ ) {
            die $@;
        }
    }
}

my $ver
    = ref($^V) eq 'version'
    ? $^V->normal
    : ( $^V ? join( '.', unpack 'C*', $^V ) : $] );
my $perl_ver_check = '';
if ( $] < 5.008001 ) {    # our minimal requirement for support
    $perl_ver_check = <<EOT;
<div class="alert alert-warning msg msg-warning"><p class="msg-text"><__trans phrase="The version of Perl installed on your server ([_1]) is lower than the minimum supported version ([_2]). Please upgrade to at least Perl [_2]." params="$ver%%5.8.1"></p></div>
EOT
}

my $server = $ENV{SERVER_SOFTWARE};
my $inc_path = join "<br />\n", @INC;
print_encode( trans_templ(<<INFO) );
<h2 id="system-info"><__trans phrase="System Information"></h2>
$perl_ver_check
INFO
if ($version) {

    # sanitize down to letters numbers dashes and period
    $version =~ s/[^a-zA-Z0-9\-\.]//g;
    $version = $cgi->escapeHTML($version);
    print_encode( trans_templ(<<INFO) );
<ul class="list-unstyled version">
    <li><strong><__trans phrase="Movable Type version:"></strong> <code>$release_version ($version)</code></li>
</ul>
INFO
}
print_encode( trans_templ(<<INFO) );
<ul id="path-info" class="list-unstyled">
	<li><strong><__trans phrase="Current working directory:"></strong> <code>$cwd</code></li>
	<li><strong><__trans phrase="MT home directory:"></strong> <code>$ENV{MT_HOME}</code></li>
	<li><strong><__trans phrase="Operating system:"></strong> $^O</li>
	<li><strong><__trans phrase="Perl version:"></strong> <code>$ver</code></li>
	<li><strong><__trans phrase="Perl include path:"></strong><br /> <code>$inc_path</code></li>
INFO
if ($server) {
    print_encode( trans_templ(<<INFO) );
    <li><strong><__trans phrase="Web server:"></strong> <code>$server</code></li>
INFO
}

if ( $server !~ m/psgi/i ) {
## Try to create a new file in the current working directory. This
## isn't a perfect test for running under cgiwrap/suexec, but it
## is a pretty good test.
    my $TMP = "test$$.tmp";
    local *FH;
    if ( open( FH, ">$TMP" ) ) {
        close FH;
        unlink($TMP);
        print_encode(
            trans_templ(
                '    <li><__trans phrase="(Probably) running under cgiwrap or suexec"></li>'
                    . "\n"
            )
        );
    }
}

print_encode("\n\n</ul>\n");

exit if $ENV{QUERY_STRING} && $ENV{QUERY_STRING} eq 'sys-check';

if ($mt) {
    my $req = $mt->registry("required_packages");
    foreach my $key ( keys %$req ) {
        next if $key eq 'DBI';
        my $pkg = $req->{$key};
        push @REQ,
            [
            $key, $pkg->{version} || 0, 1, $pkg->{label},
            $key, $pkg->{link}
            ];
    }
    my $drivers = $mt->object_drivers;
    foreach my $key ( keys %$drivers ) {
        my $driver = $drivers->{$key};
        my $label  = $driver->{label};
        my $link   = 'http://search.cpan.org/dist/' . $driver->{dbd_package};
        $link =~ s/::/-/g;
        push @DATA,
            [
            $driver->{dbd_package},
            $driver->{dbd_version},
            0,
            $mt->translate(
                "The [_1] database driver is required to use [_2].",
                $driver->{dbd_package}, $label
            ),
            $label, $link
            ];
    }
    unshift @DATA,
        [
        'DBI', 1.21, 0,
        translate('DBI is required to store data in database.')
        ]
        if @DATA;
    my $opt = $mt->registry("optional_packages");
    foreach my $key ( keys %$opt ) {
        my $pkg = $opt->{$key};
        push @OPT,
            [
            $key, $pkg->{version} || 0, 0, $pkg->{label},
            $key, $pkg->{link}
            ];
    }
}
@REQ  = @CORE_REQ  unless @REQ;
@DATA = @CORE_DATA unless @DATA;
@OPT  = @CORE_OPT  unless @OPT;

my $i = 0;
for my $list ( \@REQ, \@DATA, \@OPT ) {
    my $data = ( $list == \@DATA );
    my $req  = ( $list == \@REQ );
    my $type;
    my $phrase;

    if ( !$view ) {
        $phrase = translate("Checking for");
    }
    else {
        $phrase = translate("Installed");
    }

    if ($data) {
        $type = translate("Data Storage");
    }
    elsif ($req) {
        $type = translate("Required");
    }
    else {
        $type = translate("Optional");
    }
    print_encode(
        trans_templ(
            qq{<h2><__trans phrase="[_1] [_2] Modules" params="$phrase%%$type"></h2>\n\t<div>\n}
        )
    );
    if ( !$req && !$data ) {
        if ( !$view ) {
            print_encode( trans_templ(<<MSG) );
    <p class="bg-info msg msg-info"><__trans phrase="The following modules are <strong>optional</strong>. If your server does not have these modules installed, you only need to install them if you require the functionality that they provide."></p>

MSG
        }
    }
    if ($data) {
        if ( !$view ) {
            print_encode( trans_templ(<<MSG) );
        <p class="bg-info msg msg-info"><__trans phrase="The following modules are required by databases that can be used with Movable Type. Your server must have DBI and at least one of these related modules installed for the application to work properly."></p>

MSG
        }
    }
    my $got_one_data = 0;
    my $dbi_is_okay  = 0;
    for my $ref (@$list) {
        my ( $mod, $ver, $req, $desc ) = @$ref;
        if ( 'CODE' eq ref($desc) ) {
            $desc = $desc->();
        }
        else {
            $desc = translate($desc);
        }
        print_encode("<div class=\"dependence-module\">\n")
            if $mod =~ m/^DBD::/;
        print_encode( "    <h3>$mod"
                . ( $ver ? " (version &gt;= $ver)" : "" )
                . "</h3>" );
        eval( "use $mod" . ( $ver ? " $ver;" : ";" ) );
        if ($@) {
            my $exception = $@;
            $is_good = 0 if $req;
            my $msg
                = $ver
                ? trans_templ(
                qq{<div class="alert alert-warning msg msg-warning"><p class="msg-text"><__trans phrase="Either your server does not have [_1] installed, the version that is installed is too old, or [_1] requires another module that is not installed." params="$mod"> }
                )
                : trans_templ(
                qq{<div class="alert alert-warning msg msg-warning"><p class="msg-text"><__trans phrase="Your server does not have [_1] installed, or [_1] requires another module that is not installed." params="$mod"> }
                );
            print_encode($desc);
            print_encode($msg);
            print_encode(
                trans_templ(
                    qq{ <__trans phrase="Please consult the installation instructions for help in installing [_1]." params="$mod">}
                )
            );
            if ($exception) {
                print_encode(
                    qq{ <span class="toggle-link detail-link"><a id="exception-toggle-$i" href="#" onclick="showException($i); return false;">}
                );
                print_encode( translate('Details') );
                print_encode(qq{</a></span>});
            }
            print_encode(qq{</p>});
            print_encode(
                qq{<span id="exception-$i" class="exception">$exception</span>}
            ) if $exception;
            print_encode(qq{</div>});
        }
        else {
            if ($data) {
                $dbi_is_okay = 1 if $mod eq 'DBI';
                if ( $mod eq 'DBD::mysql' ) {
                    if ( $DBD::mysql::VERSION == 3.0000 ) {
                        print_encode(
                            trans_templ(
                                qq{<div class="alert alert-warning msg msg-warning"><p class="msg-text"><__trans phrase="The DBD::mysql version you have installed is known to be incompatible with Movable Type. Please install the most current release available."></p></div>}
                            )
                        );
                    }
                }
                if ( !$dbi_is_okay ) {
                    print_encode(
                        trans_templ(
                            qq{<div class="alert alert-warning msg msg-warning"><p class="msg-text"><__trans phrase="The $mod is installed properly, but requires an updated DBI module. Please see the note above regarding the DBI module requirements."></p></div>}
                        )
                    );
                }
                else {
                    $got_one_data = 1 if $mod ne 'DBI';
                }
            }
            print_encode(
                trans_templ(
                    qq{<p class="installed"><__trans phrase="Your server has [_1] installed (version [_2])." params="$mod%%}
                        . ( $mod->VERSION || translate('unknown') )
                        . qq{"></p>\n\n}
                )
            );
        }
        print_encode("</div>\n") if $mod =~ m/^DBD::/;
        $i++;
    }
    $is_good &= $got_one_data if $data;
    print_encode("\n\t</div>\n\n");
}

if ($is_good) {
    if ( !$view ) {
        print_encode( trans_templ(<<HTML) );
    <div class="bg-success msg msg-success">
        <h2><__trans phrase="Movable Type System Check Successful"></h2>
        <p><strong><__trans phrase="You're ready to go!"></strong> <__trans phrase="Your server has all of the required modules installed; you do not need to perform any additional module installations. Continue with the installation instructions."></p>
    </div>

</div>

HTML
    }
}

print_encode("</body>\n\n</html>\n");

if ( ref $cgi eq 'CGI::Fast' ) {
    $CGI::Fast::Ext_Request->LastCall();

    # closing FastCGI's listening socket, so the server won't
    # open new connections to us
    require POSIX;
    POSIX::close(0);
    $CGI::Fast::Ext_Request->Finish();
    exit(1);
}<|MERGE_RESOLUTION|>--- conflicted
+++ resolved
@@ -110,19 +110,11 @@
 my $sess_id = $cgi->param('session_id');
 $version ||= '__PRODUCT_VERSION_ID__';
 if ( $version eq '__PRODUCT_VERSION' . '_ID__' ) {
-<<<<<<< HEAD
-    $version = '7.0.3';
-}
-my $release_version = '__RELEASE_VERSION_ID__';
-if ( $release_version eq '__RELEASE' . '_VERSION_ID__' ) {
-    $release_version = 'r.4210';
-=======
     $version = '7.0.4';
 }
 my $release_version = '__RELEASE_VERSION_ID__';
 if ( $release_version eq '__RELEASE' . '_VERSION_ID__' ) {
     $release_version = 'r.4211';
->>>>>>> b177cf81
 }
 
 my ( $mt, $LH );
